--- conflicted
+++ resolved
@@ -122,11 +122,8 @@
 		Billing:               map[uint64]solana.PublicKey{},
 		RouterSigner:          routerSignerPDA,
 		OfframpSigner:         offrampSignerPDA,
-<<<<<<< HEAD
 		WithTokenExtensions:   false, // default to false, can be set later if needed
-=======
 		GlobalConfig:          globalConfigPDA,
->>>>>>> d1f5f0be
 	}
 	p.Chain[config.EvmChainSelector] = evmChainPDA
 	p.Chain[config.SvmChainSelector] = svmChainPDA
