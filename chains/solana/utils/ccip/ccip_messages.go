package ccip

import (
	"bytes"
	"context"
	"crypto/sha256"
	"encoding/binary"
	"encoding/hex"

	bin "github.com/gagliardetto/binary"
	"github.com/gagliardetto/solana-go"
	"github.com/gagliardetto/solana-go/rpc"

	"github.com/smartcontractkit/chainlink-ccip/chains/solana/contracts/tests/config"
	"github.com/smartcontractkit/chainlink-ccip/chains/solana/gobindings/ccip_router"
	"github.com/smartcontractkit/chainlink-ccip/chains/solana/utils/common"
)

var leafDomainSeparator = [32]byte{}

func HashCommitReport(ctx [3][32]byte, report ccip_router.CommitInput) ([]byte, error) {
	hash := sha256.New()
	encodedReport, err := bin.MarshalBorsh(report)
	if err != nil {
		return nil, err
	}

	reportLen := uint16(len(encodedReport)) //nolint:gosec // max U16 larger than solana transaction size
	if err := binary.Write(hash, binary.LittleEndian, reportLen); err != nil {
		return nil, err
	}
	if _, err := hash.Write(encodedReport); err != nil {
		return nil, err
	}
	if _, err := hash.Write(ctx[0][:]); err != nil {
		return nil, err
	}
	if _, err := hash.Write(ctx[1][:]); err != nil {
		return nil, err
	}
	if _, err := hash.Write(ctx[2][:]); err != nil {
		return nil, err
	}
	return hash.Sum(nil), nil
}

var reportSequence uint64 = 1

func CreateReportContext(sequence uint64) [3][32]byte {
	return [3][32]byte{
		config.ConfigDigest,
		[32]byte(binary.BigEndian.AppendUint64(config.Empty24Byte[:], sequence)),
		common.MakeRandom32ByteArray(),
	}
}

func ParseSequenceNumber(ctx [3][32]byte) uint64 {
	return binary.BigEndian.Uint64(ctx[1][24:])
}

func ReportSequence() uint64 {
	return reportSequence
}

func NextCommitReportContext() [3][32]byte {
	reportSequence++
	return CreateReportContext(reportSequence)
}

func CreateNextMessage(ctx context.Context, solanaGoClient *rpc.Client) (ccip_router.Any2SVMRampMessage, [32]byte, error) {
	nextSeq, err := NextSequenceNumber(ctx, solanaGoClient, config.EvmSourceChainStatePDA)
	if err != nil {
		return ccip_router.Any2SVMRampMessage{}, [32]byte{}, err
	}
	msg := CreateDefaultMessageWith(config.EvmChainSelector, nextSeq)

	hash, err := HashAnyToSVMMessage(msg, config.OnRampAddress)
	return msg, [32]byte(hash), err
}

func NextSequenceNumber(ctx context.Context, solanaGoClient *rpc.Client, sourceChainStatePDA solana.PublicKey) (uint64, error) {
	var chainStateAccount ccip_router.SourceChain
	err := common.GetAccountDataBorshInto(ctx, solanaGoClient, sourceChainStatePDA, config.DefaultCommitment, &chainStateAccount)
	return chainStateAccount.State.MinSeqNr, err
}

func CreateDefaultMessageWith(sourceChainSelector uint64, sequenceNumber uint64) ccip_router.Any2SVMRampMessage {
	sourceHash, _ := hex.DecodeString("4571dc5d4711693551f54a96307bf71121e2a1abd21d8ae04b8e05f447821064")
	var messageID [32]byte
	copy(messageID[:], sourceHash)

	message := ccip_router.Any2SVMRampMessage{
		Header: ccip_router.RampMessageHeader{
			MessageId:           messageID,
			SourceChainSelector: sourceChainSelector,
			DestChainSelector:   config.SVMChainSelector,
			SequenceNumber:      sequenceNumber,
			Nonce:               0,
		},
<<<<<<< HEAD
		Sender:        []byte{1, 2, 3},
		Data:          []byte{4, 5, 6},
		LogicReceiver: config.CcipLogicReceiver,
		ExtraArgs: ccip_router.SolanaExtraArgs{
=======
		Sender:   []byte{1, 2, 3},
		Data:     []byte{4, 5, 6},
		Receiver: config.ReceiverExternalExecutionConfigPDA,
		ExtraArgs: ccip_router.SVMExtraArgs{
>>>>>>> bf5b6fee
			ComputeUnits:     1000,
			IsWritableBitmap: 3, // [true, true, false]
			Accounts: []solana.PublicKey{
				config.ReceiverExternalExecutionConfigPDA,
				config.ReceiverTargetAccountPDA,
				solana.SystemProgramID,
			},
		},
		OnRampAddress: config.OnRampAddress,
	}
	return message
}

<<<<<<< HEAD
func MakeEvmToSolanaMessage(tokenReceiver solana.PublicKey, logicReceiver solana.PublicKey, evmChainSelector uint64, solanaChainSelector uint64, data []byte) (ccip_router.Any2SolanaRampMessage, [32]byte, error) {
	msg := CreateDefaultMessageWith(evmChainSelector, 1)
=======
func MakeAnyToSVMMessage(ccipReceiver solana.PublicKey, chainSelector uint64, solanaChainSelector uint64, data []byte) (ccip_router.Any2SVMRampMessage, [32]byte, error) {
	msg := CreateDefaultMessageWith(chainSelector, 1)
>>>>>>> bf5b6fee
	msg.Header.DestChainSelector = solanaChainSelector
	msg.TokenReceiver = tokenReceiver
	msg.LogicReceiver = logicReceiver
	msg.Data = data

	hash, err := HashAnyToSVMMessage(msg, config.OnRampAddress)
	msg.Header.MessageId = [32]byte(hash)
	return msg, msg.Header.MessageId, err
}

func HashAnyToSVMMessage(msg ccip_router.Any2SVMRampMessage, onRampAddress []byte) ([]byte, error) {
	hash := sha256.New()

	hash.Write(leafDomainSeparator[:])
	hash.Write([]byte("Any2SVMMessageHashV1"))

	if err := binary.Write(hash, binary.BigEndian, msg.Header.SourceChainSelector); err != nil {
		return nil, err
	}
	if err := binary.Write(hash, binary.BigEndian, msg.Header.DestChainSelector); err != nil {
		return nil, err
	}
	// Push OnRamp Size to ensure that the hash is unique
	if _, err := hash.Write([]byte{uint8(len(onRampAddress))}); err != nil { //nolint:gosec
		return nil, err
	}
	if _, err := hash.Write(onRampAddress); err != nil {
		return nil, err
	}
	if _, err := hash.Write(msg.Header.MessageId[:]); err != nil {
		return nil, err
	}
	if _, err := hash.Write(msg.TokenReceiver[:]); err != nil {
		return nil, err
	}
	if _, err := hash.Write(msg.LogicReceiver[:]); err != nil {
		return nil, err
	}
	if err := binary.Write(hash, binary.BigEndian, msg.Header.SequenceNumber); err != nil {
		return nil, err
	}
	extraArgsBytes, borshErr := bin.MarshalBorsh(msg.ExtraArgs)
	if borshErr != nil {
		return nil, borshErr
	}
	if _, err := hash.Write(extraArgsBytes); err != nil {
		return nil, err
	}
	if err := binary.Write(hash, binary.BigEndian, msg.Header.Nonce); err != nil {
		return nil, err
	}
	// Push Sender Size to ensure that the hash is unique
	if _, err := hash.Write([]byte{uint8(len(msg.Sender))}); err != nil { //nolint:gosec
		return nil, err
	}
	if _, err := hash.Write(msg.Sender); err != nil {
		return nil, err
	}
	// Push Data Size to ensure that the hash is unique
	dataLen := uint16(len(msg.Data)) //nolint:gosec // max U16 larger than solana transaction size
	if err := binary.Write(hash, binary.BigEndian, dataLen); err != nil {
		return nil, err
	}
	if _, err := hash.Write(msg.Data); err != nil {
		return nil, err
	}
	tokenAmountsBytes, err := bin.MarshalBorsh(msg.TokenAmounts)
	if err != nil {
		return nil, err
	}
	if _, err := hash.Write(tokenAmountsBytes); err != nil {
		return nil, err
	}

	return hash.Sum(nil), nil
}

// hashPair hashes two byte slices and returns the result as a byte slice.
func hashPair(a, b []byte) []byte {
	h := sha256.New()
	if bytes.Compare(a, b) < 0 {
		h.Write(a)
		h.Write(b)
	} else {
		h.Write(b)
		h.Write(a)
	}
	return h.Sum(nil)
}

// merkleFrom computes the Merkle root from a slice of byte slices.
func MerkleFrom(data [][]byte) []byte {
	if len(data) == 1 {
		return data[0]
	}

	hash := hashPair(data[0], data[1])

	for i := 2; i < len(data); i++ {
		hash = hashPair(hash, data[i])
	}

	return hash
}

func HashSVMToAnyMessage(msg ccip_router.SVM2AnyRampMessage) ([]byte, error) {
	hash := sha256.New()

	hash.Write(leafDomainSeparator[:])
	hash.Write([]byte("SVM2AnyMessageHashV1"))

	if err := binary.Write(hash, binary.BigEndian, msg.Header.SourceChainSelector); err != nil {
		return nil, err
	}
	if err := binary.Write(hash, binary.BigEndian, msg.Header.DestChainSelector); err != nil {
		return nil, err
	}
	if _, err := hash.Write(config.CcipRouterProgram[:]); err != nil {
		return nil, err
	}
	if _, err := hash.Write(msg.Sender[:]); err != nil {
		return nil, err
	}
	if err := binary.Write(hash, binary.BigEndian, msg.Header.SequenceNumber); err != nil {
		return nil, err
	}
	if err := binary.Write(hash, binary.BigEndian, msg.Header.Nonce); err != nil {
		return nil, err
	}
	if _, err := hash.Write(msg.FeeToken[:]); err != nil {
		return nil, err
	}
	if err := binary.Write(hash, binary.BigEndian, msg.FeeTokenAmount); err != nil {
		return nil, err
	}
	if _, err := hash.Write([]byte{uint8(len(msg.Receiver))}); err != nil { //nolint:gosec
		return nil, err
	}
	if _, err := hash.Write(msg.Receiver); err != nil {
		return nil, err
	}
	dataLen := uint16(len(msg.Data)) //nolint:gosec // max U16 larger than solana transaction size
	if err := binary.Write(hash, binary.BigEndian, dataLen); err != nil {
		return nil, err
	}
	if _, err := hash.Write(msg.Data); err != nil {
		return nil, err
	}
	tokenAmountsBytes, borshErr := bin.MarshalBorsh(msg.TokenAmounts)
	if borshErr != nil {
		return nil, borshErr
	}
	if _, err := hash.Write(tokenAmountsBytes); err != nil {
		return nil, err
	}
	extraArgsBytes, err := bin.MarshalBorsh(msg.ExtraArgs)
	if err != nil {
		return nil, err
	}
	if _, err := hash.Write(extraArgsBytes); err != nil {
		return nil, err
	}

	return hash.Sum(nil), nil
}<|MERGE_RESOLUTION|>--- conflicted
+++ resolved
@@ -97,17 +97,10 @@
 			SequenceNumber:      sequenceNumber,
 			Nonce:               0,
 		},
-<<<<<<< HEAD
 		Sender:        []byte{1, 2, 3},
 		Data:          []byte{4, 5, 6},
-		LogicReceiver: config.CcipLogicReceiver,
-		ExtraArgs: ccip_router.SolanaExtraArgs{
-=======
-		Sender:   []byte{1, 2, 3},
-		Data:     []byte{4, 5, 6},
-		Receiver: config.ReceiverExternalExecutionConfigPDA,
+		LogicReceiver: config.ReceiverExternalExecutionConfigPDA,
 		ExtraArgs: ccip_router.SVMExtraArgs{
->>>>>>> bf5b6fee
 			ComputeUnits:     1000,
 			IsWritableBitmap: 3, // [true, true, false]
 			Accounts: []solana.PublicKey{
@@ -121,13 +114,8 @@
 	return message
 }
 
-<<<<<<< HEAD
-func MakeEvmToSolanaMessage(tokenReceiver solana.PublicKey, logicReceiver solana.PublicKey, evmChainSelector uint64, solanaChainSelector uint64, data []byte) (ccip_router.Any2SolanaRampMessage, [32]byte, error) {
-	msg := CreateDefaultMessageWith(evmChainSelector, 1)
-=======
-func MakeAnyToSVMMessage(ccipReceiver solana.PublicKey, chainSelector uint64, solanaChainSelector uint64, data []byte) (ccip_router.Any2SVMRampMessage, [32]byte, error) {
+func MakeAnyToSVMMessage(tokenReceiver solana.PublicKey, logicReceiver solana.PublicKey, chainSelector uint64, solanaChainSelector uint64, data []byte) (ccip_router.Any2SVMRampMessage, [32]byte, error) {
 	msg := CreateDefaultMessageWith(chainSelector, 1)
->>>>>>> bf5b6fee
 	msg.Header.DestChainSelector = solanaChainSelector
 	msg.TokenReceiver = tokenReceiver
 	msg.LogicReceiver = logicReceiver
