--- conflicted
+++ resolved
@@ -33,12 +33,7 @@
 pub const ANY_2_EVM_MESSAGE_FIXED_BYTES_PER_TOKEN: U256 = U256::new(32 * ((2 * 3) + 3));
 
 pub fn fee_for_msg(
-<<<<<<< HEAD
-    message: &Solana2AnyMessage,
-=======
-    _dest_chain_selector: u64,
     message: &SVM2AnyMessage,
->>>>>>> 6cf7498a
     dest_chain: &DestChain,
     fee_token_config: &BillingTokenConfig,
     additional_token_configs: &[Option<BillingTokenConfig>],
