use anchor_lang::prelude::*;
use anchor_spl::associated_token::get_associated_token_address_with_program_id;
use anchor_spl::token_2022::spl_token_2022::{self, instruction::transfer_checked, state::Mint};
use anchor_spl::token_interface::TokenAccount;
use solana_program::{
    address_lookup_table::state::AddressLookupTable, instruction::Instruction,
    program::invoke_signed,
};
use solana_program::{program::get_return_data, program_pack::Pack};

use crate::{
    CcipRouterError, ExternalExecutionConfig, TokenAdminRegistry, CCIP_TOKENPOOL_CONFIG,
    CCIP_TOKENPOOL_SIGNER, FEE_BILLING_TOKEN_CONFIG, TOKEN_ADMIN_REGISTRY_SEED,
    TOKEN_POOL_BILLING_SEED, TOKEN_POOL_CONFIG_SEED,
};

pub const CCIP_POOL_V1_RET_BYTES: usize = 8;
pub const CCIP_LOCK_OR_BURN_V1_RET_BYTES: u32 = 32;
const MIN_TOKEN_POOL_ACCOUNTS: usize = 12; // see TokenAccounts struct for all required accounts

pub fn calculate_token_pool_account_indices(
    i: usize,
    start_indices: &[u8],
    remaining_accounts_count: usize,
) -> Result<(usize, usize)> {
    // account set = [start...end)
    let start: usize = start_indices[i] as usize;
    let end: usize = if i == start_indices.len() - 1 {
        remaining_accounts_count
    } else {
        (start_indices[i + 1]) as usize
    };

    // validate indexes and account lengths
    // start < end: prevent overflow
    // end <= MAX, index not exceeded
    // end - start >= MIN_TOKEN_POOL_ACCOUNTS, ensure there are enough accounts
    require!(
        start < end && end <= remaining_accounts_count && end - start >= MIN_TOKEN_POOL_ACCOUNTS,
        CcipRouterError::InvalidInputsTokenIndices
    );

    Ok((start, end))
}

pub(super) struct TokenAccounts<'a> {
    pub user_token_account: &'a AccountInfo<'a>,
    pub token_billing_config: &'a AccountInfo<'a>,
    pub pool_chain_config: &'a AccountInfo<'a>,
    pub pool_program: &'a AccountInfo<'a>,
    pub pool_config: &'a AccountInfo<'a>,
    pub pool_token_account: &'a AccountInfo<'a>,
    pub pool_signer: &'a AccountInfo<'a>,
    pub token_program: &'a AccountInfo<'a>,
    pub mint: &'a AccountInfo<'a>,
    pub fee_token_config: &'a AccountInfo<'a>,
    pub remaining_accounts: &'a [AccountInfo<'a>],
}

pub(super) fn validate_and_parse_token_accounts<'info>(
    user: Pubkey,
    chain_selector: u64,
    router: Pubkey,
    accounts: &'info [AccountInfo<'info>],
) -> Result<TokenAccounts> {
    // accounts based on user or chain
    let (user_token_account, remaining_accounts) = accounts.split_first().unwrap();
    let (token_billing_config, remaining_accounts) = remaining_accounts.split_first().unwrap();
    let (pool_chain_config, remaining_accounts) = remaining_accounts.split_first().unwrap();

    // constant accounts for any pool interaction
    let (lookup_table, remaining_accounts) = remaining_accounts.split_first().unwrap();
    let (token_admin_registry, remaining_accounts) = remaining_accounts.split_first().unwrap();
    let (pool_program, remaining_accounts) = remaining_accounts.split_first().unwrap();
    let (pool_config, remaining_accounts) = remaining_accounts.split_first().unwrap();
    let (pool_token_account, remaining_accounts) = remaining_accounts.split_first().unwrap();
    let (pool_signer, remaining_accounts) = remaining_accounts.split_first().unwrap();
    let (token_program, remaining_accounts) = remaining_accounts.split_first().unwrap();
    let (mint, remaining_accounts) = remaining_accounts.split_first().unwrap();
    let (fee_token_config, remaining_accounts) = remaining_accounts.split_first().unwrap();

    // Account validations (using remaining_accounts does not facilitate built-in anchor checks)
    {
        // Check Token Admin Registry
        let (expected_token_admin_registry, _) = Pubkey::find_program_address(
            &[TOKEN_ADMIN_REGISTRY_SEED, mint.key().as_ref()],
            &router,
        );
        require!(
            token_admin_registry.key() == expected_token_admin_registry,
            CcipRouterError::InvalidInputsTokenAdminRegistryAccounts
        );

        // check pool program + pool config + pool signer
        let (expected_pool_config, _) = Pubkey::find_program_address(
            &[CCIP_TOKENPOOL_CONFIG, mint.key().as_ref()],
            &pool_program.key(),
        );
        let (expected_pool_signer, _) = Pubkey::find_program_address(
            &[CCIP_TOKENPOOL_SIGNER, mint.key().as_ref()],
            &pool_program.key(),
        );
        require!(
            *pool_config.owner == pool_program.key()
                && pool_config.key() == expected_pool_config
                && pool_signer.key() == expected_pool_signer,
            CcipRouterError::InvalidInputsPoolAccounts
        );

        let (expected_fee_token_config, _) =
            Pubkey::find_program_address(&[FEE_BILLING_TOKEN_CONFIG, mint.key.as_ref()], &router);
        require!(
            fee_token_config.key() == expected_fee_token_config,
            CcipRouterError::InvalidInputsConfigAccounts
        );

        // check token accounts
        require!(
            *mint.owner == token_program.key(),
            CcipRouterError::InvalidInputsTokenAccounts
        );
        require!(
            user_token_account.key()
                == get_associated_token_address_with_program_id(
                    &user,
                    &mint.key(),
                    &token_program.key()
                )
                && pool_token_account.key()
                    == get_associated_token_address_with_program_id(
                        &pool_signer.key(),
                        &mint.key(),
                        &token_program.key()
                    ),
            CcipRouterError::InvalidInputsTokenAccounts
        );

        // check per token per chain configs
        // billing: configured via CCIP router/fee quoter
        // chain config: configured via pool
        let (expected_billing_config, _) = Pubkey::find_program_address(
            &[
                TOKEN_POOL_BILLING_SEED,
                chain_selector.to_le_bytes().as_ref(),
                mint.key().as_ref(),
            ],
            &router,
        );
        let (expected_pool_chain_config, _) = Pubkey::find_program_address(
            &[
                TOKEN_POOL_CONFIG_SEED,
                chain_selector.to_le_bytes().as_ref(),
                mint.key().as_ref(),
            ],
            &pool_program.key(),
        );
        require!(
            token_billing_config.key() == expected_billing_config, // TODO: determine if this can be zero key for optional billing config?
            CcipRouterError::InvalidInputsConfigAccounts
        );
        require!(
            pool_chain_config.key() == expected_pool_chain_config,
            CcipRouterError::InvalidInputsConfigAccounts
        );

        // Check Lookup Table Address configured in TokenAdminRegistry
        let token_admin_registry_account: Account<TokenAdminRegistry> =
            Account::try_from(token_admin_registry)?;
        require!(
            token_admin_registry_account.lookup_table == lookup_table.key(),
            CcipRouterError::InvalidInputsLookupTableAccounts
        );

        // Check Lookup Table Entries
        let lookup_table_data = &mut &lookup_table.data.borrow()[..];
        let lookup_table_account: AddressLookupTable =
            AddressLookupTable::deserialize(lookup_table_data)
                .map_err(|_| CcipRouterError::InvalidInputsLookupTableAccounts)?;

        // reconstruct + validate expected values in token pool lookup table
        // base set of constant accounts (9)
        // + additional constant accounts (remaining_accounts) that are not required but may be used for additional token pool functionality (like CPI)
        let required_entries = [
            lookup_table,
            token_admin_registry,
            pool_program,
            pool_config,
            pool_token_account,
            pool_signer,
            token_program,
            mint,
            fee_token_config,
        ];
        {
            // validate pool addresses
            let mut expected_keys: Vec<Pubkey> = required_entries.iter().map(|x| x.key()).collect();
            let mut remaining_keys: Vec<Pubkey> =
                remaining_accounts.iter().map(|x| x.key()).collect();
            expected_keys.append(&mut remaining_keys);
            require!(
                lookup_table_account.addresses.as_ref() == expected_keys,
                CcipRouterError::InvalidInputsLookupTableAccounts
            );
        }
        {
            // validate pool address writable
            // token admin registry contains an array (binary) of indexes that are writable
            // check that the writability of the passed accounts match the writable configuration (using indexes)
            let mut expected_is_writable: Vec<bool> =
                required_entries.iter().map(|x| x.is_writable).collect();
            let mut remaining_is_writable: Vec<bool> =
                remaining_accounts.iter().map(|x| x.is_writable).collect();
            expected_is_writable.append(&mut remaining_is_writable);
            for (i, is_writable) in expected_is_writable.iter().enumerate() {
                require_eq!(
                    token_admin_registry_writable::is(&token_admin_registry_account, i as u8),
                    *is_writable,
                    CcipRouterError::InvalidInputsLookupTableAccountWritable
                );
            }
        }
    }

    Ok(TokenAccounts {
        user_token_account,
        token_billing_config,
        pool_chain_config,
        pool_program,
        pool_config,
        pool_token_account,
        pool_signer,
        token_program,
        mint,
        fee_token_config,
        remaining_accounts,
    })
}

pub fn transfer_token<'info>(
    amount: u64,
    token_program: &AccountInfo,
    mint: &AccountInfo<'info>,
    from: &AccountInfo<'info>,
    to: &AccountInfo<'info>,
    signer: &Account<'info, ExternalExecutionConfig>,
    seeds: &[&[u8]],
) -> std::result::Result<(), ProgramError> {
    let mint_data = Mint::unpack(*mint.try_borrow_data()?)?;
    let mut transfer_ix = transfer_checked(
        &spl_token_2022::ID, // SDK requires spl-token or spl-token-2022 (cannot handle arbitrary token program)
        &from.key(),
        &mint.key(),
        &to.key(),
        &signer.key(),
        &[],
        amount,
        mint_data.decimals, // parse decimals from token account
    )?;
    transfer_ix.program_id = token_program.key(); // set token program in case custom
    invoke_signed(
        &transfer_ix,
        &[
            from.to_account_info(),
            mint.to_account_info(),
            to.to_account_info(),
            signer.to_account_info(),
        ],
        &[seeds],
    )
}

// ToTxData implements an interface that returns instruction data
pub trait ToTxData {
    fn to_tx_data(&self) -> Vec<u8>;
}

pub fn interact_with_pool<D: ToTxData>(
    pool_program: Pubkey,
    signer: Pubkey,
    acc_infos: Vec<AccountInfo>,
    data: D,
    seeds: &[&[u8]],
) -> std::result::Result<Vec<u8>, ProgramError> {
    let acc_metas: Vec<AccountMeta> = acc_infos
        .to_vec()
        .iter()
        .flat_map(|acc_info| {
            // Check signer from PDA External Execution config
            let is_signer = acc_info.key() == signer;
            acc_info.to_account_metas(Some(is_signer))
        })
        .collect();

    let ix = Instruction {
        program_id: pool_program,
        accounts: acc_metas,
        data: data.to_tx_data(),
    };

    // CPI call to pool is expected to return data using set_return_data
    // anchor does this automatically but is limited to max 256 bytes
    // https://github.com/coral-xyz/anchor/blob/0109f4a3cf4117570f627e3ae465b6247d504f69/lang/syn/src/codegen/program/handlers.rs#L113
    invoke_signed(&ix, &acc_infos, &[seeds])?;

    // parse return data
    // https://github.com/coral-xyz/anchor/blob/0109f4a3cf4117570f627e3ae465b6247d504f69/lang/syn/src/codegen/program/cpi.rs#L83
    let (_, data) = get_return_data().unwrap();
    Ok(data)
}

pub fn get_balance<'a>(token_account: &'a AccountInfo<'a>) -> Result<u64> {
    let mut acc: InterfaceAccount<TokenAccount> = InterfaceAccount::try_from(token_account)?;
    acc.reload()?; // reload state to ensure latest balance
    Ok(acc.amount)
}

// pack u64 into LE u256 for cross-chain amount
pub fn u64_to_le_u256(v: u64) -> [u8; 32] {
    let mut out: [u8; 32] = [0; 32];
    out[..8].copy_from_slice(v.to_le_bytes().as_slice());
    out
}

pub mod token_admin_registry_writable {
    use crate::TokenAdminRegistry;

    // set writable inserts bits from left to right
    // index 0 is left-most bit
    pub fn set(tar: &mut TokenAdminRegistry, index: u8) {
        match index < 128 {
            true => {
                tar.writable_indexes[0] |= 1 << (127 - index);
            }
            false => {
                tar.writable_indexes[1] |= 1 << (255 - index);
            }
        }
    }

    pub fn is(tar: &TokenAdminRegistry, index: u8) -> bool {
        match index < 128 {
            true => tar.writable_indexes[0] & 1 << (127 - index) != 0,
            false => tar.writable_indexes[1] & 1 << (255 - index) != 0,
        }
    }

    pub fn reset(tar: &mut TokenAdminRegistry) {
        tar.writable_indexes = [0, 0];
    }

<<<<<<< HEAD
    #[cfg(test)]
    mod tests {
        use super::*;
        use solana_program::pubkey::Pubkey;

        #[test]
        fn set_writable() {
            let state = &mut TokenAdminRegistry {
                version: 0,
                administrator: Pubkey::default(),
                pending_administrator: Pubkey::default(),
                lookup_table: Pubkey::default(),
                writable_indexes: [0, 0],
            };

            set(state, 0);
            set(state, 128);
            assert_eq!(state.writable_indexes[0], 2u128.pow(127));
            assert_eq!(state.writable_indexes[1], 2u128.pow(127));

            reset(state);
            assert_eq!(state.writable_indexes[0], 0);
            assert_eq!(state.writable_indexes[1], 0);

            set(state, 0);
            set(state, 2);
            set(state, 127);
            set(state, 128);
            set(state, 2 + 128);
            set(state, 255);
            assert_eq!(
                state.writable_indexes[0],
                2u128.pow(127) + 2u128.pow(127 - 2) + 2u128.pow(0)
            );
            assert_eq!(
                state.writable_indexes[1],
                2u128.pow(127) + 2u128.pow(127 - 2) + 2u128.pow(0)
            );
        }

        #[test]
        fn check_writable() {
            let state = &TokenAdminRegistry {
                version: 0,
                administrator: Pubkey::default(),
                pending_administrator: Pubkey::default(),
                lookup_table: Pubkey::default(),
                writable_indexes: [
                    2u128.pow(127 - 7) + 2u128.pow(127 - 2) + 2u128.pow(127 - 4),
                    2u128.pow(127 - 8) + 2u128.pow(127 - 56) + 2u128.pow(127 - 100),
                ],
            };

            assert_eq!(is(state, 0), false);
            assert_eq!(is(state, 128), false);
            assert_eq!(is(state, 255), false);

            assert_eq!(state.writable_indexes[0].count_ones(), 3);
            assert_eq!(state.writable_indexes[1].count_ones(), 3);

            assert_eq!(is(state, 7), true);
            assert_eq!(is(state, 2), true);
            assert_eq!(is(state, 4), true);
            assert_eq!(is(state, 128 + 8), true);
            assert_eq!(is(state, 128 + 56), true);
            assert_eq!(is(state, 128 + 100), true);
        }
=======
    #[test]
    fn check_writable() {
        let state = TokenAdminRegistry {
            version: 0,
            administrator: Pubkey::zeroed(),
            pending_administrator: Pubkey::zeroed(),
            lookup_table: Pubkey::zeroed(),
            writable_indexes: [
                2u128.pow(127 - 7) + 2u128.pow(127 - 2) + 2u128.pow(127 - 4),
                2u128.pow(127 - 8) + 2u128.pow(127 - 56) + 2u128.pow(127 - 100),
            ],
        };

        assert!(!state.is_writable(0));
        assert!(!state.is_writable(128));
        assert!(!state.is_writable(255));

        assert_eq!(state.writable_indexes[0].count_ones(), 3);
        assert_eq!(state.writable_indexes[1].count_ones(), 3);

        assert!(state.is_writable(7));
        assert!(state.is_writable(2));
        assert!(state.is_writable(4));
        assert!(state.is_writable(128 + 8));
        assert!(state.is_writable(128 + 56));
        assert!(state.is_writable(128 + 100));
>>>>>>> 763fd9ec
    }
}<|MERGE_RESOLUTION|>--- conflicted
+++ resolved
@@ -348,7 +348,6 @@
         tar.writable_indexes = [0, 0];
     }
 
-<<<<<<< HEAD
     #[cfg(test)]
     mod tests {
         use super::*;
@@ -402,47 +401,19 @@
                 ],
             };
 
-            assert_eq!(is(state, 0), false);
-            assert_eq!(is(state, 128), false);
-            assert_eq!(is(state, 255), false);
+            assert!(!is(state, 0));
+            assert!(!is(state, 128));
+            assert!(!is(state, 255));
 
             assert_eq!(state.writable_indexes[0].count_ones(), 3);
             assert_eq!(state.writable_indexes[1].count_ones(), 3);
 
-            assert_eq!(is(state, 7), true);
-            assert_eq!(is(state, 2), true);
-            assert_eq!(is(state, 4), true);
-            assert_eq!(is(state, 128 + 8), true);
-            assert_eq!(is(state, 128 + 56), true);
-            assert_eq!(is(state, 128 + 100), true);
-        }
-=======
-    #[test]
-    fn check_writable() {
-        let state = TokenAdminRegistry {
-            version: 0,
-            administrator: Pubkey::zeroed(),
-            pending_administrator: Pubkey::zeroed(),
-            lookup_table: Pubkey::zeroed(),
-            writable_indexes: [
-                2u128.pow(127 - 7) + 2u128.pow(127 - 2) + 2u128.pow(127 - 4),
-                2u128.pow(127 - 8) + 2u128.pow(127 - 56) + 2u128.pow(127 - 100),
-            ],
-        };
-
-        assert!(!state.is_writable(0));
-        assert!(!state.is_writable(128));
-        assert!(!state.is_writable(255));
-
-        assert_eq!(state.writable_indexes[0].count_ones(), 3);
-        assert_eq!(state.writable_indexes[1].count_ones(), 3);
-
-        assert!(state.is_writable(7));
-        assert!(state.is_writable(2));
-        assert!(state.is_writable(4));
-        assert!(state.is_writable(128 + 8));
-        assert!(state.is_writable(128 + 56));
-        assert!(state.is_writable(128 + 100));
->>>>>>> 763fd9ec
+            assert!(is(state, 7));
+            assert!(is(state, 2));
+            assert!(is(state, 4));
+            assert!(is(state, 128 + 8));
+            assert!(is(state, 128 + 56));
+            assert!(is(state, 128 + 100));
+        }
     }
 }