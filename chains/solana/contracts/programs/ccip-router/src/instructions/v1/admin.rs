--- conflicted
+++ resolved
@@ -32,24 +32,6 @@
         Ok(())
     }
 
-<<<<<<< HEAD
-pub fn update_fee_aggregator(
-    ctx: Context<UpdateConfigCCIPRouter>,
-    fee_aggregator: Pubkey,
-) -> Result<()> {
-    let mut config = ctx.accounts.config.load_mut()?;
-    config.fee_aggregator = fee_aggregator;
-
-    emit!(events::ConfigSet {
-        version: config.version,
-        svm_chain_selector: config.svm_chain_selector,
-        fee_quoter: config.fee_quoter,
-        link_token_mint: config.link_token_mint,
-        fee_aggregator: config.fee_aggregator,
-    });
-    Ok(())
-}
-=======
     fn accept_ownership(&self, ctx: Context<AcceptOwnership>) -> Result<()> {
         let config = &mut ctx.accounts.config;
         emit!(events::OwnershipTransferred {
@@ -60,7 +42,6 @@
         config.proposed_owner = Pubkey::new_from_array([0; 32]);
         Ok(())
     }
->>>>>>> cd1c128d
 
     fn set_default_code_version(
         &self,
@@ -83,6 +64,13 @@
     ) -> Result<()> {
         let config = &mut ctx.accounts.config;
         config.fee_aggregator = fee_aggregator;
+        emit!(events::ConfigSet {
+            version: config.version,
+            svm_chain_selector: config.svm_chain_selector,
+            fee_quoter: config.fee_quoter,
+            link_token_mint: config.link_token_mint,
+            fee_aggregator: config.fee_aggregator,
+        });
         Ok(())
     }
 
@@ -204,21 +192,16 @@
 
         config.svm_chain_selector = new_chain_selector;
 
-<<<<<<< HEAD
-    emit!(events::ConfigSet {
-        version: config.version,
-        svm_chain_selector: config.svm_chain_selector,
-        fee_quoter: config.fee_quoter,
-        link_token_mint: config.link_token_mint,
-        fee_aggregator: config.fee_aggregator,
-    });
-
-    Ok(())
-}
-=======
-        Ok(())
-    }
->>>>>>> cd1c128d
+        emit!(events::ConfigSet {
+            version: config.version,
+            svm_chain_selector: config.svm_chain_selector,
+            fee_quoter: config.fee_quoter,
+            link_token_mint: config.link_token_mint,
+            fee_aggregator: config.fee_aggregator,
+        });
+
+        Ok(())
+    }
 
     fn withdraw_billed_funds(
         &self,
