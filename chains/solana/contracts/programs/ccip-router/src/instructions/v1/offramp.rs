use anchor_lang::prelude::*;
use solana_program::{instruction::Instruction, program::invoke_signed};

use super::merkle::{calculate_merkle_root, MerkleError};
use super::messages::pools::{ReleaseOrMintInV1, ReleaseOrMintOutV1};
use super::ocr3base::{ocr3_transmit, ReportContext};
use super::ocr3impl::{Ocr3ReportForCommit, Ocr3ReportForExecutionReportSingleChain};
use super::pools::{
    calculate_token_pool_account_indices, get_balance, interact_with_pool,
    validate_and_parse_token_accounts, CCIP_POOL_V1_RET_BYTES,
};

use crate::v1::config::is_on_ramp_configured;
use crate::v1::merkle::LEAF_DOMAIN_SEPARATOR;
use crate::v1::messages::ramps::is_writable;
use crate::{
    Any2SolanaMessage, Any2SolanaRampMessage, BillingTokenConfigWrapper, CcipRouterError,
    CommitInput, CommitReport, CommitReportAccepted, CommitReportContext, DestChain,
    ExecuteReportContext, ExecutionReportSingleChain, ExecutionStateChanged, GasPriceUpdate,
    GlobalState, MessageExecutionState, OcrPluginType, RampMessageHeader,
    SkippedAlreadyExecutedMessage, SolanaTokenAmount, SourceChain, TimestampedPackedU224,
    TokenPriceUpdate, UsdPerTokenUpdated, UsdPerUnitGasUpdated, CCIP_RECEIVE_DISCRIMINATOR,
    DEST_CHAIN_STATE_SEED, EXTERNAL_EXECUTION_CONFIG_SEED, EXTERNAL_TOKEN_POOL_SEED,
    FEE_BILLING_TOKEN_CONFIG, STATE_SEED,
};

pub fn commit<'info>(
    ctx: Context<'_, '_, 'info, 'info, CommitReportContext<'info>>,
    report_context_byte_words: [[u8; 32]; 3],
    report: CommitInput,
    signatures: Vec<[u8; 65]>,
) -> Result<()> {
    let report_context = ReportContext::from_byte_words(report_context_byte_words);

    // The Config Account stores the default values for the Router, the Solana Chain Selector, the Default Gas Limit and the Default Allow Out Of Order Execution and Admin Ownership
    let config = ctx.accounts.config.load()?;

    // The Config and State for the Source Chain, containing if it is enabled, the on ramp address and the min sequence number expected for future messages
    let source_chain_state = &mut ctx.accounts.source_chain_state;

    require!(
        source_chain_state.config.is_enabled,
        CcipRouterError::UnsupportedSourceChainSelector
    );
    require!(
        is_on_ramp_configured(
            &source_chain_state.config,
            &report.merkle_root.on_ramp_address
        ),
        CcipRouterError::InvalidInputs
    );

    // Check if the report contains price updates
    let empty_token_price_updates = report.price_updates.token_price_updates.is_empty();
    let empty_gas_price_updates = report.price_updates.gas_price_updates.is_empty();

    if empty_token_price_updates && empty_gas_price_updates {
        // If the report does not contain any price updates, then there is nothing to update.
        // Thus, as no price accounts have to be updated, the remaining accounts must be empty.
        require_eq!(
            ctx.remaining_accounts.len(),
            0,
            CcipRouterError::InvalidInputs
        );
    } else {
        // There are price updates in the report.
        // Remaining accounts represent:
        // - The state account to store the price sequence updates
        // - the accounts to update BillingTokenConfig for token prices
        // - the accounts to update DestChain for gas prices
        // They must be in order:
        // 1. state_account
        // 2. token_accounts[]
        // 3. gas_accounts[]
        // matching the order of the price updates in the CommitInput.
        // They must also all be writable so they can be updated.
        let minimum_remaining_accounts = 1
            + report.price_updates.token_price_updates.len()
            + report.price_updates.gas_price_updates.len();
        require_eq!(
            ctx.remaining_accounts.len(),
            minimum_remaining_accounts,
            CcipRouterError::InvalidInputs
        );

        let ocr_sequence_number = report_context.sequence_number();

        // The Global state PDA is sent as a remaining_account as it is optional to avoid having the lock when not modifying it, so all validations need to be done manually
        let (expected_state_key, _) = Pubkey::find_program_address(&[STATE_SEED], &crate::ID);
        require_keys_eq!(
            ctx.remaining_accounts[0].key(),
            expected_state_key,
            CcipRouterError::InvalidInputs
        );
        require!(
            ctx.remaining_accounts[0].is_writable,
            CcipRouterError::InvalidInputs
        );

        let mut global_state: Account<GlobalState> = Account::try_from(&ctx.remaining_accounts[0])?;

        if global_state.latest_price_sequence_number < ocr_sequence_number {
            // Update the persisted sequence number
            global_state.latest_price_sequence_number = ocr_sequence_number;
            global_state.exit(&crate::ID)?; // as it is manually loaded, it also has to be manually written back

            // For each token price update, unpack the corresponding remaining_account and update the price.
            // Keep in mind that the remaining_accounts are sorted in the same order as tokens and gas price updates in the report.
            for (i, update) in report.price_updates.token_price_updates.iter().enumerate() {
                apply_token_price_update(update, &ctx.remaining_accounts[i + 1])?;
            }

            // Skip the first state account and the ones for token updates
            let offset = report.price_updates.token_price_updates.len() + 1;

            // Do the same for gas price updates
            for (i, update) in report.price_updates.gas_price_updates.iter().enumerate() {
                apply_gas_price_update(update, &ctx.remaining_accounts[i + offset])?;
            }
        } else {
            // TODO check if this is really necessary. EVM has this validation checking that the
            // array of merkle roots in the report is not empty. But here, considering we only have 1 root per report,
            // this check is just validating that the root is not zeroed
            // (which should never happen anyway, so it may be redundant).
            require!(
                report.merkle_root.source_chain_selector > 0,
                CcipRouterError::StaleCommitReport
            );
        }
    }

    // The Commit Report Account stores the information of 1 Commit Report:
    // - Merkle Root
    // - Timestamp of the Commit Report
    // - Interval of Messages: The min and max seq num of the messages in the Merkle Tree
    // - Execution State per each Message: 0 for Untouched, 1 for InProgress, 2 for Success and 3 for Failure
    let commit_report = &mut ctx.accounts.commit_report;
    let root = &report.merkle_root;

    require!(
        root.min_seq_nr <= root.max_seq_nr,
        CcipRouterError::InvalidSequenceInterval
    );
    require!(
        root.max_seq_nr
            .to_owned()
            .checked_sub(root.min_seq_nr)
            .map_or_else(|| false, |seq_size| seq_size <= 64),
        CcipRouterError::InvalidSequenceInterval
    ); // As we have 64 slots to store the execution state
    require!(
        source_chain_state.state.min_seq_nr == root.min_seq_nr,
        CcipRouterError::InvalidSequenceInterval
    );
    require!(root.merkle_root != [0; 32], CcipRouterError::InvalidProof);
    require!(
        commit_report.timestamp == 0,
        CcipRouterError::ExistingMerkleRoot
    );

    let next_seq_nr = root.max_seq_nr.checked_add(1);

    require!(
        next_seq_nr.is_some(),
        CcipRouterError::ReachedMaxSequenceNumber
    );

    source_chain_state.state.min_seq_nr = next_seq_nr.unwrap();

    let clock: Clock = Clock::get()?;
    commit_report.version = 1;
    commit_report.chain_selector = report.merkle_root.source_chain_selector;
    commit_report.merkle_root = report.merkle_root.merkle_root;
    commit_report.timestamp = clock.unix_timestamp;
    commit_report.execution_states = 0;
    commit_report.min_msg_nr = root.min_seq_nr;
    commit_report.max_msg_nr = root.max_seq_nr;

    emit!(CommitReportAccepted {
        merkle_root: root.clone(),
        price_updates: report.price_updates.clone(),
    });

    ocr3_transmit(
        &config.ocr3[OcrPluginType::Commit as usize],
        &ctx.accounts.sysvar_instructions,
        ctx.accounts.authority.key(),
        OcrPluginType::Commit as u8,
        report_context,
        &Ocr3ReportForCommit(&report),
        &signatures,
    )?;

    Ok(())
}

pub fn execute<'info>(
    ctx: Context<'_, '_, 'info, 'info, ExecuteReportContext<'info>>,
    execution_report: ExecutionReportSingleChain,
    report_context_byte_words: [[u8; 32]; 3],
    token_indexes: &[u8],
) -> Result<()> {
    let report_context = ReportContext::from_byte_words(report_context_byte_words);
    // limit borrowing of ctx
    {
        let config = ctx.accounts.config.load()?;
        ocr3_transmit(
            &config.ocr3[OcrPluginType::Execution as usize],
            &ctx.accounts.sysvar_instructions,
            ctx.accounts.authority.key(),
            OcrPluginType::Execution as u8,
            report_context,
            &Ocr3ReportForExecutionReportSingleChain(&execution_report),
            &[],
        )?;
    }

    internal_execute(ctx, execution_report, token_indexes)
}

pub fn manually_execute<'info>(
    ctx: Context<'_, '_, 'info, 'info, ExecuteReportContext<'info>>,
    execution_report: ExecutionReportSingleChain,
    token_indexes: &[u8],
) -> Result<()> {
    // limit borrowing of ctx
    {
        let config = ctx.accounts.config.load()?;

        // validate time has passed
        let clock: Clock = Clock::get()?;
        let current_timestamp = clock.unix_timestamp;
        require!(
            current_timestamp - ctx.accounts.commit_report.timestamp
                > config.enable_manual_execution_after,
            CcipRouterError::ManualExecutionNotAllowed
        );
    }
    internal_execute(ctx, execution_report, token_indexes)
}

/////////////
// Helpers //
/////////////

fn apply_token_price_update<'info>(
    token_update: &TokenPriceUpdate,
    token_config_account_info: &'info AccountInfo<'info>,
) -> Result<()> {
    let (expected, _) = Pubkey::find_program_address(
        &[FEE_BILLING_TOKEN_CONFIG, token_update.source_token.as_ref()],
        &crate::ID,
    );
    require_keys_eq!(
        token_config_account_info.key(),
        expected,
        CcipRouterError::InvalidInputs
    );

    require!(
        token_config_account_info.is_writable,
        CcipRouterError::InvalidInputs
    );

    let token_config_account: &mut Account<BillingTokenConfigWrapper> =
        &mut Account::try_from(token_config_account_info)?;

    require!(
        token_config_account.version == 1,
        CcipRouterError::InvalidInputs
    );

    token_config_account.config.usd_per_token = TimestampedPackedU224 {
        value: token_update.usd_per_token,
        timestamp: Clock::get()?.unix_timestamp,
    };

    emit!(UsdPerTokenUpdated {
        token: token_config_account.config.mint,
        value: token_config_account.config.usd_per_token.value,
        timestamp: token_config_account.config.usd_per_token.timestamp,
    });

    // As the account is manually loaded from the AccountInfo, it also needs to be manually
    // written back to so the changes are persisted.
    token_config_account.exit(&crate::ID)
}

fn apply_gas_price_update<'info>(
    gas_update: &GasPriceUpdate,
    dest_chain_state_account_info: &'info AccountInfo<'info>,
) -> Result<()> {
    let (expected, _) = Pubkey::find_program_address(
        &[
            DEST_CHAIN_STATE_SEED,
            gas_update.dest_chain_selector.to_le_bytes().as_ref(),
        ],
        &crate::ID,
    );
    require_keys_eq!(
        dest_chain_state_account_info.key(),
        expected,
        CcipRouterError::InvalidInputs
    );

    require!(
        dest_chain_state_account_info.is_writable,
        CcipRouterError::InvalidInputs
    );

    // The passed-in chain_state account may refer to the same chain but it only corresponds to source.
    // To update the price that values correspond to the destination, which is a different account.
    // As the account is sent as additional accounts, then Anchor won't automatically (de)serialize the account
    // as it is not the one in the context, so we have to do it manually load it and write it back
    let dest_chain_state_account = &mut Account::try_from(dest_chain_state_account_info)?;
    update_chain_state_gas_price(dest_chain_state_account, gas_update)?;
    dest_chain_state_account.exit(&crate::ID)?;
    Ok(())
}

fn update_chain_state_gas_price(
    chain_state_account: &mut Account<DestChain>,
    gas_update: &GasPriceUpdate,
) -> Result<()> {
    require!(
        chain_state_account.version == 1,
        CcipRouterError::InvalidInputs
    );

    chain_state_account.state.usd_per_unit_gas = TimestampedPackedU224 {
        value: gas_update.usd_per_unit_gas,
        timestamp: Clock::get()?.unix_timestamp,
    };

    emit!(UsdPerUnitGasUpdated {
        dest_chain: gas_update.dest_chain_selector,
        value: chain_state_account.state.usd_per_unit_gas.value,
        timestamp: chain_state_account.state.usd_per_unit_gas.timestamp,
    });

    Ok(())
}

// internal_execute is the base execution logic without any additional validation
fn internal_execute<'info>(
    ctx: Context<'_, '_, 'info, 'info, ExecuteReportContext<'info>>,
    execution_report: ExecutionReportSingleChain,
    token_indexes: &[u8],
) -> Result<()> {
    // TODO: Limit send size data to 256

    // The Config Account stores the default values for the Router, the Solana Chain Selector, the Default Gas Limit and the Default Allow Out Of Order Execution and Admin Ownership
    let config = ctx.accounts.config.load()?;
    let solana_chain_selector = config.solana_chain_selector;

    // The Config and State for the Source Chain, containing if it is enabled, the on ramp address and the min sequence number expected for future messages
    let source_chain_state = &ctx.accounts.source_chain_state;
    require!(
        is_on_ramp_configured(
            &source_chain_state.config,
            &execution_report.message.on_ramp_address
        ),
        CcipRouterError::InvalidInputs
    );

    // The Commit Report Account stores the information of 1 Commit Report:
    // - Merkle Root
    // - Timestamp of the Commit Report
    // - Interval of Messages: The min and max seq num of the messages in the Merkle Tree
    // - Execution State per each Message: 0 for Untouched, 1 for InProgress, 2 for Success and 3 for Failure
    let commit_report = &mut ctx.accounts.commit_report;

    let message_header = execution_report.message.header;

    validate_execution_report(
        &execution_report,
        source_chain_state,
        commit_report,
        &message_header,
        solana_chain_selector,
    )?;

    let original_state = execution_state::get(commit_report, message_header.sequence_number);

    if original_state == MessageExecutionState::Success {
        emit!(SkippedAlreadyExecutedMessage {
            source_chain_selector: message_header.source_chain_selector,
            sequence_number: message_header.sequence_number,
        });
        return Ok(());
    }

    let hashed_leaf = verify_merkle_root(&execution_report)?;

    // send tokens any -> SOL
    require!(
        token_indexes.len() == execution_report.message.token_amounts.len()
            && token_indexes.len() == execution_report.offchain_token_data.len(),
        CcipRouterError::InvalidInputs,
    );
    let seeds = &[EXTERNAL_TOKEN_POOL_SEED, &[ctx.bumps.token_pools_signer]];
    let mut token_amounts = vec![SolanaTokenAmount::default(); token_indexes.len()];

    // handle tokens
    // note: indexes are used instead of counts in case more accounts need to be passed in remaining_accounts before token accounts
    // token_indexes = [2, 4] where remaining_accounts is [custom_account, custom_account, token1_account1, token1_account2, token2_account1, token2_account2] for example
    for (i, token_amount) in execution_report.message.token_amounts.iter().enumerate() {
        let (start, end) =
            calculate_token_pool_account_indices(i, token_indexes, ctx.remaining_accounts.len())?;
        let acc_list = &ctx.remaining_accounts[start..end];
        let accs = validate_and_parse_token_accounts(
            execution_report.message.token_receiver,
            execution_report.message.header.source_chain_selector,
            ctx.program_id.key(),
            acc_list,
        )?;
        let router_token_pool_signer = &ctx.accounts.token_pools_signer;

        let init_bal = get_balance(accs.user_token_account)?;

        // CPI: call lockOrBurn on token pool
        let release_or_mint = ReleaseOrMintInV1 {
            original_sender: execution_report.message.sender.clone(),
            receiver: execution_report.message.token_receiver,
            amount: token_amount.amount,
            local_token: token_amount.dest_token_address,
            remote_chain_selector: execution_report.message.header.source_chain_selector,
            source_pool_address: token_amount.source_pool_address.clone(),
            source_pool_data: token_amount.extra_data.clone(),
            offchain_token_data: execution_report.offchain_token_data[i].clone(),
        };
        let mut acc_infos = router_token_pool_signer.to_account_infos();
        acc_infos.extend_from_slice(&[
            accs.pool_config.to_account_info(),
            accs.token_program.to_account_info(),
            accs.mint.to_account_info(),
            accs.pool_signer.to_account_info(),
            accs.pool_token_account.to_account_info(),
            accs.pool_chain_config.to_account_info(),
            accs.user_token_account.to_account_info(),
        ]);
        acc_infos.extend_from_slice(accs.remaining_accounts);
        let return_data = interact_with_pool(
            accs.pool_program.key(),
            router_token_pool_signer.key(),
            acc_infos,
            release_or_mint,
            seeds,
        )?;

        require!(
            return_data.len() == CCIP_POOL_V1_RET_BYTES,
            CcipRouterError::OfframpInvalidDataLength
        );

        token_amounts[i] = SolanaTokenAmount {
            token: accs.mint.key(),
            amount: ReleaseOrMintOutV1::try_from_slice(&return_data)?.destination_amount,
        };

        let post_bal = get_balance(accs.user_token_account)?;
        require!(
            post_bal >= init_bal && post_bal - init_bal == token_amounts[i].amount,
            CcipRouterError::OfframpReleaseMintBalanceMismatch
        );
    }

    let message = Any2SolanaMessage {
        message_id: execution_report.message.header.message_id,
        source_chain_selector: execution_report.source_chain_selector,
        sender: execution_report.message.sender,
        data: execution_report.message.data,
        token_amounts,
    };

    // handle CPI call if there are extra accounts
    // case: no tokens, but there are remaining_accounts passed in
    // case: tokens, but the first token has a non-zero index (indicating extra accounts before token accounts)
<<<<<<< HEAD
    if should_execute_messaging(
        &execution_report.message.logic_receiver,
        ctx.remaining_accounts.is_empty(),
    ) {
        let (msg_program, msg_accounts) = parse_messaging_accounts(
            &execution_report.token_indexes,
            execution_report.message.logic_receiver,
            execution_report.message.extra_args.accounts,
=======
    if should_execute_messaging(token_indexes, ctx.remaining_accounts.is_empty()) {
        let (msg_program, msg_accounts) = parse_messaging_accounts(
            token_indexes,
            execution_report.message.receiver,
            &execution_report.message.extra_args.accounts,
            &execution_report.message.extra_args.is_writable_bitmap,
>>>>>>> cd1edf66
            ctx.remaining_accounts,
        )?;

        // The External Execution Config Account is used to sign the CPI instruction
        let external_execution_config = &ctx.accounts.external_execution_config;

        // The accounts of the user that will be used in the CPI instruction, none of them are signers
        // They need to specify if mutable or not, but none of them is allowed to init, realloc or close
        // note: CPI signer is always first account
        let mut acc_infos = external_execution_config.to_account_infos();
        acc_infos.extend_from_slice(msg_accounts);

        let acc_metas: Vec<AccountMeta> = acc_infos
            .to_vec()
            .iter()
            .flat_map(|acc_info| {
                // Check signer from PDA External Execution config
                let is_signer = acc_info.key() == external_execution_config.key();
                acc_info.to_account_metas(Some(is_signer))
            })
            .collect();

        let data = build_receiver_discriminator_and_data(message)?;

        let instruction = Instruction {
            program_id: msg_program.key(), // The receiver Program Id that will handle the ccip_receive message
            accounts: acc_metas,
            data,
        };

        let seeds = &[
            EXTERNAL_EXECUTION_CONFIG_SEED,
            &[ctx.bumps.external_execution_config],
        ];
        let signer = &[&seeds[..]];

        invoke_signed(&instruction, &acc_infos, signer)?;
    }

    let new_state = MessageExecutionState::Success;
    execution_state::set(
        commit_report,
        message_header.sequence_number,
        new_state.to_owned(),
    );

    emit!(ExecutionStateChanged {
        source_chain_selector: message_header.source_chain_selector,
        sequence_number: message_header.sequence_number,
        message_id: message_header.message_id, // Unique identifier for the message, generated with the source chain's encoding scheme
        message_hash: hashed_leaf,             // Hash of the message using Solana encoding
        state: new_state,
    });

    Ok(())
}

// should_execute_messaging checks if there is at least one account used for messaging (the first subset of accounts)
// and the logic_receiver is has a value different than zeros
fn should_execute_messaging(logic_receiver: &Pubkey, remaining_accounts_empty: bool) -> bool {
    !remaining_accounts_empty && *logic_receiver != Pubkey::default()
}

/// parse_message_accounts returns all the accounts needed to execute the CPI instruction
/// It also validates that the accounts sent in the message match the ones sent in the source chain
/// Precondition: logic_receiver != 0 && remaining_accounts.len() > 0
///
/// # Arguments
/// * `token_indexes` - start indexes of token pool accounts, used to determine ending index for arbitrary messaging accounts
/// * `logic_receiver` - receiver address from x-chain message, used to validate `remaining_accounts`
/// * `extra_args_accounts` - arbitrary messaging accounts from the x-chain message, used to validate `accounts`.
/// * `remaining_accounts` - accounts passed via `ctx.remaining_accounts`. expected order is: [program, receiver, ...additional message accounts]
fn parse_messaging_accounts<'info>(
    token_indexes: &[u8],
<<<<<<< HEAD
    logic_receiver: Pubkey,
    extra_args_accounts: Vec<SolanaAccountMeta>,
    remaining_accounts: &'info [AccountInfo<'info>],
=======
    receiver: Pubkey,
    source_accounts: &[Pubkey],
    source_bitmap: &u64,
    accounts: &'info [AccountInfo<'info>],
>>>>>>> cd1edf66
) -> Result<(&'info AccountInfo<'info>, &'info [AccountInfo<'info>])> {
    let end_ind = if token_indexes.is_empty() {
        remaining_accounts.len()
    } else {
        token_indexes[0] as usize
    };

    require!(
<<<<<<< HEAD
        end_ind <= remaining_accounts.len(),
        CcipRouterError::InvalidInputs
    ); // there could be other remaining accounts used for tokens
=======
        *source_program == msg_program.key(),
        CcipRouterError::InvalidInputs,
    );
>>>>>>> cd1edf66

    require!(
        end_ind - 1 == extra_args_accounts.len(), // assert same number of accounts passed from message and transaction
        CcipRouterError::InvalidInputs
    );

    let msg_program = &remaining_accounts[0];
    let msg_accounts = &remaining_accounts[1..end_ind];

    require!(
        logic_receiver == msg_program.key(),
        CcipRouterError::InvalidInputs,
    );

    for (i, acc) in extra_args_accounts.iter().enumerate() {
        let current_acc = &msg_accounts[i];
        require!(
            acc.pubkey == current_acc.key() && acc.is_writable == current_acc.is_writable,
            CcipRouterError::InvalidInputs
        );
<<<<<<< HEAD
=======
        for (i, acc) in source_msg_accounts.iter().enumerate() {
            let current_acc = &msg_accounts[i + 1]; // TODO: remove offset by 1 to skip receiver after receiver refactor
            require!(*acc == current_acc.key(), CcipRouterError::InvalidInputs);
            require!(
                // TODO: remove offset by 1 to skip program after receiver refactor
                is_writable(source_bitmap, (i + 1) as u8) == current_acc.is_writable,
                CcipRouterError::InvalidInputs
            );
        }
>>>>>>> cd1edf66
    }

    Ok((msg_program, msg_accounts))
}

/// Build the instruction data (discriminator + any other data)
fn build_receiver_discriminator_and_data(ramp_message: Any2SolanaMessage) -> Result<Vec<u8>> {
    let m: std::result::Result<Vec<u8>, std::io::Error> = ramp_message.try_to_vec();
    require!(m.is_ok(), CcipRouterError::InvalidMessage);
    let message = m.unwrap();

    let mut data = Vec::with_capacity(8);
    data.extend_from_slice(&CCIP_RECEIVE_DISCRIMINATOR);
    data.extend_from_slice(&message);

    Ok(data)
}

pub fn verify_merkle_root(execution_report: &ExecutionReportSingleChain) -> Result<[u8; 32]> {
    let hashed_leaf = hash(&execution_report.message);
    let verified_root: std::result::Result<[u8; 32], MerkleError> =
        calculate_merkle_root(hashed_leaf, execution_report.proofs.clone());
    require!(
        verified_root.is_ok() && verified_root.unwrap() == execution_report.root,
        CcipRouterError::InvalidProof
    );
    Ok(hashed_leaf)
}

pub fn validate_execution_report<'info>(
    execution_report: &ExecutionReportSingleChain,
    source_chain_state: &Account<'info, SourceChain>,
    commit_report: &Account<'info, CommitReport>,
    message_header: &RampMessageHeader,
    solana_chain_selector: u64,
) -> Result<()> {
    require!(
        execution_report.message.header.nonce == 0,
        CcipRouterError::InvalidInputs
    );

    require!(
        source_chain_state.config.is_enabled,
        CcipRouterError::UnsupportedSourceChainSelector
    );

    require!(
        execution_report.message.header.sequence_number >= commit_report.min_msg_nr
            && execution_report.message.header.sequence_number <= commit_report.max_msg_nr,
        CcipRouterError::InvalidSequenceInterval
    );

    require!(
        message_header.source_chain_selector == execution_report.source_chain_selector,
        CcipRouterError::UnsupportedSourceChainSelector
    );
    require!(
        message_header.dest_chain_selector == solana_chain_selector,
        CcipRouterError::UnsupportedDestinationChainSelector
    );
    require!(
        commit_report.timestamp != 0,
        CcipRouterError::RootNotCommitted
    );

    Ok(())
}

fn hash(msg: &Any2SolanaRampMessage) -> [u8; 32] {
    use anchor_lang::solana_program::hash;

    // Calculate vectors size to ensure that the hash is unique
    let sender_size = [msg.sender.len() as u8];
    let on_ramp_address_size = [msg.on_ramp_address.len() as u8];
    let data_size = msg.data.len() as u16; // u16 > maximum transaction size, u8 may have overflow

    // RampMessageHeader struct
    let header_source_chain_selector = msg.header.source_chain_selector.to_be_bytes();
    let header_dest_chain_selector = msg.header.dest_chain_selector.to_be_bytes();
    let header_sequence_number = msg.header.sequence_number.to_be_bytes();
    let header_nonce = msg.header.nonce.to_be_bytes();

    // NOTE: calling hash::hashv is orders of magnitude cheaper than using Hasher::hashv
    // As similar as https://github.com/smartcontractkit/chainlink/blob/d1a9f8be2f222ea30bdf7182aaa6428bfa605cf7/contracts/src/v0.8/ccip/libraries/Internal.sol#L111
    let result = hash::hashv(&[
        LEAF_DOMAIN_SEPARATOR.as_slice(),
        // metadata hash
        "Any2SolanaMessageHashV1".as_bytes(),
        &header_source_chain_selector,
        &header_dest_chain_selector,
        &on_ramp_address_size,
        &msg.on_ramp_address,
        // message header
        &msg.header.message_id,
        &msg.token_receiver.to_bytes(),
        &msg.logic_receiver.to_bytes(),
        &header_sequence_number,
        msg.extra_args.try_to_vec().unwrap().as_ref(), // borsh serialized
        &header_nonce,
        // message
        &sender_size,
        &msg.sender,
        &data_size.to_be_bytes(),
        &msg.data,
        // token transfers
        msg.token_amounts.try_to_vec().unwrap().as_ref(), // borsh serialized
    ]);

    result.to_bytes()
}

mod execution_state {
    use crate::{CommitReport, MessageExecutionState};

    pub fn set(
        report: &mut CommitReport,
        sequence_number: u64,
        execution_state: MessageExecutionState,
    ) {
        let packed = &mut report.execution_states;
        let dif = sequence_number.checked_sub(report.min_msg_nr);
        assert!(dif.is_some(), "Sequence number out of bounds");
        let i = dif.unwrap();
        assert!(i < 64, "Sequence number out of bounds");

        // Clear the 2 bits at position 'i'
        *packed &= !(0b11 << (i * 2));
        // Set the new value in the cleared bits
        *packed |= (execution_state as u128) << (i * 2);
    }

    pub fn get(report: &CommitReport, sequence_number: u64) -> MessageExecutionState {
        let packed = report.execution_states;
        let dif = sequence_number.checked_sub(report.min_msg_nr);
        assert!(dif.is_some(), "Sequence number out of bounds");
        let i = dif.unwrap();
        assert!(i < 64, "Sequence number out of bounds");

        let mask = 0b11 << (i * 2);
        let state = (packed & mask) >> (i * 2);
        MessageExecutionState::try_from(state).unwrap()
    }

    #[cfg(test)]
    mod tests {
        use super::*;

        #[test]
        fn test_set_state() {
            let mut commit_report = CommitReport {
                version: 1,
                chain_selector: 0,
                merkle_root: [0; 32],
                timestamp: 0,
                min_msg_nr: 0,
                max_msg_nr: 64,
                execution_states: 0,
            };

            set(&mut commit_report, 0, MessageExecutionState::Success);
            assert_eq!(get(&commit_report, 0), MessageExecutionState::Success);

            set(&mut commit_report, 1, MessageExecutionState::Failure);
            assert_eq!(get(&commit_report, 1), MessageExecutionState::Failure);

            set(&mut commit_report, 2, MessageExecutionState::Untouched);
            assert_eq!(get(&commit_report, 2), MessageExecutionState::Untouched);

            set(&mut commit_report, 3, MessageExecutionState::InProgress);
            assert_eq!(get(&commit_report, 3), MessageExecutionState::InProgress);
        }

        #[test]
        #[should_panic(expected = "Sequence number out of bounds")]
        fn test_set_state_out_of_bounds() {
            let mut commit_report = CommitReport {
                version: 1,
                chain_selector: 1,
                merkle_root: [0; 32],
                timestamp: 1,
                min_msg_nr: 1500,
                max_msg_nr: 1530,
                execution_states: 0,
            };

            set(&mut commit_report, 65, MessageExecutionState::Success);
        }

        #[test]
        fn test_get_state() {
            let mut commit_report = CommitReport {
                version: 1,
                chain_selector: 1,
                merkle_root: [0; 32],
                timestamp: 1,
                min_msg_nr: 1500,
                max_msg_nr: 1530,
                execution_states: 0,
            };

            set(&mut commit_report, 1501, MessageExecutionState::Success);
            set(&mut commit_report, 1505, MessageExecutionState::Failure);
            set(&mut commit_report, 1520, MessageExecutionState::Untouched);
            set(&mut commit_report, 1523, MessageExecutionState::InProgress);

            assert_eq!(get(&commit_report, 1501), MessageExecutionState::Success);
            assert_eq!(get(&commit_report, 1505), MessageExecutionState::Failure);
            assert_eq!(get(&commit_report, 1520), MessageExecutionState::Untouched);
            assert_eq!(get(&commit_report, 1523), MessageExecutionState::InProgress);
        }

        #[test]
        #[should_panic(expected = "Sequence number out of bounds")]
        fn test_get_state_out_of_bounds() {
            let commit_report = CommitReport {
                version: 1,
                chain_selector: 1,
                merkle_root: [0; 32],
                timestamp: 1,
                min_msg_nr: 1500,
                max_msg_nr: 1530,
                execution_states: 0,
            };

            get(&commit_report, 65);
        }
    }
}

#[cfg(test)]
mod tests {
    use super::*;
    use crate::{Any2SolanaRampMessage, Any2SolanaTokenTransfer, SolanaExtraArgs};

    /// Builds a message and hash it, it's compared with a known hash
    #[test]
    fn test_hash() {
        let on_ramp_address = &[1, 2, 3].to_vec();

        let message = Any2SolanaRampMessage {
            sender: [
                1, 2, 3, 0, 0, 0, 0, 0, 0, 0, 0, 0, 0, 0, 0, 0, 0, 0, 0, 0, 0, 0, 0, 0, 0, 0, 0, 0,
                0, 0, 0, 0,
            ]
            .to_vec(),
            token_receiver: Pubkey::try_from("DS2tt4BX7YwCw7yrDNwbAdnYrxjeCPeGJbHmZEYC8RTb")
                .unwrap(),
            logic_receiver: Pubkey::try_from("DS2tt4BX7YwCw7yrDNwbAdnYrxjeCPeGJbHmZEYC8RTb")
                .unwrap(),
            data: vec![4, 5, 6],
            header: RampMessageHeader {
                message_id: [
                    8, 5, 3, 0, 0, 0, 0, 0, 0, 0, 0, 0, 0, 0, 0, 0, 0, 0, 0, 0, 0, 0, 0, 0, 0, 0,
                    0, 0, 0, 0, 0, 0,
                ],
                source_chain_selector: 67,
                dest_chain_selector: 78,
                sequence_number: 89,
                nonce: 90,
            },
            token_amounts: [Any2SolanaTokenTransfer {
                source_pool_address: vec![0, 1, 2, 3],
                dest_token_address: Pubkey::try_from(
                    "DS2tt4BX7YwCw7yrDNwbAdnYrxjeCPeGJbHmZEYC8RTc",
                )
                .unwrap(),
                dest_gas_amount: 100,
                extra_data: vec![4, 5, 6],
                amount: [1; 32],
            }]
            .to_vec(),
            extra_args: SolanaExtraArgs {
                compute_units: 1000,
<<<<<<< HEAD
                accounts: vec![],
=======
                is_writable_bitmap: 1,
                accounts: vec![
                    Pubkey::try_from("DS2tt4BX7YwCw7yrDNwbAdnYrxjeCPeGJbHmZEYC8RTb").unwrap(),
                ],
>>>>>>> cd1edf66
            },
            on_ramp_address: on_ramp_address.clone(),
        };
        let hash_result = hash(&message);

        assert_eq!(
<<<<<<< HEAD
            "60bb7073f7528617d8df11743241a24942c15deed3ad90cdd44a92bd097a6a80",
=======
            "1636e87682c7622432edefeccae977d0e64f30251eee1b02e02b7156a58dfebf",
>>>>>>> cd1edf66
            hex::encode(hash_result)
        );
    }
}<|MERGE_RESOLUTION|>--- conflicted
+++ resolved
@@ -476,23 +476,15 @@
     // handle CPI call if there are extra accounts
     // case: no tokens, but there are remaining_accounts passed in
     // case: tokens, but the first token has a non-zero index (indicating extra accounts before token accounts)
-<<<<<<< HEAD
     if should_execute_messaging(
         &execution_report.message.logic_receiver,
         ctx.remaining_accounts.is_empty(),
     ) {
         let (msg_program, msg_accounts) = parse_messaging_accounts(
-            &execution_report.token_indexes,
+            token_indexes,
             execution_report.message.logic_receiver,
-            execution_report.message.extra_args.accounts,
-=======
-    if should_execute_messaging(token_indexes, ctx.remaining_accounts.is_empty()) {
-        let (msg_program, msg_accounts) = parse_messaging_accounts(
-            token_indexes,
-            execution_report.message.receiver,
             &execution_report.message.extra_args.accounts,
             &execution_report.message.extra_args.is_writable_bitmap,
->>>>>>> cd1edf66
             ctx.remaining_accounts,
         )?;
 
@@ -567,16 +559,10 @@
 /// * `remaining_accounts` - accounts passed via `ctx.remaining_accounts`. expected order is: [program, receiver, ...additional message accounts]
 fn parse_messaging_accounts<'info>(
     token_indexes: &[u8],
-<<<<<<< HEAD
     logic_receiver: Pubkey,
-    extra_args_accounts: Vec<SolanaAccountMeta>,
+    extra_args_accounts: &[Pubkey],
+    source_bitmap: &u64,
     remaining_accounts: &'info [AccountInfo<'info>],
-=======
-    receiver: Pubkey,
-    source_accounts: &[Pubkey],
-    source_bitmap: &u64,
-    accounts: &'info [AccountInfo<'info>],
->>>>>>> cd1edf66
 ) -> Result<(&'info AccountInfo<'info>, &'info [AccountInfo<'info>])> {
     let end_ind = if token_indexes.is_empty() {
         remaining_accounts.len()
@@ -585,15 +571,9 @@
     };
 
     require!(
-<<<<<<< HEAD
         end_ind <= remaining_accounts.len(),
         CcipRouterError::InvalidInputs
     ); // there could be other remaining accounts used for tokens
-=======
-        *source_program == msg_program.key(),
-        CcipRouterError::InvalidInputs,
-    );
->>>>>>> cd1edf66
 
     require!(
         end_ind - 1 == extra_args_accounts.len(), // assert same number of accounts passed from message and transaction
@@ -614,18 +594,14 @@
             acc.pubkey == current_acc.key() && acc.is_writable == current_acc.is_writable,
             CcipRouterError::InvalidInputs
         );
-<<<<<<< HEAD
-=======
         for (i, acc) in source_msg_accounts.iter().enumerate() {
-            let current_acc = &msg_accounts[i + 1]; // TODO: remove offset by 1 to skip receiver after receiver refactor
+            let current_acc = &msg_accounts[i];
             require!(*acc == current_acc.key(), CcipRouterError::InvalidInputs);
             require!(
-                // TODO: remove offset by 1 to skip program after receiver refactor
-                is_writable(source_bitmap, (i + 1) as u8) == current_acc.is_writable,
+                is_writable(source_bitmap, (i) as u8) == current_acc.is_writable,
                 CcipRouterError::InvalidInputs
             );
         }
->>>>>>> cd1edf66
     }
 
     Ok((msg_program, msg_accounts))
@@ -899,25 +875,15 @@
             .to_vec(),
             extra_args: SolanaExtraArgs {
                 compute_units: 1000,
-<<<<<<< HEAD
+                is_writable_bitmap: 1,
                 accounts: vec![],
-=======
-                is_writable_bitmap: 1,
-                accounts: vec![
-                    Pubkey::try_from("DS2tt4BX7YwCw7yrDNwbAdnYrxjeCPeGJbHmZEYC8RTb").unwrap(),
-                ],
->>>>>>> cd1edf66
             },
             on_ramp_address: on_ramp_address.clone(),
         };
         let hash_result = hash(&message);
 
         assert_eq!(
-<<<<<<< HEAD
             "60bb7073f7528617d8df11743241a24942c15deed3ad90cdd44a92bd097a6a80",
-=======
-            "1636e87682c7622432edefeccae977d0e64f30251eee1b02e02b7156a58dfebf",
->>>>>>> cd1edf66
             hex::encode(hash_result)
         );
     }
