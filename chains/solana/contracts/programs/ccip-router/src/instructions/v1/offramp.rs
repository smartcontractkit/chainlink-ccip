--- conflicted
+++ resolved
@@ -10,11 +10,8 @@
     validate_and_parse_token_accounts, CCIP_POOL_V1_RET_BYTES,
 };
 
-<<<<<<< HEAD
 use crate::v1::config::is_on_ramp_configured;
-=======
 use crate::v1::merkle::LEAF_DOMAIN_SEPARATOR;
->>>>>>> 3ba6bac6
 use crate::{
     Any2SolanaMessage, Any2SolanaRampMessage, BillingTokenConfigWrapper, CcipRouterError,
     CommitInput, CommitReport, CommitReportAccepted, CommitReportContext, DestChain,
@@ -706,12 +703,8 @@
         &header_source_chain_selector,
         &header_dest_chain_selector,
         &on_ramp_address_size,
-<<<<<<< HEAD
         trimmed_on_ramp_address,
-=======
-        on_ramp_address,
         // message header
->>>>>>> 3ba6bac6
         &msg.header.message_id,
         &msg.receiver.to_bytes(),
         &header_sequence_number,
