--- conflicted
+++ resolved
@@ -722,14 +722,14 @@
     result.to_bytes()
 }
 
-<<<<<<< HEAD
 fn trim_leading_zeros(input: &[u8]) -> &[u8] {
     let start = input
         .iter()
         .position(|&byte| byte != 0)
         .unwrap_or(input.len());
     &input[start..]
-=======
+}
+
 mod execution_state {
     use crate::{CommitReport, MessageExecutionState};
 
@@ -846,7 +846,6 @@
             get(&commit_report, 65);
         }
     }
->>>>>>> 6d06ece7
 }
 
 #[cfg(test)]
