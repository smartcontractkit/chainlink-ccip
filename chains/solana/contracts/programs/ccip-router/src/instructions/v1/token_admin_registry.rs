use anchor_lang::prelude::*;
use anchor_spl::associated_token::get_associated_token_address_with_program_id;
use solana_program::{address_lookup_table::state::AddressLookupTable, log::sol_log};

use super::pools::token_admin_registry_writable;

use crate::{
<<<<<<< HEAD
    AcceptAdminRoleTokenAdminRegistry, AdministratorTransferRequested, AdministratorTransferred,
    CcipRouterError, ModifyTokenAdminRegistry, PoolSet, RegisterTokenAdminRegistryByCCIPAdmin,
    RegisterTokenAdminRegistryByOwner, SetPoolTokenAdminRegistry, CCIP_TOKENPOOL_CONFIG,
    CCIP_TOKENPOOL_SIGNER, FEE_BILLING_TOKEN_CONFIG, TOKEN_ADMIN_REGISTRY_SEED,
=======
    seed, AcceptAdminRoleTokenAdminRegistry, AdministratorRegistered,
    AdministratorTransferRequested, AdministratorTransferred, CcipRouterError,
    ModifyTokenAdminRegistry, PoolSet, RegisterTokenAdminRegistryViaGetCCIPAdmin,
    RegisterTokenAdminRegistryViaOwner, SetPoolTokenAdminRegistry,
>>>>>>> b962f09b
};

const MINIMUM_TOKEN_POOL_ACCOUNTS: usize = 9;

// Proposes an administrator for the given token as pending administrator
pub fn ccip_admin_propose_administrator(
    ctx: Context<RegisterTokenAdminRegistryByCCIPAdmin>,
    token_admin_registry_admin: Pubkey,
) -> Result<()> {
    let token_mint = ctx.accounts.mint.key().to_owned();
    let token_admin_registry = &mut ctx.accounts.token_admin_registry;

    set_pending_administrator(token_mint, token_admin_registry, token_admin_registry_admin)?;

    Ok(())
}

// Proposes an administrator for the given token as pending administrator
pub fn owner_propose_administrator(
    ctx: Context<RegisterTokenAdminRegistryByOwner>,
    token_admin_registry_admin: Pubkey,
) -> Result<()> {
    let token_mint = ctx.accounts.mint.key().to_owned();
    let token_admin_registry = &mut ctx.accounts.token_admin_registry;

    set_pending_administrator(token_mint, token_admin_registry, token_admin_registry_admin)?;

    Ok(())
}

fn set_pending_administrator(
    token_mint: Pubkey,
    token_admin_registry: &mut Account<'_, crate::TokenAdminRegistry>,
    new_admin: Pubkey,
) -> Result<()> {
    require_neq!(
        new_admin,
        Pubkey::new_from_array([0; 32]),
        CcipRouterError::InvalidTokenAdminRegistryInputsZeroAddress
    );

    // TODO: Revert if administrator != 0 AlreadyRegistered

    token_admin_registry.version = 1;
    token_admin_registry.administrator = Pubkey::new_from_array([0; 32]);
    token_admin_registry.pending_administrator = new_admin;
    token_admin_registry.lookup_table = Pubkey::new_from_array([0; 32]);

    emit!(AdministratorTransferRequested {
        token: token_mint,
        current_admin: Pubkey::new_from_array([0; 32]),
        new_admin,
    });

    Ok(())
}

// Transfers the administrator role for a token to a new address with a 2-step process
pub fn transfer_admin_role_token_admin_registry(
    ctx: Context<ModifyTokenAdminRegistry>,
    new_admin: Pubkey,
) -> Result<()> {
    let token_mint = ctx.accounts.mint.key().to_owned();
    let token_admin_registry = &mut ctx.accounts.token_admin_registry;

    token_admin_registry.pending_administrator = new_admin;

    emit!(AdministratorTransferRequested {
        token: token_mint,
        current_admin: token_admin_registry.administrator,
        new_admin,
    });

    Ok(())
}

// Accepts the admin role for a token
pub fn accept_admin_role_token_admin_registry(
    ctx: Context<AcceptAdminRoleTokenAdminRegistry>,
) -> Result<()> {
    let token_mint = ctx.accounts.mint.key().to_owned();
    let token_admin_registry = &mut ctx.accounts.token_admin_registry;
    let new_admin = token_admin_registry.pending_administrator;

    token_admin_registry.administrator = new_admin;
    token_admin_registry.pending_administrator = Pubkey::new_from_array([0; 32]);

    emit!(AdministratorTransferred {
        token: token_mint,
        new_admin,
    });

    Ok(())
}

// Sets the lookup table for pool for a token.
// TODO: Add a test with look up table as 0 address
// Setting the lookup table to address(0) effectively delists the token from CCIP.
// Setting the lookup table to any other address enables the token on CCIP.
pub fn set_pool(ctx: Context<SetPoolTokenAdminRegistry>, writable_indexes: Vec<u8>) -> Result<()> {
    let token_mint = ctx.accounts.mint.key().to_owned();

    // Enable to overwrite the lookup table pool with 0 to deslist from CCIP
    let token_admin_registry = &mut ctx.accounts.token_admin_registry;
    let previous_pool = token_admin_registry.lookup_table;
    let new_pool = ctx.accounts.pool_lookuptable.key();
    token_admin_registry.lookup_table = new_pool;

    // set writable indexes
    // used to build offchain tokenpool additional accounts in the token transactions
    // indexes can be checked to indicate is_writable for the specific account
    // this is also used to validate to ensure the correct write permissions are used according the admin
    token_admin_registry_writable::reset(token_admin_registry);
    for ind in writable_indexes {
        token_admin_registry_writable::set(token_admin_registry, ind)
    }

    // validate lookup table contains minimum required accounts if not zero address
    if new_pool != Pubkey::default() {
        // deserialize lookup table account
        let lookup_table_data = &mut &ctx.accounts.pool_lookuptable.data.borrow()[..];
        let lookup_table_account: AddressLookupTable =
            AddressLookupTable::deserialize(lookup_table_data)
                .map_err(|_| CcipRouterError::InvalidInputsLookupTableAccounts)?;
        require_gte!(
            lookup_table_account.addresses.len(),
            MINIMUM_TOKEN_POOL_ACCOUNTS,
            CcipRouterError::InvalidInputsLookupTableAccounts
        );

        // The mandatory accounts (PDAs) are stored in the lookup table to save space even if they can be infered
        let (token_admin_registry, _) = Pubkey::find_program_address(
<<<<<<< HEAD
            &[TOKEN_ADMIN_REGISTRY_SEED, token_mint.as_ref()],
=======
            &[seed::TOKEN_ADMIN_REGISTRY, mint.as_ref()],
>>>>>>> b962f09b
            ctx.program_id,
        );
        let pool_program = lookup_table_account.addresses[2]; // cannot be calculated, can be custom per pool
        let token_program = lookup_table_account.addresses[6]; // cannot be calculated, can be custom per token
        let (pool_config, _) = Pubkey::find_program_address(
<<<<<<< HEAD
            &[CCIP_TOKENPOOL_CONFIG, token_mint.as_ref()],
            &pool_program,
        );
        let (pool_signer, _) = Pubkey::find_program_address(
            &[CCIP_TOKENPOOL_SIGNER, token_mint.as_ref()],
            &pool_program,
        );
        let (fee_billing_config, _) = Pubkey::find_program_address(
            &[FEE_BILLING_TOKEN_CONFIG, token_mint.as_ref()],
=======
            &[seed::CCIP_TOKENPOOL_CONFIG, mint.as_ref()],
            &pool_program,
        );
        let (pool_signer, _) = Pubkey::find_program_address(
            &[seed::CCIP_TOKENPOOL_SIGNER, mint.as_ref()],
            &pool_program,
        );
        let (fee_billing_config, _) = Pubkey::find_program_address(
            &[seed::FEE_BILLING_TOKEN_CONFIG, mint.as_ref()],
>>>>>>> b962f09b
            ctx.program_id,
        );

        let min_accounts = [
            ctx.accounts.pool_lookuptable.key(),
            token_admin_registry,
            pool_program,
            pool_config,
            get_associated_token_address_with_program_id(
                &pool_signer.key(),
                &token_mint.key(),
                &token_program.key(),
            ),
            pool_signer,
            token_program,
            token_mint,
            fee_billing_config,
        ];

        for (i, acc) in min_accounts.iter().enumerate() {
            // for easier debugging UX
            if lookup_table_account.addresses[i] != *acc {
                sol_log(&i.to_string());
                sol_log(&acc.to_string());
                sol_log(&lookup_table_account.addresses[i].to_string());
            }
            require_eq!(
                lookup_table_account.addresses[i],
                *acc,
                CcipRouterError::InvalidInputsLookupTableAccounts
            );
        }
    }

    emit!(PoolSet {
        token: token_mint,
        previous_pool_lookup_table: previous_pool,
        new_pool_lookup_table: new_pool,
    });

    Ok(())
}<|MERGE_RESOLUTION|>--- conflicted
+++ resolved
@@ -5,17 +5,10 @@
 use super::pools::token_admin_registry_writable;
 
 use crate::{
-<<<<<<< HEAD
+    seed,
+    token_context::{RegisterTokenAdminRegistryByCCIPAdmin, RegisterTokenAdminRegistryByOwner},
     AcceptAdminRoleTokenAdminRegistry, AdministratorTransferRequested, AdministratorTransferred,
-    CcipRouterError, ModifyTokenAdminRegistry, PoolSet, RegisterTokenAdminRegistryByCCIPAdmin,
-    RegisterTokenAdminRegistryByOwner, SetPoolTokenAdminRegistry, CCIP_TOKENPOOL_CONFIG,
-    CCIP_TOKENPOOL_SIGNER, FEE_BILLING_TOKEN_CONFIG, TOKEN_ADMIN_REGISTRY_SEED,
-=======
-    seed, AcceptAdminRoleTokenAdminRegistry, AdministratorRegistered,
-    AdministratorTransferRequested, AdministratorTransferred, CcipRouterError,
-    ModifyTokenAdminRegistry, PoolSet, RegisterTokenAdminRegistryViaGetCCIPAdmin,
-    RegisterTokenAdminRegistryViaOwner, SetPoolTokenAdminRegistry,
->>>>>>> b962f09b
+    CcipRouterError, ModifyTokenAdminRegistry, PoolSet, SetPoolTokenAdminRegistry,
 };
 
 const MINIMUM_TOKEN_POOL_ACCOUNTS: usize = 9;
@@ -148,37 +141,21 @@
 
         // The mandatory accounts (PDAs) are stored in the lookup table to save space even if they can be infered
         let (token_admin_registry, _) = Pubkey::find_program_address(
-<<<<<<< HEAD
-            &[TOKEN_ADMIN_REGISTRY_SEED, token_mint.as_ref()],
-=======
-            &[seed::TOKEN_ADMIN_REGISTRY, mint.as_ref()],
->>>>>>> b962f09b
+            &[seed::TOKEN_ADMIN_REGISTRY, token_mint.as_ref()],
             ctx.program_id,
         );
         let pool_program = lookup_table_account.addresses[2]; // cannot be calculated, can be custom per pool
         let token_program = lookup_table_account.addresses[6]; // cannot be calculated, can be custom per token
         let (pool_config, _) = Pubkey::find_program_address(
-<<<<<<< HEAD
-            &[CCIP_TOKENPOOL_CONFIG, token_mint.as_ref()],
+            &[seed::CCIP_TOKENPOOL_CONFIG, token_mint.as_ref()],
             &pool_program,
         );
         let (pool_signer, _) = Pubkey::find_program_address(
-            &[CCIP_TOKENPOOL_SIGNER, token_mint.as_ref()],
+            &[seed::CCIP_TOKENPOOL_SIGNER, token_mint.as_ref()],
             &pool_program,
         );
         let (fee_billing_config, _) = Pubkey::find_program_address(
-            &[FEE_BILLING_TOKEN_CONFIG, token_mint.as_ref()],
-=======
-            &[seed::CCIP_TOKENPOOL_CONFIG, mint.as_ref()],
-            &pool_program,
-        );
-        let (pool_signer, _) = Pubkey::find_program_address(
-            &[seed::CCIP_TOKENPOOL_SIGNER, mint.as_ref()],
-            &pool_program,
-        );
-        let (fee_billing_config, _) = Pubkey::find_program_address(
-            &[seed::FEE_BILLING_TOKEN_CONFIG, mint.as_ref()],
->>>>>>> b962f09b
+            &[seed::FEE_BILLING_TOKEN_CONFIG, token_mint.as_ref()],
             ctx.program_id,
         );
 
