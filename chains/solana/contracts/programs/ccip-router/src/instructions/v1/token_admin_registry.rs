use crate::{
    events::token_admin_registry as events,
    token_context::{
        OverridePendingTokenAdminRegistryByCCIPAdmin, OverridePendingTokenAdminRegistryByOwner,
    },
};
use anchor_lang::prelude::*;
use anchor_spl::associated_token::get_associated_token_address_with_program_id;
use solana_program::{address_lookup_table::state::AddressLookupTable, log::sol_log};

use super::pools::token_admin_registry_writable;

use crate::{
    seed,
    token_context::{RegisterTokenAdminRegistryByCCIPAdmin, RegisterTokenAdminRegistryByOwner},
    AcceptAdminRoleTokenAdminRegistry, CcipRouterError, ModifyTokenAdminRegistry,
    SetPoolTokenAdminRegistry,
};

const MINIMUM_TOKEN_POOL_ACCOUNTS: usize = 9;

/// Proposes an administrator for the given token as pending administrator
pub fn ccip_admin_propose_administrator(
    ctx: Context<RegisterTokenAdminRegistryByCCIPAdmin>,
    token_admin_registry_admin: Pubkey,
) -> Result<()> {
    let token_mint = ctx.accounts.mint.key().to_owned();
    let token_admin_registry = &mut ctx.accounts.token_admin_registry;

    init_with_pending_administrator(token_admin_registry, token_mint, token_admin_registry_admin)?;

    Ok(())
}

/// Overrides the pending administrator for the given token
pub fn ccip_admin_override_pending_administrator(
    ctx: Context<OverridePendingTokenAdminRegistryByCCIPAdmin>,
    token_admin_registry_admin: Pubkey,
) -> Result<()> {
    let token_admin_registry = &mut ctx.accounts.token_admin_registry;

    require_eq!(
        token_admin_registry.administrator,
        Pubkey::new_from_array([0; 32]),
        CcipRouterError::InvalidTokenAdminRegistryProposedAdmin
    );

    token_admin_registry.pending_administrator = token_admin_registry_admin;

    Ok(())
}

/// Proposes an administrator for the given token as pending administrator
pub fn owner_propose_administrator(
    ctx: Context<RegisterTokenAdminRegistryByOwner>,
    token_admin_registry_admin: Pubkey,
) -> Result<()> {
    let token_mint = ctx.accounts.mint.key().to_owned();
    let token_admin_registry = &mut ctx.accounts.token_admin_registry;

    init_with_pending_administrator(token_admin_registry, token_mint, token_admin_registry_admin)?;

    Ok(())
}

/// Overrides the pending administrator for the given token
pub fn owner_override_pending_administrator(
    ctx: Context<OverridePendingTokenAdminRegistryByOwner>,
    token_admin_registry_admin: Pubkey,
) -> Result<()> {
    let token_admin_registry = &mut ctx.accounts.token_admin_registry;

    require_eq!(
        token_admin_registry.administrator,
        Pubkey::new_from_array([0; 32]),
        CcipRouterError::InvalidTokenAdminRegistryProposedAdmin
    );

    token_admin_registry.pending_administrator = token_admin_registry_admin;

    Ok(())
}

fn init_with_pending_administrator(
    token_admin_registry: &mut Account<'_, crate::TokenAdminRegistry>,
    token_mint: Pubkey,
    new_admin: Pubkey,
) -> Result<()> {
    require_neq!(
        new_admin,
        Pubkey::new_from_array([0; 32]),
        CcipRouterError::InvalidTokenAdminRegistryInputsZeroAddress
    );

    token_admin_registry.version = 1;
    token_admin_registry.administrator = Pubkey::new_from_array([0; 32]);
    token_admin_registry.pending_administrator = new_admin;
    token_admin_registry.lookup_table = Pubkey::new_from_array([0; 32]);
    token_admin_registry.mint = token_mint;

    emit!(events::AdministratorTransferRequested {
        token: token_mint,
        current_admin: Pubkey::new_from_array([0; 32]),
        new_admin,
    });

    Ok(())
}

/// Transfers the administrator role for a token to a new address with a 2-step process
pub fn transfer_admin_role_token_admin_registry(
    ctx: Context<ModifyTokenAdminRegistry>,
    new_admin: Pubkey,
) -> Result<()> {
    let token_mint = ctx.accounts.mint.key().to_owned();
    let token_admin_registry = &mut ctx.accounts.token_admin_registry;

    token_admin_registry.pending_administrator = new_admin;

    emit!(events::AdministratorTransferRequested {
        token: token_mint,
        current_admin: token_admin_registry.administrator,
        new_admin,
    });

    Ok(())
}

/// Accepts the admin role for a token
pub fn accept_admin_role_token_admin_registry(
    ctx: Context<AcceptAdminRoleTokenAdminRegistry>,
) -> Result<()> {
    let token_mint = ctx.accounts.mint.key().to_owned();
    let token_admin_registry = &mut ctx.accounts.token_admin_registry;
    let new_admin = token_admin_registry.pending_administrator;

    token_admin_registry.administrator = new_admin;
    token_admin_registry.pending_administrator = Pubkey::new_from_array([0; 32]);

    emit!(events::AdministratorTransferred {
        token: token_mint,
        new_admin,
    });

    Ok(())
}

/// Sets the lookup table for pool for a token.
/// TODO: Add a test with look up table as 0 address
/// Setting the lookup table to address(0) effectively delists the token from CCIP.
/// Setting the lookup table to any other address enables the token on CCIP.
pub fn set_pool(ctx: Context<SetPoolTokenAdminRegistry>, writable_indexes: Vec<u8>) -> Result<()> {
    let token_mint = ctx.accounts.mint.key().to_owned();

    // Enable to overwrite the lookup table pool with 0 to deslist from CCIP
    let token_admin_registry = &mut ctx.accounts.token_admin_registry;
    let previous_pool = token_admin_registry.lookup_table;
    let new_pool = ctx.accounts.pool_lookuptable.key();
    token_admin_registry.lookup_table = new_pool;

    // set writable indexes
    // used to build offchain tokenpool additional accounts in the token transactions
    // indexes can be checked to indicate is_writable for the specific account
    // this is also used to validate to ensure the correct write permissions are used according the admin
    token_admin_registry_writable::reset(token_admin_registry);
    for ind in writable_indexes {
        token_admin_registry_writable::set(token_admin_registry, ind)
    }

    // validate lookup table contains minimum required accounts if not zero address
    if new_pool != Pubkey::default() {
        // deserialize lookup table account
        let lookup_table_data = &mut &ctx.accounts.pool_lookuptable.data.borrow()[..];
        let lookup_table_account: AddressLookupTable =
            AddressLookupTable::deserialize(lookup_table_data)
                .map_err(|_| CcipRouterError::InvalidInputsLookupTableAccounts)?;
        require_gte!(
            lookup_table_account.addresses.len(),
            MINIMUM_TOKEN_POOL_ACCOUNTS,
            CcipRouterError::InvalidInputsLookupTableAccounts
        );

        // The mandatory accounts (PDAs) are stored in the lookup table to save space even if they can be infered
        let (token_admin_registry, _) = Pubkey::find_program_address(
            &[seed::TOKEN_ADMIN_REGISTRY, token_mint.as_ref()],
            ctx.program_id,
        );
        let pool_program = lookup_table_account.addresses[2]; // cannot be calculated, can be custom per pool
        let token_program = lookup_table_account.addresses[6]; // cannot be calculated, can be custom per token
        let (pool_config, _) = Pubkey::find_program_address(
            &[seed::CCIP_TOKENPOOL_CONFIG, token_mint.as_ref()],
            &pool_program,
        );
        let (pool_signer, _) = Pubkey::find_program_address(
            &[seed::CCIP_TOKENPOOL_SIGNER, token_mint.as_ref()],
            &pool_program,
        );
        let (fee_billing_config, _) = Pubkey::find_program_address(
<<<<<<< HEAD
            &[
                fee_quoter::context::seed::FEE_BILLING_TOKEN_CONFIG,
                mint.as_ref(),
            ],
            &fee_quoter::ID,
=======
            &[seed::FEE_BILLING_TOKEN_CONFIG, token_mint.as_ref()],
            ctx.program_id,
>>>>>>> 6a49e4b5
        );

        let min_accounts = [
            ctx.accounts.pool_lookuptable.key(),
            token_admin_registry,
            pool_program,
            pool_config,
            get_associated_token_address_with_program_id(
                &pool_signer.key(),
                &token_mint.key(),
                &token_program.key(),
            ),
            pool_signer,
            token_program,
            token_mint,
            fee_billing_config,
        ];

        for (i, acc) in min_accounts.iter().enumerate() {
            // for easier debugging UX
            if lookup_table_account.addresses[i] != *acc {
                sol_log(&i.to_string());
                sol_log(&acc.to_string());
                sol_log(&lookup_table_account.addresses[i].to_string());
            }
            require_eq!(
                lookup_table_account.addresses[i],
                *acc,
                CcipRouterError::InvalidInputsLookupTableAccounts
            );
        }
    }

    emit!(events::PoolSet {
        token: token_mint,
        previous_pool_lookup_table: previous_pool,
        new_pool_lookup_table: new_pool,
    });

    Ok(())
}<|MERGE_RESOLUTION|>--- conflicted
+++ resolved
@@ -196,16 +196,11 @@
             &pool_program,
         );
         let (fee_billing_config, _) = Pubkey::find_program_address(
-<<<<<<< HEAD
             &[
                 fee_quoter::context::seed::FEE_BILLING_TOKEN_CONFIG,
-                mint.as_ref(),
+                token_mint.as_ref(),
             ],
             &fee_quoter::ID,
-=======
-            &[seed::FEE_BILLING_TOKEN_CONFIG, token_mint.as_ref()],
-            ctx.program_id,
->>>>>>> 6a49e4b5
         );
 
         let min_accounts = [
