--- conflicted
+++ resolved
@@ -182,22 +182,14 @@
             .zip(message.token_amounts.iter())
             .enumerate()
         {
-<<<<<<< HEAD
-            let transfer_seeds = &[seed::FEE_BILLING_SIGNER, &[ctx.bumps.fee_billing_signer]];
-=======
             require_keys_eq!(
                 token_amount.token,
                 current_token_accounts.mint.key(),
                 CcipRouterError::InvalidInputsTokenAccounts,
             );
 
-            let seeds = &[
-                seed::EXTERNAL_TOKEN_POOLS_SIGNER,
-                current_token_accounts.pool_program.key.as_ref(),
-                &[current_token_accounts.ccip_router_pool_signer_bump],
-            ];
-
->>>>>>> 0300599d
+            let transfer_seeds = &[seed::FEE_BILLING_SIGNER, &[ctx.bumps.fee_billing_signer]];
+
             // CPI: transfer token amount from user to token pool
             transfer_token(
                 token_amount.amount,
