use std::cell::Ref;

use anchor_lang::prelude::*;
use anchor_spl::token_interface;

use super::fee_quoter::{fee_for_msg, transfer_fee, wrap_native_sol};
use super::messages::pools::{LockOrBurnInV1, LockOrBurnOutV1};
use super::pools::{
    calculate_token_pool_account_indices, interact_with_pool, transfer_token, u64_to_le_u256,
    validate_and_parse_token_accounts, TokenAccounts, CCIP_LOCK_OR_BURN_V1_RET_BYTES,
};

use crate::v1::merkle::LEAF_DOMAIN_SEPARATOR;
use crate::v1::price_math::get_validated_token_price;
use crate::{
    AnyExtraArgs, BillingTokenConfig, CCIPMessageSent, CcipRouterError, CcipSend, Config,
    DestChainConfig, ExtraArgsInput, GetFee, Nonce, PerChainPerTokenConfig, RampMessageHeader,
    SVM2AnyMessage, SVM2AnyRampMessage, SVM2AnyTokenTransfer, SVMTokenAmount,
    EXTERNAL_TOKEN_POOL_SEED,
};

pub fn get_fee<'info>(
    ctx: Context<'_, '_, 'info, 'info, GetFee>,
    dest_chain_selector: u64,
    message: SVM2AnyMessage,
) -> Result<u64> {
    let remaining_accounts = &ctx.remaining_accounts;
    let message = &message;
    require_eq!(
        remaining_accounts.len(),
        2 * message.token_amounts.len(),
        CcipRouterError::InvalidInputsTokenAccounts
    );

    let (token_billing_config_accounts, per_chain_per_token_config_accounts) =
        remaining_accounts.split_at(message.token_amounts.len());

    let token_billing_config_accounts = token_billing_config_accounts
        .iter()
        .zip(message.token_amounts.iter())
        .map(|(a, SVMTokenAmount { token, .. })| validated_try_to::billing_token_config(a, *token))
        .collect::<Result<Vec<_>>>()?;
    let per_chain_per_token_config_accounts = per_chain_per_token_config_accounts
        .iter()
        .zip(message.token_amounts.iter())
        .map(|(a, SVMTokenAmount { token, .. })| {
            validated_try_to::per_chain_per_token_config(a, *token, dest_chain_selector)
        })
        .collect::<Result<Vec<_>>>()?;

    Ok(fee_for_msg(
        dest_chain_selector,
        message,
        &ctx.accounts.dest_chain_state,
        &ctx.accounts.billing_token_config.config,
        &token_billing_config_accounts,
        &per_chain_per_token_config_accounts,
    )?
    .amount)
}

pub fn ccip_send<'info>(
    ctx: Context<'_, '_, 'info, 'info, CcipSend<'info>>,
    dest_chain_selector: u64,
    message: SVM2AnyMessage,
    token_indexes: Vec<u8>,
) -> Result<()> {
    // The Config Account stores the default values for the Router, the SVM Chain Selector, the Default Gas Limit and the Default Allow Out Of Order Execution and Admin Ownership
    let config = ctx.accounts.config.load()?;

    let dest_chain = &mut ctx.accounts.dest_chain_state;

    let mut accounts_per_sent_token: Vec<TokenAccounts> = vec![];

    for (i, token_amount) in message.token_amounts.iter().enumerate() {
        require!(
            token_amount.amount != 0,
            CcipRouterError::InvalidInputsTokenAmount
        );

        // Calculate the indexes for the additional accounts of the current token index `i`
        let (start, end) =
            calculate_token_pool_account_indices(i, &token_indexes, ctx.remaining_accounts.len())?;

        let current_token_accounts = validate_and_parse_token_accounts(
            ctx.accounts.authority.key(),
            dest_chain_selector,
            ctx.program_id.key(),
            &ctx.remaining_accounts[start..end],
        )?;

        accounts_per_sent_token.push(current_token_accounts);
    }

    let token_billing_config_accounts = accounts_per_sent_token
        .iter()
        .map(|accs| validated_try_to::billing_token_config(accs.fee_token_config, accs.mint.key()))
        .collect::<Result<Vec<_>>>()?;

    let per_chain_per_token_config_accounts = accounts_per_sent_token
        .iter()
        .map(|accs| {
            validated_try_to::per_chain_per_token_config(
                accs.token_billing_config,
                accs.mint.key(),
                dest_chain_selector,
            )
        })
        .collect::<Result<Vec<_>>>()?;

    let fee = fee_for_msg(
        dest_chain_selector,
        &message,
        dest_chain,
        &ctx.accounts.fee_token_config.config,
        &token_billing_config_accounts,
        &per_chain_per_token_config_accounts,
    )?;

    let link_fee = convert(
        &fee,
        &ctx.accounts.fee_token_config.config,
        &ctx.accounts.link_token_config.config,
    )?;

    require_gte!(
        config.max_fee_juels_per_msg,
        link_fee.amount as u128,
        CcipRouterError::MessageFeeTooHigh,
    );

    let is_paying_with_native_sol = message.fee_token == Pubkey::default();
    if is_paying_with_native_sol {
        wrap_native_sol(
            &ctx.accounts.fee_token_program.to_account_info(),
            &mut ctx.accounts.authority,
            &mut ctx.accounts.fee_token_receiver,
            fee.amount,
            ctx.bumps.fee_billing_signer,
        )?;
    } else {
        let transfer = token_interface::TransferChecked {
            from: ctx
                .accounts
                .fee_token_user_associated_account
                .to_account_info(),
            to: ctx.accounts.fee_token_receiver.to_account_info(),
            mint: ctx.accounts.fee_token_mint.to_account_info(),
            authority: ctx.accounts.fee_billing_signer.to_account_info(),
        };

        transfer_fee(
            &fee,
            ctx.accounts.fee_token_program.to_account_info(),
            transfer,
            ctx.accounts.fee_token_mint.decimals,
            ctx.bumps.fee_billing_signer,
        )?;
    }

    let overflow_add = dest_chain.state.sequence_number.checked_add(1);
    require!(
        overflow_add.is_some(),
        CcipRouterError::ReachedMaxSequenceNumber
    );
    dest_chain.state.sequence_number = overflow_add.unwrap();

    let sender = ctx.accounts.authority.key.to_owned();
    let receiver = message.receiver.clone();
    let source_chain_selector = config.svm_chain_selector;
    let extra_args = extra_args_or_default(config, message.extra_args);

    let nonce_counter_account: &mut Account<'info, Nonce> = &mut ctx.accounts.nonce;
    let final_nonce = bump_nonce(nonce_counter_account, extra_args).unwrap();

    let token_count = message.token_amounts.len();
    require!(
        token_indexes.len() == token_count,
        CcipRouterError::InvalidInputs,
    );

    let mut new_message: SVM2AnyRampMessage = SVM2AnyRampMessage {
        sender,
        receiver,
        data: message.data,
        header: RampMessageHeader {
            message_id: [0; 32],
            source_chain_selector,
            dest_chain_selector,
            sequence_number: dest_chain.state.sequence_number,
            nonce: final_nonce,
        },
        extra_args,
        fee_token: message.fee_token,
        fee_token_amount: fee.amount,
        token_amounts: vec![SVM2AnyTokenTransfer::default(); token_count],
    };

    let seeds = &[EXTERNAL_TOKEN_POOL_SEED, &[ctx.bumps.token_pools_signer]];
    for (i, (current_token_accounts, token_amount)) in accounts_per_sent_token
        .iter()
        .zip(message.token_amounts.iter())
        .enumerate()
    {
        let router_token_pool_signer = &ctx.accounts.token_pools_signer;

        // CPI: transfer token amount from user to token pool
        transfer_token(
            token_amount.amount,
            current_token_accounts.token_program,
            current_token_accounts.mint,
            current_token_accounts.user_token_account,
            current_token_accounts.pool_token_account,
            router_token_pool_signer,
            seeds,
        )?;

        // CPI: call lockOrBurn on token pool
        {
            let lock_or_burn = LockOrBurnInV1 {
                receiver: message.receiver.clone(),
                remote_chain_selector: dest_chain_selector,
                original_sender: ctx.accounts.authority.key(),
                amount: token_amount.amount,
                local_token: token_amount.token,
            };

            let mut acc_infos = router_token_pool_signer.to_account_infos();
            acc_infos.extend_from_slice(&[
                current_token_accounts.pool_config.to_account_info(),
                current_token_accounts.token_program.to_account_info(),
                current_token_accounts.mint.to_account_info(),
                current_token_accounts.pool_signer.to_account_info(),
                current_token_accounts.pool_token_account.to_account_info(),
                current_token_accounts.pool_chain_config.to_account_info(),
            ]);
            acc_infos.extend_from_slice(current_token_accounts.remaining_accounts);

            let return_data = interact_with_pool(
                current_token_accounts.pool_program.key(),
                router_token_pool_signer.key(),
                acc_infos,
                lock_or_burn,
                seeds,
            )?;

            let lock_or_burn_out_data = LockOrBurnOutV1::try_from_slice(&return_data)?;
            new_message.token_amounts[i] = token_transfer(
                lock_or_burn_out_data,
                current_token_accounts.pool_config.key(),
                token_amount,
                &dest_chain.config,
                &per_chain_per_token_config_accounts[i],
            )?;
        }
    }

    let message_id = &hash(&new_message);
    new_message.header.message_id.clone_from(message_id);

    emit!(CCIPMessageSent {
        dest_chain_selector,
        sequence_number: new_message.header.sequence_number,
        message: new_message,
    });

    Ok(())
}

fn token_transfer(
    lock_or_burn_out_data: LockOrBurnOutV1,
    source_pool_address: Pubkey,
    token_amount: &SVMTokenAmount,
    dest_chain_config: &DestChainConfig,
    token_config: &PerChainPerTokenConfig,
) -> Result<SVM2AnyTokenTransfer> {
    let dest_gas_amount = if token_config.billing.is_enabled {
        token_config.billing.dest_gas_overhead
    } else {
        dest_chain_config.default_token_dest_gas_overhead
    };

    let extra_data = lock_or_burn_out_data.dest_pool_data;
    let extra_data_length = extra_data.len() as u32;

    require!(
        extra_data_length <= CCIP_LOCK_OR_BURN_V1_RET_BYTES
            || extra_data_length <= token_config.billing.dest_bytes_overhead,
        CcipRouterError::SourceTokenDataTooLarge
    );

    // TODO: Revisit when/if non-EVM destinations from SVM become supported.
    // for an EVM destination, exec data it consists of the amount of gas available for the releaseOrMint
    // and transfer calls made by the offRamp
    let dest_exec_data = ethnum::U256::new(dest_gas_amount.into())
        .to_be_bytes()
        .to_vec();

    Ok(SVM2AnyTokenTransfer {
        source_pool_address,
        dest_token_address: lock_or_burn_out_data.dest_token_address,
        extra_data,
        amount: u64_to_le_u256(token_amount.amount), // pool on receiver chain handles decimals
        dest_exec_data,
    })
}

/////////////
// Helpers //
/////////////
fn extra_args_or_default(default_config: Ref<Config>, extra_args: ExtraArgsInput) -> AnyExtraArgs {
    let mut result_args = AnyExtraArgs {
        gas_limit: default_config.default_gas_limit.to_owned(),
        allow_out_of_order_execution: default_config.default_allow_out_of_order_execution != 0,
    };

    if let Some(gas_limit) = extra_args.gas_limit {
        gas_limit.clone_into(&mut result_args.gas_limit)
    }

    if let Some(allow_out_of_order_execution) = extra_args.allow_out_of_order_execution {
        allow_out_of_order_execution.clone_into(&mut result_args.allow_out_of_order_execution)
    }

    result_args
}

fn bump_nonce(nonce_counter_account: &mut Account<Nonce>, extra_args: AnyExtraArgs) -> Result<u64> {
    // Avoid Re-initialization attack as the account is init_if_needed
    // https://solana.com/developers/courses/program-security/reinitialization-attacks#add-is-initialized-check
    if nonce_counter_account.version == 0 {
        // The authority must be the owner of the PDA, as it's their Public Key in the seed
        // If the account is not initialized, initialize it
        nonce_counter_account.version = 1;
        nonce_counter_account.counter = 0;
    }

    // TODO: Require config.enforce_out_of_order => extra_args.allow_out_of_order_execution
    let mut final_nonce = 0;
    if !extra_args.allow_out_of_order_execution {
        nonce_counter_account.counter = nonce_counter_account.counter.checked_add(1).unwrap();
        final_nonce = nonce_counter_account.counter;
    }
    Ok(final_nonce)
}

fn hash(msg: &SVM2AnyRampMessage) -> [u8; 32] {
    use anchor_lang::solana_program::hash;

    // Push Data Size to ensure that the hash is unique
    let data_size = msg.data.len() as u16; // u16 > maximum transaction size, u8 may have overflow

    // RampMessageHeader struct
    let header_source_chain_selector = msg.header.source_chain_selector.to_be_bytes();
    let header_dest_chain_selector = msg.header.dest_chain_selector.to_be_bytes();
    let header_sequence_number = msg.header.sequence_number.to_be_bytes();
    let header_nonce = msg.header.nonce.to_be_bytes();

    // NOTE: calling hash::hashv is orders of magnitude cheaper than using Hasher::hashv
    // similar to: https://github.com/smartcontractkit/chainlink/blob/d1a9f8be2f222ea30bdf7182aaa6428bfa605cf7/contracts/src/v0.8/ccip/libraries/Internal.sol#L134
    let result = hash::hashv(&[
        LEAF_DOMAIN_SEPARATOR.as_slice(),
        // metadata
        "SVM2AnyMessageHashV1".as_bytes(),
        &header_source_chain_selector,
        &header_dest_chain_selector,
        &crate::ID.to_bytes(), // onramp: ccip_router program
        // message header
        &msg.sender.to_bytes(),
        &header_sequence_number,
        &header_nonce,
        &msg.fee_token.to_bytes(),
        &msg.fee_token_amount.to_be_bytes(),
        // messaging
        &[msg.receiver.len() as u8],
        &msg.receiver,
        &data_size.to_be_bytes(),
        &msg.data,
        // tokens
        &msg.token_amounts.try_to_vec().unwrap(),
        // extra args
        msg.extra_args.try_to_vec().unwrap().as_ref(), // borsh serialize
    ]);

    result.to_bytes()
}

<<<<<<< HEAD
// Converts a token amount to one denominated in another token (e.g. from WSOL to LINK)
pub fn convert(
    source_token_amount: &SolanaTokenAmount,
    source_config: &BillingTokenConfig,
    target_config: &BillingTokenConfig,
) -> Result<SolanaTokenAmount> {
    assert!(source_config.mint == source_token_amount.token);
    let source_price = get_validated_token_price(source_config)?;
    let target_price = get_validated_token_price(target_config)?;

    Ok(SolanaTokenAmount {
        token: target_config.mint,
        amount: ((source_price * source_token_amount.amount).0 / target_price.0)
            .try_into()
            .map_err(|_| CcipRouterError::InvalidTokenPrice)?,
    })
=======
impl SVMTokenAmount {
    pub fn convert(
        &self,
        source_config: &BillingTokenConfig,
        target_config: &BillingTokenConfig,
    ) -> Result<SVMTokenAmount> {
        assert!(source_config.mint == self.token);
        let source_price = get_validated_token_price(source_config)?;
        let target_price = get_validated_token_price(target_config)?;

        Ok(SVMTokenAmount {
            token: target_config.mint,
            amount: ((source_price * self.amount).0 / target_price.0)
                .try_into()
                .map_err(|_| CcipRouterError::InvalidTokenPrice)?,
        })
    }
>>>>>>> 6bb95835
}

/// Methods in this module are used to deserialize AccountInfo into the state structs
mod validated_try_to {
    use anchor_lang::prelude::*;

    use crate::{
        BillingTokenConfig, BillingTokenConfigWrapper, CcipRouterError, PerChainPerTokenConfig,
        FEE_BILLING_TOKEN_CONFIG, TOKEN_POOL_BILLING_SEED,
    };

    pub fn per_chain_per_token_config<'info>(
        account: &'info AccountInfo<'info>,
        token: Pubkey,
        dest_chain_selector: u64,
    ) -> Result<PerChainPerTokenConfig> {
        let (expected, _) = Pubkey::find_program_address(
            &[
                TOKEN_POOL_BILLING_SEED,
                dest_chain_selector.to_le_bytes().as_ref(),
                token.key().as_ref(),
            ],
            &crate::ID,
        );
        require_keys_eq!(account.key(), expected, CcipRouterError::InvalidInputs);
        let account = Account::<PerChainPerTokenConfig>::try_from(account)?;
        require_eq!(
            account.version,
            1, // the v1 version of the onramp will always be tied to version 1 of the state
            CcipRouterError::InvalidInputs
        );
        Ok(account.into_inner())
    }

    // Returns Ok(None) when parsing the ZERO address, which is a valid input from users
    // specifying a token that has no Billing config.
    pub fn billing_token_config<'info>(
        account: &'info AccountInfo<'info>,
        token: Pubkey,
    ) -> Result<Option<BillingTokenConfig>> {
        if account.key() == Pubkey::default() {
            return Ok(None);
        }

        let (expected, _) =
            Pubkey::find_program_address(&[FEE_BILLING_TOKEN_CONFIG, token.as_ref()], &crate::ID);
        require_keys_eq!(account.key(), expected, CcipRouterError::InvalidInputs);
        let account = Account::<BillingTokenConfigWrapper>::try_from(account)?;
        require_eq!(
            account.version,
            1, // the v1 version of the onramp will always be tied to version 1 of the state
            CcipRouterError::InvalidInputs
        );
        Ok(Some(account.into_inner().config))
    }
}

#[cfg(test)]
mod tests {
    use super::super::{
        fee_quoter::tests::sample_additional_token, messages::ramps::tests::sample_dest_chain,
    };

    use super::*;

    /// Builds a message and hash it, it's compared with a known hash
    #[test]
    fn test_hash() {
        let message = SVM2AnyRampMessage {
            header: RampMessageHeader {
                message_id: [0; 32],
                source_chain_selector: 10,
                dest_chain_selector: 20,
                sequence_number: 30,
                nonce: 40,
            },
            sender: Pubkey::try_from("DS2tt4BX7YwCw7yrDNwbAdnYrxjeCPeGJbHmZEYC8RTa").unwrap(),
            data: vec![4, 5, 6],
            receiver: [
                1, 2, 3, 0, 0, 0, 0, 0, 0, 0, 0, 0, 0, 0, 0, 0, 0, 0, 0, 0, 0, 0, 0, 0, 0, 0, 0, 0,
                0, 0, 0, 0,
            ]
            .to_vec(),
            extra_args: AnyExtraArgs {
                gas_limit: 1,
                allow_out_of_order_execution: true,
            },
            fee_token: Pubkey::try_from("DS2tt4BX7YwCw7yrDNwbAdnYrxjeCPeGJbHmZEYC8RTb").unwrap(),
            fee_token_amount: 50,
            token_amounts: [SVM2AnyTokenTransfer {
                source_pool_address: Pubkey::try_from(
                    "DS2tt4BX7YwCw7yrDNwbAdnYrxjeCPeGJbHmZEYC8RTc",
                )
                .unwrap(),
                dest_token_address: vec![0, 1, 2, 3],
                extra_data: vec![4, 5, 6],
                amount: [1; 32],
                dest_exec_data: vec![4, 5, 6],
            }]
            .to_vec(),
        };

        let hash_result = hash(&message);

        assert_eq!(
            "df0890c0fb144ce4dee6556f2cd41382676f75e7292b61eca658b1d122a36f58",
            hex::encode(hash_result)
        );
    }

    #[test]
    fn token_transfer_with_no_pool_data() {
        let source_pool_address = Pubkey::new_unique();
        let lock_or_burn_out_data = LockOrBurnOutV1 {
            dest_token_address: Pubkey::new_unique().to_bytes().to_vec(),
            dest_pool_data: vec![],
        };

        let dest_chain = sample_dest_chain();
        let (token_billing_config, mut per_chain_per_token_config) = sample_additional_token();
        let token_amount = &SVMTokenAmount {
            token: token_billing_config.mint,
            amount: 100,
        };

        let transfer = token_transfer(
            lock_or_burn_out_data.clone(),
            source_pool_address,
            token_amount,
            &dest_chain.config,
            &per_chain_per_token_config,
        )
        .unwrap();

        let expected_exec_data =
            ethnum::U256::new(per_chain_per_token_config.billing.dest_gas_overhead.into())
                .to_be_bytes();

        assert!(transfer.extra_data.is_empty());
        assert_eq!(transfer.dest_exec_data, expected_exec_data);

        // If we now disable billing overrides, the gas overhead will change
        per_chain_per_token_config.billing.is_enabled = false;
        let expected_exec_data =
            ethnum::U256::new(dest_chain.config.default_token_dest_gas_overhead.into())
                .to_be_bytes();

        let transfer = token_transfer(
            lock_or_burn_out_data,
            source_pool_address,
            token_amount,
            &dest_chain.config,
            &per_chain_per_token_config,
        )
        .unwrap();
        assert!(transfer.extra_data.is_empty());
        assert_eq!(transfer.dest_exec_data, expected_exec_data);
    }

    #[test]
    fn token_transfer_validates_data_length() {
        let dest_chain = sample_dest_chain();
        let (token_billing_config, per_chain_per_token_config) = sample_additional_token();
        let token_amount = &SVMTokenAmount {
            token: token_billing_config.mint,
            amount: 100,
        };

        let reasonable_size = CCIP_LOCK_OR_BURN_V1_RET_BYTES as usize;
        let source_pool_address = Pubkey::new_unique();
        let lock_or_burn_out_data = LockOrBurnOutV1 {
            dest_token_address: Pubkey::new_unique().to_bytes().to_vec(),
            dest_pool_data: vec![b'A'; reasonable_size],
        };

        token_transfer(
            lock_or_burn_out_data,
            source_pool_address,
            token_amount,
            &dest_chain.config,
            &per_chain_per_token_config,
        )
        .unwrap();

        let unreasonable_size = (CCIP_LOCK_OR_BURN_V1_RET_BYTES
            .max(per_chain_per_token_config.billing.dest_gas_overhead)
            + 1) as usize;
        let lock_or_burn_out_data = LockOrBurnOutV1 {
            dest_token_address: Pubkey::new_unique().to_bytes().to_vec(),
            dest_pool_data: vec![b'A'; unreasonable_size],
        };

        assert_eq!(
            token_transfer(
                lock_or_burn_out_data,
                source_pool_address,
                token_amount,
                &dest_chain.config,
                &per_chain_per_token_config,
            )
            .unwrap_err(),
            CcipRouterError::SourceTokenDataTooLarge.into()
        );
    }
}<|MERGE_RESOLUTION|>--- conflicted
+++ resolved
@@ -385,42 +385,22 @@
     result.to_bytes()
 }
 
-<<<<<<< HEAD
 // Converts a token amount to one denominated in another token (e.g. from WSOL to LINK)
 pub fn convert(
-    source_token_amount: &SolanaTokenAmount,
+    source_token_amount: &SVMTokenAmount,
     source_config: &BillingTokenConfig,
     target_config: &BillingTokenConfig,
-) -> Result<SolanaTokenAmount> {
+) -> Result<SVMTokenAmount> {
     assert!(source_config.mint == source_token_amount.token);
     let source_price = get_validated_token_price(source_config)?;
     let target_price = get_validated_token_price(target_config)?;
 
-    Ok(SolanaTokenAmount {
+    Ok(SVMTokenAmount {
         token: target_config.mint,
         amount: ((source_price * source_token_amount.amount).0 / target_price.0)
             .try_into()
             .map_err(|_| CcipRouterError::InvalidTokenPrice)?,
     })
-=======
-impl SVMTokenAmount {
-    pub fn convert(
-        &self,
-        source_config: &BillingTokenConfig,
-        target_config: &BillingTokenConfig,
-    ) -> Result<SVMTokenAmount> {
-        assert!(source_config.mint == self.token);
-        let source_price = get_validated_token_price(source_config)?;
-        let target_price = get_validated_token_price(target_config)?;
-
-        Ok(SVMTokenAmount {
-            token: target_config.mint,
-            amount: ((source_price * self.amount).0 / target_price.0)
-                .try_into()
-                .map_err(|_| CcipRouterError::InvalidTokenPrice)?,
-        })
-    }
->>>>>>> 6bb95835
 }
 
 /// Methods in this module are used to deserialize AccountInfo into the state structs
