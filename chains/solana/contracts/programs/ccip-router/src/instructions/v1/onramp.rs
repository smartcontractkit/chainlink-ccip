--- conflicted
+++ resolved
@@ -13,16 +13,10 @@
 use crate::v1::merkle::LEAF_DOMAIN_SEPARATOR;
 use crate::v1::price_math::get_validated_token_price;
 use crate::{
-<<<<<<< HEAD
-    AnyExtraArgs, CCIPMessageSent, CcipRouterError, CcipSend, Config, ExtraArgsInput, GetFee,
-    Nonce, RampMessageHeader, SVM2AnyMessage, SVM2AnyRampMessage, SVM2AnyTokenTransfer,
-    SVMTokenAmount, EXTERNAL_TOKEN_POOL_SEED,
-=======
     AnyExtraArgs, BillingTokenConfig, CCIPMessageSent, CcipRouterError, CcipSend, Config,
     DestChainConfig, ExtraArgsInput, GetFee, Nonce, PerChainPerTokenConfig, RampMessageHeader,
-    Solana2AnyMessage, Solana2AnyRampMessage, Solana2AnyTokenTransfer, SolanaTokenAmount,
+    SVM2AnyMessage, SVM2AnyRampMessage, SVM2AnyTokenTransfer, SVMTokenAmount,
     EXTERNAL_TOKEN_POOL_SEED,
->>>>>>> 763fd9ec
 };
 
 pub fn get_fee<'info>(
@@ -249,19 +243,6 @@
                 seeds,
             )?;
 
-<<<<<<< HEAD
-            let data = LockOrBurnOutV1::try_from_slice(&return_data)?;
-            new_message.token_amounts[i] = SVM2AnyTokenTransfer {
-                source_pool_address: current_token_accounts.pool_config.key(),
-                dest_token_address: data.dest_token_address,
-                extra_data: data.dest_pool_data,
-                amount: u64_to_le_u256(token_amount.amount), // pool on receiver chain handles decimals
-                dest_exec_data: vec![0; 0],                  // TODO: Implement this
-                                                             // Destination chain specific execution data encoded in bytes
-                                                             // for an EVM destination, it consists of the amount of gas available for the releaseOrMint
-                                                             // and transfer calls made by the offRamp
-            };
-=======
             let lock_or_burn_out_data = LockOrBurnOutV1::try_from_slice(&return_data)?;
             new_message.token_amounts[i] = token_transfer(
                 lock_or_burn_out_data,
@@ -270,7 +251,6 @@
                 &dest_chain.config,
                 &per_chain_per_token_config_accounts[i],
             )?;
->>>>>>> 763fd9ec
         }
     }
 
@@ -289,10 +269,10 @@
 fn token_transfer(
     lock_or_burn_out_data: LockOrBurnOutV1,
     source_pool_address: Pubkey,
-    token_amount: &SolanaTokenAmount,
+    token_amount: &SVMTokenAmount,
     dest_chain_config: &DestChainConfig,
     token_config: &PerChainPerTokenConfig,
-) -> Result<Solana2AnyTokenTransfer> {
+) -> Result<SVM2AnyTokenTransfer> {
     let dest_gas_amount = if token_config.billing.is_enabled {
         token_config.billing.dest_gas_overhead
     } else {
@@ -308,14 +288,14 @@
         CcipRouterError::SourceTokenDataTooLarge
     );
 
-    // TODO: Revisit when/if non-EVM destinations from Solana become supported.
+    // TODO: Revisit when/if non-EVM destinations from SVM become supported.
     // for an EVM destination, exec data it consists of the amount of gas available for the releaseOrMint
     // and transfer calls made by the offRamp
     let dest_exec_data = ethnum::U256::new(dest_gas_amount.into())
         .to_be_bytes()
         .to_vec();
 
-    Ok(Solana2AnyTokenTransfer {
+    Ok(SVM2AnyTokenTransfer {
         source_pool_address,
         dest_token_address: lock_or_burn_out_data.dest_token_address,
         extra_data,
@@ -404,17 +384,17 @@
     result.to_bytes()
 }
 
-impl SolanaTokenAmount {
+impl SVMTokenAmount {
     pub fn convert(
         &self,
         source_config: &BillingTokenConfig,
         target_config: &BillingTokenConfig,
-    ) -> Result<SolanaTokenAmount> {
+    ) -> Result<SVMTokenAmount> {
         assert!(source_config.mint == self.token);
         let source_price = get_validated_token_price(source_config)?;
         let target_price = get_validated_token_price(target_config)?;
 
-        Ok(SolanaTokenAmount {
+        Ok(SVMTokenAmount {
             token: target_config.mint,
             amount: ((source_price * self.amount).0 / target_price.0)
                 .try_into()
@@ -541,7 +521,7 @@
 
         let dest_chain = sample_dest_chain();
         let (token_billing_config, mut per_chain_per_token_config) = sample_additional_token();
-        let token_amount = &SolanaTokenAmount {
+        let token_amount = &SVMTokenAmount {
             token: token_billing_config.mint,
             amount: 100,
         };
@@ -584,7 +564,7 @@
     fn token_transfer_validates_data_length() {
         let dest_chain = sample_dest_chain();
         let (token_billing_config, per_chain_per_token_config) = sample_additional_token();
-        let token_amount = &SolanaTokenAmount {
+        let token_amount = &SVMTokenAmount {
             token: token_billing_config.mint,
             amount: 100,
         };
