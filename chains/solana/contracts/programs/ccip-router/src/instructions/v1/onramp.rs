--- conflicted
+++ resolved
@@ -183,21 +183,17 @@
             .zip(message.token_amounts.iter())
             .enumerate()
         {
-<<<<<<< HEAD
             require_keys_eq!(
                 token_amount.token,
                 current_token_accounts.mint.key(),
                 CcipRouterError::InvalidInputsTokenAccounts,
             );
 
-            let router_token_pool_signer = &ctx.accounts.token_pools_signer;
-=======
             let seeds = &[
                 seed::EXTERNAL_TOKEN_POOL,
                 current_token_accounts.pool_program.key.as_ref(),
                 &[current_token_accounts.ccip_router_pool_signer_bump],
             ];
->>>>>>> e80eec8b
 
             // CPI: transfer token amount from user to token pool
             transfer_token(
@@ -255,8 +251,6 @@
                     current_token_accounts.pool_config.key(),
                     token_amount,
                     &get_fee_result.token_transfer_additional_data[i],
-                    // todo: no field `chain_family_selector` on type `state::DestChainConfig`
-                    dest_chain.config.chain_family_selector,
                 )?;
             }
         }
@@ -329,7 +323,6 @@
         source_pool_address: Pubkey,
         token_amount: &SVMTokenAmount,
         additional_data: &TokenTransferAdditionalData,
-        dest_chain_family_selector: [u8; 4],
     ) -> Result<SVM2AnyTokenTransfer> {
         let dest_gas_amount = additional_data.dest_gas_overhead;
 
@@ -341,12 +334,6 @@
                 || extra_data_length <= additional_data.dest_bytes_overhead,
             CcipRouterError::SourceTokenDataTooLarge
         );
-
-        // validate destination token address based on chain family
-        validate_dest_token_address(
-            &lock_or_burn_out_data.dest_token_address,
-            dest_chain_family_selector,
-        )?;
 
         let dest_exec_data = dest_gas_amount.to_be_bytes().to_vec();
 
