use anchor_lang::prelude::*;
use anchor_spl::associated_token::get_associated_token_address_with_program_id;
use anchor_spl::token::spl_token::native_mint;
use anchor_spl::token_interface::{Mint, TokenAccount, TokenInterface};
use solana_program::sysvar::instructions;

use crate::program::CcipRouter;
use crate::state::{CommitReport, Config, Nonce};
use crate::{
<<<<<<< HEAD
    CcipRouterError, DestChain, ExecutionReportSingleChain, ExternalExecutionConfig, GlobalState,
    SVM2AnyMessage, SourceChain,
=======
    BillingTokenConfig, BillingTokenConfigWrapper, CcipRouterError, DestChain, DestChainConfig,
    ExecutionReportSingleChain, ExternalExecutionConfig, GlobalState, SVM2AnyMessage, SourceChain,
>>>>>>> 6a49e4b5
};

/// Static space allocated to any account: must always be added to space calculations.
pub const ANCHOR_DISCRIMINATOR: usize = 8;

/// Maximum acceptable config version accepted by this module: any accounts with higher
/// version numbers than this will be rejected.
pub const MAX_CONFIG_V: u8 = 1;
const MAX_CHAINSTATE_V: u8 = 1;
const MAX_NONCE_V: u8 = 1;
const MAX_COMMITREPORT_V: u8 = 1;

pub const fn valid_version(v: u8, max_version: u8) -> bool {
    !uninitialized(v) && v <= max_version
}

pub const fn uninitialized(v: u8) -> bool {
    v == 0
}

/// Fixed seeds for PDA derivation: different context must use different seeds.
pub mod seed {
    pub const DEST_CHAIN_STATE: &[u8] = b"dest_chain_state";
    pub const SOURCE_CHAIN_STATE: &[u8] = b"source_chain_state";
    pub const COMMIT_REPORT: &[u8] = b"commit_report";
    pub const NONCE: &[u8] = b"nonce";
    pub const CONFIG: &[u8] = b"config";
    pub const STATE: &[u8] = b"state";

    // arbitrary messaging signer
    pub const EXTERNAL_EXECUTION_CONFIG: &[u8] = b"external_execution_config";
    // token pool interaction signer
    pub const EXTERNAL_TOKEN_POOL: &[u8] = b"external_token_pools_signer";
    // signer for billing fee token transfer
    pub const FEE_BILLING_SIGNER: &[u8] = b"fee_billing_signer";

    // token specific
    pub const TOKEN_ADMIN_REGISTRY: &[u8] = b"token_admin_registry";
    pub const CCIP_TOKENPOOL_CONFIG: &[u8] = b"ccip_tokenpool_config";
    pub const CCIP_TOKENPOOL_SIGNER: &[u8] = b"ccip_tokenpool_signer";
    pub const TOKEN_POOL_CONFIG: &[u8] = b"ccip_tokenpool_chainconfig";
}

/// Input from an offchain node, containing the Merkle root and interval for
/// the source chain, and optionally some price updates alongside it.
#[derive(Clone, AnchorSerialize, AnchorDeserialize)]
pub struct CommitInput {
    pub price_updates: PriceUpdates,
    pub merkle_root: MerkleRoot,
    pub rmn_signatures: Vec<[u8; 64]>, // placeholder for stable interface; r = 32, s = 32; https://github.com/smartcontractkit/chainlink/blob/d1a9f8be2f222ea30bdf7182aaa6428bfa605cf7/contracts/src/v0.8/ccip/interfaces/IRMNRemote.sol#L9
}

#[derive(Clone, AnchorSerialize, AnchorDeserialize)]
pub struct PriceUpdates {
    pub token_price_updates: Vec<TokenPriceUpdate>,
    pub gas_price_updates: Vec<GasPriceUpdate>,
}

#[derive(Clone, AnchorSerialize, AnchorDeserialize)]
pub struct TokenPriceUpdate {
    pub source_token: Pubkey, // It is the mint, but called "token" for EVM compatibility.
    pub usd_per_token: [u8; 28], // EVM uses u224, 1e18 USD per 1e18 of the smallest token denomination.
}

/// Gas price for a given chain in USD; its value may contain tightly packed fields.
#[derive(Clone, AnchorSerialize, AnchorDeserialize)]
pub struct GasPriceUpdate {
    pub dest_chain_selector: u64,
    pub usd_per_unit_gas: [u8; 28], // EVM uses u224, 1e18 USD per smallest unit (e.g. wei) of destination chain gas
}

/// Struct to hold a merkle root and an interval for a source chain
#[derive(Clone, AnchorSerialize, AnchorDeserialize)]
pub struct MerkleRoot {
    pub source_chain_selector: u64, // Remote source chain selector that the Merkle Root is scoped to
    pub on_ramp_address: Vec<u8>,   // Generic onramp address, to support arbitrary sources
    pub min_seq_nr: u64,            // Minimum sequence number, inclusive
    pub max_seq_nr: u64,            // Maximum sequence number, inclusive
    pub merkle_root: [u8; 32],      // Merkle root covering the interval & source chain messages
}

impl MerkleRoot {
    pub fn len(&self) -> usize {
        8  + // source chain selector
        4 + self.on_ramp_address.len() + // on ramp address
        8 + // min msg nr
        8 + // max msg nr
        32 // root
    }
}

#[derive(Accounts)]
pub struct WithdrawBilledFunds<'info> {
    #[account(
        owner = token_program.key() @ CcipRouterError::InvalidInputs,
    )]
    pub fee_token_mint: InterfaceAccount<'info, Mint>,

    #[account(
        mut,
        associated_token::mint = fee_token_mint,
        associated_token::authority = fee_billing_signer,
        associated_token::token_program = token_program,
    )]
    pub fee_token_accum: InterfaceAccount<'info, TokenAccount>,

    #[account(
        mut,
        constraint = recipient.key() == get_associated_token_address_with_program_id(
            &config.load()?.fee_aggregator.key(), &fee_token_mint.key(), &token_program.key()
        ) @ CcipRouterError::InvalidInputs,
    )]
    pub recipient: InterfaceAccount<'info, TokenAccount>,

    pub token_program: Interface<'info, TokenInterface>,

    /// CHECK: This is the signer for the billing CPIs, used here to close the receiver token account
    #[account(
        seeds = [seed::FEE_BILLING_SIGNER],
        bump
    )]
    pub fee_billing_signer: UncheckedAccount<'info>,

    #[account(
        seeds = [seed::CONFIG],
        bump,
        constraint = valid_version(config.load()?.version, MAX_CONFIG_V) @ CcipRouterError::InvalidInputs,
    )]
    pub config: AccountLoader<'info, Config>,

    #[account(mut, address = config.load()?.owner @ CcipRouterError::Unauthorized)]
    pub authority: Signer<'info>,
}

#[derive(Accounts)]
pub struct InitializeCCIPRouter<'info> {
    #[account(
        init,
        seeds = [seed::CONFIG],
        bump,
        payer = authority,
        space = ANCHOR_DISCRIMINATOR + Config::INIT_SPACE,
    )]
    pub config: AccountLoader<'info, Config>,

    #[account(
        init,
        seeds = [seed::STATE],
        bump,
        payer = authority,
        space = ANCHOR_DISCRIMINATOR + GlobalState::INIT_SPACE,
    )]
    pub state: Account<'info, GlobalState>,

    #[account(mut)]
    pub authority: Signer<'info>,
    pub system_program: Program<'info, System>,

    #[account(constraint = program.programdata_address()? == Some(program_data.key()))]
    pub program: Program<'info, CcipRouter>,

    // Initialization only allowed by program upgrade authority
    #[account(constraint = program_data.upgrade_authority_address == Some(authority.key()) @ CcipRouterError::Unauthorized)]
    pub program_data: Account<'info, ProgramData>,

    #[account(
        init,
        seeds = [seed::EXTERNAL_EXECUTION_CONFIG],
        bump,
        payer = authority,
        space = ANCHOR_DISCRIMINATOR + ExternalExecutionConfig::INIT_SPACE,
    )]
    pub external_execution_config: Account<'info, ExternalExecutionConfig>, // messaging CPI signer initialization

    #[account(
        init,
        seeds = [seed::EXTERNAL_TOKEN_POOL],
        bump,
        payer = authority,
        space = ANCHOR_DISCRIMINATOR + ExternalExecutionConfig::INIT_SPACE,
    )]
    pub token_pools_signer: Account<'info, ExternalExecutionConfig>, // token pool CPI signer initialization
}

#[derive(Accounts)]
pub struct TransferOwnership<'info> {
    #[account(
        mut,
        seeds = [seed::CONFIG],
        bump,
        constraint = valid_version(config.load()?.version, MAX_CONFIG_V) @ CcipRouterError::InvalidInputs,
    )]
    pub config: AccountLoader<'info, Config>,

    #[account(address = config.load()?.owner @ CcipRouterError::Unauthorized)]
    pub authority: Signer<'info>,
}

#[derive(Accounts)]
pub struct AcceptOwnership<'info> {
    #[account(
        mut,
        seeds = [seed::CONFIG],
        bump,
        constraint = valid_version(config.load()?.version, MAX_CONFIG_V) @ CcipRouterError::InvalidInputs,
    )]
    pub config: AccountLoader<'info, Config>,

    #[account(address = config.load()?.proposed_owner @ CcipRouterError::Unauthorized)]
    pub authority: Signer<'info>,
}

#[derive(Accounts)]
#[instruction(new_chain_selector: u64, dest_chain_config: DestChainConfig)]
pub struct AddChainSelector<'info> {
    /// Adding a chain selector implies initializing the state for a new chain,
    /// hence the need to initialize two accounts.
    #[account(
        init,
        seeds = [seed::SOURCE_CHAIN_STATE, new_chain_selector.to_le_bytes().as_ref()],
        bump,
        payer = authority,
        space = ANCHOR_DISCRIMINATOR + SourceChain::INIT_SPACE,
    )]
    pub source_chain_state: Account<'info, SourceChain>,

    #[account(
        init,
        seeds = [seed::DEST_CHAIN_STATE, new_chain_selector.to_le_bytes().as_ref()],
        bump,
        payer = authority,
        space = ANCHOR_DISCRIMINATOR + DestChain::INIT_SPACE + dest_chain_config.dynamic_space(),
    )]
    pub dest_chain_state: Account<'info, DestChain>,

    #[account(
        seeds = [seed::CONFIG],
        bump,
        constraint = valid_version(config.load()?.version, MAX_CONFIG_V) @ CcipRouterError::InvalidInputs,
    )]
    pub config: AccountLoader<'info, Config>,

    #[account(mut, address = config.load()?.owner @ CcipRouterError::Unauthorized)]
    pub authority: Signer<'info>,
    pub system_program: Program<'info, System>,
}

#[derive(Accounts)]
#[instruction(new_chain_selector: u64)]
pub struct UpdateSourceChainSelectorConfig<'info> {
    #[account(
        mut,
        seeds = [seed::SOURCE_CHAIN_STATE, new_chain_selector.to_le_bytes().as_ref()],
        bump,
        constraint = valid_version(source_chain_state.version, MAX_CHAINSTATE_V) @ CcipRouterError::InvalidInputs,
    )]
    pub source_chain_state: Account<'info, SourceChain>,

    #[account(
        seeds = [seed::CONFIG],
        bump,
        constraint = valid_version(config.load()?.version, MAX_CONFIG_V) @ CcipRouterError::InvalidInputs,
    )]
    pub config: AccountLoader<'info, Config>,

    #[account(mut, address = config.load()?.owner @ CcipRouterError::Unauthorized)]
    pub authority: Signer<'info>,
}

#[derive(Accounts)]
#[instruction(new_chain_selector: u64, dest_chain_config: DestChainConfig)]
pub struct UpdateDestChainSelectorConfig<'info> {
    #[account(
        mut,
        seeds = [seed::DEST_CHAIN_STATE, new_chain_selector.to_le_bytes().as_ref()],
        bump,
        constraint = valid_version(dest_chain_state.version, MAX_CHAINSTATE_V) @ CcipRouterError::InvalidInputs,
        realloc = ANCHOR_DISCRIMINATOR + DestChain::INIT_SPACE + dest_chain_config.dynamic_space(),
        realloc::payer = authority,
        // `realloc::zero = true` is only necessary in cases where an instruction is capable of reallocating
        // *down* and then *up*, during a single execution. In any other cases (such as this), it's not
        // necessary as the memory will be zero'd automatically on instruction entry.
        realloc::zero = false
    )]
    pub dest_chain_state: Account<'info, DestChain>,

    #[account(
        seeds = [seed::CONFIG],
        bump,
        constraint = valid_version(config.load()?.version, MAX_CONFIG_V) @ CcipRouterError::InvalidInputs,
    )]
    pub config: AccountLoader<'info, Config>,

    #[account(mut, address = config.load()?.owner @ CcipRouterError::Unauthorized)]
    pub authority: Signer<'info>,
    pub system_program: Program<'info, System>,
}

#[derive(Accounts)]
#[instruction(new_chain_selector: u64)]
pub struct DisableDestChainSelectorConfig<'info> {
    #[account(
        mut,
        seeds = [seed::DEST_CHAIN_STATE, new_chain_selector.to_le_bytes().as_ref()],
        bump,
        constraint = valid_version(dest_chain_state.version, MAX_CHAINSTATE_V) @ CcipRouterError::InvalidInputs,
    )]
    pub dest_chain_state: Account<'info, DestChain>,

    #[account(
        seeds = [seed::CONFIG],
        bump,
        constraint = valid_version(config.load()?.version, MAX_CONFIG_V) @ CcipRouterError::InvalidInputs,
    )]
    pub config: AccountLoader<'info, Config>,

    #[account(mut, address = config.load()?.owner @ CcipRouterError::Unauthorized)]
    pub authority: Signer<'info>,
}

#[derive(Accounts)]
pub struct UpdateConfigCCIPRouter<'info> {
    #[account(
        mut,
        seeds = [seed::CONFIG],
        bump,
        constraint = valid_version(config.load()?.version, MAX_CONFIG_V) @ CcipRouterError::InvalidInputs,
    )]
    pub config: AccountLoader<'info, Config>,

    #[account(address = config.load()?.owner @ CcipRouterError::Unauthorized)]
    pub authority: Signer<'info>,
    pub system_program: Program<'info, System>,
}

#[derive(Accounts)]
pub struct SetOcrConfig<'info> {
    #[account(
        mut,
        seeds = [seed::CONFIG],
        bump,
        constraint = valid_version(config.load()?.version, MAX_CONFIG_V) @ CcipRouterError::InvalidInputs,
    )]
    pub config: AccountLoader<'info, Config>,

    #[account(
        mut,
        seeds = [seed::STATE],
        bump,
    )]
    pub state: Account<'info, GlobalState>,

    #[account(address = config.load()?.owner @ CcipRouterError::Unauthorized)]
    pub authority: Signer<'info>,
}

#[derive(Accounts)]
#[instruction(destination_chain_selector: u64, message: SVM2AnyMessage)]
pub struct CcipSend<'info> {
    #[account(
        seeds = [seed::CONFIG],
        bump,
        constraint = valid_version(config.load()?.version, MAX_CONFIG_V) @ CcipRouterError::InvalidInputs,
    )]
    pub config: AccountLoader<'info, Config>,

    #[account(
        mut,
        seeds = [seed::DEST_CHAIN_STATE, destination_chain_selector.to_le_bytes().as_ref()],
        bump,
        constraint = valid_version(dest_chain_state.version, MAX_CHAINSTATE_V) @ CcipRouterError::InvalidInputs,
    )]
    pub dest_chain_state: Account<'info, DestChain>,

    #[account(
        init_if_needed,
        seeds = [seed::NONCE, destination_chain_selector.to_le_bytes().as_ref(), authority.key().as_ref()],
        bump,
        payer = authority,
        space = ANCHOR_DISCRIMINATOR + Nonce::INIT_SPACE,
        constraint = uninitialized(nonce.version) || valid_version(nonce.version, MAX_NONCE_V) @ CcipRouterError::InvalidInputs,
    )]
    pub nonce: Account<'info, Nonce>,

    #[account(mut)]
    pub authority: Signer<'info>,
    pub system_program: Program<'info, System>,

    /////////////
    // billing //
    /////////////
    pub fee_token_program: Interface<'info, TokenInterface>,

    #[account(
        owner = fee_token_program.key() @ CcipRouterError::InvalidInputs,
        constraint = (message.fee_token == Pubkey::default() && fee_token_mint.key() == native_mint::ID)
            || message.fee_token.key() == fee_token_mint.key() @ CcipRouterError::InvalidInputs,
    )]
    pub fee_token_mint: InterfaceAccount<'info, Mint>, // pass pre-2022 wSOL if using native SOL

    /// CHECK: This is the associated token account for the user paying the fee.
    /// If paying with native SOL, this must be the zero address.
    #[account(
        // address must be either zero (paying with native SOL) or must be a WRITABLE associated token account
        constraint = (message.fee_token == Pubkey::default() && fee_token_user_associated_account.key() == Pubkey::default())
            || fee_token_user_associated_account.is_writable @ CcipRouterError::InvalidInputsAtaWritable,
        // address must be either zero (paying with native SOL) or
        // the associated token account address for the caller and fee token used
        constraint = (message.fee_token == Pubkey::default() && fee_token_user_associated_account.key() == Pubkey::default())
            || fee_token_user_associated_account.key() == get_associated_token_address_with_program_id(
                &authority.key(),
                &fee_token_mint.key(),
                &fee_token_program.key(),
            ) @ CcipRouterError::InvalidInputsAtaAddress,
    )]
    pub fee_token_user_associated_account: UncheckedAccount<'info>,

    #[account(
        mut,
        associated_token::mint = fee_token_mint,
        associated_token::authority = fee_billing_signer,
        associated_token::token_program = fee_token_program,
    )]
    pub fee_token_receiver: InterfaceAccount<'info, TokenAccount>, // pass pre-2022 wSOL receiver if using native SOL

    /// CHECK: This is the signer for the billing transfer CPI.
    #[account(
        seeds = [seed::FEE_BILLING_SIGNER],
        bump
    )]
    pub fee_billing_signer: UncheckedAccount<'info>,

    ////////////////////
    // fee quoter CPI //
    ////////////////////
    /// CHECK: This is the account for the Fee Quoter program
    #[account(
        address = config.load()?.fee_quoter @ CcipRouterError::InvalidInputs,
    )]
    pub fee_quoter: UncheckedAccount<'info>,

    /// CHECK: This account is just used in the CPI to the Fee Quoter program
    #[account(
        seeds = [fee_quoter::context::seed::CONFIG],
        bump,
        seeds::program = config.load()?.fee_quoter,
    )]
    pub fee_quoter_config: UncheckedAccount<'info>,

    /// CHECK: This account is just used in the CPI to the Fee Quoter program
    #[account(
        seeds = [fee_quoter::context::seed::DEST_CHAIN, destination_chain_selector.to_le_bytes().as_ref()],
        bump,
        seeds::program = config.load()?.fee_quoter,
    )]
    pub fee_quoter_dest_chain: UncheckedAccount<'info>,

    /// CHECK: This account is just used in the CPI to the Fee Quoter program
    #[account(
        seeds = [fee_quoter::context::seed::FEE_BILLING_TOKEN_CONFIG,
            if message.fee_token == Pubkey::default() {
                native_mint::ID.as_ref() // pre-2022 WSOL
            } else {
                message.fee_token.as_ref()
            },
        ],
        bump,
        seeds::program = config.load()?.fee_quoter,
    )]
    pub fee_quoter_billing_token_config: UncheckedAccount<'info>,

    /// CHECK: This account is just used in the CPI to the Fee Quoter program
    #[account(
        seeds = [fee_quoter::context::seed::FEE_BILLING_TOKEN_CONFIG,
            config.load()?.link_token_mint.key().as_ref(),
        ],
        bump,
        seeds::program = config.load()?.fee_quoter,
    )]
    pub fee_quoter_link_token_config: UncheckedAccount<'info>,

    /// CPI signers, optional if no tokens are being transferred.
    /// CHECK: Using this to sign.
    #[account(mut, seeds = [seed::EXTERNAL_TOKEN_POOL], bump)]
    pub token_pools_signer: Account<'info, ExternalExecutionConfig>,
    // remaining accounts (not explicitly listed)
    // [
    // user/sender token account (must be associated token account - derivable PDA [wallet_addr, token_program, mint])
    // ccip pool chain config (ccip: billing, ccip admin controlled - derivable PDA [chain_selector, mint])
    // pool chain config (pool: custom configs that may include rate limits & remote chain configs, pool admin controlled - derivable [chain_selector, mint])
    // token pool lookup table
    // token registry PDA
    // pool program
    // pool config
    // pool token account (must be associated token account - derivable PDA [wallet_addr, token_program, mint])
    // pool signer
    // token program
    // token mint
    // ...additional accounts for pool config
    // ] x N tokens
}

#[derive(Accounts)]
#[instruction(_report_context_byte_words: [[u8; 32]; 2], raw_report: Vec<u8>)]
pub struct CommitReportContext<'info> {
    #[account(
        seeds = [seed::CONFIG],
        bump,
        constraint = valid_version(config.load()?.version, MAX_CONFIG_V) @ CcipRouterError::InvalidInputs,
    )]
    pub config: AccountLoader<'info, Config>,

    #[account(
        mut,
        seeds = [seed::SOURCE_CHAIN_STATE, CommitInput::deserialize(&mut raw_report.as_ref())?.merkle_root.source_chain_selector.to_le_bytes().as_ref()],
        bump,
        constraint = valid_version(source_chain_state.version, MAX_CHAINSTATE_V) @ CcipRouterError::InvalidInputs,
    )]
    pub source_chain_state: Account<'info, SourceChain>,

    #[account(
        init,
        seeds = [seed::COMMIT_REPORT, CommitInput::deserialize(&mut raw_report.as_ref())?.merkle_root.source_chain_selector.to_le_bytes().as_ref(), CommitInput::deserialize(&mut raw_report.as_ref())?.merkle_root.merkle_root.as_ref()],
        bump,
        payer = authority,
        space = ANCHOR_DISCRIMINATOR + CommitReport::INIT_SPACE,
    )]
    pub commit_report: Account<'info, CommitReport>,

    #[account(mut)]
    pub authority: Signer<'info>,
    pub system_program: Program<'info, System>,

    /// CHECK: This is the sysvar instructions account
    #[account(address = instructions::ID @ CcipRouterError::InvalidInputs)]
    pub sysvar_instructions: UncheckedAccount<'info>,

    /// CHECK: This is the signer for the billing CPIs, used here to invoke fee quoter with price updates
    #[account(
        seeds = [seed::FEE_BILLING_SIGNER],
        bump
    )]
    pub fee_billing_signer: UncheckedAccount<'info>,

    /// CHECK: fee quoter program account, used to invoke fee quoter with price updates
    #[account(
        address = config.load()?.fee_quoter @ CcipRouterError::InvalidInputs,
    )]
    pub fee_quoter: UncheckedAccount<'info>,

    /// CHECK: fee quoter config account, used to invoke fee quoter with price updates
    #[account(
        seeds = [fee_quoter::context::seed::CONFIG],
        bump,
        seeds::program = config.load()?.fee_quoter,
    )]
    pub fee_quoter_config: UncheckedAccount<'info>,
    // remaining accounts
    // global state account (to update the price sequence number)
    // [...billingTokenConfig accounts]
    // [...chainConfig accounts]
}

#[derive(Accounts)]
#[instruction(raw_report: Vec<u8>)]
pub struct ExecuteReportContext<'info> {
    #[account(
        seeds = [seed::CONFIG],
        bump,
        constraint = valid_version(config.load()?.version, MAX_CONFIG_V) @ CcipRouterError::InvalidInputs,
    )]
    pub config: AccountLoader<'info, Config>,

    #[account(
        seeds = [seed::SOURCE_CHAIN_STATE, ExecutionReportSingleChain::deserialize(&mut raw_report.as_ref())?.source_chain_selector.to_le_bytes().as_ref()],
        bump,
        constraint = valid_version(source_chain_state.version, MAX_CHAINSTATE_V) @ CcipRouterError::InvalidInputs,
    )]
    pub source_chain_state: Account<'info, SourceChain>,

    #[account(
        mut,
        seeds = [seed::COMMIT_REPORT, ExecutionReportSingleChain::deserialize(&mut raw_report.as_ref())?.source_chain_selector.to_le_bytes().as_ref(), ExecutionReportSingleChain::deserialize(&mut raw_report.as_ref())?.root.as_ref()],
        bump,
        constraint = valid_version(commit_report.version, MAX_COMMITREPORT_V) @ CcipRouterError::InvalidInputs,
    )]
    pub commit_report: Account<'info, CommitReport>,

    /// CHECK: Using this to sign
    #[account(seeds = [seed::EXTERNAL_EXECUTION_CONFIG], bump)]
    pub external_execution_config: Account<'info, ExternalExecutionConfig>,

    #[account(mut)]
    pub authority: Signer<'info>,
    pub system_program: Program<'info, System>,

    /// CHECK: This is a sysvar account
    #[account(address = instructions::ID @ CcipRouterError::InvalidInputs)]
    pub sysvar_instructions: AccountInfo<'info>,

    #[account(seeds = [seed::EXTERNAL_TOKEN_POOL], bump)]
    pub token_pools_signer: Account<'info, ExternalExecutionConfig>,
    // remaining accounts
    // [receiver_program, receiver_account, ...user specified accounts from message data for arbitrary messaging]
    // +
    // [
    // user/sender token account (must be associated token account - derivable PDA [wallet_addr, token_program, mint])
    // per chain per token config (ccip: billing, ccip admin controlled - derivable PDA [chain_selector, mint])
    // pool chain config (pool: custom configs that may include rate limits & remote chain configs, pool admin controlled - derivable [chain_selector, mint])
    // token pool lookup table
    // token registry PDA
    // pool program
    // pool config
    // pool token account (must be associated token account - derivable PDA [wallet_addr, token_program, mint])
    // pool signer
    // token program
    // token mint
    // ...additional accounts for pool config
    // ] x N tokens
}

#[derive(Copy, Clone, AnchorSerialize, AnchorDeserialize)]
pub enum OcrPluginType {
    Commit,
    Execution,
}<|MERGE_RESOLUTION|>--- conflicted
+++ resolved
@@ -7,13 +7,8 @@
 use crate::program::CcipRouter;
 use crate::state::{CommitReport, Config, Nonce};
 use crate::{
-<<<<<<< HEAD
-    CcipRouterError, DestChain, ExecutionReportSingleChain, ExternalExecutionConfig, GlobalState,
-    SVM2AnyMessage, SourceChain,
-=======
-    BillingTokenConfig, BillingTokenConfigWrapper, CcipRouterError, DestChain, DestChainConfig,
-    ExecutionReportSingleChain, ExternalExecutionConfig, GlobalState, SVM2AnyMessage, SourceChain,
->>>>>>> 6a49e4b5
+    CcipRouterError, DestChain, DestChainConfig, ExecutionReportSingleChain,
+    ExternalExecutionConfig, GlobalState, SVM2AnyMessage, SourceChain,
 };
 
 /// Static space allocated to any account: must always be added to space calculations.
