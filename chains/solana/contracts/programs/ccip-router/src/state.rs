use anchor_lang::prelude::*;

// zero_copy is used to prevent hitting stack/heap memory limits
#[account(zero_copy)]
#[derive(InitSpace, AnchorSerialize, AnchorDeserialize)]
pub struct Config {
    pub version: u8,
    _padding0: [u8; 7],
    pub svm_chain_selector: u64,
    pub enable_manual_execution_after: i64, // Expressed as Unix time (i.e. seconds since the Unix epoch).
    _padding1: [u8; 8],
    pub max_fee_juels_per_msg: u128,

    pub owner: Pubkey,
    pub proposed_owner: Pubkey,

    _padding2: [u8; 8],
    pub ocr3: [Ocr3Config; 2],
<<<<<<< HEAD
    pub fee_quoter: Pubkey, // TODO configure this
=======
>>>>>>> 6a49e4b5

    pub link_token_mint: Pubkey,
    pub fee_aggregator: Pubkey, // Allowed address to withdraw billed fees to (will use ATAs derived from it)
}

#[zero_copy]
#[derive(AnchorSerialize, AnchorDeserialize, InitSpace, Default)]
pub struct Ocr3ConfigInfo {
    pub config_digest: [u8; 32], // 32-byte hash of configuration
    pub f: u8,                   // f+1 = number of signatures per report
    pub n: u8,                   // number of signers
    pub is_signature_verification_enabled: u8, // bool -> bytemuck::Pod compliant required for zero_copy
}

// TODO: do we need to verify signers and transmitters are different? (between the two groups)
// signers: pubkey is 20-byte address, secp256k1 curve ECDSA
// transmitters: 32-byte pubkey, ed25519

#[zero_copy]
#[derive(AnchorSerialize, AnchorDeserialize, InitSpace, Default)]
pub struct Ocr3Config {
    pub plugin_type: u8, // plugin identifier for validation (example: ccip:commit = 0, ccip:execute = 1)
    pub config_info: Ocr3ConfigInfo,
    pub signers: [[u8; 20]; 16], // v0.29.0 - anchor IDL does not build with MAX_SIGNERS
    pub transmitters: [[u8; 32]; 16], // v0.29.0 - anchor IDL does not build with MAX_TRANSMITTERS
}

impl Ocr3Config {
    pub fn new(plugin_type: u8) -> Self {
        Self {
            plugin_type,
            ..Default::default()
        }
    }
}

#[account]
#[derive(InitSpace)]
pub struct GlobalState {
    // This holds global variables for the contract that are not manually set by the admin.
    // They are auto-updated by the contract during regular usage of CCIP.
    pub latest_price_sequence_number: u64,
}

#[derive(Clone, AnchorSerialize, AnchorDeserialize, InitSpace, Debug)]
pub struct SourceChainConfig {
    pub is_enabled: bool, // Flag whether the source chain is enabled or not
    // OnRamp addresses supported from the source chain, each of them has a 64 byte address. So this can hold 2 addresses.
    // If only one address is configured, then the space for the second address must be zeroed.
    // Each address must be right padded with zeros if it is less than 64 bytes.
    pub on_ramp: [[u8; 64]; 2],
}

#[derive(Clone, AnchorSerialize, AnchorDeserialize, InitSpace, Debug)]
pub struct SourceChainState {
    pub min_seq_nr: u64, // The min sequence number expected for future messages
}

#[account]
#[derive(InitSpace, Debug)]
pub struct SourceChain {
    // Config for Any2SVM
    pub version: u8,
    pub chain_selector: u64,       // Chain selector used for the seed
    pub state: SourceChainState,   // values that are updated automatically
    pub config: SourceChainConfig, // values configured by an admin
}

#[derive(Clone, AnchorSerialize, AnchorDeserialize, InitSpace, Debug)]
pub struct DestChainState {
    pub sequence_number: u64, // The last used sequence number
    pub usd_per_unit_gas: TimestampedPackedU224,
}

#[derive(Clone, AnchorSerialize, AnchorDeserialize, InitSpace, Debug)]
pub struct DestChainConfig {
    // TODO remove configs here that moved over to FeeQuoter
    pub is_enabled: bool, // Whether this destination chain is enabled

    pub max_number_of_tokens_per_msg: u16, // Maximum number of distinct ERC20 token transferred per message
    pub max_data_bytes: u32,               // Maximum payload data size in bytes
    pub max_per_msg_gas_limit: u32,        // Maximum gas limit for messages targeting EVMs
    pub dest_gas_overhead: u32, //  Gas charged on top of the gasLimit to cover destination chain costs
    pub dest_gas_per_payload_byte_base: u32, // Base gas cost per byte up to threshold
    pub dest_gas_per_payload_byte_high: u32, // Higher gas cost per byte after threshold
    pub dest_gas_per_payload_byte_threshold: u32, // Threshold in bytes for higher gas cost
    pub dest_data_availability_overhead_gas: u32, // Extra data availability gas charged on top of the message, e.g. for OCR
    pub dest_gas_per_data_availability_byte: u16, // Amount of gas to charge per byte of message data that needs availability
    pub dest_data_availability_multiplier_bps: u16, // Multiplier for data availability gas, multiples of bps, or 0.0001

    // The following three properties are defaults, they can be overridden by setting the TokenTransferFeeConfig for a token
    pub default_token_fee_usdcents: u16, // Default token fee charged per token transfer
    pub default_token_dest_gas_overhead: u32, //  Default gas charged to execute the token transfer on the destination chain
    pub default_tx_gas_limit: u32,            // Default gas limit for a tx
    pub gas_multiplier_wei_per_eth: u64, // Multiplier for gas costs, 1e18 based so 11e17 = 10% extra cost.
    pub network_fee_usdcents: u32, // Flat network fee to charge for messages, multiples of 0.01 USD
    pub gas_price_staleness_threshold: u32, // The amount of time a gas price can be stale before it is considered invalid (0 means disabled)
    pub enforce_out_of_order: bool, // Whether to enforce the allowOutOfOrderExecution extraArg value to be true.
    pub chain_family_selector: [u8; 4], // Selector that identifies the destination chain's family. Used to determine the correct validations to perform for the dest chain.

    // list of senders authorized to send messages to this destination chain.
    // Note: The attribute name `max_len` is slightly misleading: it is not in any
    // way limiting the actual length of the vector during initialization; it just
    // helps the InitSpace derive macro work out the initial space. We can leave it at
    // zero and calculate the actual length in the instruction context.
    #[max_len(0)]
    pub allowed_senders: Vec<Pubkey>,
    pub allow_list_enabled: bool,
}

impl DestChainConfig {
    pub fn space(&self) -> usize {
        Self::INIT_SPACE + self.dynamic_space()
    }

    pub fn dynamic_space(&self) -> usize {
        self.allowed_senders.len() * std::mem::size_of::<Pubkey>()
    }
}

#[account]
#[derive(InitSpace, Debug)]
pub struct DestChain {
    // Config for SVM2Any
    pub version: u8,
    pub chain_selector: u64,     // Chain selector used for the seed
    pub state: DestChainState,   // values that are updated automatically
    pub config: DestChainConfig, // values configured by an admin
}

#[account]
#[derive(InitSpace)]
pub struct Nonce {
    pub version: u8,  // version to check if nonce account is already initialized
    pub counter: u64, // Counter per user and per lane to use as nonce for all the messages to be executed in order
}

#[account]
#[derive(InitSpace)]
pub struct ExternalExecutionConfig {}

#[account]
#[derive(InitSpace)]
pub struct CommitReport {
    pub version: u8,
    pub chain_selector: u64,
    pub merkle_root: [u8; 32],
    pub timestamp: i64, // Expressed as Unix time (i.e. seconds since the Unix epoch).
    pub min_msg_nr: u64,
    pub max_msg_nr: u64, // TODO: Change this to [u128; 2] when supporting commit reports with 256 messages
    pub execution_states: u128,
}

#[account]
#[derive(InitSpace, Debug)]
pub struct PerChainPerTokenConfig {
    pub version: u8,         // schema version
    pub chain_selector: u64, // remote chain
    pub mint: Pubkey,        // token on solana

    pub billing: TokenBilling, // EVM: configurable in router only by ccip admins
}

#[derive(InitSpace, Debug, Clone, AnchorSerialize, AnchorDeserialize)]
pub struct TokenBilling {
    pub min_fee_usdcents: u32, // Minimum fee to charge per token transfer, multiples of 0.01 USD
    pub max_fee_usdcents: u32, // Maximum fee to charge per token transfer, multiples of 0.01 USD
    pub deci_bps: u16, // Basis points charged on token transfers, multiples of 0.1bps, or 1e-5
    pub dest_gas_overhead: u32, // Gas charged to execute the token transfer on the destination chain
    // Extra data availability bytes that are returned from the source pool and sent
    pub dest_bytes_overhead: u32, // to the destination pool. Must be >= Pool.CCIP_LOCK_OR_BURN_V1_RET_BYTES
    pub is_enabled: bool,         // Whether this token has custom transfer fees
}

#[derive(InitSpace, Clone, AnchorSerialize, AnchorDeserialize)]
pub struct RateLimitTokenBucket {
    pub tokens: u128,      // Current number of tokens that are in the bucket.
    pub last_updated: u32, // Timestamp in seconds of the last token refill, good for 100+ years.
    pub is_enabled: bool,  // Indication whether the rate limiting is enabled or not
    pub capacity: u128,    // Maximum number of tokens that can be in the bucket.
    pub rate: u128,        // Number of tokens per second that the bucket is refilled.
}

#[derive(InitSpace, Clone, AnchorSerialize, AnchorDeserialize, Debug)]
pub struct BillingTokenConfig {
    // NOTE: when modifying this struct, make sure to update the version in the wrapper
    pub enabled: bool,
    pub mint: Pubkey,

    // price tracking
    pub usd_per_token: TimestampedPackedU224,
    // billing configs
    pub premium_multiplier_wei_per_eth: u64,
}

#[derive(InitSpace, Clone, AnchorSerialize, AnchorDeserialize, Debug)]
pub struct TimestampedPackedU224 {
    pub value: [u8; 28],
    pub timestamp: i64, // maintaining the type that SVM returns for the time (solana_program::clock::UnixTimestamp = i64)
}

#[derive(Clone, AnchorSerialize, AnchorDeserialize, Debug, PartialEq)]
// used in the commit report execution_states field
pub enum MessageExecutionState {
    Untouched = 0,
    InProgress = 1, // Not used in SVM, but used in EVM
    Success = 2,
    Failure = 3,
}

impl TryFrom<u128> for MessageExecutionState {
    type Error = &'static str;

    fn try_from(value: u128) -> std::result::Result<MessageExecutionState, &'static str> {
        match value {
            0 => Ok(MessageExecutionState::Untouched),
            1 => Ok(MessageExecutionState::InProgress),
            2 => Ok(MessageExecutionState::Success),
            3 => Ok(MessageExecutionState::Failure),
            _ => Err("Invalid ExecutionState"),
        }
    }
}

#[cfg(test)]
mod tests {

    use super::*;
    use std::convert::TryFrom;

    #[test]
    fn test_execution_state_try_from() {
        assert_eq!(
            MessageExecutionState::try_from(0).unwrap(),
            MessageExecutionState::Untouched
        );
        assert_eq!(
            MessageExecutionState::try_from(1).unwrap(),
            MessageExecutionState::InProgress
        );
        assert_eq!(
            MessageExecutionState::try_from(2).unwrap(),
            MessageExecutionState::Success
        );
        assert_eq!(
            MessageExecutionState::try_from(3).unwrap(),
            MessageExecutionState::Failure
        );
        assert!(MessageExecutionState::try_from(4).is_err());
    }
}<|MERGE_RESOLUTION|>--- conflicted
+++ resolved
@@ -16,10 +16,7 @@
 
     _padding2: [u8; 8],
     pub ocr3: [Ocr3Config; 2],
-<<<<<<< HEAD
     pub fee_quoter: Pubkey, // TODO configure this
-=======
->>>>>>> 6a49e4b5
 
     pub link_token_mint: Pubkey,
     pub fee_aggregator: Pubkey, // Allowed address to withdraw billed fees to (will use ATAs derived from it)
@@ -204,6 +201,7 @@
 }
 
 #[derive(InitSpace, Clone, AnchorSerialize, AnchorDeserialize, Debug)]
+// TODO remove?
 pub struct BillingTokenConfig {
     // NOTE: when modifying this struct, make sure to update the version in the wrapper
     pub enabled: bool,
