--- conflicted
+++ resolved
@@ -102,9 +102,9 @@
 #[account]
 #[derive(InitSpace)]
 pub struct Nonce {
-<<<<<<< HEAD
-    pub version: u8,  // version to check if nonce account is already initialized
-    pub counter: u64, // Counter per user and per lane to use as nonce for all the messages to be executed in order
+    pub version: u8,        // version to check if nonce account is already initialized
+    pub ordered_nonce: u64, // Counter per user and per lane to use as nonce for all the messages to be executed in order
+    pub total_nonce: u64, // Counter per user per lane, regardless of whether they are executed in order or not
 }
 
 #[derive(Debug, Default, PartialEq, Eq, Clone, AnchorDeserialize, AnchorSerialize)]
@@ -208,9 +208,4 @@
     pub ccip_send_caller: Pubkey,
     pub fee_token_mint: Pubkey,
     pub mints_of_transferred_tokens: Vec<Pubkey>,
-=======
-    pub version: u8,        // version to check if nonce account is already initialized
-    pub ordered_nonce: u64, // Counter per user and per lane to use as nonce for all the messages to be executed in order
-    pub total_nonce: u64, // Counter per user per lane, regardless of whether they are executed in order or not
->>>>>>> eebd5227
 }