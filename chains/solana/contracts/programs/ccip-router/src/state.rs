use anchor_lang::prelude::*;
use ethnum::U256;

// zero_copy is used to prevent hitting stack/heap memory limits
#[account(zero_copy)]
#[derive(InitSpace, AnchorSerialize, AnchorDeserialize)]
pub struct Config {
    pub version: u8,
    pub default_allow_out_of_order_execution: u8, // bytemuck::Pod compliant required for zero_copy
    _padding0: [u8; 6],
    pub solana_chain_selector: u64,
    pub default_gas_limit: u128,
    _padding1: [u8; 8],

    pub owner: Pubkey,
    pub proposed_owner: Pubkey,

    pub enable_manual_execution_after: i64, // Expressed as Unix time (i.e. seconds since the Unix epoch).
    _padding2: [u8; 8],

    pub ocr3: [Ocr3Config; 2],
    // TODO: token pool global config

    // TODO: billing global configs'
    pub fee_aggregator: Pubkey, // Allowed address to withdraw billed fees to (will use ATAs derived from it)
}

#[zero_copy]
#[derive(AnchorSerialize, AnchorDeserialize, InitSpace, Default)]
pub struct Ocr3ConfigInfo {
    pub config_digest: [u8; 32], // 32-byte hash of configuration
    pub f: u8,                   // f+1 = number of signatures per report
    pub n: u8,                   // number of signers
    pub is_signature_verification_enabled: u8, // bool -> bytemuck::Pod compliant required for zero_copy
}

// TODO: do we need to verify signers and transmitters are different? (between the two groups)
// signers: pubkey is 20-byte address, secp256k1 curve ECDSA
// transmitters: 32-byte pubkey, ed25519

#[zero_copy]
#[derive(AnchorSerialize, AnchorDeserialize, InitSpace, Default)]
pub struct Ocr3Config {
    pub plugin_type: u8, // plugin identifier for validation (example: ccip:commit = 0, ccip:execute = 1)
    pub config_info: Ocr3ConfigInfo,
    pub signers: [[u8; 20]; 16], // v0.29.0 - anchor IDL does not build with MAX_SIGNERS
    pub transmitters: [[u8; 32]; 16], // v0.29.0 - anchor IDL does not build with MAX_TRANSMITTERS
}

impl Ocr3Config {
    pub fn new(plugin_type: u8) -> Self {
        Self {
            plugin_type,
            ..Default::default()
        }
    }
}

#[account]
#[derive(InitSpace)]
pub struct GlobalState {
    // This holds global variables for the contract that are not manually set by the admin.
    // They are auto-updated by the contract during regular usage of CCIP.
    pub latest_price_sequence_number: u64,
}

#[derive(Clone, AnchorSerialize, AnchorDeserialize, InitSpace, Debug)]
pub struct SourceChainConfig {
    pub is_enabled: bool, // Flag whether the source chain is enabled or not
    #[max_len(64)]
    pub on_ramp: Vec<u8>, // OnRamp address on the source chain
}

#[derive(Clone, AnchorSerialize, AnchorDeserialize, InitSpace, Debug)]
pub struct SourceChainState {
    pub min_seq_nr: u64, // The min sequence number expected for future messages
}

#[account]
#[derive(InitSpace, Debug)]
pub struct SourceChain {
    // Config for Any2Solana
    pub version: u8,
    pub chain_selector: u64,       // Chain selector used for the seed
    pub state: SourceChainState,   // values that are updated automatically
    pub config: SourceChainConfig, // values configured by an admin
}

#[derive(Clone, AnchorSerialize, AnchorDeserialize, InitSpace, Debug)]
pub struct DestChainState {
    pub sequence_number: u64, // The last used sequence number
    pub usd_per_unit_gas: TimestampedPackedU224,
}

#[derive(Clone, AnchorSerialize, AnchorDeserialize, InitSpace, Debug)]
pub struct DestChainConfig {
    pub is_enabled: bool, // Whether this destination chain is enabled

    pub max_number_of_tokens_per_msg: u16, // Maximum number of distinct ERC20 token transferred per message
    pub max_data_bytes: u32,               // Maximum payload data size in bytes
    pub max_per_msg_gas_limit: u32,        // Maximum gas limit for messages targeting EVMs
    pub dest_gas_overhead: u32, //  Gas charged on top of the gasLimit to cover destination chain costs
    pub dest_gas_per_payload_byte: u16, // Destination chain gas charged for passing each byte of `data` payload to receiver
    pub dest_data_availability_overhead_gas: u32, // Extra data availability gas charged on top of the message, e.g. for OCR
    pub dest_gas_per_data_availability_byte: u16, // Amount of gas to charge per byte of message data that needs availability
    pub dest_data_availability_multiplier_bps: u16, // Multiplier for data availability gas, multiples of bps, or 0.0001

    // The following three properties are defaults, they can be overridden by setting the TokenTransferFeeConfig for a token
    pub default_token_fee_usdcents: u16, // Default token fee charged per token transfer
    pub default_token_dest_gas_overhead: u32, //  Default gas charged to execute the token transfer on the destination chain
    pub default_tx_gas_limit: u32,            // Default gas limit for a tx
    pub gas_multiplier_wei_per_eth: u64, // Multiplier for gas costs, 1e18 based so 11e17 = 10% extra cost.
    pub network_fee_usdcents: u32, // Flat network fee to charge for messages, multiples of 0.01 USD
    pub gas_price_staleness_threshold: u32, // The amount of time a gas price can be stale before it is considered invalid (0 means disabled)
    pub enforce_out_of_order: bool, // Whether to enforce the allowOutOfOrderExecution extraArg value to be true.
    pub chain_family_selector: [u8; 4], // Selector that identifies the destination chain's family. Used to determine the correct validations to perform for the dest chain.
}

#[account]
#[derive(InitSpace, Debug)]
pub struct DestChain {
    // Config for Solana2Any
    pub version: u8,
    pub chain_selector: u64,     // Chain selector used for the seed
    pub state: DestChainState,   // values that are updated automatically
    pub config: DestChainConfig, // values configured by an admin
}

#[account]
#[derive(InitSpace)]
pub struct Nonce {
    pub version: u8,  // version to check if nonce account is already initialized
    pub counter: u64, // Counter per user and per lane to use as nonce for all the messages to be executed in order
}

#[account]
#[derive(InitSpace)]
pub struct ExternalExecutionConfig {}

#[account]
#[derive(InitSpace)]
pub struct CommitReport {
    pub version: u8,
    pub chain_selector: u64,
    pub merkle_root: [u8; 32],
    pub timestamp: i64, // Expressed as Unix time (i.e. seconds since the Unix epoch).
    pub min_msg_nr: u64,
    pub max_msg_nr: u64, // TODO: Change this to [u128; 2] when supporting commit reports with 256 messages
    pub execution_states: u128,
}

#[account]
#[derive(InitSpace, Debug)]
pub struct PerChainPerTokenConfig {
    pub version: u8,         // schema version
    pub chain_selector: u64, // remote chain
    pub mint: Pubkey,        // token on solana

    pub billing: TokenBilling, // EVM: configurable in router only by ccip admins
}

#[derive(InitSpace, Debug, Clone, AnchorSerialize, AnchorDeserialize)]
pub struct TokenBilling {
    pub min_fee_usdcents: u32, // Minimum fee to charge per token transfer, multiples of 0.01 USD
    pub max_fee_usdcents: u32, // Maximum fee to charge per token transfer, multiples of 0.01 USD
    pub deci_bps: u16, // Basis points charged on token transfers, multiples of 0.1bps, or 1e-5
    pub dest_gas_overhead: u32, // Gas charged to execute the token transfer on the destination chain
    // Extra data availability bytes that are returned from the source pool and sent
    pub dest_bytes_overhead: u32, // to the destination pool. Must be >= Pool.CCIP_LOCK_OR_BURN_V1_RET_BYTES
    pub is_enabled: bool,         // Whether this token has custom transfer fees
}

#[derive(InitSpace, Clone, AnchorSerialize, AnchorDeserialize)]
pub struct RateLimitTokenBucket {
    pub tokens: u128,      // Current number of tokens that are in the bucket.
    pub last_updated: u32, // Timestamp in seconds of the last token refill, good for 100+ years.
    pub is_enabled: bool,  // Indication whether the rate limiting is enabled or not
    pub capacity: u128,    // Maximum number of tokens that can be in the bucket.
    pub rate: u128,        // Number of tokens per second that the bucket is refilled.
}

// WIP
#[derive(InitSpace, Clone, AnchorSerialize, AnchorDeserialize, Debug)]
pub struct BillingTokenConfig {
    // NOTE: when modifying this struct, make sure to update the version in the wrapper
    pub enabled: bool,
    pub mint: Pubkey,

    // price tracking
    pub usd_per_token: TimestampedPackedU224,
    // billing configs
    pub premium_multiplier_wei_per_eth: u64,
}

#[account]
#[derive(InitSpace, Debug)]
pub struct BillingTokenConfigWrapper {
    pub version: u8,
    pub config: BillingTokenConfig,
}

#[derive(InitSpace, Clone, AnchorSerialize, AnchorDeserialize, Debug)]
pub struct TimestampedPackedU224 {
    pub value: [u8; 28],
    pub timestamp: i64, // maintaining the type that Solana returns for the time (solana_program::clock::UnixTimestamp = i64)
}

impl TimestampedPackedU224 {
    pub fn as_single(&self) -> U256 {
        let mut u256_buffer = [0u8; 32];
        u256_buffer[4..32].clone_from_slice(&self.value);
        U256::from_be_bytes(u256_buffer)
    }

    pub fn from_single(timestamp: i64, single: U256) -> Self {
        let mut value = [0u8; 28];
        value.clone_from_slice(&single.to_be_bytes()[4..32]);
        Self { value, timestamp }
    }

    pub fn unpack(&self) -> UnpackedDoubleU224 {
        let mut u128_buffer = [0u8; 16];
        u128_buffer[2..16].clone_from_slice(&self.value[14..]);
        let high = u128::from_be_bytes(u128_buffer);
        u128_buffer[2..16].clone_from_slice(&self.value[..14]);
        let low = u128::from_be_bytes(u128_buffer);
        UnpackedDoubleU224 { high, low }
    }
}

#[derive(Debug, Clone)]
pub struct UnpackedDoubleU224 {
    pub high: u128,
    pub low: u128,
}

<<<<<<< HEAD
#[derive(Clone, AnchorSerialize, AnchorDeserialize, Debug, PartialEq)]
pub enum MessageExecutionState {
    Untouched = 0,
    InProgress = 1, // Not used in Solana, but used in EVM
    Success = 2,
    Failure = 3,
}
=======
impl UnpackedDoubleU224 {
    pub fn pack(self, timestamp: i64) -> TimestampedPackedU224 {
        let mut value = [0u8; 28];
        value[14..].clone_from_slice(&self.high.to_be_bytes()[2..16]);
        value[..14].clone_from_slice(&self.low.to_be_bytes()[2..16]);
        TimestampedPackedU224 { value, timestamp }
    }
}

#[cfg(test)]
mod tests {
    use super::*;
    use std::convert::TryFrom;

    #[test]
    fn test_set_state() {
        let mut commit_report = CommitReport {
            version: 1,
            chain_selector: 0,
            merkle_root: [0; 32],
            timestamp: 0,
            min_msg_nr: 0,
            max_msg_nr: 64,
            execution_states: 0,
        };

        commit_report.set_state(0, MessageExecutionState::Success);
        assert_eq!(commit_report.get_state(0), MessageExecutionState::Success);

        commit_report.set_state(1, MessageExecutionState::Failure);
        assert_eq!(commit_report.get_state(1), MessageExecutionState::Failure);

        commit_report.set_state(2, MessageExecutionState::Untouched);
        assert_eq!(commit_report.get_state(2), MessageExecutionState::Untouched);

        commit_report.set_state(3, MessageExecutionState::InProgress);
        assert_eq!(
            commit_report.get_state(3),
            MessageExecutionState::InProgress
        );
    }

    #[test]
    #[should_panic(expected = "Sequence number out of bounds")]
    fn test_set_state_out_of_bounds() {
        let mut commit_report = CommitReport {
            version: 1,
            chain_selector: 1,
            merkle_root: [0; 32],
            timestamp: 1,
            min_msg_nr: 1500,
            max_msg_nr: 1530,
            execution_states: 0,
        };

        commit_report.set_state(65, MessageExecutionState::Success);
    }
>>>>>>> 98a2a7fd

impl TryFrom<u128> for MessageExecutionState {
    type Error = &'static str;

    fn try_from(value: u128) -> std::result::Result<MessageExecutionState, &'static str> {
        match value {
            0 => Ok(MessageExecutionState::Untouched),
            1 => Ok(MessageExecutionState::InProgress),
            2 => Ok(MessageExecutionState::Success),
            3 => Ok(MessageExecutionState::Failure),
            _ => Err("Invalid ExecutionState"),
        }
    }
}

#[cfg(test)]
mod tests {
    use super::*;
    use std::convert::TryFrom;

    #[test]
    fn test_execution_state_try_from() {
        assert_eq!(
            MessageExecutionState::try_from(0).unwrap(),
            MessageExecutionState::Untouched
        );
        assert_eq!(
            MessageExecutionState::try_from(1).unwrap(),
            MessageExecutionState::InProgress
        );
        assert_eq!(
            MessageExecutionState::try_from(2).unwrap(),
            MessageExecutionState::Success
        );
        assert_eq!(
            MessageExecutionState::try_from(3).unwrap(),
            MessageExecutionState::Failure
        );
        assert!(MessageExecutionState::try_from(4).is_err());
    }
}<|MERGE_RESOLUTION|>--- conflicted
+++ resolved
@@ -234,7 +234,15 @@
     pub low: u128,
 }
 
-<<<<<<< HEAD
+impl UnpackedDoubleU224 {
+    pub fn pack(self, timestamp: i64) -> TimestampedPackedU224 {
+        let mut value = [0u8; 28];
+        value[14..].clone_from_slice(&self.high.to_be_bytes()[2..16]);
+        value[..14].clone_from_slice(&self.low.to_be_bytes()[2..16]);
+        TimestampedPackedU224 { value, timestamp }
+    }
+}
+
 #[derive(Clone, AnchorSerialize, AnchorDeserialize, Debug, PartialEq)]
 pub enum MessageExecutionState {
     Untouched = 0,
@@ -242,65 +250,6 @@
     Success = 2,
     Failure = 3,
 }
-=======
-impl UnpackedDoubleU224 {
-    pub fn pack(self, timestamp: i64) -> TimestampedPackedU224 {
-        let mut value = [0u8; 28];
-        value[14..].clone_from_slice(&self.high.to_be_bytes()[2..16]);
-        value[..14].clone_from_slice(&self.low.to_be_bytes()[2..16]);
-        TimestampedPackedU224 { value, timestamp }
-    }
-}
-
-#[cfg(test)]
-mod tests {
-    use super::*;
-    use std::convert::TryFrom;
-
-    #[test]
-    fn test_set_state() {
-        let mut commit_report = CommitReport {
-            version: 1,
-            chain_selector: 0,
-            merkle_root: [0; 32],
-            timestamp: 0,
-            min_msg_nr: 0,
-            max_msg_nr: 64,
-            execution_states: 0,
-        };
-
-        commit_report.set_state(0, MessageExecutionState::Success);
-        assert_eq!(commit_report.get_state(0), MessageExecutionState::Success);
-
-        commit_report.set_state(1, MessageExecutionState::Failure);
-        assert_eq!(commit_report.get_state(1), MessageExecutionState::Failure);
-
-        commit_report.set_state(2, MessageExecutionState::Untouched);
-        assert_eq!(commit_report.get_state(2), MessageExecutionState::Untouched);
-
-        commit_report.set_state(3, MessageExecutionState::InProgress);
-        assert_eq!(
-            commit_report.get_state(3),
-            MessageExecutionState::InProgress
-        );
-    }
-
-    #[test]
-    #[should_panic(expected = "Sequence number out of bounds")]
-    fn test_set_state_out_of_bounds() {
-        let mut commit_report = CommitReport {
-            version: 1,
-            chain_selector: 1,
-            merkle_root: [0; 32],
-            timestamp: 1,
-            min_msg_nr: 1500,
-            max_msg_nr: 1530,
-            execution_states: 0,
-        };
-
-        commit_report.set_state(65, MessageExecutionState::Success);
-    }
->>>>>>> 98a2a7fd
 
 impl TryFrom<u128> for MessageExecutionState {
     type Error = &'static str;
