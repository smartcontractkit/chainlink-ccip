use anchor_lang::prelude::*;

pub const CHAIN_FAMILY_SELECTOR_EVM: u32 = 0x2812d52c;

#[derive(Clone, Copy, AnchorSerialize, AnchorDeserialize)]
// Family-agnostic header for OnRamp & OffRamp messages.
// The messageId is not expected to match hash(message), since it may originate from another ramp family
pub struct RampMessageHeader {
    pub message_id: [u8; 32], // Unique identifier for the message, generated with the source chain's encoding scheme
    pub source_chain_selector: u64, // the chain selector of the source chain, note: not chainId
    pub dest_chain_selector: u64, // the chain selector of the destination chain, note: not chainId
    pub sequence_number: u64, // sequence number, not unique across lanes
    pub nonce: u64, // nonce for this lane for this sender, not unique across senders/lanes
}

impl RampMessageHeader {
    pub fn len(&self) -> usize {
        32 // message_id
        + 8 // source_chain
        + 8 // dest_chain
        + 8 // sequence
        + 8 // nonce
    }
}

#[derive(Clone, AnchorSerialize, AnchorDeserialize)]
/// Report that is submitted by the execution DON at the execution phase. (including chain selector data)
pub struct ExecutionReportSingleChain {
    pub source_chain_selector: u64,
    pub message: Any2SolanaRampMessage,
    pub offchain_token_data: Vec<Vec<u8>>, // https://github.com/smartcontractkit/chainlink/blob/885baff9479e935e0fc34d9f52214a32c158eac5/contracts/src/v0.8/ccip/libraries/Internal.sol#L72
    pub root: [u8; 32],
    pub proofs: Vec<[u8; 32]>,

    // NOT HASHED
    pub token_indexes: Vec<u8>, // outside of message because this is not available during commit stage
}

#[derive(Clone, AnchorSerialize, AnchorDeserialize, InitSpace)]
pub struct SolanaAccountMeta {
    pub pubkey: Pubkey,
    pub is_writable: bool,
}

#[derive(Clone, AnchorSerialize, AnchorDeserialize)]
pub struct SolanaExtraArgs {
    pub compute_units: u32,
    pub accounts: Vec<SolanaAccountMeta>,
}

impl SolanaExtraArgs {
    pub fn len(&self) -> usize {
        4 // compute units
        + 4 + self.accounts.len() * SolanaAccountMeta::INIT_SPACE // additional accounts
    }
}

#[derive(Clone, Copy, AnchorSerialize, AnchorDeserialize)]
pub struct AnyExtraArgs {
    pub gas_limit: u128,
    pub allow_out_of_order_execution: bool,
}

#[derive(Clone, AnchorSerialize, AnchorDeserialize)]
pub struct Any2SolanaRampMessage {
    pub header: RampMessageHeader,
    pub sender: Vec<u8>,
    pub data: Vec<u8>,
    // receiver is used as the target for the two main functionalities
    // token transfers: recipient of token transfers (associated token addresses are validated against this address)
    // arbitrary messaging: expected account in the declared arbitrary messaging accounts (2nd in the list of the accounts)
    pub receiver: Pubkey,
    pub token_amounts: Vec<Any2SolanaTokenTransfer>,
    pub extra_args: SolanaExtraArgs,
    pub on_ramp_address: Vec<u8>,
}

impl Any2SolanaRampMessage {
<<<<<<< HEAD
    pub fn hash(&self, on_ramp_address: &[u8]) -> [u8; 32] {
        use anchor_lang::solana_program::hash;

        // Calculate vectors size to ensure that the hash is unique
        let sender_size = [self.sender.len() as u8];
        let trimmed_on_ramp_address = trim_leading_zeros(on_ramp_address);
        let on_ramp_address_size = [trimmed_on_ramp_address.len() as u8];
        let data_size = self.data.len() as u16; // u16 > maximum transaction size, u8 may have overflow

        // RampMessageHeader struct
        let header_source_chain_selector = self.header.source_chain_selector.to_be_bytes();
        let header_dest_chain_selector = self.header.dest_chain_selector.to_be_bytes();
        let header_sequence_number = self.header.sequence_number.to_be_bytes();
        let header_nonce = self.header.nonce.to_be_bytes();

        // Extra Args struct
        let extra_args_compute_units = self.extra_args.compute_units.to_be_bytes();
        let extra_args_accounts_len = [self.extra_args.accounts.len() as u8];
        let extra_args_accounts = self.extra_args.accounts.try_to_vec().unwrap();

        // TODO: Hash token amounts

        // NOTE: calling hash::hashv is orders of magnitude cheaper than using Hasher::hashv
        // As similar as https://github.com/smartcontractkit/chainlink/blob/develop/contracts/src/v0.8/ccip/offRamp/OffRamp.sol#L402
        let result = hash::hashv(&[
            "Any2SolanaMessageHashV1".as_bytes(),
            &header_source_chain_selector,
            &header_dest_chain_selector,
            &on_ramp_address_size,
            trimmed_on_ramp_address,
            &self.header.message_id,
            &self.receiver.to_bytes(),
            &header_sequence_number,
            &extra_args_compute_units,
            &extra_args_accounts_len,
            &extra_args_accounts,
            &header_nonce,
            &sender_size,
            &self.sender,
            &data_size.to_be_bytes(),
            &self.data,
        ]);

        result.to_bytes()
    }

=======
>>>>>>> d70775ad
    pub fn len(&self) -> usize {
        let token_len = self.token_amounts.iter().fold(0, |acc, e| acc + e.len());

        self.header.len() // header
        + 4 + self.sender.len() // sender
        + 4 + self.data.len() // data
        + 32 // receiver
        + 4 + token_len // token_amount
        + self.extra_args.len() // extra_args
        + 4 + self.on_ramp_address.len() // on_ramp_address
    }
}

fn trim_leading_zeros(input: &[u8]) -> &[u8] {
    let start = input
        .iter()
        .position(|&byte| byte != 0)
        .unwrap_or(input.len());
    &input[start..]
}

#[derive(Clone, AnchorSerialize, AnchorDeserialize)]
// Family-agnostic message emitted from the OnRamp
// Note: hash(Any2SolanaRampMessage) != hash(Solana2AnyRampMessage) due to encoding & parameter differences
// messageId = hash(Solana2AnyRampMessage) using the source EVM chain's encoding format
pub struct Solana2AnyRampMessage {
    pub header: RampMessageHeader, // Message header
    pub sender: Pubkey,            // sender address on the source chain
    pub data: Vec<u8>,             // arbitrary data payload supplied by the message sender
    pub receiver: Vec<u8>,         // receiver address on the destination chain
    pub extra_args: AnyExtraArgs, // destination-chain specific extra args, such as the gasLimit for EVM chains
    pub fee_token: Pubkey,
    pub token_amounts: Vec<Solana2AnyTokenTransfer>,
}

#[derive(Clone, AnchorSerialize, AnchorDeserialize, Default)]
pub struct Solana2AnyTokenTransfer {
    // The source pool address. This value is trusted as it was obtained through the onRamp. It can be relied
    // upon by the destination pool to validate the source pool.
    pub source_pool_address: Pubkey,
    // The address of the destination token.
    // This value is UNTRUSTED as any pool owner can return whatever value they want.
    pub dest_token_address: Vec<u8>,
    // Optional pool data to be transferred to the destination chain. By default this is capped at
    // CCIP_LOCK_OR_BURN_V1_RET_BYTES bytes. If more data is required, the TokenTransferFeeConfig.destBytesOverhead
    // has to be set for the specific token.
    pub extra_data: Vec<u8>,
    pub amount: [u8; 32], // LE encoded u256 -  cross-chain token amount is always u256
    // Destination chain data used to execute the token transfer on the destination chain. For an EVM destination, it
    // consists of the amount of gas available for the releaseOrMint and transfer calls made by the offRamp.
    pub dest_exec_data: Vec<u8>,
}

#[derive(Clone, AnchorSerialize, AnchorDeserialize)]
pub struct Any2SolanaTokenTransfer {
    // The source pool address encoded to bytes. This value is trusted as it is obtained through the onRamp. It can be
    // relied upon by the destination pool to validate the source pool.
    pub source_pool_address: Vec<u8>,
    pub dest_token_address: Pubkey, // Address of destination token
    pub dest_gas_amount: u32, // The amount of gas available for the releaseOrMint and transfer calls on the offRamp.
    // Optional pool data to be transferred to the destination chain. Be default this is capped at
    // CCIP_LOCK_OR_BURN_V1_RET_BYTES bytes. If more data is required, the TokenTransferFeeConfig.destBytesOverhead
    // has to be set for the specific token.
    pub extra_data: Vec<u8>,
    pub amount: [u8; 32], // LE encoded u256, any cross-chain token amounts are u256
}

impl Any2SolanaTokenTransfer {
    pub fn len(&self) -> usize {
        4 + self.source_pool_address.len() // source_pool
        + 32 // token_address
        + 4  // gas_amount
        + 4 + self.extra_data.len()  // extra_data
        + 32 // amount
    }
}

#[derive(Clone, AnchorSerialize, AnchorDeserialize)]
pub struct Solana2AnyMessage {
    pub receiver: Vec<u8>,
    pub data: Vec<u8>,
    pub token_amounts: Vec<SolanaTokenAmount>,
    pub fee_token: Pubkey, // pass zero address if native SOL
    pub extra_args: ExtraArgsInput,

    // solana specific parameter for mapping tokens to set of accounts
    pub token_indexes: Vec<u8>,
}

#[derive(Clone, AnchorSerialize, AnchorDeserialize, Default, Debug, PartialEq, Eq)]
pub struct SolanaTokenAmount {
    pub token: Pubkey,
    pub amount: u64, // u64 - amount local to solana
}

#[derive(Clone, Copy, AnchorSerialize, AnchorDeserialize)]
pub struct ExtraArgsInput {
    pub gas_limit: Option<u128>,
    pub allow_out_of_order_execution: Option<bool>,
}

#[derive(Clone, AnchorSerialize, AnchorDeserialize)]
pub struct Any2SolanaMessage {
    pub message_id: [u8; 32],
    pub source_chain_selector: u64,
    pub sender: Vec<u8>,
    pub data: Vec<u8>,
    pub token_amounts: Vec<SolanaTokenAmount>,
<<<<<<< HEAD
}

impl Solana2AnyMessage {
    pub fn validate(
        &self,
        dest_chain: &DestChain,
        token_config: &BillingTokenConfig,
    ) -> Result<()> {
        require!(
            dest_chain.config.is_enabled,
            CcipRouterError::DestinationChainDisabled
        );

        require!(token_config.enabled, CcipRouterError::FeeTokenDisabled);

        require_gte!(
            dest_chain.config.max_data_bytes,
            self.data.len() as u32,
            CcipRouterError::MessageTooLarge
        );

        require_gte!(
            dest_chain.config.max_number_of_tokens_per_msg as usize,
            self.token_amounts.len(),
            CcipRouterError::UnsupportedNumberOfTokens
        );

        self.validate_dest_family_address(dest_chain.config.chain_family_selector)
    }

    pub fn validate_dest_family_address(&self, chain_family_selector: [u8; 4]) -> Result<()> {
        const PRECOMPILE_SPACE: u32 = 1024;

        let selector = u32::from_be_bytes(chain_family_selector);
        // Only EVM is supported as a destination family.
        require_eq!(
            selector,
            CHAIN_FAMILY_SELECTOR_EVM,
            CcipRouterError::UnsupportedChainFamilySelector
        );

        require_eq!(self.receiver.len(), 32, CcipRouterError::InvalidEVMAddress);

        let address: U256 = U256::from_be_bytes(
            self.receiver
                .clone()
                .try_into()
                .map_err(|_| CcipRouterError::InvalidEncoding)?,
        );

        require!(address <= U160_MAX, CcipRouterError::InvalidEVMAddress);

        if let Ok(small_address) = TryInto::<u32>::try_into(address) {
            require_gte!(
                small_address,
                PRECOMPILE_SPACE,
                CcipRouterError::InvalidEVMAddress
            )
        };

        Ok(())
    }
}

#[cfg(test)]
pub(crate) mod tests {
    use crate::utils::Exponential;

    use super::*;
    use anchor_lang::solana_program::pubkey::Pubkey;
    use anchor_spl::token::spl_token::native_mint;
    use bytemuck::Zeroable;

    /// Builds a message and hash it, it's compared with a known hash
    #[test]
    fn test_hash() {
        let on_ramp_address = &[1, 2, 3].to_vec();
        let message = Any2SolanaRampMessage {
            sender: [
                1, 2, 3, 0, 0, 0, 0, 0, 0, 0, 0, 0, 0, 0, 0, 0, 0, 0, 0, 0, 0, 0, 0, 0, 0, 0, 0, 0,
                0, 0, 0, 0,
            ]
            .to_vec(),
            receiver: Pubkey::try_from("DS2tt4BX7YwCw7yrDNwbAdnYrxjeCPeGJbHmZEYC8RTb").unwrap(),
            data: vec![4, 5, 6],
            header: RampMessageHeader {
                message_id: [
                    8, 5, 3, 0, 0, 0, 0, 0, 0, 0, 0, 0, 0, 0, 0, 0, 0, 0, 0, 0, 0, 0, 0, 0, 0, 0,
                    0, 0, 0, 0, 0, 0,
                ],
                source_chain_selector: 67,
                dest_chain_selector: 78,
                sequence_number: 89,
                nonce: 90,
            },
            token_amounts: [].to_vec(), // TODO: hash token amounts
            extra_args: SolanaExtraArgs {
                compute_units: 1000,
                accounts: vec![SolanaAccountMeta {
                    pubkey: Pubkey::try_from("DS2tt4BX7YwCw7yrDNwbAdnYrxjeCPeGJbHmZEYC8RTb")
                        .unwrap(),
                    is_writable: true,
                }],
            },
            on_ramp_address: on_ramp_address.to_vec(),
        };

        let hash_result = message.hash(on_ramp_address);

        assert_eq!(
            "03da97f96c82237d8a8ab0f68d4f7ba02afe188b4a876f348278fbf2226312ed",
            hex::encode(hash_result)
        );
    }

    #[test]
    fn message_not_validated_for_disabled_destination_chain() {
        let mut chain = sample_dest_chain();
        chain.config.is_enabled = false;

        assert_eq!(
            sample_message()
                .validate(&chain, &sample_billing_config())
                .unwrap_err(),
            CcipRouterError::DestinationChainDisabled.into()
        );
    }

    #[test]
    fn message_not_validated_for_disabled_token() {
        let mut billing_config = sample_billing_config();
        billing_config.enabled = false;

        assert_eq!(
            sample_message()
                .validate(&sample_dest_chain(), &billing_config)
                .unwrap_err(),
            CcipRouterError::FeeTokenDisabled.into()
        );
    }

    #[test]
    fn large_message_fails_to_validate() {
        let dest_chain = sample_dest_chain();
        let mut message = sample_message();
        message.data = vec![0; dest_chain.config.max_data_bytes as usize + 1];
        assert_eq!(
            message
                .validate(&sample_dest_chain(), &sample_billing_config())
                .unwrap_err(),
            CcipRouterError::MessageTooLarge.into()
        );
    }

    #[test]
    fn invalid_addresses_fail_to_validate() {
        let mut address_bigger_than_u160_max = vec![0u8; 32];
        address_bigger_than_u160_max[11] = 1;
        let mut address_in_precompile_space = vec![0u8; 32];
        address_in_precompile_space[30] = 1;
        let incorrect_length_address = vec![1u8, 12];

        let invalid_addresses = [
            address_bigger_than_u160_max,
            address_in_precompile_space,
            incorrect_length_address,
        ];

        let mut message = sample_message();
        for address in invalid_addresses {
            message.receiver = address;
            assert_eq!(
                message
                    .validate(&sample_dest_chain(), &sample_billing_config())
                    .unwrap_err(),
                CcipRouterError::InvalidEVMAddress.into()
            );
        }
    }

    #[test]
    fn message_with_too_many_tokens_fails_to_validate() {
        let dest_chain = sample_dest_chain();
        let mut message = sample_message();
        message.token_amounts = vec![
            SolanaTokenAmount {
                token: Pubkey::new_unique(),
                amount: 1
            };
            dest_chain.config.max_number_of_tokens_per_msg as usize + 1
        ];
        assert_eq!(
            message
                .validate(&sample_dest_chain(), &sample_billing_config())
                .unwrap_err(),
            CcipRouterError::UnsupportedNumberOfTokens.into()
        );
    }

    #[test]
    fn test_trim_leading_zeros() {
        let input = vec![0, 0, 0, 1, 2, 3];
        let expected_output = &[1, 2, 3];
        assert_eq!(trim_leading_zeros(&input), expected_output);

        let input = vec![1, 2, 3];
        let expected_output = &[1, 2, 3];
        assert_eq!(trim_leading_zeros(&input), expected_output);

        let input = vec![0, 0, 0];
        let expected_output: &[u8] = &[];
        assert_eq!(trim_leading_zeros(&input), expected_output);

        let input = vec![];
        let expected_output: &[u8] = &[];
        assert_eq!(trim_leading_zeros(&input), expected_output);
    }

    pub fn sample_message() -> Solana2AnyMessage {
        let mut receiver = vec![0u8; 32];

        // Arbitrary value that pushes the address to the right EVM range
        // (above precompile space, under u160::max)
        receiver[20] = 0xA;

        Solana2AnyMessage {
            receiver,
            data: vec![],
            token_amounts: vec![],
            fee_token: Pubkey::zeroed(),
            extra_args: crate::ExtraArgsInput {
                gas_limit: None,
                allow_out_of_order_execution: None,
            },
            token_indexes: vec![],
        }
    }

    pub fn sample_billing_config() -> BillingTokenConfig {
        let mut value = [0; 28];
        value.clone_from_slice(&3u32.e(18).to_be_bytes()[4..]);
        BillingTokenConfig {
            enabled: true,
            mint: native_mint::ID,
            usd_per_token: crate::TimestampedPackedU224 {
                value,
                timestamp: 100,
            },
            premium_multiplier_wei_per_eth: 1,
        }
    }

    pub fn sample_dest_chain() -> DestChain {
        let mut value = [0; 28];
        // L1 gas price
        value[0..14].clone_from_slice(&1u32.e(18).to_be_bytes()[18..]);
        // L2 gas price
        value[14..].clone_from_slice(&U256::new(22u128).to_be_bytes()[18..]);
        DestChain {
            version: 1,
            chain_selector: 1,
            state: crate::DestChainState {
                sequence_number: 0,
                usd_per_unit_gas: crate::TimestampedPackedU224 {
                    value,
                    timestamp: 100,
                },
            },
            config: crate::DestChainConfig {
                is_enabled: true,
                max_number_of_tokens_per_msg: 5,
                max_data_bytes: 200,
                max_per_msg_gas_limit: 0,
                dest_gas_overhead: 1,
                dest_gas_per_payload_byte: 0,
                dest_data_availability_overhead_gas: 0,
                dest_gas_per_data_availability_byte: 1,
                dest_data_availability_multiplier_bps: 1,
                default_token_fee_usdcents: 100,
                default_token_dest_gas_overhead: 0,
                default_tx_gas_limit: 0,
                gas_multiplier_wei_per_eth: 1,
                network_fee_usdcents: 100,
                gas_price_staleness_threshold: 10,
                enforce_out_of_order: false,
                chain_family_selector: CHAIN_FAMILY_SELECTOR_EVM.to_be_bytes(),
            },
        }
    }
=======
>>>>>>> d70775ad
}<|MERGE_RESOLUTION|>--- conflicted
+++ resolved
@@ -72,59 +72,9 @@
     pub receiver: Pubkey,
     pub token_amounts: Vec<Any2SolanaTokenTransfer>,
     pub extra_args: SolanaExtraArgs,
-    pub on_ramp_address: Vec<u8>,
 }
 
 impl Any2SolanaRampMessage {
-<<<<<<< HEAD
-    pub fn hash(&self, on_ramp_address: &[u8]) -> [u8; 32] {
-        use anchor_lang::solana_program::hash;
-
-        // Calculate vectors size to ensure that the hash is unique
-        let sender_size = [self.sender.len() as u8];
-        let trimmed_on_ramp_address = trim_leading_zeros(on_ramp_address);
-        let on_ramp_address_size = [trimmed_on_ramp_address.len() as u8];
-        let data_size = self.data.len() as u16; // u16 > maximum transaction size, u8 may have overflow
-
-        // RampMessageHeader struct
-        let header_source_chain_selector = self.header.source_chain_selector.to_be_bytes();
-        let header_dest_chain_selector = self.header.dest_chain_selector.to_be_bytes();
-        let header_sequence_number = self.header.sequence_number.to_be_bytes();
-        let header_nonce = self.header.nonce.to_be_bytes();
-
-        // Extra Args struct
-        let extra_args_compute_units = self.extra_args.compute_units.to_be_bytes();
-        let extra_args_accounts_len = [self.extra_args.accounts.len() as u8];
-        let extra_args_accounts = self.extra_args.accounts.try_to_vec().unwrap();
-
-        // TODO: Hash token amounts
-
-        // NOTE: calling hash::hashv is orders of magnitude cheaper than using Hasher::hashv
-        // As similar as https://github.com/smartcontractkit/chainlink/blob/develop/contracts/src/v0.8/ccip/offRamp/OffRamp.sol#L402
-        let result = hash::hashv(&[
-            "Any2SolanaMessageHashV1".as_bytes(),
-            &header_source_chain_selector,
-            &header_dest_chain_selector,
-            &on_ramp_address_size,
-            trimmed_on_ramp_address,
-            &self.header.message_id,
-            &self.receiver.to_bytes(),
-            &header_sequence_number,
-            &extra_args_compute_units,
-            &extra_args_accounts_len,
-            &extra_args_accounts,
-            &header_nonce,
-            &sender_size,
-            &self.sender,
-            &data_size.to_be_bytes(),
-            &self.data,
-        ]);
-
-        result.to_bytes()
-    }
-
-=======
->>>>>>> d70775ad
     pub fn len(&self) -> usize {
         let token_len = self.token_amounts.iter().fold(0, |acc, e| acc + e.len());
 
@@ -134,16 +84,7 @@
         + 32 // receiver
         + 4 + token_len // token_amount
         + self.extra_args.len() // extra_args
-        + 4 + self.on_ramp_address.len() // on_ramp_address
     }
-}
-
-fn trim_leading_zeros(input: &[u8]) -> &[u8] {
-    let start = input
-        .iter()
-        .position(|&byte| byte != 0)
-        .unwrap_or(input.len());
-    &input[start..]
 }
 
 #[derive(Clone, AnchorSerialize, AnchorDeserialize)]
@@ -233,296 +174,4 @@
     pub sender: Vec<u8>,
     pub data: Vec<u8>,
     pub token_amounts: Vec<SolanaTokenAmount>,
-<<<<<<< HEAD
-}
-
-impl Solana2AnyMessage {
-    pub fn validate(
-        &self,
-        dest_chain: &DestChain,
-        token_config: &BillingTokenConfig,
-    ) -> Result<()> {
-        require!(
-            dest_chain.config.is_enabled,
-            CcipRouterError::DestinationChainDisabled
-        );
-
-        require!(token_config.enabled, CcipRouterError::FeeTokenDisabled);
-
-        require_gte!(
-            dest_chain.config.max_data_bytes,
-            self.data.len() as u32,
-            CcipRouterError::MessageTooLarge
-        );
-
-        require_gte!(
-            dest_chain.config.max_number_of_tokens_per_msg as usize,
-            self.token_amounts.len(),
-            CcipRouterError::UnsupportedNumberOfTokens
-        );
-
-        self.validate_dest_family_address(dest_chain.config.chain_family_selector)
-    }
-
-    pub fn validate_dest_family_address(&self, chain_family_selector: [u8; 4]) -> Result<()> {
-        const PRECOMPILE_SPACE: u32 = 1024;
-
-        let selector = u32::from_be_bytes(chain_family_selector);
-        // Only EVM is supported as a destination family.
-        require_eq!(
-            selector,
-            CHAIN_FAMILY_SELECTOR_EVM,
-            CcipRouterError::UnsupportedChainFamilySelector
-        );
-
-        require_eq!(self.receiver.len(), 32, CcipRouterError::InvalidEVMAddress);
-
-        let address: U256 = U256::from_be_bytes(
-            self.receiver
-                .clone()
-                .try_into()
-                .map_err(|_| CcipRouterError::InvalidEncoding)?,
-        );
-
-        require!(address <= U160_MAX, CcipRouterError::InvalidEVMAddress);
-
-        if let Ok(small_address) = TryInto::<u32>::try_into(address) {
-            require_gte!(
-                small_address,
-                PRECOMPILE_SPACE,
-                CcipRouterError::InvalidEVMAddress
-            )
-        };
-
-        Ok(())
-    }
-}
-
-#[cfg(test)]
-pub(crate) mod tests {
-    use crate::utils::Exponential;
-
-    use super::*;
-    use anchor_lang::solana_program::pubkey::Pubkey;
-    use anchor_spl::token::spl_token::native_mint;
-    use bytemuck::Zeroable;
-
-    /// Builds a message and hash it, it's compared with a known hash
-    #[test]
-    fn test_hash() {
-        let on_ramp_address = &[1, 2, 3].to_vec();
-        let message = Any2SolanaRampMessage {
-            sender: [
-                1, 2, 3, 0, 0, 0, 0, 0, 0, 0, 0, 0, 0, 0, 0, 0, 0, 0, 0, 0, 0, 0, 0, 0, 0, 0, 0, 0,
-                0, 0, 0, 0,
-            ]
-            .to_vec(),
-            receiver: Pubkey::try_from("DS2tt4BX7YwCw7yrDNwbAdnYrxjeCPeGJbHmZEYC8RTb").unwrap(),
-            data: vec![4, 5, 6],
-            header: RampMessageHeader {
-                message_id: [
-                    8, 5, 3, 0, 0, 0, 0, 0, 0, 0, 0, 0, 0, 0, 0, 0, 0, 0, 0, 0, 0, 0, 0, 0, 0, 0,
-                    0, 0, 0, 0, 0, 0,
-                ],
-                source_chain_selector: 67,
-                dest_chain_selector: 78,
-                sequence_number: 89,
-                nonce: 90,
-            },
-            token_amounts: [].to_vec(), // TODO: hash token amounts
-            extra_args: SolanaExtraArgs {
-                compute_units: 1000,
-                accounts: vec![SolanaAccountMeta {
-                    pubkey: Pubkey::try_from("DS2tt4BX7YwCw7yrDNwbAdnYrxjeCPeGJbHmZEYC8RTb")
-                        .unwrap(),
-                    is_writable: true,
-                }],
-            },
-            on_ramp_address: on_ramp_address.to_vec(),
-        };
-
-        let hash_result = message.hash(on_ramp_address);
-
-        assert_eq!(
-            "03da97f96c82237d8a8ab0f68d4f7ba02afe188b4a876f348278fbf2226312ed",
-            hex::encode(hash_result)
-        );
-    }
-
-    #[test]
-    fn message_not_validated_for_disabled_destination_chain() {
-        let mut chain = sample_dest_chain();
-        chain.config.is_enabled = false;
-
-        assert_eq!(
-            sample_message()
-                .validate(&chain, &sample_billing_config())
-                .unwrap_err(),
-            CcipRouterError::DestinationChainDisabled.into()
-        );
-    }
-
-    #[test]
-    fn message_not_validated_for_disabled_token() {
-        let mut billing_config = sample_billing_config();
-        billing_config.enabled = false;
-
-        assert_eq!(
-            sample_message()
-                .validate(&sample_dest_chain(), &billing_config)
-                .unwrap_err(),
-            CcipRouterError::FeeTokenDisabled.into()
-        );
-    }
-
-    #[test]
-    fn large_message_fails_to_validate() {
-        let dest_chain = sample_dest_chain();
-        let mut message = sample_message();
-        message.data = vec![0; dest_chain.config.max_data_bytes as usize + 1];
-        assert_eq!(
-            message
-                .validate(&sample_dest_chain(), &sample_billing_config())
-                .unwrap_err(),
-            CcipRouterError::MessageTooLarge.into()
-        );
-    }
-
-    #[test]
-    fn invalid_addresses_fail_to_validate() {
-        let mut address_bigger_than_u160_max = vec![0u8; 32];
-        address_bigger_than_u160_max[11] = 1;
-        let mut address_in_precompile_space = vec![0u8; 32];
-        address_in_precompile_space[30] = 1;
-        let incorrect_length_address = vec![1u8, 12];
-
-        let invalid_addresses = [
-            address_bigger_than_u160_max,
-            address_in_precompile_space,
-            incorrect_length_address,
-        ];
-
-        let mut message = sample_message();
-        for address in invalid_addresses {
-            message.receiver = address;
-            assert_eq!(
-                message
-                    .validate(&sample_dest_chain(), &sample_billing_config())
-                    .unwrap_err(),
-                CcipRouterError::InvalidEVMAddress.into()
-            );
-        }
-    }
-
-    #[test]
-    fn message_with_too_many_tokens_fails_to_validate() {
-        let dest_chain = sample_dest_chain();
-        let mut message = sample_message();
-        message.token_amounts = vec![
-            SolanaTokenAmount {
-                token: Pubkey::new_unique(),
-                amount: 1
-            };
-            dest_chain.config.max_number_of_tokens_per_msg as usize + 1
-        ];
-        assert_eq!(
-            message
-                .validate(&sample_dest_chain(), &sample_billing_config())
-                .unwrap_err(),
-            CcipRouterError::UnsupportedNumberOfTokens.into()
-        );
-    }
-
-    #[test]
-    fn test_trim_leading_zeros() {
-        let input = vec![0, 0, 0, 1, 2, 3];
-        let expected_output = &[1, 2, 3];
-        assert_eq!(trim_leading_zeros(&input), expected_output);
-
-        let input = vec![1, 2, 3];
-        let expected_output = &[1, 2, 3];
-        assert_eq!(trim_leading_zeros(&input), expected_output);
-
-        let input = vec![0, 0, 0];
-        let expected_output: &[u8] = &[];
-        assert_eq!(trim_leading_zeros(&input), expected_output);
-
-        let input = vec![];
-        let expected_output: &[u8] = &[];
-        assert_eq!(trim_leading_zeros(&input), expected_output);
-    }
-
-    pub fn sample_message() -> Solana2AnyMessage {
-        let mut receiver = vec![0u8; 32];
-
-        // Arbitrary value that pushes the address to the right EVM range
-        // (above precompile space, under u160::max)
-        receiver[20] = 0xA;
-
-        Solana2AnyMessage {
-            receiver,
-            data: vec![],
-            token_amounts: vec![],
-            fee_token: Pubkey::zeroed(),
-            extra_args: crate::ExtraArgsInput {
-                gas_limit: None,
-                allow_out_of_order_execution: None,
-            },
-            token_indexes: vec![],
-        }
-    }
-
-    pub fn sample_billing_config() -> BillingTokenConfig {
-        let mut value = [0; 28];
-        value.clone_from_slice(&3u32.e(18).to_be_bytes()[4..]);
-        BillingTokenConfig {
-            enabled: true,
-            mint: native_mint::ID,
-            usd_per_token: crate::TimestampedPackedU224 {
-                value,
-                timestamp: 100,
-            },
-            premium_multiplier_wei_per_eth: 1,
-        }
-    }
-
-    pub fn sample_dest_chain() -> DestChain {
-        let mut value = [0; 28];
-        // L1 gas price
-        value[0..14].clone_from_slice(&1u32.e(18).to_be_bytes()[18..]);
-        // L2 gas price
-        value[14..].clone_from_slice(&U256::new(22u128).to_be_bytes()[18..]);
-        DestChain {
-            version: 1,
-            chain_selector: 1,
-            state: crate::DestChainState {
-                sequence_number: 0,
-                usd_per_unit_gas: crate::TimestampedPackedU224 {
-                    value,
-                    timestamp: 100,
-                },
-            },
-            config: crate::DestChainConfig {
-                is_enabled: true,
-                max_number_of_tokens_per_msg: 5,
-                max_data_bytes: 200,
-                max_per_msg_gas_limit: 0,
-                dest_gas_overhead: 1,
-                dest_gas_per_payload_byte: 0,
-                dest_data_availability_overhead_gas: 0,
-                dest_gas_per_data_availability_byte: 1,
-                dest_data_availability_multiplier_bps: 1,
-                default_token_fee_usdcents: 100,
-                default_token_dest_gas_overhead: 0,
-                default_tx_gas_limit: 0,
-                gas_multiplier_wei_per_eth: 1,
-                network_fee_usdcents: 100,
-                gas_price_staleness_threshold: 10,
-                enforce_out_of_order: false,
-                chain_family_selector: CHAIN_FAMILY_SELECTOR_EVM.to_be_bytes(),
-            },
-        }
-    }
-=======
->>>>>>> d70775ad
 }