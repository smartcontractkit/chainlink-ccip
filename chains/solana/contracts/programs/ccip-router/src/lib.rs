--- conflicted
+++ resolved
@@ -703,11 +703,8 @@
     MessageGasLimitTooHigh,
     #[msg("Extra arg out of order execution must be true")]
     ExtraArgOutOfOrderExecutionMustBeTrue,
-<<<<<<< HEAD
     #[msg("New Admin can not be zero address")]
     InvalidTokenAdminRegistryInputsZeroAddress,
-=======
     #[msg("Invalid writability bitmap")]
     InvalidWritabilityBitmap,
->>>>>>> b962f09b
 }