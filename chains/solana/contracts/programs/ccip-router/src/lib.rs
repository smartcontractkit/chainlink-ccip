use anchor_lang::error_code;
use anchor_lang::prelude::*;

mod context;
use crate::context::*;

mod token_context;
use crate::token_context::*;

mod state;
use crate::state::*;

mod event;
use crate::event::*;

mod ocr3base;

mod messages;
use crate::messages::*;

mod instructions;
use crate::instructions::*;

mod extra_args;
use crate::extra_args::*;

// Anchor discriminators for CPI calls
const CCIP_RECEIVE_DISCRIMINATOR: [u8; 8] = [0x0b, 0xf4, 0x09, 0xf9, 0x2c, 0x53, 0x2f, 0xf5]; // ccip_receive
const TOKENPOOL_LOCK_OR_BURN_DISCRIMINATOR: [u8; 8] =
    [0x72, 0xa1, 0x5e, 0x1d, 0x93, 0x19, 0xe8, 0xbf]; // lock_or_burn_tokens
const TOKENPOOL_RELEASE_OR_MINT_DISCRIMINATOR: [u8; 8] =
    [0x5c, 0x64, 0x96, 0xc6, 0xfc, 0x3f, 0xa4, 0xe4]; // release_or_mint_tokens

declare_id!("C8WSPj3yyus1YN3yNB6YA5zStYtbjQWtpmKadmvyUXq8");

#[program]
/// The `ccip_router` module contains the implementation of the Cross-Chain Interoperability Protocol (CCIP) Router.
///
/// This is the Collapsed Router Program for CCIP.
/// As it's upgradable persisting the same program id, there is no need to have an indirection of a Proxy Program.
/// This Router handles both the OnRamp and OffRamp flow of the CCIP Messages.
///
/// NOTE to devs: This file however should contain *no logic*, only the entrypoints to the different versioned modules,
/// thus making it easier to ensure later on that logic can be changed during upgrades without affecting the interface.
pub mod ccip_router {
    #![warn(missing_docs)]

    use super::*;

    //////////////////////////
    /// Initialization Flow //
    //////////////////////////

    /// Initializes the CCIP Router.
    ///
    /// The initialization of the Router is responsibility of Admin, nothing more than calling this method should be done first.
    ///
    /// # Arguments
    ///
    /// * `ctx` - The context containing the accounts required for initialization.
    /// * `svm_chain_selector` - The chain selector for SVM.
    /// * `enable_execution_after` - The minimum amount of time required between a message has been committed and can be manually executed.
    #[allow(clippy::too_many_arguments)]
    pub fn initialize(
        ctx: Context<InitializeCCIPRouter>,
        svm_chain_selector: u64,
        enable_execution_after: i64,
        fee_aggregator: Pubkey,
        fee_quoter: Pubkey,
        link_token_mint: Pubkey,
        max_fee_juels_per_msg: u128,
    ) -> Result<()> {
        let mut config = ctx.accounts.config.load_init()?;
        require!(config.version == 0, CcipRouterError::InvalidInputs); // assert uninitialized state - AccountLoader doesn't work with constraint
        config.version = 1;
        config.svm_chain_selector = svm_chain_selector;
        config.enable_manual_execution_after = enable_execution_after;
        config.link_token_mint = link_token_mint;
        config.max_fee_juels_per_msg = max_fee_juels_per_msg;

<<<<<<< HEAD
        config.fee_quoter = fee_quoter;

=======
>>>>>>> 6a49e4b5
        config.owner = ctx.accounts.authority.key();

        config.fee_aggregator = fee_aggregator;

        config.ocr3 = [
            Ocr3Config::new(OcrPluginType::Commit as u8),
            Ocr3Config::new(OcrPluginType::Execution as u8),
        ];

        ctx.accounts.state.latest_price_sequence_number = 0;

        Ok(())
    }

    /// Transfers the ownership of the router to a new proposed owner.
    ///
    /// Shared func signature with other programs
    ///
    /// # Arguments
    ///
    /// * `ctx` - The context containing the accounts required for the transfer.
    /// * `proposed_owner` - The public key of the new proposed owner.
    pub fn transfer_ownership(
        ctx: Context<TransferOwnership>,
        proposed_owner: Pubkey,
    ) -> Result<()> {
        v1::admin::transfer_ownership(ctx, proposed_owner)
    }

    /// Accepts the ownership of the router by the proposed owner.
    ///
    /// Shared func signature with other programs
    ///
    /// # Arguments
    ///
    /// * `ctx` - The context containing the accounts required for accepting ownership.
    /// The new owner must be a signer of the transaction.
    pub fn accept_ownership(ctx: Context<AcceptOwnership>) -> Result<()> {
        v1::admin::accept_ownership(ctx)
    }

    /////////////
    /// Config //
    /////////////

    /// Updates the fee aggregator in the router configuration.
    /// The Admin is the only one able to update the fee aggregator.
    ///
    /// # Arguments
    ///
    /// * `ctx` - The context containing the accounts required for updating the configuration.
    /// * `fee_aggregator` - The new fee aggregator address (ATAs will be derived for it for each token).
    pub fn update_fee_aggregator(
        ctx: Context<UpdateConfigCCIPRouter>,
        fee_aggregator: Pubkey,
    ) -> Result<()> {
        v1::admin::update_fee_aggregator(ctx, fee_aggregator)
    }

    /// Adds a new chain selector to the router.
    ///
    /// The Admin needs to add any new chain supported (this means both OnRamp and OffRamp).
    /// When adding a new chain, the Admin needs to specify if it's enabled or not.
    /// They may enable only source, or only destination, or neither, or both.
    ///
    /// # Arguments
    ///
    /// * `ctx` - The context containing the accounts required for adding the chain selector.
    /// * `new_chain_selector` - The new chain selector to be added.
    /// * `source_chain_config` - The configuration for the chain as source.
    /// * `dest_chain_config` - The configuration for the chain as destination.
    pub fn add_chain_selector(
        ctx: Context<AddChainSelector>,
        new_chain_selector: u64,
        source_chain_config: SourceChainConfig,
        dest_chain_config: DestChainConfig,
    ) -> Result<()> {
        v1::admin::add_chain_selector(
            ctx,
            new_chain_selector,
            source_chain_config,
            dest_chain_config,
        )
    }

    /// Disables the source chain selector.
    ///
    /// The Admin is the only one able to disable the chain selector as source. This method is thought of as an emergency kill-switch.
    ///
    /// # Arguments
    ///
    /// * `ctx` - The context containing the accounts required for disabling the chain selector.
    /// * `source_chain_selector` - The source chain selector to be disabled.
    pub fn disable_source_chain_selector(
        ctx: Context<UpdateSourceChainSelectorConfig>,
        source_chain_selector: u64,
    ) -> Result<()> {
        v1::admin::disable_source_chain_selector(ctx, source_chain_selector)
    }

    /// Disables the destination chain selector.
    ///
    /// The Admin is the only one able to disable the chain selector as destination. This method is thought of as an emergency kill-switch.
    ///
    /// # Arguments
    ///
    /// * `ctx` - The context containing the accounts required for disabling the chain selector.
    /// * `dest_chain_selector` - The destination chain selector to be disabled.
    pub fn disable_dest_chain_selector(
        ctx: Context<DisableDestChainSelectorConfig>,
        dest_chain_selector: u64,
    ) -> Result<()> {
        v1::admin::disable_dest_chain_selector(ctx, dest_chain_selector)
    }

    /// Updates the configuration of the source chain selector.
    ///
    /// The Admin is the only one able to update the source chain config.
    ///
    /// # Arguments
    ///
    /// * `ctx` - The context containing the accounts required for updating the chain selector.
    /// * `source_chain_selector` - The source chain selector to be updated.
    /// * `source_chain_config` - The new configuration for the source chain.
    pub fn update_source_chain_config(
        ctx: Context<UpdateSourceChainSelectorConfig>,
        source_chain_selector: u64,
        source_chain_config: SourceChainConfig,
    ) -> Result<()> {
        v1::admin::update_source_chain_config(ctx, source_chain_selector, source_chain_config)
    }

    /// Updates the configuration of the destination chain selector.
    ///
    /// The Admin is the only one able to update the destination chain config.
    ///
    /// # Arguments
    ///
    /// * `ctx` - The context containing the accounts required for updating the chain selector.
    /// * `dest_chain_selector` - The destination chain selector to be updated.
    /// * `dest_chain_config` - The new configuration for the destination chain.
    pub fn update_dest_chain_config(
        ctx: Context<UpdateDestChainSelectorConfig>,
        dest_chain_selector: u64,
        dest_chain_config: DestChainConfig,
    ) -> Result<()> {
        v1::admin::update_dest_chain_config(ctx, dest_chain_selector, dest_chain_config)
    }

    /// Updates the SVM chain selector in the router configuration.
    ///
    /// This method should only be used if there was an error with the initial configuration or if the solana chain selector changes.
    ///
    /// # Arguments
    ///
    /// * `ctx` - The context containing the accounts required for updating the configuration.
    /// * `new_chain_selector` - The new chain selector for SVM.
    pub fn update_svm_chain_selector(
        ctx: Context<UpdateConfigCCIPRouter>,
        new_chain_selector: u64,
    ) -> Result<()> {
        v1::admin::update_svm_chain_selector(ctx, new_chain_selector)
    }

    /// Updates the minimum amount of time required between a message being committed and when it can be manually executed.
    ///
    /// This is part of the OffRamp Configuration for SVM.
    /// The Admin is the only one able to update this config.
<<<<<<< HEAD
=======
    ///
    /// # Arguments
    ///
    /// * `ctx` - The context containing the accounts required for updating the configuration.
    /// * `new_enable_manual_execution_after` - The new minimum amount of time required.
    pub fn update_enable_manual_execution_after(
        ctx: Context<UpdateConfigCCIPRouter>,
        new_enable_manual_execution_after: i64,
    ) -> Result<()> {
        v1::admin::update_enable_manual_execution_after(ctx, new_enable_manual_execution_after)
    }

    /// Sets the OCR configuration.
    /// Only CCIP Admin can set the OCR configuration.
    ///
    /// # Arguments
    ///
    /// * `ctx` - The context containing the accounts required for setting the OCR configuration.
    /// * `plugin_type` - The type of OCR plugin [0: Commit, 1: Execution].
    /// * `config_info` - The OCR configuration information.
    /// * `signers` - The list of signers.
    /// * `transmitters` - The list of transmitters.
    pub fn set_ocr_config(
        ctx: Context<SetOcrConfig>,
        plugin_type: u8, // OcrPluginType, u8 used because anchor tests did not work with an enum
        config_info: Ocr3ConfigInfo,
        signers: Vec<[u8; 20]>,
        transmitters: Vec<Pubkey>,
    ) -> Result<()> {
        v1::admin::set_ocr_config(ctx, plugin_type, config_info, signers, transmitters)
    }

    ///////////////////////////
    /// Token Admin Registry //
    ///////////////////////////

    /// Registers the Token Admin Registry via the CCIP Admin
>>>>>>> 6a49e4b5
    ///
    /// # Arguments
    ///
    /// * `ctx` - The context containing the accounts required for registration.
    /// * `token_admin_registry_admin` - The public key of the token admin registry admin to propose.
    pub fn ccip_admin_propose_administrator(
        ctx: Context<RegisterTokenAdminRegistryByCCIPAdmin>,
        token_admin_registry_admin: Pubkey,
    ) -> Result<()> {
        v1::token_admin_registry::ccip_admin_propose_administrator(ctx, token_admin_registry_admin)
    }

    /// Overrides the pending admin of the Token Admin Registry
    ///
    /// # Arguments
    ///
    /// * `ctx` - The context containing the accounts required for registration.
    /// * `token_admin_registry_admin` - The public key of the token admin registry admin to propose.
    pub fn ccip_admin_override_pending_administrator(
        ctx: Context<OverridePendingTokenAdminRegistryByCCIPAdmin>,
        token_admin_registry_admin: Pubkey,
    ) -> Result<()> {
        v1::token_admin_registry::ccip_admin_override_pending_administrator(
            ctx,
            token_admin_registry_admin,
        )
    }

    /// Registers the Token Admin Registry by the token owner.
    ///
    /// The Authority of the Mint Token can claim the registry of the token.
    ///
    /// # Arguments
    ///
    /// * `ctx` - The context containing the accounts required for registration.
    /// * `token_admin_registry_admin` - The public key of the token admin registry admin to propose.
    pub fn owner_propose_administrator(
        ctx: Context<RegisterTokenAdminRegistryByOwner>,
        token_admin_registry_admin: Pubkey,
    ) -> Result<()> {
        v1::token_admin_registry::owner_propose_administrator(ctx, token_admin_registry_admin)
    }

    /// Overrides the pending admin of the Token Admin Registry by the token owner
    ///
    /// # Arguments
    ///
    /// * `ctx` - The context containing the accounts required for registration.
    /// * `token_admin_registry_admin` - The public key of the token admin registry admin to propose.
    pub fn owner_override_pending_administrator(
        ctx: Context<OverridePendingTokenAdminRegistryByOwner>,
        token_admin_registry_admin: Pubkey,
    ) -> Result<()> {
        v1::token_admin_registry::owner_override_pending_administrator(
            ctx,
            token_admin_registry_admin,
        )
    }

    /// Accepts the admin role of the token admin registry.
    ///
    /// The Pending Admin must call this function to accept the admin role of the Token Admin Registry.
    ///
    /// # Arguments
    ///
    /// * `ctx` - The context containing the accounts required for accepting the admin role.
    /// * `mint` - The public key of the token mint.
    pub fn accept_admin_role_token_admin_registry(
        ctx: Context<AcceptAdminRoleTokenAdminRegistry>,
    ) -> Result<()> {
        v1::token_admin_registry::accept_admin_role_token_admin_registry(ctx)
    }

    /// Transfers the admin role of the token admin registry to a new admin.
    ///
    /// Only the Admin can transfer the Admin Role of the Token Admin Registry, this setups the Pending Admin and then it's their responsibility to accept the role.
    ///
    /// # Arguments
    ///
    /// * `ctx` - The context containing the accounts required for the transfer.
    /// * `mint` - The public key of the token mint.
    /// * `new_admin` - The public key of the new admin.
    pub fn transfer_admin_role_token_admin_registry(
        ctx: Context<ModifyTokenAdminRegistry>,
        new_admin: Pubkey,
    ) -> Result<()> {
        v1::token_admin_registry::transfer_admin_role_token_admin_registry(ctx, new_admin)
    }

    /// Sets the pool lookup table for a given token mint.
    ///
    /// The administrator of the token admin registry can set the pool lookup table for a given token mint.
    ///
    /// # Arguments
    ///
    /// * `ctx` - The context containing the accounts required for setting the pool.
    /// * `mint` - The public key of the token mint.
    /// * `pool_lookup_table` - The public key of the pool lookup table, this address will be used for validations when interacting with the pool.
    /// * `is_writable` - index of account in lookup table that is writable
    pub fn set_pool(
        ctx: Context<SetPoolTokenAdminRegistry>,
        writable_indexes: Vec<u8>,
    ) -> Result<()> {
        v1::token_admin_registry::set_pool(ctx, writable_indexes)
    }

<<<<<<< HEAD
    /// Sets the OCR configuration.
    /// Only CCIP Admin can set the OCR configuration.
    ///
    /// # Arguments
    ///
    /// * `ctx` - The context containing the accounts required for setting the OCR configuration.
    /// * `plugin_type` - The type of OCR plugin [0: Commit, 1: Execution].
    /// * `config_info` - The OCR configuration information.
    /// * `signers` - The list of signers.
    /// * `transmitters` - The list of transmitters.
    pub fn set_ocr_config(
        ctx: Context<SetOcrConfig>,
        plugin_type: u8, // OcrPluginType, u8 used because anchor tests did not work with an enum
        config_info: Ocr3ConfigInfo,
        signers: Vec<[u8; 20]>,
        transmitters: Vec<Pubkey>,
    ) -> Result<()> {
        v1::admin::set_ocr_config(ctx, plugin_type, config_info, signers, transmitters)
=======
    //////////////
    /// Billing //
    //////////////

    /// Sets the token billing configuration.
    ///
    /// Only CCIP Admin can set the token billing configuration.
    ///
    /// # Arguments
    ///
    /// * `ctx` - The context containing the accounts required for setting the token billing configuration.
    /// * `chain_selector` - The chain selector.
    /// * `mint` - The public key of the token mint.
    /// * `cfg` - The token billing configuration.
    pub fn set_token_billing(
        ctx: Context<SetTokenBillingConfig>,
        chain_selector: u64,
        mint: Pubkey,
        cfg: TokenBilling,
    ) -> Result<()> {
        v1::admin::set_token_billing(ctx, chain_selector, mint, cfg)
    }

    /// Adds a billing token configuration.
    /// Only CCIP Admin can add a billing token configuration.
    ///
    /// # Arguments
    ///
    /// * `ctx` - The context containing the accounts required for adding the billing token configuration.
    /// * `config` - The billing token configuration to be added.
    pub fn add_billing_token_config(
        ctx: Context<AddBillingTokenConfig>,
        config: BillingTokenConfig,
    ) -> Result<()> {
        v1::admin::add_billing_token_config(ctx, config)
    }

    /// Updates the billing token configuration.
    /// Only CCIP Admin can update a billing token configuration.
    ///
    /// # Arguments
    ///
    /// * `ctx` - The context containing the accounts required for updating the billing token configuration.
    /// * `config` - The new billing token configuration.
    pub fn update_billing_token_config(
        ctx: Context<UpdateBillingTokenConfig>,
        config: BillingTokenConfig,
    ) -> Result<()> {
        v1::admin::update_billing_token_config(ctx, config)
    }

    /// Removes the billing token configuration.
    /// Only CCIP Admin can remove a billing token configuration.
    ///
    /// # Arguments
    ///
    /// * `ctx` - The context containing the accounts required for removing the billing token configuration.
    pub fn remove_billing_token_config(ctx: Context<RemoveBillingTokenConfig>) -> Result<()> {
        v1::admin::remove_billing_token_config(ctx)
    }

    /// Calculates the fee for sending a message to the destination chain.
    ///
    /// # Arguments
    ///
    /// * `_ctx` - The context containing the accounts required for the fee calculation.
    /// * `dest_chain_selector` - The chain selector for the destination chain.
    /// * `message` - The message to be sent.
    ///
    /// # Additional accounts
    ///
    /// In addition to the fixed amount of accounts defined in the `GetFee` context,
    /// the following accounts must be provided:
    ///
    /// * First, the billing token config accounts for each token sent with the message, sequentially.
    ///   For each token with no billing config account (i.e. tokens that cannot be possibly used as fee
    ///   tokens, which also have no BPS fees enabled) the ZERO address must be provided instead.
    /// * Then, the per chain / per token config of every token sent with the message, sequentially
    ///   in the same order.
    ///
    /// # Returns
    ///
    /// The fee amount in u64.
    pub fn get_fee<'info>(
        ctx: Context<'_, '_, 'info, 'info, GetFee>,
        dest_chain_selector: u64,
        message: SVM2AnyMessage,
    ) -> Result<u64> {
        v1::onramp::get_fee(ctx, dest_chain_selector, message)
>>>>>>> 6a49e4b5
    }

    /// Transfers the accumulated billed fees in a particular token to an arbitrary token account.
    /// Only the CCIP Admin can withdraw billed funds.
    ///
    /// # Arguments
    ///
    /// * `ctx` - The context containing the accounts required for the transfer of billed fees.
    /// * `transfer_all` - A flag indicating whether to transfer all the accumulated fees in that token or not.
    /// * `desired_amount` - The amount to transfer. If `transfer_all` is true, this value must be 0.
    pub fn withdraw_billed_funds(
        ctx: Context<WithdrawBilledFunds>,
        transfer_all: bool,
        desired_amount: u64, // if transfer_all is false, this value must be 0
    ) -> Result<()> {
        v1::admin::withdraw_billed_funds(ctx, transfer_all, desired_amount)
    }

    ///////////////////
    /// On Ramp Flow //
    ///////////////////

    /// Sends a message to the destination chain.
    ///
    /// Request a message to be sent to the destination chain.
    /// The method name needs to be ccip_send with Anchor encoding.
    /// This function is called by the CCIP Sender Contract (or final user) to send a message to the CCIP Router.
    /// The message will be sent to the receiver on the destination chain selector.
    /// This message emits the event CCIPMessageSent with all the necessary data to be retrieved by the OffChain Code
    ///
    /// # Arguments
    ///
    /// * `ctx` - The context containing the accounts required for sending the message.
    /// * `dest_chain_selector` - The chain selector for the destination chain.
    /// * `message` - The message to be sent. The size limit of data is 256 bytes.
    pub fn ccip_send<'info>(
        ctx: Context<'_, '_, 'info, 'info, CcipSend<'info>>,
        dest_chain_selector: u64,
        message: SVM2AnyMessage,
        token_indexes: Vec<u8>,
    ) -> Result<()> {
        v1::onramp::ccip_send(ctx, dest_chain_selector, message, token_indexes)
    }

    ////////////////////
    /// Off Ramp Flow //
    ////////////////////

    /// Commits a report to the router.
    ///
    /// The method name needs to be commit with Anchor encoding.
    ///
    /// This function is called by the OffChain when committing one Report to the SVM Router.
    /// In this Flow only one report is sent, the Commit Report. This is different as EVM does,
    /// this is because here all the chain state is stored in one account per Merkle Tree Root.
    /// So, to avoid having to send a dynamic size array of accounts, in this message only one Commit Report Account is sent.
    /// This message validates the signatures of the report and stores the Merkle Root in the Commit Report Account.
    /// The Report must contain an interval of messages, and the min of them must be the next sequence number expected.
    /// The max size of the interval is 64.
    /// This message emits two events: CommitReportAccepted and Transmitted.
    ///
    /// # Arguments
    ///
    /// * `ctx` - The context containing the accounts required for the commit.
    /// * `report_context_byte_words` - consists of:
    ///     * report_context_byte_words[0]: ConfigDigest
    ///     * report_context_byte_words[1]: 24 byte padding, 8 byte sequence number
    /// * `raw_report` - The serialized commit input report, single merkle root with RMN signatures and price updates
    /// * `rs` - slice of R components of signatures
    /// * `ss` - slice of S components of signatures
    /// * `raw_vs` - array of V components of signatures
    pub fn commit<'info>(
        ctx: Context<'_, '_, 'info, 'info, CommitReportContext<'info>>,
        report_context_byte_words: [[u8; 32]; 2],
        raw_report: Vec<u8>,
        rs: Vec<[u8; 32]>,
        ss: Vec<[u8; 32]>,
        raw_vs: [u8; 32],
    ) -> Result<()> {
        v1::offramp::commit(ctx, report_context_byte_words, raw_report, rs, ss, raw_vs)
    }

    /// Executes a message on the destination chain.
    ///
    /// The method name needs to be execute with Anchor encoding.
    ///
    /// This function is called by the OffChain when executing one Report to the SVM Router.
    /// In this Flow only one message is sent, the Execution Report. This is different as EVM does,
    /// this is because there is no try/catch mechanism to allow batch execution.
    /// This message validates that the Merkle Tree Proof of the given message is correct and is stored in the Commit Report Account.
    /// The message must be untouched to be executed.
    /// This message emits the event ExecutionStateChanged with the new state of the message.
    /// Finally, executes the CPI instruction to the receiver program in the ccip_receive message.
    ///
    /// # Arguments
    ///
    /// * `ctx` - The context containing the accounts required for the execute.
    /// * `raw_execution_report` - the serialized execution report containing only one message and proofs
    /// * `report_context_byte_words` - report_context after execution_report to match context for manually execute (proper decoding order)
    /// *  consists of:
    ///     * report_context_byte_words[0]: ConfigDigest
    ///     * report_context_byte_words[1]: 24 byte padding, 8 byte sequence number
    pub fn execute<'info>(
        ctx: Context<'_, '_, 'info, 'info, ExecuteReportContext<'info>>,
        raw_execution_report: Vec<u8>,
        report_context_byte_words: [[u8; 32]; 2],
        token_indexes: Vec<u8>,
    ) -> Result<()> {
        v1::offramp::execute(
            ctx,
            raw_execution_report,
            report_context_byte_words,
            &token_indexes,
        )
    }

    /// Manually executes a report to the router.
    ///
    /// When a message is not being executed, then the user can trigger the execution manually.
    /// No verification over the transmitter, but the message needs to be in some commit report.
    /// It validates that the required time has passed since the commit and then executes the report.
    ///
    /// # Arguments
    ///
    /// * `ctx` - The context containing the accounts required for the execution.
    /// * `raw_execution_report` - The serialized execution report containing the message and proofs.
    pub fn manually_execute<'info>(
        ctx: Context<'_, '_, 'info, 'info, ExecuteReportContext<'info>>,
        raw_execution_report: Vec<u8>,
        token_indexes: Vec<u8>,
    ) -> Result<()> {
        v1::offramp::manually_execute(ctx, raw_execution_report, &token_indexes)
    }
}

#[error_code]
pub enum CcipRouterError {
    #[msg("The given sequence interval is invalid")]
    InvalidSequenceInterval,
    #[msg("The given Merkle Root is missing")]
    RootNotCommitted,
    #[msg("The given Merkle Root is already committed")]
    ExistingMerkleRoot,
    #[msg("The signer is unauthorized")]
    Unauthorized,
    #[msg("Invalid inputs")]
    InvalidInputs,
    #[msg("Source chain selector not supported")]
    UnsupportedSourceChainSelector,
    #[msg("Destination chain selector not supported")]
    UnsupportedDestinationChainSelector,
    #[msg("Invalid Proof for Merkle Root")]
    InvalidProof,
    #[msg("Invalid message format")]
    InvalidMessage,
    #[msg("Reached max sequence number")]
    ReachedMaxSequenceNumber,
    #[msg("Manual execution not allowed")]
    ManualExecutionNotAllowed,
    #[msg("Invalid pool account account indices")]
    InvalidInputsTokenIndices,
    #[msg("Invalid pool accounts")]
    InvalidInputsPoolAccounts,
    #[msg("Invalid token accounts")]
    InvalidInputsTokenAccounts,
    #[msg("Invalid config account")]
    InvalidInputsConfigAccounts,
    #[msg("Invalid Token Admin Registry account")]
    InvalidInputsTokenAdminRegistryAccounts,
    #[msg("Invalid LookupTable account")]
    InvalidInputsLookupTableAccounts,
    #[msg("Invalid LookupTable account writable access")]
    InvalidInputsLookupTableAccountWritable,
    #[msg("Cannot send zero tokens")]
    InvalidInputsTokenAmount,
    #[msg("Release or mint balance mismatch")]
    OfframpReleaseMintBalanceMismatch,
    #[msg("Invalid data length")]
    OfframpInvalidDataLength,
    #[msg("Stale commit report")]
    StaleCommitReport,
    #[msg("Destination chain disabled")]
    DestinationChainDisabled,
    #[msg("Fee token disabled")]
    FeeTokenDisabled,
    #[msg("Message exceeds maximum data size")]
    MessageTooLarge,
    #[msg("Message contains an unsupported number of tokens")]
    UnsupportedNumberOfTokens,
    #[msg("Chain family selector not supported")]
    UnsupportedChainFamilySelector,
    #[msg("Invalid EVM address")]
    InvalidEVMAddress,
    #[msg("Invalid encoding")]
    InvalidEncoding,
    #[msg("Invalid Associated Token Account address")]
    InvalidInputsAtaAddress,
    #[msg("Invalid Associated Token Account writable flag")]
    InvalidInputsAtaWritable,
    #[msg("Invalid token price")]
    InvalidTokenPrice,
    #[msg("Stale gas price")]
    StaleGasPrice,
    #[msg("Insufficient lamports")]
    InsufficientLamports,
    #[msg("Insufficient funds")]
    InsufficientFunds,
    #[msg("Unsupported token")]
    UnsupportedToken,
    #[msg("Inputs are missing token configuration")]
    InvalidInputsMissingTokenConfig,
    #[msg("Message fee is too high")]
    MessageFeeTooHigh,
    #[msg("Source token data is too large")]
    SourceTokenDataTooLarge,
    #[msg("Message gas limit too high")]
    MessageGasLimitTooHigh,
    #[msg("Extra arg out of order execution must be true")]
    ExtraArgOutOfOrderExecutionMustBeTrue,
    #[msg("New Admin can not be zero address")]
    InvalidTokenAdminRegistryInputsZeroAddress,
    #[msg("An already owned registry can not be proposed")]
    InvalidTokenAdminRegistryProposedAdmin,
    #[msg("Invalid writability bitmap")]
    InvalidWritabilityBitmap,
    #[msg("Invalid extra args tag")]
    InvalidExtraArgsTag,
    #[msg("Invalid chain family selector")]
    InvalidChainFamilySelector,
    #[msg("Invalid token receiver")]
    InvalidTokenReceiver,
    #[msg("Invalid SVM address")]
    InvalidSVMAddress,
    #[msg("Sender not allowed for that destination chain")]
    SenderNotAllowed,
}<|MERGE_RESOLUTION|>--- conflicted
+++ resolved
@@ -20,9 +20,6 @@
 
 mod instructions;
 use crate::instructions::*;
-
-mod extra_args;
-use crate::extra_args::*;
 
 // Anchor discriminators for CPI calls
 const CCIP_RECEIVE_DISCRIMINATOR: [u8; 8] = [0x0b, 0xf4, 0x09, 0xf9, 0x2c, 0x53, 0x2f, 0xf5]; // ccip_receive
@@ -78,11 +75,8 @@
         config.link_token_mint = link_token_mint;
         config.max_fee_juels_per_msg = max_fee_juels_per_msg;
 
-<<<<<<< HEAD
         config.fee_quoter = fee_quoter;
 
-=======
->>>>>>> 6a49e4b5
         config.owner = ctx.accounts.authority.key();
 
         config.fee_aggregator = fee_aggregator;
@@ -251,8 +245,6 @@
     ///
     /// This is part of the OffRamp Configuration for SVM.
     /// The Admin is the only one able to update this config.
-<<<<<<< HEAD
-=======
     ///
     /// # Arguments
     ///
@@ -290,7 +282,6 @@
     ///////////////////////////
 
     /// Registers the Token Admin Registry via the CCIP Admin
->>>>>>> 6a49e4b5
     ///
     /// # Arguments
     ///
@@ -397,117 +388,9 @@
         v1::token_admin_registry::set_pool(ctx, writable_indexes)
     }
 
-<<<<<<< HEAD
-    /// Sets the OCR configuration.
-    /// Only CCIP Admin can set the OCR configuration.
-    ///
-    /// # Arguments
-    ///
-    /// * `ctx` - The context containing the accounts required for setting the OCR configuration.
-    /// * `plugin_type` - The type of OCR plugin [0: Commit, 1: Execution].
-    /// * `config_info` - The OCR configuration information.
-    /// * `signers` - The list of signers.
-    /// * `transmitters` - The list of transmitters.
-    pub fn set_ocr_config(
-        ctx: Context<SetOcrConfig>,
-        plugin_type: u8, // OcrPluginType, u8 used because anchor tests did not work with an enum
-        config_info: Ocr3ConfigInfo,
-        signers: Vec<[u8; 20]>,
-        transmitters: Vec<Pubkey>,
-    ) -> Result<()> {
-        v1::admin::set_ocr_config(ctx, plugin_type, config_info, signers, transmitters)
-=======
     //////////////
     /// Billing //
     //////////////
-
-    /// Sets the token billing configuration.
-    ///
-    /// Only CCIP Admin can set the token billing configuration.
-    ///
-    /// # Arguments
-    ///
-    /// * `ctx` - The context containing the accounts required for setting the token billing configuration.
-    /// * `chain_selector` - The chain selector.
-    /// * `mint` - The public key of the token mint.
-    /// * `cfg` - The token billing configuration.
-    pub fn set_token_billing(
-        ctx: Context<SetTokenBillingConfig>,
-        chain_selector: u64,
-        mint: Pubkey,
-        cfg: TokenBilling,
-    ) -> Result<()> {
-        v1::admin::set_token_billing(ctx, chain_selector, mint, cfg)
-    }
-
-    /// Adds a billing token configuration.
-    /// Only CCIP Admin can add a billing token configuration.
-    ///
-    /// # Arguments
-    ///
-    /// * `ctx` - The context containing the accounts required for adding the billing token configuration.
-    /// * `config` - The billing token configuration to be added.
-    pub fn add_billing_token_config(
-        ctx: Context<AddBillingTokenConfig>,
-        config: BillingTokenConfig,
-    ) -> Result<()> {
-        v1::admin::add_billing_token_config(ctx, config)
-    }
-
-    /// Updates the billing token configuration.
-    /// Only CCIP Admin can update a billing token configuration.
-    ///
-    /// # Arguments
-    ///
-    /// * `ctx` - The context containing the accounts required for updating the billing token configuration.
-    /// * `config` - The new billing token configuration.
-    pub fn update_billing_token_config(
-        ctx: Context<UpdateBillingTokenConfig>,
-        config: BillingTokenConfig,
-    ) -> Result<()> {
-        v1::admin::update_billing_token_config(ctx, config)
-    }
-
-    /// Removes the billing token configuration.
-    /// Only CCIP Admin can remove a billing token configuration.
-    ///
-    /// # Arguments
-    ///
-    /// * `ctx` - The context containing the accounts required for removing the billing token configuration.
-    pub fn remove_billing_token_config(ctx: Context<RemoveBillingTokenConfig>) -> Result<()> {
-        v1::admin::remove_billing_token_config(ctx)
-    }
-
-    /// Calculates the fee for sending a message to the destination chain.
-    ///
-    /// # Arguments
-    ///
-    /// * `_ctx` - The context containing the accounts required for the fee calculation.
-    /// * `dest_chain_selector` - The chain selector for the destination chain.
-    /// * `message` - The message to be sent.
-    ///
-    /// # Additional accounts
-    ///
-    /// In addition to the fixed amount of accounts defined in the `GetFee` context,
-    /// the following accounts must be provided:
-    ///
-    /// * First, the billing token config accounts for each token sent with the message, sequentially.
-    ///   For each token with no billing config account (i.e. tokens that cannot be possibly used as fee
-    ///   tokens, which also have no BPS fees enabled) the ZERO address must be provided instead.
-    /// * Then, the per chain / per token config of every token sent with the message, sequentially
-    ///   in the same order.
-    ///
-    /// # Returns
-    ///
-    /// The fee amount in u64.
-    pub fn get_fee<'info>(
-        ctx: Context<'_, '_, 'info, 'info, GetFee>,
-        dest_chain_selector: u64,
-        message: SVM2AnyMessage,
-    ) -> Result<u64> {
-        v1::onramp::get_fee(ctx, dest_chain_selector, message)
->>>>>>> 6a49e4b5
-    }
 
     /// Transfers the accumulated billed fees in a particular token to an arbitrary token account.
     /// Only the CCIP Admin can withdraw billed funds.
