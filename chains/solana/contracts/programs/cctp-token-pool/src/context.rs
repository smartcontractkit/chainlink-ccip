use anchor_lang::prelude::*;
use anchor_spl::associated_token::get_associated_token_address_with_program_id;
use anchor_spl::token_interface::{Mint, TokenAccount, TokenInterface};

use base_token_pool::common::*;
use ccip_common::seed;

use crate::cctp_message::CctpMessage;
use crate::program::CctpTokenPool;
use crate::{CctpTokenPoolError, ChainConfig, PoolConfig, State};

const MAX_POOL_STATE_V: u8 = 1;
const MAX_POOL_CONFIG_V: u8 = 1;

const ANCHOR_DISCRIMINATOR: usize = 8;

pub const TOKEN_MESSENGER_MINTER: Pubkey =
    solana_program::pubkey!("CCTPiPYPc6AsJuwueEnWgSgucamXDZwBd53dQ11YiKX3");
pub const MESSAGE_TRANSMITTER: Pubkey =
    solana_program::pubkey!("CCTPmbSD7gX1bxKPAmg77w8oFzNFpaQiQUWD43TKaecd");

pub const MESSAGE_SENT_EVENT_SEED: &[u8] = b"ccip_cctp_message_sent_event";

#[derive(Accounts)]
pub struct InitGlobalConfig<'info> {
    #[account(
        init,
        seeds = [CONFIG_SEED],
        bump,
        payer = authority,
        space = ANCHOR_DISCRIMINATOR + PoolConfig::INIT_SPACE,
    )]
    pub config: Account<'info, PoolConfig>, // Global Config PDA of the Token Pool

    #[account(mut)]
    pub authority: Signer<'info>,
    pub system_program: Program<'info, System>,

    // Ensures that the provided program is the CctpTokenPool program,
    // and that its associated program data account matches the expected one.
    // This guarantees that only the program's upgrade authority can modify the global config.
    #[account(constraint = program.programdata_address()? == Some(program_data.key()))]
    pub program: Program<'info, CctpTokenPool>,
    // Global Config updates only allowed by program upgrade authority
    #[account(constraint = program_data.upgrade_authority_address == Some(authority.key()) @ CcipTokenPoolError::Unauthorized)]
    pub program_data: Account<'info, ProgramData>,
}

#[derive(Accounts)]
pub struct InitializeTokenPool<'info> {
    #[account(
        init,
        seeds = [
            POOL_STATE_SEED,
            mint.key().as_ref(),
        ],
        bump,
        payer = authority,
        space = ANCHOR_DISCRIMINATOR + State::INIT_SPACE,
    )]
    pub state: Account<'info, State>,

    pub mint: InterfaceAccount<'info, Mint>,

    #[account(mut)]
    pub authority: Signer<'info>,

    pub system_program: Program<'info, System>,

    // Token pool initialization only allowed by program upgrade authority. Initializing token pools managed
    // by the CLL deployment of this program is limited to CLL. Users must deploy their own instance of this program.
    #[account(constraint = program.programdata_address()? == Some(program_data.key()))]
    pub program: Program<'info, CctpTokenPool>,

    #[account(constraint = program_data.upgrade_authority_address == Some(authority.key()))]
    pub program_data: Account<'info, ProgramData>,

    #[account(
        seeds = [CONFIG_SEED],
        bump,
        constraint = valid_version(config.version, MAX_POOL_CONFIG_V) @ CcipTokenPoolError::InvalidVersion,
    )]
    pub config: Account<'info, PoolConfig>, // Global Config PDA of the Token Pool
}

#[derive(Accounts)]
pub struct AdminUpdateTokenPool<'info> {
    #[account(
        seeds = [POOL_STATE_SEED, mint.key().as_ref()],
        bump,
        constraint = valid_version(state.version, MAX_POOL_STATE_V) @ CcipTokenPoolError::InvalidVersion,
    )]
    pub state: Account<'info, State>, // config PDA for token pool
    pub mint: InterfaceAccount<'info, Mint>, // underlying token that the pool wraps

    #[account(mut)]
    pub authority: Signer<'info>,

    #[account(constraint = program.programdata_address()? == Some(program_data.key()))]
    pub program: Program<'info, CctpTokenPool>,

    // The upgrade authority of the token pool program can update certain values of their token pools only
    // (router and rmn addresses, for testing)
    // This is consistent with the BurnmintTokenPool program, although it is expected that this pool will always
    // be owned by the upgrade authority of the token pool program.
    #[account(constraint = allowed_admin_modify_token_pool(&program_data, &authority, &state) @ CcipTokenPoolError::Unauthorized)]
    pub program_data: Account<'info, ProgramData>,
}

#[derive(Accounts)]
pub struct Empty {}

#[derive(Accounts)]
pub struct SetConfig<'info> {
    #[account(
        mut,
        seeds = [
            POOL_STATE_SEED,
            mint.key().as_ref()
        ],
        bump,
        constraint = valid_version(state.version, MAX_POOL_STATE_V) @ CcipTokenPoolError::InvalidVersion,
    )]
    pub state: Account<'info, State>,

    pub mint: InterfaceAccount<'info, Mint>, // underlying token that the pool wraps

    #[account(constraint = state.config.owner == authority.key() @ CcipTokenPoolError::Unauthorized)]
    pub authority: Signer<'info>,
}

#[derive(Accounts)]
#[instruction(add: Vec<Pubkey>)]
pub struct AddToAllowList<'info> {
    #[account(
        mut,
        seeds = [
            POOL_STATE_SEED,
            mint.key().as_ref()
        ],
        bump,
        realloc = ANCHOR_DISCRIMINATOR + State::INIT_SPACE + 32 * (state.config.allow_list.len() + add.len()),
        realloc::payer = authority,
        realloc::zero = false,
        constraint = valid_version(state.version, MAX_POOL_STATE_V) @ CcipTokenPoolError::InvalidVersion,
    )]
    pub state: Account<'info, State>,

    pub mint: InterfaceAccount<'info, Mint>, // underlying token that the pool wraps

    #[account(mut, address = state.config.owner @ CcipTokenPoolError::Unauthorized)]
    pub authority: Signer<'info>,

    pub system_program: Program<'info, System>,
}

#[derive(Accounts)]
#[instruction(remove: Vec<Pubkey>)]
pub struct RemoveFromAllowlist<'info> {
    #[account(
        mut,
        seeds = [
            POOL_STATE_SEED,
            mint.key().as_ref()
        ],
        bump,
        constraint = valid_version(state.version, MAX_POOL_STATE_V) @ CcipTokenPoolError::InvalidVersion,
        realloc = ANCHOR_DISCRIMINATOR + State::INIT_SPACE + 32 * (state.config.allow_list.len().saturating_sub(remove.len())),
        realloc::payer = authority,
        realloc::zero = false,
        constraint = valid_version(state.version, MAX_POOL_STATE_V) @ CcipTokenPoolError::InvalidVersion,
    )]
    pub state: Account<'info, State>,

    pub mint: InterfaceAccount<'info, Mint>, // underlying token that the pool wraps

    #[account(mut, address = state.config.owner @ CcipTokenPoolError::Unauthorized)]
    pub authority: Signer<'info>,

    pub system_program: Program<'info, System>,
}

#[derive(Accounts)]
pub struct AcceptOwnership<'info> {
    #[account(
        mut,
        seeds = [
            POOL_STATE_SEED,
            mint.key().as_ref()
        ],
        bump,
        constraint = valid_version(state.version, MAX_POOL_STATE_V) @ CcipTokenPoolError::InvalidVersion,
    )]
    pub state: Account<'info, State>,

    pub mint: InterfaceAccount<'info, Mint>, // underlying token that the pool wraps

    #[account(address = state.config.proposed_owner @ CcipTokenPoolError::Unauthorized)]
    pub authority: Signer<'info>,
}

#[derive(Accounts)]
#[instruction(release_or_mint: ReleaseOrMintInV1)]
pub struct TokenOfframp<'info> {
    // CCIP accounts ------------------------
    #[account(
        seeds = [EXTERNAL_TOKEN_POOLS_SIGNER, crate::ID.as_ref()],
        bump,
        seeds::program = offramp_program.key(),
    )]
    pub authority: Signer<'info>,

    /// CHECK offramp program: exists only to derive the allowed offramp PDA
    /// and the authority PDA.
    pub offramp_program: UncheckedAccount<'info>,

    /// CHECK PDA of the router program verifying the signer is an allowed offramp.
    /// If PDA does not exist, the router doesn't allow this offramp
    #[account(
        owner = state.config.router @ CcipTokenPoolError::InvalidPoolCaller, // this guarantees that it was initialized
        seeds = [
            ALLOWED_OFFRAMP,
            release_or_mint.remote_chain_selector.to_le_bytes().as_ref(),
            offramp_program.key().as_ref()
        ],
        bump,
        seeds::program = state.config.router,
    )]
    pub allowed_offramp: UncheckedAccount<'info>,

    // Token pool accounts ------------------
    // consistent set + token pool program
    #[account(
        seeds = [
            POOL_STATE_SEED,
            mint.key().as_ref()
        ],
        bump,
        constraint = valid_version(state.version, MAX_POOL_STATE_V) @ CcipTokenPoolError::InvalidVersion,
    )]
    pub state: Account<'info, State>,

    #[account(address = state.config.token_program)]
    pub token_program: Interface<'info, TokenInterface>,

    #[account(mut)]
    pub mint: InterfaceAccount<'info, Mint>,

    /// CHECK: CPI signer
    #[account(
        mut, // CCTP's receive_message method requires that this account is mutable,
             // although it does not really mutate it
        seeds = [POOL_SIGNER_SEED, mint.key().as_ref()],
        bump,
        address = state.config.pool_signer,
    )]
    pub pool_signer: UncheckedAccount<'info>,

    #[account(
        mut,
        associated_token::mint = mint,
        associated_token::authority = pool_signer,
        associated_token::token_program = token_program,
    )]
    pub pool_token_account: InterfaceAccount<'info, TokenAccount>,

    #[account(
        seeds = [
            POOL_CHAINCONFIG_SEED,
            &release_or_mint.remote_chain_selector.to_le_bytes(),
            mint.key().as_ref(),
        ],
        bump,
    )]
    pub chain_config: Account<'info, ChainConfig>,

    ////////////////////
    // RMN Remote CPI //
    ////////////////////
    /// CHECK: This is the account for the RMN Remote program
    #[account(
        address = state.config.rmn_remote @ CcipTokenPoolError::InvalidRMNRemoteAddress,
    )]
    pub rmn_remote: UncheckedAccount<'info>,

    /// CHECK: This account is just used in the CPI to the RMN Remote program
    #[account(
        seeds = [seed::CURSES],
        bump,
        seeds::program = state.config.rmn_remote,
    )]
    pub rmn_remote_curses: UncheckedAccount<'info>,

    /// CHECK: This account is just used in the CPI to the RMN Remote program
    #[account(
        seeds = [seed::CONFIG],
        bump,
        seeds::program = state.config.rmn_remote,
    )]
    pub rmn_remote_config: UncheckedAccount<'info>,

    #[account(
        mut,
        address = get_associated_token_address_with_program_id(&release_or_mint.receiver, &mint.key(), &token_program.key())
    )]
    pub receiver_token_account: InterfaceAccount<'info, TokenAccount>,
}

#[inline]
pub fn get_message_transmitter_pda(seeds: &[&[u8]]) -> Pubkey {
    Pubkey::find_program_address(seeds, &MESSAGE_TRANSMITTER).0
}
#[inline]
pub fn get_token_messenger_minter_pda(seeds: &[&[u8]]) -> Pubkey {
    Pubkey::find_program_address(seeds, &TOKEN_MESSENGER_MINTER).0
}

// This contains the CCTP-specific accounts that are used in the offramp. As they are too many, they don't fit inside
// a single Context struct (as Anchor would require too much memory to validate all of them), so we use a separate struct
// and do the address validations manually.
pub struct TokenOfframpRemainingAccounts<'info> {
    // Accounts that are in the lookup table, as they are static and shared between onramp & offramp
    pub cctp_message_transmitter_account: &'info AccountInfo<'info>,
    pub cctp_token_messenger_minter: &'info AccountInfo<'info>,
    pub system_program: &'info AccountInfo<'info>,
    pub cctp_message_transmitter: &'info AccountInfo<'info>,
    pub cctp_token_messenger_account: &'info AccountInfo<'info>,
    pub cctp_token_minter_account: &'info AccountInfo<'info>,
    pub cctp_local_token: &'info AccountInfo<'info>,
    pub cctp_token_messenger_minter_event_authority: &'info AccountInfo<'info>,

    // Accounts that are not in the lookup table, as they are either dynamic or not shared with onramp
    pub cctp_authority_pda: &'info AccountInfo<'info>,
    pub cctp_event_authority: &'info AccountInfo<'info>,
    pub cctp_custody_token_account: &'info AccountInfo<'info>,
    pub cctp_remote_token_messenger_key: &'info AccountInfo<'info>,
    pub cctp_token_pair: &'info AccountInfo<'info>,
    pub cctp_used_nonces: &'info AccountInfo<'info>,
}

impl TokenOfframpRemainingAccounts<'_> {
    pub fn validate(
        &self,
        mint: Pubkey,
        cctp_msg: &CctpMessage,
        domain_id: u32,
        remote_token_address: [u8; 32],
    ) -> Result<()> {
        let nonce_seed = Self::first_nonce_seed(cctp_msg);
        let domain_str = domain_id.to_string();
        let domain_seed = domain_str.as_bytes();

        require_keys_eq!(
            self.cctp_authority_pda.key(),
            get_message_transmitter_pda(&[
                b"message_transmitter_authority",
                TOKEN_MESSENGER_MINTER.as_ref(),
            ])
        );

        require_keys_eq!(
            self.cctp_message_transmitter_account.key(),
            get_message_transmitter_pda(&[b"message_transmitter"])
        );

        require_keys_eq!(
            self.cctp_token_messenger_minter.key(),
            TOKEN_MESSENGER_MINTER,
        );

        require_keys_eq!(self.system_program.key(), System::id());

        require_keys_eq!(
            self.cctp_event_authority.key(),
            get_message_transmitter_pda(&[b"__event_authority"])
        );

        require_keys_eq!(self.cctp_message_transmitter.key(), MESSAGE_TRANSMITTER);

        require_keys_eq!(
            self.cctp_token_messenger_account.key(),
            get_token_messenger_minter_pda(&[b"token_messenger"])
        );

        require_keys_eq!(
            self.cctp_token_minter_account.key(),
            get_token_messenger_minter_pda(&[b"token_minter"])
        );

        require_keys_eq!(
            self.cctp_local_token.key(),
            get_token_messenger_minter_pda(&[b"local_token", mint.as_ref()])
        );

        require_keys_eq!(
            self.cctp_custody_token_account.key(),
            get_token_messenger_minter_pda(&[b"custody", mint.key().as_ref()])
        );

        require_keys_eq!(
            self.cctp_token_messenger_event_authority.key(),
            get_token_messenger_minter_pda(&[b"__event_authority"])
        );

        require_keys_eq!(
            self.cctp_remote_token_messenger_key.key(),
            get_token_messenger_minter_pda(&[b"remote_token_messenger", domain_seed])
        );

        require_keys_eq!(
            self.cctp_token_pair.key(),
            get_token_messenger_minter_pda(&[
                b"token_pair",
                domain_seed,
                remote_token_address.as_ref()
            ])
        );

        require_keys_eq!(
<<<<<<< HEAD
            self.cctp_custody_token_account.key(),
            get_token_messenger_minter_pda(&[b"custody", mint.key().as_ref()])
        );

        require_keys_eq!(
            self.cctp_token_messenger_minter_event_authority.key(),
            get_token_messenger_minter_pda(&[b"__event_authority"])
=======
            self.cctp_used_nonces.key(),
            get_message_transmitter_pda(&[b"used_nonces", domain_seed, nonce_seed.as_ref()])
>>>>>>> 2ecb5474
        );

        Ok(())
    }

    pub fn first_nonce_seed(msg: &CctpMessage) -> Vec<u8> {
        msg.first_nonce().to_string().as_bytes().to_vec()
    }
}

#[derive(Accounts)]
#[instruction(lock_or_burn: LockOrBurnInV1)]
pub struct TokenOnramp<'info> {
    // CCIP accounts ------------------------
    #[account(address = state.config.router_onramp_authority @ CcipTokenPoolError::InvalidPoolCaller)]
    pub authority: Signer<'info>,

    // Token pool accounts ------------------
    // consistent set + token pool program
    #[account(
        seeds = [POOL_STATE_SEED, mint.key().as_ref()],
        bump,
        constraint = valid_version(state.version, MAX_POOL_STATE_V) @ CcipTokenPoolError::InvalidVersion,
    )]
    pub state: Box<Account<'info, State>>,

    pub token_program: Interface<'info, TokenInterface>,

    #[account(mut)]
    pub mint: InterfaceAccount<'info, Mint>,

    /// CHECK: CPI signer. This account is intentionally not initialized, and it will
    /// hold a balance to pay for the rent of initializing the CCTP MessageSentEvent account
    #[account(
        mut,
        seeds = [POOL_SIGNER_SEED, mint.key().as_ref()],
        bump,
        address = state.config.pool_signer,
    )]
    pub pool_signer: UncheckedAccount<'info>,

    #[account(
        mut,
        associated_token::mint = mint,
        associated_token::authority = pool_signer,
        associated_token::token_program = token_program,
    )]
    pub pool_token_account: InterfaceAccount<'info, TokenAccount>,

    ////////////////////
    // RMN Remote CPI //
    ////////////////////
    /// CHECK: RMNRemote program, invoked to check for curses
    #[account(
        address = state.config.rmn_remote @ CcipTokenPoolError::InvalidRMNRemoteAddress,
    )]
    pub rmn_remote: UncheckedAccount<'info>,

    /// CHECK: This account is just used in the CPI to the RMN Remote program
    #[account(
        seeds = [seed::CURSES],
        bump,
        seeds::program = state.config.rmn_remote,
    )]
    pub rmn_remote_curses: UncheckedAccount<'info>,

    /// CHECK: This account is just used in the CPI to the RMN Remote program
    #[account(
        seeds = [seed::CONFIG],
        bump,
        seeds::program = state.config.rmn_remote,
    )]
    pub rmn_remote_config: UncheckedAccount<'info>,

    #[account(
        seeds = [
            POOL_CHAINCONFIG_SEED,
            lock_or_burn.remote_chain_selector.to_le_bytes().as_ref(),
            mint.key().as_ref()
        ],
        bump,
    )]
    pub chain_config: Account<'info, ChainConfig>,

    // CCTP pool-specific accounts in the lookup table ----------------
    /// CHECK this is not read by the pool, just forwarded to CCTP
    #[account(
        mut,
        seeds = [b"message_transmitter"],
        bump,
        seeds::program = cctp_message_transmitter,
    )]
    pub cctp_message_transmitter_account: UncheckedAccount<'info>,

    /// CHECK this is CCTP's TokenMessengerMinter program, which
    /// is invoked by this program.
    #[account(
        address = TOKEN_MESSENGER_MINTER @ CctpTokenPoolError::InvalidTokenMessengerMinter
    )]
    pub cctp_token_messenger_minter: UncheckedAccount<'info>,

    pub system_program: Program<'info, System>,

    /// CHECK this is CCTP's MessageTransmitter program, which
    /// is invoked CCTP's TokenMessengerMinter by this program.
    #[account(
        address = MESSAGE_TRANSMITTER @ CctpTokenPoolError::InvalidMessageTransmitter
    )]
    pub cctp_message_transmitter: UncheckedAccount<'info>,

    /// CHECK this is not read by the pool, just forwarded to CCTP
    #[account(
        seeds = [b"token_messenger"],
        bump,
        seeds::program = cctp_token_messenger_minter,
    )]
    pub cctp_token_messenger_account: UncheckedAccount<'info>,

    /// CHECK this is not read by the pool, just forwarded to CCTP
    #[account(
        seeds = [b"token_minter"],
        bump,
        seeds::program = cctp_token_messenger_minter,
    )]
    pub cctp_token_minter_account: UncheckedAccount<'info>,

    /// CHECK this is not read by the pool, just forwarded to CCTP
    #[account(
        mut,
        seeds = [b"local_token", mint.key().as_ref()],
        bump,
        seeds::program = cctp_token_messenger_minter,
    )]
    pub cctp_local_token: UncheckedAccount<'info>,

<<<<<<< HEAD
    /// CHECK this is not read by the pool, just forwarded to CCTP
=======
    /// CHECK this is CCTP's MessageTransmitter program, which
    /// is invoked transitively by CCTP's TokenMessengerMinter,
    /// which in turn is invoked explicitly by this program.
    #[account(
        address = MESSAGE_TRANSMITTER @ CctpTokenPoolError::InvalidMessageTransmitter
    )]
    pub cctp_message_transmitter: UncheckedAccount<'info>,

    /// CHECK this is CCTP's TokenMessengerMinter program, which
    /// is invoked by this program.
>>>>>>> 2ecb5474
    #[account(
        seeds = [b"__event_authority"],
        bump,
        seeds::program = cctp_token_messenger_minter,
    )]
    pub cctp_event_authority: UncheckedAccount<'info>,

    // CCTP pool-specific accounts NOT in the lookup table ----------------
    /// CHECK this is not read by the pool, just forwarded to CCTP
    #[account(
        seeds = [b"sender_authority"],
        bump,
        seeds::program = cctp_token_messenger_minter,
    )]
    pub cctp_authority_pda: UncheckedAccount<'info>,

    /// CHECK this is not read by the pool, just forwarded to CCTP
    #[account(
        seeds = [b"remote_token_messenger", chain_config.cctp.domain_id.to_string().as_bytes()],
        bump,
        seeds::program = cctp_token_messenger_minter,
    )]
    pub cctp_remote_token_messenger_key: UncheckedAccount<'info>,

    /// CHECK this is the account in which CCTP will store the event. It is not a PDA of CCTP,
    /// but CCTP will initialize it and become the owner for it.
    #[account(
        mut,
        seeds = [
            MESSAGE_SENT_EVENT_SEED,
            &lock_or_burn.original_sender.to_bytes(),
            &lock_or_burn.remote_chain_selector.to_le_bytes(),
            &lock_or_burn.msg_total_nonce.to_le_bytes(),
        ],
        bump,
        owner = System::id(), // this is not initialized yet, it will later be owned by CCTP
    )]
    pub cctp_message_sent_event: UncheckedAccount<'info>,
}

#[derive(Accounts)]
#[instruction(remote_chain_selector: u64, mint: Pubkey)]
pub struct InitializeChainConfig<'info> {
    #[account(
        seeds = [
            POOL_STATE_SEED,
            mint.key().as_ref()
        ],
        bump,
        constraint = valid_version(state.version, MAX_POOL_STATE_V) @ CcipTokenPoolError::InvalidVersion,
    )]
    pub state: Account<'info, State>,

    #[account(
        init,
        seeds = [
            POOL_CHAINCONFIG_SEED,
            &remote_chain_selector.to_le_bytes(),
            mint.key().as_ref(),
        ],
        bump,
        payer = authority,
        space = ANCHOR_DISCRIMINATOR + ChainConfig::INIT_SPACE,
    )]
    pub chain_config: Account<'info, ChainConfig>,

    #[account(mut, address = state.config.owner)]
    pub authority: Signer<'info>,

    pub system_program: Program<'info, System>,
}

#[derive(Accounts)]
#[instruction(remote_chain_selector: u64, mint: Pubkey)]
pub struct EditChainConfig<'info> {
    #[account(
        seeds = [
            POOL_STATE_SEED,
            mint.key().as_ref()
        ],
        bump,
        constraint = valid_version(state.version, MAX_POOL_STATE_V) @ CcipTokenPoolError::InvalidVersion,
    )]
    pub state: Account<'info, State>,

    #[account(
        mut,
        seeds = [
            POOL_CHAINCONFIG_SEED,
            &remote_chain_selector.to_le_bytes(),
            mint.key().as_ref(),
        ],
        bump,
    )]
    pub chain_config: Account<'info, ChainConfig>,

    #[account(mut, constraint = authority.key() == state.config.owner @ CcipTokenPoolError::Unauthorized)]
    pub authority: Signer<'info>,
}

#[derive(Accounts)]
#[instruction(remote_chain_selector: u64, mint: Pubkey)]
pub struct SetChainRateLimit<'info> {
    #[account(
        seeds = [
            POOL_STATE_SEED,
            mint.key().as_ref()
        ],
        bump,
        constraint = valid_version(state.version, MAX_POOL_STATE_V) @ CcipTokenPoolError::InvalidVersion,
    )]
    pub state: Account<'info, State>,

    #[account(
        mut,
        seeds = [
            POOL_CHAINCONFIG_SEED,
            &remote_chain_selector.to_le_bytes(),
            mint.key().as_ref(),
        ],
        bump,
    )]
    pub chain_config: Account<'info, ChainConfig>,

    #[account(mut, constraint = authority.key() == state.config.owner || authority.key() == state.config.rate_limit_admin @ CcipTokenPoolError::Unauthorized)]
    pub authority: Signer<'info>,
}

#[derive(Accounts)]
#[instruction(mint: Pubkey)]
pub struct SetRateLimitAdmin<'info> {
    #[account(
        mut,
        seeds = [POOL_STATE_SEED, mint.key().as_ref()],
        bump,
        constraint = valid_version(state.version, MAX_POOL_STATE_V) @ CcipTokenPoolError::InvalidVersion,
    )]
    pub state: Account<'info, State>,
    #[account(mut, address = state.config.owner @ CcipTokenPoolError::Unauthorized)]
    pub authority: Signer<'info>,
}

#[derive(Accounts)]
#[instruction(remote_chain_selector: u64, mint: Pubkey, cfg: RemoteConfig)]
pub struct EditChainConfigDynamicSize<'info> {
    #[account(
        seeds = [
            POOL_STATE_SEED,
            mint.key().as_ref()
        ],
        bump,
        constraint = valid_version(state.version, MAX_POOL_STATE_V) @ CcipTokenPoolError::InvalidVersion,
    )]
    pub state: Account<'info, State>,

    #[account(
        mut,
        seeds = [
            POOL_CHAINCONFIG_SEED,
            &remote_chain_selector.to_le_bytes(),
            mint.key().as_ref(),
        ],
        bump,
        realloc = ANCHOR_DISCRIMINATOR + ChainConfig::INIT_SPACE + cfg.pool_addresses.iter().map(RemoteAddress::space).sum::<usize>(),
        realloc::payer = authority,
        realloc::zero = false
    )]
    pub chain_config: Account<'info, ChainConfig>,

    #[account(mut, address = state.config.owner)]
    pub authority: Signer<'info>,

    pub system_program: Program<'info, System>,
}

#[derive(Accounts)]
#[instruction(remote_chain_selector: u64, mint: Pubkey, addresses: Vec<RemoteAddress>)]
pub struct AppendRemotePoolAddresses<'info> {
    #[account(
        seeds = [
            POOL_STATE_SEED,
            mint.key().as_ref()
        ],
        bump,
        constraint = valid_version(state.version, MAX_POOL_STATE_V) @ CcipTokenPoolError::InvalidVersion,
    )]
    pub state: Account<'info, State>,

    #[account(
        mut,
        seeds = [
            POOL_CHAINCONFIG_SEED,
            &remote_chain_selector.to_le_bytes(),
            mint.key().as_ref(),
        ],
        bump,
        realloc = ANCHOR_DISCRIMINATOR + ChainConfig::INIT_SPACE
            + chain_config.base.remote.pool_addresses.iter().map(RemoteAddress::space).sum::<usize>()
            + addresses.iter().map(RemoteAddress::space).sum::<usize>(),
        realloc::payer = authority,
        realloc::zero = false
    )]
    pub chain_config: Account<'info, ChainConfig>,

    #[account(mut, address = state.config.owner)]
    pub authority: Signer<'info>,

    pub system_program: Program<'info, System>,
}

#[derive(Accounts)]
#[instruction(remote_chain_selector: u64, mint: Pubkey)]
pub struct DeleteChainConfig<'info> {
    #[account(
        seeds = [
            POOL_STATE_SEED,
            mint.key().as_ref()
        ],
        bump,
        constraint = valid_version(state.version, MAX_POOL_STATE_V) @ CcipTokenPoolError::InvalidVersion,
    )]
    pub state: Account<'info, State>,

    #[account(
        mut,
        seeds = [
            POOL_CHAINCONFIG_SEED,
            &remote_chain_selector.to_le_bytes(),
            mint.key().as_ref(),
        ],
        bump,
        close = authority,
    )]
    pub chain_config: Account<'info, ChainConfig>,

    #[account(mut, address = state.config.owner)]
    pub authority: Signer<'info>,
}

#[derive(Accounts)]
#[instruction(mint: Pubkey, original_sender: Pubkey, remote_chain_selector: u64, msg_nonce: u64)]
pub struct ReclaimEventAccount<'info> {
    #[account(
        seeds = [
            POOL_STATE_SEED,
            mint.key().as_ref()
        ],
        bump,
        constraint = valid_version(state.version, MAX_POOL_STATE_V) @ CcipTokenPoolError::InvalidVersion,
    )]
    pub state: Account<'info, State>,

    /// CHECK: CPI signer for CCTP operations, validated by seeds constraint
    #[account(
        mut,
        seeds = [POOL_SIGNER_SEED, mint.key().as_ref()],
        bump,
    )]
    pub pool_signer: UncheckedAccount<'info>,

    /// CHECK: MessageSent event account to reclaim rent from
    #[account(
        mut,
        seeds = [
            MESSAGE_SENT_EVENT_SEED,
            &original_sender.to_bytes(),
            &remote_chain_selector.to_le_bytes(),
            &msg_nonce.to_le_bytes(),
        ],
        bump,
    )]
    pub message_sent_event_account: UncheckedAccount<'info>,

    /// CHECK: CCTP Message Transmitter program, validated by address constraint
    #[account(
        mut,
        seeds = [b"message_transmitter"],
        bump,
        seeds::program = cctp_message_transmitter,
    )]
    pub message_transmitter: UncheckedAccount<'info>,

    /// CHECK: CCTP Message Transmitter program account
    #[account(address = MESSAGE_TRANSMITTER)]
    pub cctp_message_transmitter: UncheckedAccount<'info>,

    #[account(mut, address = state.funding.manager @ CctpTokenPoolError::InvalidFundManager)]
    pub authority: Signer<'info>,

    pub system_program: Program<'info, System>,
}

#[derive(Accounts)]
pub struct ReclaimFunds<'info> {
    #[account(
        seeds = [
            POOL_STATE_SEED,
            mint.key().as_ref()
        ],
        bump,
        constraint = valid_version(state.version, MAX_POOL_STATE_V) @ CcipTokenPoolError::InvalidVersion,
    )]
    pub state: Account<'info, State>,

    pub mint: InterfaceAccount<'info, Mint>,

    /// CHECK: CPI signer for SOL recovery, validated by seeds constraint
    #[account(
        mut,
        seeds = [POOL_SIGNER_SEED, mint.key().as_ref()],
        address = state.config.pool_signer,
        bump,
    )]
    pub pool_signer: UncheckedAccount<'info>,

    /// CHECK: Destination account to receive SOL. Preconfigured by the owner
    /// to be a particular fund reclaimer
    #[account(
        mut,
        address = state.funding.reclaim_destination @ CctpTokenPoolError::InvalidReclaimDestination
    )]
    pub fund_reclaim_destination: UncheckedAccount<'info>,

    #[account(mut, constraint = authority.key() == state.funding.manager @ CctpTokenPoolError::InvalidFundManager)]
    pub authority: Signer<'info>,

    pub system_program: Program<'info, System>,
}

/// Checks that the authority and the token pool owner are the upgrade authority
pub fn allowed_admin_modify_token_pool(
    program_data: &Account<ProgramData>,
    authority: &Signer,
    state: &Account<State>,
) -> bool {
    program_data.upgrade_authority_address == Some(authority.key()) && // Only the upgrade authority of the token pool program can modify certain values of a given token pool
    state.config.owner == authority.key() // if only if the token pool is owned by the upgrade authority
}<|MERGE_RESOLUTION|>--- conflicted
+++ resolved
@@ -351,6 +351,40 @@
         let domain_seed = domain_str.as_bytes();
 
         require_keys_eq!(
+            self.cctp_message_transmitter_account.key(),
+            get_message_transmitter_pda(&[b"message_transmitter"])
+        );
+
+        require_keys_eq!(
+            self.cctp_token_messenger_minter.key(),
+            TOKEN_MESSENGER_MINTER,
+        );
+
+        require_keys_eq!(self.system_program.key(), System::id());
+
+        require_keys_eq!(self.cctp_message_transmitter.key(), MESSAGE_TRANSMITTER);
+
+        require_keys_eq!(
+            self.cctp_token_messenger_account.key(),
+            get_token_messenger_minter_pda(&[b"token_messenger"])
+        );
+
+        require_keys_eq!(
+            self.cctp_token_minter_account.key(),
+            get_token_messenger_minter_pda(&[b"token_minter"])
+        );
+
+        require_keys_eq!(
+            self.cctp_local_token.key(),
+            get_token_messenger_minter_pda(&[b"local_token", mint.as_ref()])
+        );
+
+        require_keys_eq!(
+            self.cctp_token_messenger_minter_event_authority.key(),
+            get_token_messenger_minter_pda(&[b"__event_authority"])
+        );
+
+        require_keys_eq!(
             self.cctp_authority_pda.key(),
             get_message_transmitter_pda(&[
                 b"message_transmitter_authority",
@@ -359,47 +393,13 @@
         );
 
         require_keys_eq!(
-            self.cctp_message_transmitter_account.key(),
-            get_message_transmitter_pda(&[b"message_transmitter"])
-        );
-
-        require_keys_eq!(
-            self.cctp_token_messenger_minter.key(),
-            TOKEN_MESSENGER_MINTER,
-        );
-
-        require_keys_eq!(self.system_program.key(), System::id());
-
-        require_keys_eq!(
             self.cctp_event_authority.key(),
             get_message_transmitter_pda(&[b"__event_authority"])
         );
 
-        require_keys_eq!(self.cctp_message_transmitter.key(), MESSAGE_TRANSMITTER);
-
-        require_keys_eq!(
-            self.cctp_token_messenger_account.key(),
-            get_token_messenger_minter_pda(&[b"token_messenger"])
-        );
-
-        require_keys_eq!(
-            self.cctp_token_minter_account.key(),
-            get_token_messenger_minter_pda(&[b"token_minter"])
-        );
-
-        require_keys_eq!(
-            self.cctp_local_token.key(),
-            get_token_messenger_minter_pda(&[b"local_token", mint.as_ref()])
-        );
-
         require_keys_eq!(
             self.cctp_custody_token_account.key(),
             get_token_messenger_minter_pda(&[b"custody", mint.key().as_ref()])
-        );
-
-        require_keys_eq!(
-            self.cctp_token_messenger_event_authority.key(),
-            get_token_messenger_minter_pda(&[b"__event_authority"])
         );
 
         require_keys_eq!(
@@ -417,18 +417,8 @@
         );
 
         require_keys_eq!(
-<<<<<<< HEAD
-            self.cctp_custody_token_account.key(),
-            get_token_messenger_minter_pda(&[b"custody", mint.key().as_ref()])
-        );
-
-        require_keys_eq!(
-            self.cctp_token_messenger_minter_event_authority.key(),
-            get_token_messenger_minter_pda(&[b"__event_authority"])
-=======
             self.cctp_used_nonces.key(),
             get_message_transmitter_pda(&[b"used_nonces", domain_seed, nonce_seed.as_ref()])
->>>>>>> 2ecb5474
         );
 
         Ok(())
@@ -533,41 +523,6 @@
     pub system_program: Program<'info, System>,
 
     /// CHECK this is CCTP's MessageTransmitter program, which
-    /// is invoked CCTP's TokenMessengerMinter by this program.
-    #[account(
-        address = MESSAGE_TRANSMITTER @ CctpTokenPoolError::InvalidMessageTransmitter
-    )]
-    pub cctp_message_transmitter: UncheckedAccount<'info>,
-
-    /// CHECK this is not read by the pool, just forwarded to CCTP
-    #[account(
-        seeds = [b"token_messenger"],
-        bump,
-        seeds::program = cctp_token_messenger_minter,
-    )]
-    pub cctp_token_messenger_account: UncheckedAccount<'info>,
-
-    /// CHECK this is not read by the pool, just forwarded to CCTP
-    #[account(
-        seeds = [b"token_minter"],
-        bump,
-        seeds::program = cctp_token_messenger_minter,
-    )]
-    pub cctp_token_minter_account: UncheckedAccount<'info>,
-
-    /// CHECK this is not read by the pool, just forwarded to CCTP
-    #[account(
-        mut,
-        seeds = [b"local_token", mint.key().as_ref()],
-        bump,
-        seeds::program = cctp_token_messenger_minter,
-    )]
-    pub cctp_local_token: UncheckedAccount<'info>,
-
-<<<<<<< HEAD
-    /// CHECK this is not read by the pool, just forwarded to CCTP
-=======
-    /// CHECK this is CCTP's MessageTransmitter program, which
     /// is invoked transitively by CCTP's TokenMessengerMinter,
     /// which in turn is invoked explicitly by this program.
     #[account(
@@ -575,9 +530,32 @@
     )]
     pub cctp_message_transmitter: UncheckedAccount<'info>,
 
-    /// CHECK this is CCTP's TokenMessengerMinter program, which
-    /// is invoked by this program.
->>>>>>> 2ecb5474
+    /// CHECK this is not read by the pool, just forwarded to CCTP
+    #[account(
+        seeds = [b"token_messenger"],
+        bump,
+        seeds::program = cctp_token_messenger_minter,
+    )]
+    pub cctp_token_messenger_account: UncheckedAccount<'info>,
+
+    /// CHECK this is not read by the pool, just forwarded to CCTP
+    #[account(
+        seeds = [b"token_minter"],
+        bump,
+        seeds::program = cctp_token_messenger_minter,
+    )]
+    pub cctp_token_minter_account: UncheckedAccount<'info>,
+
+    /// CHECK this is not read by the pool, just forwarded to CCTP
+    #[account(
+        mut,
+        seeds = [b"local_token", mint.key().as_ref()],
+        bump,
+        seeds::program = cctp_token_messenger_minter,
+    )]
+    pub cctp_local_token: UncheckedAccount<'info>,
+
+    /// CHECK this is not read by the pool, just forwarded to CCTP
     #[account(
         seeds = [b"__event_authority"],
         bump,
