--- conflicted
+++ resolved
@@ -10,7 +10,6 @@
 use crate::state::GlobalState;
 use crate::{CcipOfframpError, MerkleRoot, PriceOnlyCommitReportContext};
 
-<<<<<<< HEAD
 pub struct Impl;
 impl Commit for Impl {
     fn commit<'info>(
@@ -24,6 +23,12 @@
     ) -> Result<()> {
         let report = CommitInput::deserialize(&mut raw_report.as_ref())
             .map_err(|_| CcipOfframpError::FailedToDeserializeReport)?;
+
+        require!(
+            report.merkle_root.is_some(),
+            CcipOfframpError::MissingExpectedMerkleRoot
+        );
+
         let report_context = ReportContext::from_byte_words(report_context_byte_words);
 
         // The Config Account stores the default values for the Router, the SVM Chain Selector, the Default Gas Limit and the Default Allow Out Of Order Execution and Admin Ownership
@@ -37,7 +42,10 @@
             CcipOfframpError::UnsupportedSourceChainSelector
         );
         require!(
-            is_on_ramp_configured(&source_chain.config, &report.merkle_root.on_ramp_address),
+            is_on_ramp_configured(
+                &source_chain.config,
+                &report.merkle_root.as_ref().unwrap().on_ramp_address
+            ),
             CcipOfframpError::OnrampNotConfigured
         );
 
@@ -54,93 +62,26 @@
                 CcipOfframpError::InvalidInputsNumberOfAccounts
             );
         } else {
-            // There are price updates in the report.
-            // Remaining accounts represent:
-            // - The state account to store the price sequence updates
-            // - the accounts to update BillingTokenConfig for token prices
-            // - the accounts to update DestChain for gas prices
-            // They must be in order:
-            // 1. state_account
-            // 2. fee quoter token_accounts[]
-            // 3. fee quoter gas_accounts[]
-            // matching the order of the price updates in the CommitInput.
-            // They must also all be writable so they can be updated.
-            let minimum_remaining_accounts = 1
-                + report.price_updates.token_price_updates.len()
-                + report.price_updates.gas_price_updates.len();
-            require_eq!(
-                ctx.remaining_accounts.len(),
-                minimum_remaining_accounts,
-                CcipOfframpError::InvalidInputsNumberOfAccounts
-            );
-
-            let ocr_sequence_number = report_context.sequence_number();
-
-            // The Global state PDA is sent as a remaining_account as it is optional to avoid having the lock when not modifying it, so all validations need to be done manually
-            let (expected_state_key, _) = Pubkey::find_program_address(&[seed::STATE], &crate::ID);
-            require_keys_eq!(
-                ctx.remaining_accounts[0].key(),
-                expected_state_key,
-                CcipOfframpError::InvalidInputsGlobalStateAccount
-            );
-            require!(
-                ctx.remaining_accounts[0].is_writable,
-                CcipOfframpError::InvalidInputsMissingWritable
-            );
-
-            let mut global_state: Account<GlobalState> =
-                Account::try_from(&ctx.remaining_accounts[0])?;
-
-            if global_state.latest_price_sequence_number < ocr_sequence_number {
-                // Update the persisted sequence number
-                global_state.latest_price_sequence_number = ocr_sequence_number;
-                global_state.exit(&crate::ID)?; // as it is manually loaded, it also has to be manually written back
-
-                let cpi_seeds = &[seed::FEE_BILLING_SIGNER, &[ctx.bumps.fee_billing_signer]];
-                let cpi_signer = &[&cpi_seeds[..]];
-                let cpi_program = ctx.accounts.fee_quoter.to_account_info();
-                let cpi_accounts = fee_quoter::cpi::accounts::UpdatePrices {
-                    config: ctx.accounts.fee_quoter_config.to_account_info(),
-                    authority: ctx.accounts.fee_billing_signer.to_account_info(),
-                    allowed_price_updater: ctx
-                        .accounts
-                        .fee_quoter_allowed_price_updater
-                        .to_account_info(),
-                };
-                let cpi_remaining_accounts = ctx.remaining_accounts[1..].to_vec();
-                let cpi_ctx = CpiContext::new_with_signer(cpi_program, cpi_accounts, cpi_signer)
-                    .with_remaining_accounts(cpi_remaining_accounts);
-
-                let token_price_updates = report
-                    .price_updates
-                    .token_price_updates
-                    .iter()
-                    .map(|u| fee_quoter::context::TokenPriceUpdate {
-                        source_token: u.source_token,
-                        usd_per_token: u.usd_per_token,
-                    })
-                    .collect();
-                let gas_price_update = report
-                    .price_updates
-                    .gas_price_updates
-                    .iter()
-                    .map(|u| fee_quoter::context::GasPriceUpdate {
-                        dest_chain_selector: u.dest_chain_selector,
-                        usd_per_unit_gas: u.usd_per_unit_gas,
-                    })
-                    .collect();
-
-                fee_quoter::cpi::update_prices(cpi_ctx, token_price_updates, gas_price_update)?;
-            } else {
-                // TODO check if this is really necessary. EVM has this validation checking that the
-                // array of merkle roots in the report is not empty. But here, considering we only have 1 root per report,
-                // this check is just validating that the root is not zeroed
-                // (which should never happen anyway, so it may be redundant).
-                require!(
-                    report.merkle_root.source_chain_selector > 0,
-                    CcipOfframpError::StaleCommitReport
-                );
-            }
+            let cpi_seeds = &[seed::FEE_BILLING_SIGNER, &[ctx.bumps.fee_billing_signer]];
+            let cpi_signer = &[&cpi_seeds[..]];
+            let cpi_program = ctx.accounts.fee_quoter.to_account_info();
+            let cpi_accounts = fee_quoter::cpi::accounts::UpdatePrices {
+                config: ctx.accounts.fee_quoter_config.to_account_info(),
+                authority: ctx.accounts.fee_billing_signer.to_account_info(),
+                allowed_price_updater: ctx
+                    .accounts
+                    .fee_quoter_allowed_price_updater
+                    .to_account_info(),
+            };
+
+            helpers::update_prices(
+                &report,
+                &report_context,
+                ctx.remaining_accounts,
+                cpi_signer,
+                cpi_program,
+                cpi_accounts,
+            )?;
         }
 
         // The Commit Report Account stores the information of 1 Commit Report:
@@ -149,7 +90,7 @@
         // - Interval of Messages: The min and max seq num of the messages in the Merkle Tree
         // - Execution State per each Message: 0 for Untouched, 1 for InProgress, 2 for Success and 3 for Failure
         let commit_report = &mut ctx.accounts.commit_report;
-        let root = &report.merkle_root;
+        let root = &report.merkle_root.as_ref().unwrap();
 
         require!(
             root.min_seq_nr <= root.max_seq_nr,
@@ -183,15 +124,15 @@
 
         let clock: Clock = Clock::get()?;
         commit_report.version = 1;
-        commit_report.chain_selector = report.merkle_root.source_chain_selector;
-        commit_report.merkle_root = report.merkle_root.merkle_root;
+        commit_report.chain_selector = report.merkle_root.as_ref().unwrap().source_chain_selector;
+        commit_report.merkle_root = report.merkle_root.as_ref().unwrap().merkle_root;
         commit_report.timestamp = clock.unix_timestamp;
         commit_report.execution_states = 0;
         commit_report.min_msg_nr = root.min_seq_nr;
         commit_report.max_msg_nr = root.max_seq_nr;
 
         emit!(CommitReportAccepted {
-            merkle_root: root.clone(),
+            merkle_root: (*root).clone(),
             price_updates: report.price_updates.clone(),
         });
 
@@ -204,56 +145,37 @@
             &Ocr3ReportForCommit(&report),
             Signatures { rs, ss, raw_vs },
         )?;
-=======
-pub fn commit<'info>(
-    ctx: Context<'_, '_, 'info, 'info, CommitReportContext<'info>>,
-    report_context_byte_words: [[u8; 32]; 2],
-    raw_report: Vec<u8>,
-    rs: Vec<[u8; 32]>,
-    ss: Vec<[u8; 32]>,
-    raw_vs: [u8; 32],
-) -> Result<()> {
-    let report = CommitInput::deserialize(&mut raw_report.as_ref())
-        .map_err(|_| CcipOfframpError::FailedToDeserializeReport)?;
-
-    require!(
-        report.merkle_root.is_some(),
-        CcipOfframpError::MissingExpectedMerkleRoot
-    );
-
-    let report_context = ReportContext::from_byte_words(report_context_byte_words);
-
-    // The Config Account stores the default values for the Router, the SVM Chain Selector, the Default Gas Limit and the Default Allow Out Of Order Execution and Admin Ownership
-    let config = ctx.accounts.config.load()?;
-
-    // The Config and State for the Source Chain, containing if it is enabled, the on ramp address and the min sequence number expected for future messages
-    let source_chain = &mut ctx.accounts.source_chain;
-
-    require!(
-        source_chain.config.is_enabled,
-        CcipOfframpError::UnsupportedSourceChainSelector
-    );
-    require!(
-        is_on_ramp_configured(
-            &source_chain.config,
-            &report.merkle_root.as_ref().unwrap().on_ramp_address
-        ),
-        CcipOfframpError::OnrampNotConfigured
-    );
-
-    // Check if the report contains price updates
-    let empty_token_price_updates = report.price_updates.token_price_updates.is_empty();
-    let empty_gas_price_updates = report.price_updates.gas_price_updates.is_empty();
-
-    if empty_token_price_updates && empty_gas_price_updates {
-        // If the report does not contain any price updates, then there is nothing to update.
-        // Thus, as no price accounts have to be updated, the remaining accounts must be empty.
-        require_eq!(
-            ctx.remaining_accounts.len(),
-            0,
-            CcipOfframpError::InvalidInputsNumberOfAccounts
-        );
-    } else {
+
+        Ok(())
+    }
+
+    fn commit_price_only<'info>(
+        &self,
+        ctx: Context<'_, '_, 'info, 'info, PriceOnlyCommitReportContext<'info>>,
+        report_context_byte_words: [[u8; 32]; 2],
+        raw_report: Vec<u8>,
+        rs: Vec<[u8; 32]>,
+        ss: Vec<[u8; 32]>,
+        raw_vs: [u8; 32],
+    ) -> Result<()> {
+        let report = CommitInput::deserialize(&mut raw_report.as_ref())
+            .map_err(|_| CcipOfframpError::FailedToDeserializeReport)?;
+        require!(
+            report.merkle_root.is_none(),
+            CcipOfframpError::UnexpectedMerkleRoot,
+        );
+        let report_context = ReportContext::from_byte_words(report_context_byte_words);
+
+        // The Config Account stores the default values for the Router, the SVM Chain Selector, the Default Gas Limit and the Default Allow Out Of Order Execution and Admin Ownership
+        let config = ctx.accounts.config.load()?;
+
+        // Check if the report contains price updates. It must, because this is a price-only commit
+        require!(
+            !report.price_updates.token_price_updates.is_empty()
+                || !report.price_updates.gas_price_updates.is_empty(),
+            CcipOfframpError::MissingExpectedPriceUpdates
+        );
+
         let cpi_seeds = &[seed::FEE_BILLING_SIGNER, &[ctx.bumps.fee_billing_signer]];
         let cpi_signer = &[&cpi_seeds[..]];
         let cpi_program = ctx.accounts.fee_quoter.to_account_info();
@@ -274,136 +196,24 @@
             cpi_program,
             cpi_accounts,
         )?;
+
+        emit!(CommitReportAccepted {
+            merkle_root: MerkleRoot::default(),
+            price_updates: report.price_updates.clone(),
+        });
+
+        ocr3_transmit(
+            &config.ocr3[OcrPluginType::Commit as usize],
+            &ctx.accounts.sysvar_instructions,
+            ctx.accounts.authority.key(),
+            OcrPluginType::Commit as u8,
+            report_context,
+            &Ocr3ReportForCommit(&report),
+            Signatures { rs, ss, raw_vs },
+        )?;
+
+        Ok(())
     }
-
-    // The Commit Report Account stores the information of 1 Commit Report:
-    // - Merkle Root
-    // - Timestamp of the Commit Report
-    // - Interval of Messages: The min and max seq num of the messages in the Merkle Tree
-    // - Execution State per each Message: 0 for Untouched, 1 for InProgress, 2 for Success and 3 for Failure
-    let commit_report = &mut ctx.accounts.commit_report;
-    let root = &report.merkle_root.as_ref().unwrap();
-
-    require!(
-        root.min_seq_nr <= root.max_seq_nr,
-        CcipOfframpError::InvalidSequenceInterval
-    );
-    require!(
-        root.max_seq_nr
-            .to_owned()
-            .checked_sub(root.min_seq_nr)
-            .map_or_else(|| false, |seq_size| seq_size <= 64),
-        CcipOfframpError::InvalidSequenceInterval
-    ); // As we have 64 slots to store the execution state
-    require!(
-        source_chain.state.min_seq_nr == root.min_seq_nr,
-        CcipOfframpError::InvalidSequenceInterval
-    );
-    require!(root.merkle_root != [0; 32], CcipOfframpError::InvalidProof);
-    require!(
-        commit_report.timestamp == 0,
-        CcipOfframpError::ExistingMerkleRoot
-    );
-
-    let next_seq_nr = root.max_seq_nr.checked_add(1);
-
-    require!(
-        next_seq_nr.is_some(),
-        CcipOfframpError::ReachedMaxSequenceNumber
-    );
-
-    source_chain.state.min_seq_nr = next_seq_nr.unwrap();
-
-    let clock: Clock = Clock::get()?;
-    commit_report.version = 1;
-    commit_report.chain_selector = report.merkle_root.as_ref().unwrap().source_chain_selector;
-    commit_report.merkle_root = report.merkle_root.as_ref().unwrap().merkle_root;
-    commit_report.timestamp = clock.unix_timestamp;
-    commit_report.execution_states = 0;
-    commit_report.min_msg_nr = root.min_seq_nr;
-    commit_report.max_msg_nr = root.max_seq_nr;
-
-    emit!(CommitReportAccepted {
-        merkle_root: (*root).clone(),
-        price_updates: report.price_updates.clone(),
-    });
-
-    ocr3_transmit(
-        &config.ocr3[OcrPluginType::Commit as usize],
-        &ctx.accounts.sysvar_instructions,
-        ctx.accounts.authority.key(),
-        OcrPluginType::Commit as u8,
-        report_context,
-        &Ocr3ReportForCommit(&report),
-        Signatures { rs, ss, raw_vs },
-    )?;
-
-    Ok(())
-}
-
-pub fn commit_price_only<'info>(
-    ctx: Context<'_, '_, 'info, 'info, PriceOnlyCommitReportContext<'info>>,
-    report_context_byte_words: [[u8; 32]; 2],
-    raw_report: Vec<u8>,
-    rs: Vec<[u8; 32]>,
-    ss: Vec<[u8; 32]>,
-    raw_vs: [u8; 32],
-) -> Result<()> {
-    let report = CommitInput::deserialize(&mut raw_report.as_ref())
-        .map_err(|_| CcipOfframpError::FailedToDeserializeReport)?;
-    require!(
-        report.merkle_root.is_none(),
-        CcipOfframpError::UnexpectedMerkleRoot,
-    );
-    let report_context = ReportContext::from_byte_words(report_context_byte_words);
-
-    // The Config Account stores the default values for the Router, the SVM Chain Selector, the Default Gas Limit and the Default Allow Out Of Order Execution and Admin Ownership
-    let config = ctx.accounts.config.load()?;
-
-    // Check if the report contains price updates. It must, because this is a price-only commit
-    require!(
-        !report.price_updates.token_price_updates.is_empty()
-            || !report.price_updates.gas_price_updates.is_empty(),
-        CcipOfframpError::MissingExpectedPriceUpdates
-    );
-
-    let cpi_seeds = &[seed::FEE_BILLING_SIGNER, &[ctx.bumps.fee_billing_signer]];
-    let cpi_signer = &[&cpi_seeds[..]];
-    let cpi_program = ctx.accounts.fee_quoter.to_account_info();
-    let cpi_accounts = fee_quoter::cpi::accounts::UpdatePrices {
-        config: ctx.accounts.fee_quoter_config.to_account_info(),
-        authority: ctx.accounts.fee_billing_signer.to_account_info(),
-        allowed_price_updater: ctx
-            .accounts
-            .fee_quoter_allowed_price_updater
-            .to_account_info(),
-    };
-
-    helpers::update_prices(
-        &report,
-        &report_context,
-        ctx.remaining_accounts,
-        cpi_signer,
-        cpi_program,
-        cpi_accounts,
-    )?;
-
-    emit!(CommitReportAccepted {
-        merkle_root: MerkleRoot::default(),
-        price_updates: report.price_updates.clone(),
-    });
-
-    ocr3_transmit(
-        &config.ocr3[OcrPluginType::Commit as usize],
-        &ctx.accounts.sysvar_instructions,
-        ctx.accounts.authority.key(),
-        OcrPluginType::Commit as u8,
-        report_context,
-        &Ocr3ReportForCommit(&report),
-        Signatures { rs, ss, raw_vs },
-    )?;
-
-    Ok(())
 }
 
 mod helpers {
@@ -485,7 +295,6 @@
 
             fee_quoter::cpi::update_prices(cpi_ctx, token_price_updates, gas_price_update)?;
         }
->>>>>>> 2edc19c9
 
         Ok(())
     }
