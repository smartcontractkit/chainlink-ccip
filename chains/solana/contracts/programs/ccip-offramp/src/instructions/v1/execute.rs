use anchor_lang::prelude::*;
use solana_program::instruction::Instruction;
use solana_program::program::invoke_signed;

use crate::context::{seed, ExecuteReportContext, OcrPluginType};
use crate::event::{ExecutionStateChanged, SkippedAlreadyExecutedMessage};
use crate::instructions::interfaces::Execute;
use crate::messages::{
    Any2SVMRampMessage, ExecutionReportSingleChain, RampMessageHeader, SVMTokenAmount,
};
use crate::state::{CommitReport, MessageExecutionState, SourceChain};
use crate::CcipOfframpError;

use super::merkle::{calculate_merkle_root, MerkleError, LEAF_DOMAIN_SEPARATOR};
use super::messages::{is_writable, Any2SVMMessage, ReleaseOrMintInV1, ReleaseOrMintOutV1};
use super::ocr3base::{ocr3_transmit, ReportContext, Signatures};
use super::ocr3impl::Ocr3ReportForExecutionReportSingleChain;
use super::pools::{
    calculate_token_pool_account_indices, get_balance, interact_with_pool,
    validate_and_parse_token_accounts, TokenAccounts, CCIP_POOL_V1_RET_BYTES,
};
use super::rmn::verify_uncursed_cpi;

pub struct Impl;
impl Execute for Impl {
    fn execute<'info>(
        &self,
        ctx: Context<'_, '_, 'info, 'info, ExecuteReportContext<'info>>,
        raw_execution_report: Vec<u8>,
        report_context_byte_words: [[u8; 32]; 2],
        token_indexes: &[u8],
    ) -> Result<()> {
        let execution_report =
            ExecutionReportSingleChain::deserialize(&mut raw_execution_report.as_ref())
                .map_err(|_| CcipOfframpError::FailedToDeserializeReport)?;
        let report_context = ReportContext::from_byte_words(report_context_byte_words);
        verify_uncursed_cpi(
            ctx.accounts.rmn_remote.to_account_info(),
            ctx.accounts.rmn_remote_config.to_account_info(),
            ctx.accounts.rmn_remote_curses.to_account_info(),
            execution_report.source_chain_selector,
        )?;

        // limit borrowing of ctx
        {
            let config = ctx.accounts.config.load()?;
            ocr3_transmit(
                &config.ocr3[OcrPluginType::Execution as usize],
                &ctx.accounts.sysvar_instructions,
                ctx.accounts.authority.key(),
                OcrPluginType::Execution,
                report_context,
                &Ocr3ReportForExecutionReportSingleChain(&execution_report),
                Signatures {
                    rs: vec![],
                    ss: vec![],
                    raw_vs: [0u8; 32],
                },
            )?;
        }

        internal_execute(ctx, execution_report, token_indexes)
    }

    fn manually_execute<'info>(
        &self,
        ctx: Context<'_, '_, 'info, 'info, ExecuteReportContext<'info>>,
        raw_execution_report: Vec<u8>,
        token_indexes: &[u8],
    ) -> Result<()> {
        // limit borrowing of ctx
        {
            let config = ctx.accounts.config.load()?;

            // validate time has passed
            let clock: Clock = Clock::get()?;
            let current_timestamp = clock.unix_timestamp;
            require!(
                current_timestamp - ctx.accounts.commit_report.timestamp
                    > config.enable_manual_execution_after,
                CcipOfframpError::ManualExecutionNotAllowed
            );
        }
        let execution_report =
            ExecutionReportSingleChain::deserialize(&mut raw_execution_report.as_ref())
                .map_err(|_| CcipOfframpError::FailedToDeserializeReport)?;
        verify_uncursed_cpi(
            ctx.accounts.rmn_remote.to_account_info(),
            ctx.accounts.rmn_remote_config.to_account_info(),
            ctx.accounts.rmn_remote_curses.to_account_info(),
            execution_report.source_chain_selector,
        )?;
        internal_execute(ctx, execution_report, token_indexes)
    }
}

/////////////
// Helpers //
/////////////

// internal_execute is the base execution logic without any additional validation
fn internal_execute<'info>(
    ctx: Context<'_, '_, 'info, 'info, ExecuteReportContext<'info>>,
    execution_report: ExecutionReportSingleChain,
    token_indexes: &[u8],
) -> Result<()> {
    // TODO: Limit send size data to 256

    // The Config Account stores the default values for the Router, the SVM Chain Selector, the Default Gas Limit and the Default Allow Out Of Order Execution and Admin Ownership
    let config = ctx.accounts.config.load()?;
    let svm_chain_selector = config.svm_chain_selector;

    // The Config and State for the Source Chain, containing if it is enabled, the on ramp address and the min sequence number expected for future messages
    let source_chain = &ctx.accounts.source_chain;

    // The Commit Report Account stores the information of 1 Commit Report:
    // - Merkle Root
    // - Timestamp of the Commit Report
    // - Interval of Messages: The min and max seq num of the messages in the Merkle Tree
    // - Execution State per each Message: 0 for Untouched, 1 for InProgress, 2 for Success and 3 for Failure
    let commit_report = &mut ctx.accounts.commit_report;

    let message_header = execution_report.message.header;

    validate_execution_report(
        &execution_report,
        source_chain,
        commit_report,
        &message_header,
        svm_chain_selector,
    )?;

    let original_state = execution_state::get(commit_report, message_header.sequence_number);

    if original_state == MessageExecutionState::Success {
        emit!(SkippedAlreadyExecutedMessage {
            source_chain_selector: message_header.source_chain_selector,
            sequence_number: message_header.sequence_number,
        });
        return Ok(());
    }

    // send tokens any -> SOL
    require!(
        token_indexes.len() == execution_report.message.token_amounts.len()
            && token_indexes.len() == execution_report.offchain_token_data.len(),
        CcipOfframpError::InvalidInputsTokenIndices,
    );
    let seeds = &[seed::EXTERNAL_TOKEN_POOL, &[ctx.bumps.token_pools_signer]];
    let mut token_amounts = vec![SVMTokenAmount::default(); token_indexes.len()];

    // handle tokens
    // note: indexes are used instead of counts in case more accounts need to be passed in remaining_accounts before token accounts
    // token_indexes = [2, 4] where remaining_accounts is [custom_account, custom_account, token1_account1, token1_account2, token2_account1, token2_account2] for example
    for (i, token_amount) in execution_report.message.token_amounts.iter().enumerate() {
        let accs = get_token_accounts_for(
            ctx.accounts.reference_addresses.load()?.router,
            ctx.accounts.reference_addresses.load()?.fee_quoter,
            ctx.remaining_accounts,
            execution_report.message.token_receiver,
            execution_report.message.header.source_chain_selector,
            token_indexes,
            i,
        )?;
        let router_token_pool_signer = &ctx.accounts.token_pools_signer;

        let init_bal = get_balance(accs.user_token_account)?;

        // CPI: call lockOrBurn on token pool
        let release_or_mint = ReleaseOrMintInV1 {
            original_sender: execution_report.message.sender.clone(),
            receiver: execution_report.message.token_receiver,
            amount: token_amount.amount,
            local_token: token_amount.dest_token_address,
            remote_chain_selector: execution_report.message.header.source_chain_selector,
            source_pool_address: token_amount.source_pool_address.clone(),
            source_pool_data: token_amount.extra_data.clone(),
            offchain_token_data: execution_report.offchain_token_data[i].clone(),
        };
        let mut acc_infos = vec![
            router_token_pool_signer.to_account_info(),
            ctx.accounts.offramp.to_account_info(),
            ctx.accounts.allowed_offramp.to_account_info(),
            accs.pool_config.to_account_info(),
            accs.token_program.to_account_info(),
            accs.mint.to_account_info(),
            accs.pool_signer.to_account_info(),
            accs.pool_token_account.to_account_info(),
            accs.pool_chain_config.to_account_info(),
            ctx.accounts.rmn_remote.to_account_info(),
            ctx.accounts.rmn_remote_curses.to_account_info(),
            ctx.accounts.rmn_remote_config.to_account_info(),
            accs.user_token_account.to_account_info(),
        ];
        acc_infos.extend_from_slice(accs.remaining_accounts);
        let return_data = interact_with_pool(
            accs.pool_program.key(),
            router_token_pool_signer.key(),
            acc_infos,
            release_or_mint,
            seeds,
        )?;

        require!(
            return_data.len() == CCIP_POOL_V1_RET_BYTES,
            CcipOfframpError::OfframpInvalidDataLength
        );

        // parse pool return data into SVMTokenAmount
        token_amounts[i] = SVMTokenAmount {
            token: accs.mint.key(),
            amount: ReleaseOrMintOutV1::try_from_slice(&return_data)?.destination_amount,
        };

        // validate user received tokens according to the amount returned by the token pool
        let post_bal = get_balance(accs.user_token_account)?;
        require!(
            post_bal >= init_bal && post_bal - init_bal == token_amounts[i].amount,
            CcipOfframpError::OfframpReleaseMintBalanceMismatch
        );
    }

    let message = Any2SVMMessage {
        message_id: execution_report.message.header.message_id,
        source_chain_selector: execution_report.source_chain_selector,
        sender: execution_report.message.sender.clone(),
        data: execution_report.message.data.clone(),
        token_amounts,
    };

    // handle CPI call if there are message accounts in the remaining_accounts
    // case: no tokens, but there are remaining_accounts passed in
    // case: tokens and messages, so the first token has a non-zero index (indicating extra accounts before token accounts)
    let hashed_leaf = if should_execute_messaging(ctx.remaining_accounts, token_indexes) {
        let (msg_program, msg_accounts) = parse_messaging_accounts(
            token_indexes,
            &execution_report.message.extra_args.is_writable_bitmap,
            ctx.remaining_accounts,
        )?;

        // The External Execution Config Account is used to sign the CPI instruction
        let external_execution_config = &ctx.accounts.external_execution_config;

        // The accounts of the user that will be used in the CPI instruction, none of them are signers
        // They need to specify if mutable or not, but none of them is allowed to init, realloc or close
        // note: CPI signer is always first account
        let mut acc_infos = vec![
            external_execution_config.to_account_info(),
            ctx.accounts.offramp.to_account_info(),
            ctx.accounts.allowed_offramp.to_account_info(),
        ];
        acc_infos.extend_from_slice(msg_accounts);

        let acc_metas: Vec<AccountMeta> = acc_infos
            .to_vec()
            .iter()
            .flat_map(|acc_info| {
                // Check signer from PDA External Execution config
                let is_signer = acc_info.key() == external_execution_config.key();
                acc_info.to_account_metas(Some(is_signer))
            })
            .collect();

        let data = message.build_receiver_discriminator_and_data()?;

        let instruction = Instruction {
            program_id: msg_program.key(), // The receiver Program Id that will handle the ccip_receive message
            accounts: acc_metas,
            data,
        };

        let seeds = &[
            seed::EXTERNAL_EXECUTION_CONFIG,
            &[ctx.bumps.external_execution_config],
        ];
        let signer = &[&seeds[..]];

        invoke_signed(&instruction, &acc_infos, signer)?;
        let recv_and_msg_account_keys = Some(*msg_program.key)
            .into_iter()
            .chain(msg_accounts.iter().map(|a| *a.key));
        verify_merkle_root(
            &execution_report,
            commit_report.merkle_root,
            recv_and_msg_account_keys,
        )?
    } else {
        verify_merkle_root(
            &execution_report,
            commit_report.merkle_root,
            None.into_iter(),
        )?
    };

    let new_state = MessageExecutionState::Success;
    execution_state::set(
        commit_report,
        message_header.sequence_number,
        new_state.to_owned(),
    );

    emit!(ExecutionStateChanged {
        source_chain_selector: message_header.source_chain_selector,
        sequence_number: message_header.sequence_number,
        message_id: message_header.message_id, // Unique identifier for the message, generated with the source chain's encoding scheme
        message_hash: hashed_leaf,             // Hash of the message using SVM encoding
        state: new_state,
    });

    Ok(())
}

fn get_token_accounts_for<'a>(
    router: Pubkey,
    fee_quoter: Pubkey,
    accounts: &'a [AccountInfo<'a>],
    token_receiver: Pubkey,
    chain_selector: u64,
    token_indexes: &[u8],
    i: usize,
) -> Result<TokenAccounts<'a>> {
    let (start, end) = calculate_token_pool_account_indices(i, token_indexes, accounts.len())?;

    let accs = validate_and_parse_token_accounts(
        token_receiver,
        chain_selector,
        router,
        fee_quoter,
        &accounts[start..end],
    )?;

    Ok(accs)
}

// There is at least one account used for messaging (the first subset of accounts). This is because the first account is the program id to do the CPI
fn should_execute_messaging<'a>(
    remaining_accounts: &'a [AccountInfo<'a>],
    token_indices: &[u8],
) -> bool {
    // The first entry in the accounts corresponds to a token, which means there is no logic receiver
    let only_tokens = token_indices.first().map(|i| *i == 0).unwrap_or_default();
    !remaining_accounts.is_empty() && !only_tokens
}

/// parse_message_accounts returns all the accounts needed to execute the CPI instruction
/// It also validates that the accounts sent in the message match the ones sent in the source chain
/// Precondition: logic_receiver != 0 && remaining_accounts.len() > 0
///
/// # Arguments
/// * `token_indexes` - start indexes of token pool accounts, used to determine ending index for arbitrary messaging accounts
/// * `remaining_accounts` - accounts passed via `ctx.remaining_accounts`. expected order is: [logic_receiver, ...additional message accounts]
///
/// # Return values
//  * `logic_receiver` is the Program ID of the user's program that will execute the message.
//  * `msg_accounts` the remaining list of accounts used for the arbitrary execution
fn parse_messaging_accounts<'info>(
    token_indexes: &[u8],
    source_bitmap: &u64,
    remaining_accounts: &'info [AccountInfo<'info>],
) -> Result<(&'info AccountInfo<'info>, &'info [AccountInfo<'info>])> {
    let end_index = if token_indexes.is_empty() {
        remaining_accounts.len()
    } else {
        token_indexes[0] as usize
    };

    require!(
        1 <= end_index && end_index <= remaining_accounts.len(), // program id and message accounts need to fit in remaining accounts
        CcipOfframpError::InvalidInputsTokenIndices
    ); // there could be other remaining accounts used for tokens

    let logic_receiver = &remaining_accounts[0];
    let msg_accounts = &remaining_accounts[1..end_index];

    // Validate that the bitmap corresponds to the individual writable flags
    for (i, acc) in msg_accounts.iter().enumerate().skip(1) {
        require!(
            is_writable(source_bitmap, i as u8) == acc.is_writable,
            CcipOfframpError::InvalidWritabilityBitmap
        );
    }

    Ok((logic_receiver, msg_accounts))
}

pub fn verify_merkle_root(
    execution_report: &ExecutionReportSingleChain,
    expected_root: [u8; 32],
    // logic receiver followed by all other message account keys, when they were
    // provided (i.e. when the message isn't a token transfer exclusively)
    recv_and_msg_account_keys: impl Iterator<Item = Pubkey>,
) -> Result<[u8; 32]> {
    let hashed_leaf = hash(&execution_report.message, recv_and_msg_account_keys);
    let verified_root: std::result::Result<[u8; 32], MerkleError> =
        calculate_merkle_root(hashed_leaf, &execution_report.proofs);
    require!(
        verified_root.is_ok() && verified_root.unwrap() == expected_root,
        CcipOfframpError::InvalidProof
    );
    Ok(hashed_leaf)
}

pub fn validate_execution_report<'info>(
    execution_report: &ExecutionReportSingleChain,
    source_chain_state: &Account<'info, SourceChain>,
    commit_report: &Account<'info, CommitReport>,
    message_header: &RampMessageHeader,
    svm_chain_selector: u64,
) -> Result<()> {
    require!(
        execution_report.message.header.nonce == 0,
        CcipOfframpError::InvalidNonce
    );

    require!(
        source_chain_state.config.is_enabled,
        CcipOfframpError::UnsupportedSourceChainSelector
    );

    require!(
        execution_report.message.header.sequence_number >= commit_report.min_msg_nr
            && execution_report.message.header.sequence_number <= commit_report.max_msg_nr,
        CcipOfframpError::InvalidSequenceInterval
    );

    require!(
        message_header.source_chain_selector == execution_report.source_chain_selector,
        CcipOfframpError::UnsupportedSourceChainSelector
    );
    require!(
        message_header.dest_chain_selector == svm_chain_selector,
        CcipOfframpError::UnsupportedDestinationChainSelector
    );
    require!(
        commit_report.timestamp != 0,
        CcipOfframpError::RootNotCommitted
    );

    Ok(())
}

fn hash(
    msg: &Any2SVMRampMessage,
    recv_and_msg_account_keys: impl Iterator<Item = Pubkey>,
) -> [u8; 32] {
    use anchor_lang::solana_program::keccak;

    // Calculate vectors size to ensure that the hash is unique
    let sender_size = msg.sender.len() as u16; // it should fit in a u8, but it's safer to use u16
    let data_size = msg.data.len() as u16; // u16 > maximum transaction size, u8 may have overflow

    // RampMessageHeader struct
    let header_source_chain_selector = msg.header.source_chain_selector.to_be_bytes();
    let header_dest_chain_selector = msg.header.dest_chain_selector.to_be_bytes();
    let header_sequence_number = msg.header.sequence_number.to_be_bytes();
    let header_nonce = msg.header.nonce.to_be_bytes();

    let remaining_account_bytes: Vec<u8> = recv_and_msg_account_keys
        .flat_map(|k| k.try_to_vec().unwrap())
        .collect();

    // As similar as https://github.com/smartcontractkit/chainlink/blob/d1a9f8be2f222ea30bdf7182aaa6428bfa605cf7/contracts/src/v0.8/ccip/libraries/Internal.sol#L111
    let result = keccak::hashv(&[
        LEAF_DOMAIN_SEPARATOR.as_slice(),
        // metadata hash
        "Any2SVMMessageHashV1".as_bytes(),
        &header_source_chain_selector,
        &header_dest_chain_selector,
        // message header
        &msg.header.message_id,
        &msg.token_receiver.to_bytes(),
        &header_sequence_number,
        msg.extra_args.try_to_vec().unwrap().as_ref(), // borsh serialized
        &header_nonce,
        // message
        &sender_size.to_be_bytes(),
        &msg.sender,
        &data_size.to_be_bytes(),
        &msg.data,
        // token transfers
        msg.token_amounts.try_to_vec().unwrap().as_ref(), // borsh serialized
        // Remaining accounts (passed outside `Any2SVMRampMessage`)
        &remaining_account_bytes,
    ]);

    result.to_bytes()
}

mod execution_state {
    use crate::state::{CommitReport, MessageExecutionState};

    pub fn set(
        report: &mut CommitReport,
        sequence_number: u64,
        execution_state: MessageExecutionState,
    ) {
        let packed = &mut report.execution_states;
        let dif = sequence_number.checked_sub(report.min_msg_nr);
        assert!(dif.is_some(), "Sequence number out of bounds");
        let i = dif.unwrap();
        assert!(i < 64, "Sequence number out of bounds");

        // Clear the 2 bits at position 'i'
        *packed &= !(0b11 << (i * 2));
        // Set the new value in the cleared bits
        *packed |= (execution_state as u128) << (i * 2);
    }

    pub fn get(report: &CommitReport, sequence_number: u64) -> MessageExecutionState {
        let packed = report.execution_states;
        let dif = sequence_number.checked_sub(report.min_msg_nr);
        assert!(dif.is_some(), "Sequence number out of bounds");
        let i = dif.unwrap();
        assert!(i < 64, "Sequence number out of bounds");

        let mask = 0b11 << (i * 2);
        let state = (packed & mask) >> (i * 2);
        MessageExecutionState::try_from(state).unwrap()
    }

    #[cfg(test)]
    mod tests {
        use super::*;

        #[test]
        fn test_set_state() {
            let mut commit_report = CommitReport {
                version: 1,
                chain_selector: 0,
                merkle_root: [0; 32],
                timestamp: 0,
                min_msg_nr: 0,
                max_msg_nr: 64,
                execution_states: 0,
            };

            set(&mut commit_report, 0, MessageExecutionState::Success);
            assert_eq!(get(&commit_report, 0), MessageExecutionState::Success);

            set(&mut commit_report, 1, MessageExecutionState::Failure);
            assert_eq!(get(&commit_report, 1), MessageExecutionState::Failure);

            set(&mut commit_report, 2, MessageExecutionState::Untouched);
            assert_eq!(get(&commit_report, 2), MessageExecutionState::Untouched);

            set(&mut commit_report, 3, MessageExecutionState::InProgress);
            assert_eq!(get(&commit_report, 3), MessageExecutionState::InProgress);
        }

        #[test]
        #[should_panic(expected = "Sequence number out of bounds")]
        fn test_set_state_out_of_bounds() {
            let mut commit_report = CommitReport {
                version: 1,
                chain_selector: 1,
                merkle_root: [0; 32],
                timestamp: 1,
                min_msg_nr: 1500,
                max_msg_nr: 1530,
                execution_states: 0,
            };

            set(&mut commit_report, 65, MessageExecutionState::Success);
        }

        #[test]
        fn test_get_state() {
            let mut commit_report = CommitReport {
                version: 1,
                chain_selector: 1,
                merkle_root: [0; 32],
                timestamp: 1,
                min_msg_nr: 1500,
                max_msg_nr: 1530,
                execution_states: 0,
            };

            set(&mut commit_report, 1501, MessageExecutionState::Success);
            set(&mut commit_report, 1505, MessageExecutionState::Failure);
            set(&mut commit_report, 1520, MessageExecutionState::Untouched);
            set(&mut commit_report, 1523, MessageExecutionState::InProgress);

            assert_eq!(get(&commit_report, 1501), MessageExecutionState::Success);
            assert_eq!(get(&commit_report, 1505), MessageExecutionState::Failure);
            assert_eq!(get(&commit_report, 1520), MessageExecutionState::Untouched);
            assert_eq!(get(&commit_report, 1523), MessageExecutionState::InProgress);
        }

        #[test]
        #[should_panic(expected = "Sequence number out of bounds")]
        fn test_get_state_out_of_bounds() {
            let commit_report = CommitReport {
                version: 1,
                chain_selector: 1,
                merkle_root: [0; 32],
                timestamp: 1,
                min_msg_nr: 1500,
                max_msg_nr: 1530,
                execution_states: 0,
            };

            get(&commit_report, 65);
        }
    }
}

#[cfg(test)]
mod tests {
    use ethnum::U256;

    use super::*;
    use crate::messages::{Any2SVMRampExtraArgs, Any2SVMRampMessage, Any2SVMTokenTransfer};

    /// Builds a message and hash it, it's compared with a known hash
    #[test]
    fn test_hash() {
        let message = Any2SVMRampMessage {
            sender: [
                1, 2, 3, 0, 0, 0, 0, 0, 0, 0, 0, 0, 0, 0, 0, 0, 0, 0, 0, 0, 0, 0, 0, 0, 0, 0, 0, 0,
                0, 0, 0, 0,
            ]
            .to_vec(),
            token_receiver: Pubkey::try_from("DS2tt4BX7YwCw7yrDNwbAdnYrxjeCPeGJbHmZEYC8RTb")
                .unwrap(),
            data: vec![4, 5, 6],
            header: RampMessageHeader {
                message_id: [
                    8, 5, 3, 0, 0, 0, 0, 0, 0, 0, 0, 0, 0, 0, 0, 0, 0, 0, 0, 0, 0, 0, 0, 0, 0, 0,
                    0, 0, 0, 0, 0, 0,
                ],
                source_chain_selector: 67,
                dest_chain_selector: 78,
                sequence_number: 89,
                nonce: 90,
            },
            token_amounts: [Any2SVMTokenTransfer {
                source_pool_address: vec![0, 1, 2, 3],
                dest_token_address: Pubkey::try_from(
                    "DS2tt4BX7YwCw7yrDNwbAdnYrxjeCPeGJbHmZEYC8RTc",
                )
                .unwrap(),
                dest_gas_amount: 100,
                extra_data: vec![4, 5, 6],
                amount: U256::from_le_bytes([1; 32]).into(),
            }]
            .to_vec(),
            extra_args: Any2SVMRampExtraArgs {
                compute_units: 1000,
                is_writable_bitmap: 1,
            },
        };
        let remaining_account_keys = [
            Pubkey::try_from("7gtMT88cNmZVmVUzkcC6MKZ4NY27ynwodKBVJFQdq8R2").unwrap(),
            Pubkey::try_from("EvhgrPhTDt4LcSPS2kfJgH6T6XWZ6wT3X9ncDGLT1vui").unwrap(),
        ]
        .into_iter();

        let hash_result = hash(&message, remaining_account_keys);

        assert_eq!(
<<<<<<< HEAD
            "088a485369cc2f2222e9fd1c997d317d6de29ff9d1d4181fbb4a45018277a3da",
=======
            "c82035cdc1d1e58606afeaf137b71de280e1e2cafdfdc621944eecccb105d730",
>>>>>>> 263cd972
            hex::encode(hash_result)
        );
    }
}<|MERGE_RESOLUTION|>--- conflicted
+++ resolved
@@ -658,11 +658,7 @@
         let hash_result = hash(&message, remaining_account_keys);
 
         assert_eq!(
-<<<<<<< HEAD
-            "088a485369cc2f2222e9fd1c997d317d6de29ff9d1d4181fbb4a45018277a3da",
-=======
             "c82035cdc1d1e58606afeaf137b71de280e1e2cafdfdc621944eecccb105d730",
->>>>>>> 263cd972
             hex::encode(hash_result)
         );
     }
