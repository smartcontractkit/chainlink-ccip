--- conflicted
+++ resolved
@@ -671,11 +671,7 @@
         let hash_result = hash(&message, remaining_account_keys, &on_ramp_address);
 
         assert_eq!(
-<<<<<<< HEAD
-            "bd8025f7b32386d93be284b6b4eb6f36c7b46ea157c0228f00ccba38fe7a448e",
-=======
             "36a886a90047ffbc39dd32f5c8aa8bee849bfd8445074cf59d8457f32a77c2ae",
->>>>>>> 3154d3e3
             hex::encode(hash_result)
         );
     }
