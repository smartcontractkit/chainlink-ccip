use anchor_lang::prelude::*;
use anchor_lang::solana_program::sysvar;
use anchor_lang::solana_program::{keccak, secp256k1_recover::*};

use crate::ocr3base::{ConfigSet, Transmitted, MAX_ORACLES};
use crate::state::{Ocr3Config, Ocr3ConfigInfo};
<<<<<<< HEAD
use crate::OcrPluginType;
=======
use crate::CcipOfframpError;
>>>>>>> 8721e4bf

pub const MAX_SIGNERS: usize = MAX_ORACLES;
pub const MAX_TRANSMITTERS: usize = MAX_ORACLES;

pub const TRANSMIT_MSGDATA_CONSTANT_LENGTH_COMPONENT_NO_SIGNATURES: u128 = 8 // anchor discriminator
    + 2 * 32 // report context
    + 4; // length component of serialized report
pub const TRANSMIT_MSGDATA_EXTRA_CONSTANT_LENGTH_COMPONENT_FOR_SIGNATURES: u128 = 4 // u32 length of rs vec
    + 4 // u32 length of ss vec
    + 32; // length of rawVs

#[zero_copy]
#[derive(AnchorSerialize, AnchorDeserialize, InitSpace, Default)]
pub(super) struct ReportContext {
    // byte_words consists of:
    // [0]: ConfigDigest
    // [1]: 24 byte padding, 8 byte sequence number
    byte_words: [[u8; 32]; 2], // private, define methods to use it
}

// Signature struct used to reduce total number of input parameters to function
pub struct Signatures {
    pub rs: Vec<[u8; 32]>,
    pub ss: Vec<[u8; 32]>,
    pub raw_vs: [u8; 32],
}

impl ReportContext {
    pub fn sequence_number(&self) -> u64 {
        let sequence_bytes: [u8; 8] = self.byte_words[1][24..].try_into().unwrap();
        u64::from_be_bytes(sequence_bytes)
    }

    pub fn from_byte_words(byte_words: [[u8; 32]; 2]) -> Self {
        Self { byte_words }
    }

    pub fn as_bytes(&self) -> [u8; 32 * 2] {
        self.byte_words.concat().as_slice().try_into().unwrap()
    }
}

pub fn ocr3_set(
    ocr3_config: &mut Ocr3Config,
    plugin_type: OcrPluginType,
    cfg: Ocr3ConfigInfo,
    signers: Vec<[u8; 20]>,
    transmitters: Vec<Pubkey>,
) -> Result<()> {
    require!(
<<<<<<< HEAD
        plugin_type == ocr3_config.plugin_type.try_into()?,
        Ocr3Error::InvalidPluginType
=======
        plugin_type == ocr3_config.plugin_type,
        CcipOfframpError::Ocr3InvalidPluginType
    );
    require!(
        cfg.f != 0,
        CcipOfframpError::Ocr3InvalidConfigFMustBePositive
>>>>>>> 8721e4bf
    );

    // If F is 0, then the config is not yet set
    if ocr3_config.config_info.f == 0 {
        ocr3_config.config_info.is_signature_verification_enabled =
            cfg.is_signature_verification_enabled;
    } else {
        require!(
            ocr3_config.config_info.is_signature_verification_enabled
                == cfg.is_signature_verification_enabled,
            CcipOfframpError::Ocr3StaticConfigCannotBeChanged
        )
    };

    require!(
        transmitters.len() <= MAX_TRANSMITTERS,
        CcipOfframpError::Ocr3InvalidConfigTooManyTransmitters
    );

    clear_transmitters(ocr3_config);

    if cfg.is_signature_verification_enabled != 0 {
        clear_signers(ocr3_config);
        require!(
            signers.len() <= MAX_SIGNERS,
            CcipOfframpError::Ocr3InvalidConfigTooManySigners
        );
        require!(
            signers.len() > 3 * cfg.f as usize,
            CcipOfframpError::Ocr3InvalidConfigFIsTooHigh
        );

        ocr3_config.config_info.n = signers.len() as u8;
        assign_oracles(&mut signers.clone(), &mut ocr3_config.signers)?;
    }

    let transmitter_keys: Vec<[u8; 32]> = transmitters.iter().map(|t| t.to_bytes()).collect();
    assign_oracles(&mut transmitter_keys.clone(), &mut ocr3_config.transmitters)?;

    // set remaining config
    ocr3_config.config_info.f = cfg.f;
    ocr3_config.config_info.config_digest = cfg.config_digest;

    emit!(ConfigSet {
        ocr_plugin_type: ocr3_config.plugin_type.try_into()?,
        config_digest: ocr3_config.config_info.config_digest,
        signers,
        transmitters,
        f: ocr3_config.config_info.f,
    });

    Ok(())
}

fn clear_signers(ocr3_config: &mut Ocr3Config) {
    ocr3_config.signers = [[0; 20]; MAX_SIGNERS]
}

fn clear_transmitters(ocr3_config: &mut Ocr3Config) {
    ocr3_config.transmitters = [[0; 32]; MAX_TRANSMITTERS]
}

pub(super) trait Ocr3Report {
    fn hash(&self, ctx: &ReportContext) -> [u8; 32];
    fn len(&self) -> usize;
}

pub(super) fn ocr3_transmit<R: Ocr3Report>(
    ocr3_config: &Ocr3Config,
    instruction_sysvar: &AccountInfo<'_>,
    transmitter: Pubkey,
    plugin_type: OcrPluginType,
    report_context: ReportContext,
    report: &R,
    signatures: Signatures,
) -> Result<()> {
    require!(
<<<<<<< HEAD
        plugin_type == ocr3_config.plugin_type.try_into()?,
        Ocr3Error::InvalidPluginType
=======
        plugin_type == ocr3_config.plugin_type,
        CcipOfframpError::Ocr3InvalidPluginType
>>>>>>> 8721e4bf
    );

    // validate raw message length
    let mut expected_data_len: u128 = TRANSMIT_MSGDATA_CONSTANT_LENGTH_COMPONENT_NO_SIGNATURES
        .saturating_add(report.len() as u128);
    if ocr3_config.config_info.is_signature_verification_enabled != 0 {
        expected_data_len = expected_data_len
            .saturating_add(TRANSMIT_MSGDATA_EXTRA_CONSTANT_LENGTH_COMPONENT_FOR_SIGNATURES);
        expected_data_len = expected_data_len
            .saturating_add((signatures.rs.len() * SECP256K1_SIGNATURE_LENGTH) as u128);
    }
    // validates instruction sysvar is correct address
    let instruction_index = sysvar::instructions::load_current_index_checked(instruction_sysvar)?;
    let tx = sysvar::instructions::load_instruction_at_checked(
        instruction_index as usize,
        instruction_sysvar,
    )?;

    require_eq!(
        tx.data.len() as u128,
        expected_data_len,
        CcipOfframpError::Ocr3WrongMessageLength
    );

    require!(
        ocr3_config.config_info.config_digest == report_context.byte_words[0],
        CcipOfframpError::Ocr3ConfigDigestMismatch
    );

    // TODO: chain fork check - is this even possible?

    // validate transmitter
    ocr3_config
        .transmitters
        .binary_search_by(|probe| transmitter.to_bytes().cmp(probe))
        .map_err(|_| CcipOfframpError::Ocr3UnauthorizedTransmitter)?;

    if ocr3_config.config_info.is_signature_verification_enabled != 0 {
        require_eq!(
            signatures.rs.len(),
            (ocr3_config.config_info.f + 1) as usize,
            CcipOfframpError::Ocr3WrongNumberOfSignatures
        );
        require_eq!(
            signatures.rs.len(),
            signatures.ss.len(),
            CcipOfframpError::Ocr3SignaturesOutOfRegistration
        );

        verify_signatures(ocr3_config, report.hash(&report_context), signatures)?;
    }

    emit!(Transmitted {
        ocr_plugin_type: ocr3_config.plugin_type.try_into()?,
        config_digest: ocr3_config.config_info.config_digest,
        sequence_number: report_context.sequence_number(),
    });

    Ok(())
}

fn verify_signatures(
    ocr3_config: &Ocr3Config,
    hashed_report: [u8; 32],
    signatures: Signatures,
) -> Result<()> {
    let mut uniques: u16 = 0;
    assert!(uniques.count_ones() + uniques.count_zeros() >= MAX_SIGNERS as u32); // ensure MAX_SIGNERS fit in the bits of uniques

    for (i, _) in signatures.rs.iter().enumerate() {
        let signer = secp256k1_recover(
            &hashed_report,
            signatures.raw_vs[i],
            [signatures.rs[i], signatures.ss[i]].concat().as_ref(),
        )
        .map_err(|_| CcipOfframpError::Ocr3InvalidSignature)?;
        // convert to a raw 20 byte Ethereum address
        let address: [u8; 20] = keccak::hash(&signer.0).to_bytes()[12..32]
            .try_into()
            .map_err(|_| CcipOfframpError::Ocr3UnauthorizedSigner)?;
        let index = ocr3_config
            .signers
            .binary_search_by(|probe| address.cmp(probe))
            .map_err(|_| CcipOfframpError::Ocr3UnauthorizedSigner)?;

        uniques |= 1 << index;
    }

    require!(
        uniques.count_ones() as usize == signatures.rs.len(),
        CcipOfframpError::Ocr3NonUniqueSignatures
    );

    Ok(())
}

// assign_oracles (generic) takes a vector of byte arrays sorts (for binary searching), validates, and writes it to `location`
fn assign_oracles<const A: usize>(oracles: &mut [[u8; A]], location: &mut [[u8; A]]) -> Result<()> {
    // sort + verify not duplicated
    oracles.sort_unstable_by(|a, b| b.cmp(a)); // reverse sort to ensure appended 0-values in correct
    let duplicate = oracles.windows(2).any(|pair| pair[0] == pair[1]);
    require!(
        !duplicate,
        CcipOfframpError::Ocr3InvalidConfigRepeatedOracle
    );

    for (i, o) in oracles.iter().enumerate() {
        require!(
            *o != [0; A],
            CcipOfframpError::Ocr3OracleCannotBeZeroAddress
        );
        location[i] = *o;
    }
    Ok(())
}<|MERGE_RESOLUTION|>--- conflicted
+++ resolved
@@ -4,11 +4,8 @@
 
 use crate::ocr3base::{ConfigSet, Transmitted, MAX_ORACLES};
 use crate::state::{Ocr3Config, Ocr3ConfigInfo};
-<<<<<<< HEAD
 use crate::OcrPluginType;
-=======
 use crate::CcipOfframpError;
->>>>>>> 8721e4bf
 
 pub const MAX_SIGNERS: usize = MAX_ORACLES;
 pub const MAX_TRANSMITTERS: usize = MAX_ORACLES;
@@ -59,17 +56,12 @@
     transmitters: Vec<Pubkey>,
 ) -> Result<()> {
     require!(
-<<<<<<< HEAD
         plugin_type == ocr3_config.plugin_type.try_into()?,
-        Ocr3Error::InvalidPluginType
-=======
-        plugin_type == ocr3_config.plugin_type,
         CcipOfframpError::Ocr3InvalidPluginType
     );
     require!(
         cfg.f != 0,
         CcipOfframpError::Ocr3InvalidConfigFMustBePositive
->>>>>>> 8721e4bf
     );
 
     // If F is 0, then the config is not yet set
@@ -147,13 +139,8 @@
     signatures: Signatures,
 ) -> Result<()> {
     require!(
-<<<<<<< HEAD
         plugin_type == ocr3_config.plugin_type.try_into()?,
-        Ocr3Error::InvalidPluginType
-=======
-        plugin_type == ocr3_config.plugin_type,
         CcipOfframpError::Ocr3InvalidPluginType
->>>>>>> 8721e4bf
     );
 
     // validate raw message length
