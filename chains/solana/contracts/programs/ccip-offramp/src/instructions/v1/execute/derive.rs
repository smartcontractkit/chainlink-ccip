--- conflicted
+++ resolved
@@ -221,13 +221,8 @@
     Ok(DeriveAccountsResponse {
         accounts_to_save,
         ask_again_with,
-<<<<<<< HEAD
         look_up_tables_to_save: vec![offramp_lookup_table],
-        current_stage: DeriveExecuteAccountsStage::FinishMainAccountList.to_string(),
-=======
-        look_up_tables_to_save: vec![],
         current_stage: DeriveAccountsExecuteStage::FinishMainAccountList.to_string(),
->>>>>>> 2ecb5474
         next_stage,
     })
 }
