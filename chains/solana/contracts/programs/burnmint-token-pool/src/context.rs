use anchor_lang::prelude::*;
use anchor_spl::{
    associated_token::get_associated_token_address_with_program_id,
    token_interface::{Mint, TokenAccount},
};
use base_token_pool::common::*;
use ccip_common::seed;

use crate::{program::BurnmintTokenPool, ChainConfig, State};

const MAX_POOL_STATE_V: u8 = 1;

#[derive(Accounts)]
pub struct InitGlobalConfig<'info> {
    #[account(
        init,
        seeds = [CONFIG_SEED],
        bump,
        payer = authority,
        space = ANCHOR_DISCRIMINATOR + PoolConfig::INIT_SPACE,
    )]
    pub config: Account<'info, PoolConfig>, // Global Config PDA of the Token Pool

    #[account(mut)]
    pub authority: Signer<'info>,
    pub system_program: Program<'info, System>,

    // Global Config updates only allowed by program upgrade authority
    #[account(constraint = program_data.upgrade_authority_address == Some(authority.key()) @ CcipTokenPoolError::Unauthorized)]
    pub program_data: Account<'info, ProgramData>,
}

#[derive(Accounts)]
pub struct UpdateGlobalConfig<'info> {
    #[account(
        mut,
        seeds = [CONFIG_SEED],
        bump,
    )]
    pub config: Account<'info, PoolConfig>, // Global Config PDA of the Token Pool

    pub authority: Signer<'info>,
    pub system_program: Program<'info, System>,

    // Global Config updates only allowed by program upgrade authority
    #[account(constraint = program_data.upgrade_authority_address == Some(authority.key()) @ CcipTokenPoolError::Unauthorized)]
    pub program_data: Account<'info, ProgramData>,
}

#[derive(Accounts)]
pub struct InitializeTokenPool<'info> {
    #[account(
        init,
        seeds = [POOL_STATE_SEED, mint.key().as_ref()],
        bump,
        payer = authority,
        space = ANCHOR_DISCRIMINATOR + State::INIT_SPACE,
    )]
    pub state: Account<'info, State>, // config PDA for token pool
    pub mint: InterfaceAccount<'info, Mint>, // underlying token that the pool wraps

    #[account(mut)]
    pub authority: Signer<'info>,
    pub system_program: Program<'info, System>,

    #[account(constraint = program.programdata_address()? == Some(program_data.key()))]
    pub program: Program<'info, BurnmintTokenPool>,

    // Token pool initialization only allowed by program upgrade authority. Initializing token pools managed
    // by the CLL deployment of this program is limited to CLL. Users must deploy their own instance of this program.
    #[account(constraint = allowed_to_initialize_token_pool(&program_data, &authority, &config, &mint) @ CcipTokenPoolError::Unauthorized)]
    pub program_data: Account<'info, ProgramData>,

    #[account(
        seeds = [CONFIG_SEED],
        bump,
    )]
    pub config: Account<'info, PoolConfig>, // Global Config PDA of the Token Pool
}

#[derive(Accounts)]
#[instruction(mint: Pubkey)]
pub struct InitializeStateVersion<'info> {
    #[account(
        mut,
        seeds = [POOL_STATE_SEED, mint.as_ref()],
        bump,
        constraint = uninitialized(state.version) @ CcipTokenPoolError::InvalidVersion,
    )]
    pub state: Account<'info, State>,
}

#[derive(Accounts)]
pub struct Empty<'info> {
    // This is unused, but Anchor requires that there is at least one account in the context
    pub clock: Sysvar<'info, Clock>,
}

#[derive(Accounts)]
pub struct SetConfig<'info> {
    #[account(
        mut,
        seeds = [POOL_STATE_SEED, mint.key().as_ref()],
        bump,
        constraint = valid_version(state.version, MAX_POOL_STATE_V) @ CcipTokenPoolError::InvalidVersion,
    )]
    pub state: Account<'info, State>,
    pub mint: InterfaceAccount<'info, Mint>, // underlying token that the pool wraps
    #[account(address = state.config.owner @ CcipTokenPoolError::Unauthorized)]
    pub authority: Signer<'info>,
}

#[derive(Accounts)]
#[instruction(add: Vec<Pubkey>)]
pub struct AddToAllowList<'info> {
    #[account(
        mut,
        seeds = [POOL_STATE_SEED, mint.key().as_ref()],
        bump,
        realloc = ANCHOR_DISCRIMINATOR + State::INIT_SPACE + 32 * (state.config.allow_list.len() + add.len()),
        realloc::payer = authority,
        realloc::zero = false
    )]
    pub state: Account<'info, State>,
    pub mint: InterfaceAccount<'info, Mint>, // underlying token that the pool wraps
    #[account(mut, address = state.config.owner @ CcipTokenPoolError::Unauthorized)]
    pub authority: Signer<'info>,
    pub system_program: Program<'info, System>,
}

#[derive(Accounts)]
#[instruction(remove: Vec<Pubkey>)]
pub struct RemoveFromAllowlist<'info> {
    #[account(
        mut,
        seeds = [POOL_STATE_SEED, mint.key().as_ref()],
        bump,
        realloc = ANCHOR_DISCRIMINATOR + State::INIT_SPACE + 32 * (state.config.allow_list.len().saturating_sub(remove.len())),
        realloc::payer = authority,
        realloc::zero = false
    )]
    pub state: Account<'info, State>,
    pub mint: InterfaceAccount<'info, Mint>, // underlying token that the pool wraps
    #[account(mut, address = state.config.owner @ CcipTokenPoolError::Unauthorized)]
    pub authority: Signer<'info>,
    pub system_program: Program<'info, System>,
}

#[derive(Accounts)]
pub struct AcceptOwnership<'info> {
    #[account(
        mut,
        seeds = [POOL_STATE_SEED, mint.key().as_ref()],
        bump,
    )]
    pub state: Account<'info, State>,
    pub mint: InterfaceAccount<'info, Mint>, // underlying token that the pool wraps
    #[account(address = state.config.proposed_owner @ CcipTokenPoolError::Unauthorized)]
    pub authority: Signer<'info>,
}

#[derive(Accounts)]
#[instruction(release_or_mint: ReleaseOrMintInV1)]
pub struct TokenOfframp<'info> {
    // CCIP accounts ------------------------
    #[account(
        seeds = [EXTERNAL_TOKEN_POOLS_SIGNER, crate::ID.as_ref()],
        bump,
        seeds::program = offramp_program.key(),
    )]
    pub authority: Signer<'info>,

    /// CHECK offramp program: exists only to derive the allowed offramp PDA
    /// and the authority PDA.
    pub offramp_program: UncheckedAccount<'info>,

    /// CHECK PDA of the router program verifying the signer is an allowed offramp.
    /// If PDA does not exist, the router doesn't allow this offramp
    #[account(
        owner = state.config.router @ CcipTokenPoolError::InvalidPoolCaller, // this guarantees that it was initialized
        seeds = [
            ALLOWED_OFFRAMP,
            release_or_mint.remote_chain_selector.to_le_bytes().as_ref(),
            offramp_program.key().as_ref()
        ],
        bump,
        seeds::program = state.config.router,
    )]
    pub allowed_offramp: UncheckedAccount<'info>,

    // Token pool accounts ------------------
    // consistent set + token pool program
    #[account(
        seeds = [POOL_STATE_SEED, mint.key().as_ref()],
        bump,
    )]
    pub state: Account<'info, State>,
    #[account(address = *mint.to_account_info().owner)]
    /// CHECK: CPI to token program
    pub token_program: AccountInfo<'info>,
    #[account(mut)]
    pub mint: InterfaceAccount<'info, Mint>,
    #[account(
        seeds = [POOL_SIGNER_SEED, mint.key().as_ref()],
        bump,
        address = state.config.pool_signer,
    )]
    /// CHECK: unchecked CPI signer
    pub pool_signer: UncheckedAccount<'info>,
    #[account(mut, address = get_associated_token_address_with_program_id(&pool_signer.key(), &mint.key(), &token_program.key()))]
    pub pool_token_account: InterfaceAccount<'info, TokenAccount>,
    #[account(
        mut,
        seeds = [POOL_CHAINCONFIG_SEED, release_or_mint.remote_chain_selector.to_le_bytes().as_ref(), mint.key().as_ref()],
        bump,
    )]
    pub chain_config: Account<'info, ChainConfig>,

    ////////////////////
    // RMN Remote CPI //
    ////////////////////
    /// CHECK: This is the account for the RMN Remote program
    #[account(
        address = state.config.rmn_remote @ CcipTokenPoolError::InvalidRMNRemoteAddress,
    )]
    pub rmn_remote: UncheckedAccount<'info>,

    /// CHECK: This account is just used in the CPI to the RMN Remote program
    #[account(
        seeds = [seed::CURSES],
        bump,
        seeds::program = state.config.rmn_remote,
    )]
    pub rmn_remote_curses: UncheckedAccount<'info>,

    /// CHECK: This account is just used in the CPI to the RMN Remote program
    #[account(
        seeds = [seed::CONFIG],
        bump,
        seeds::program = state.config.rmn_remote,
    )]
    pub rmn_remote_config: UncheckedAccount<'info>,

    // User specific accounts ---------------
    #[account(mut, address = get_associated_token_address_with_program_id(&release_or_mint.receiver, &mint.key(), &token_program.key()))]
    pub receiver_token_account: InterfaceAccount<'info, TokenAccount>,
}

#[derive(Accounts)]
#[instruction(lock_or_burn: LockOrBurnInV1)]
pub struct TokenOnramp<'info> {
    // CCIP accounts ------------------------
    #[account(address = state.config.router_onramp_authority @ CcipTokenPoolError::InvalidPoolCaller)]
    pub authority: Signer<'info>,

    // Token pool accounts ------------------
    // consistent set + token pool program
    #[account(
        seeds = [POOL_STATE_SEED, mint.key().as_ref()],
        bump,
    )]
    pub state: Account<'info, State>,
    #[account(address = *mint.to_account_info().owner)]
    /// CHECK: CPI to underlying token program
    pub token_program: AccountInfo<'info>,
    #[account(mut)]
    pub mint: InterfaceAccount<'info, Mint>,
    #[account(
        seeds = [POOL_SIGNER_SEED, mint.key().as_ref()],
        bump,
        address = state.config.pool_signer,
    )]
    /// CHECK: unchecked CPI signer
    pub pool_signer: UncheckedAccount<'info>,
    #[account(mut, address = get_associated_token_address_with_program_id(&pool_signer.key(), &mint.key(), &token_program.key()))]
    pub pool_token_account: InterfaceAccount<'info, TokenAccount>,
    ////////////////////
    // RMN Remote CPI //
    ////////////////////
    /// CHECK: This is the account for the RMN Remote program
    #[account(
        address = state.config.rmn_remote @ CcipTokenPoolError::InvalidRMNRemoteAddress,
    )]
    pub rmn_remote: UncheckedAccount<'info>,

    /// CHECK: This account is just used in the CPI to the RMN Remote program
    #[account(
        seeds = [seed::CURSES],
        bump,
        seeds::program = state.config.rmn_remote,
    )]
    pub rmn_remote_curses: UncheckedAccount<'info>,

    /// CHECK: This account is just used in the CPI to the RMN Remote program
    #[account(
        seeds = [seed::CONFIG],
        bump,
        seeds::program = state.config.rmn_remote,
    )]
    pub rmn_remote_config: UncheckedAccount<'info>,

    #[account(
        mut,
        seeds = [POOL_CHAINCONFIG_SEED, lock_or_burn.remote_chain_selector.to_le_bytes().as_ref(), mint.key().as_ref()],
        bump,
    )]
    pub chain_config: Account<'info, ChainConfig>,
}

#[derive(Accounts)]
#[instruction(remote_chain_selector: u64, mint: Pubkey)]
pub struct InitializeChainConfig<'info> {
    #[account(
        seeds = [POOL_STATE_SEED, mint.key().as_ref()],
        bump,
    )]
    pub state: Account<'info, State>,
    #[account(
        init,
        seeds = [POOL_CHAINCONFIG_SEED, remote_chain_selector.to_le_bytes().as_ref(), mint.key().as_ref()],
        bump,
        payer = authority,
        space = ANCHOR_DISCRIMINATOR + ChainConfig::INIT_SPACE
    )]
    pub chain_config: Account<'info, ChainConfig>,
    #[account(mut, address = state.config.owner)]
    pub authority: Signer<'info>,
    pub system_program: Program<'info, System>,
}

#[derive(Accounts)]
#[instruction(remote_chain_selector: u64, mint: Pubkey)]
pub struct SetChainRateLimit<'info> {
    #[account(
        seeds = [POOL_STATE_SEED, mint.key().as_ref()],
        bump,
    )]
    pub state: Account<'info, State>,
    #[account(
        mut,
        seeds = [POOL_CHAINCONFIG_SEED, remote_chain_selector.to_le_bytes().as_ref(), mint.key().as_ref()],
        bump,
    )]
    pub chain_config: Account<'info, ChainConfig>,
    #[account(mut, constraint = authority.key() == state.config.owner || authority.key() == state.config.rate_limit_admin)]
    pub authority: Signer<'info>,
}

#[derive(Accounts)]
#[instruction(remote_chain_selector: u64, mint: Pubkey, cfg: RemoteConfig)]
pub struct EditChainConfigDynamicSize<'info> {
    #[account(
        seeds = [POOL_STATE_SEED, mint.key().as_ref()],
        bump,
    )]
    pub state: Account<'info, State>,
    #[account(
        mut,
        seeds = [POOL_CHAINCONFIG_SEED, remote_chain_selector.to_le_bytes().as_ref(), mint.key().as_ref()],
        bump,
        realloc = ANCHOR_DISCRIMINATOR + ChainConfig::INIT_SPACE + cfg.pool_addresses.iter().map(RemoteAddress::space).sum::<usize>(),
        realloc::payer = authority,
        realloc::zero = false
    )]
    pub chain_config: Account<'info, ChainConfig>,
    #[account(mut, address = state.config.owner)]
    pub authority: Signer<'info>,
    pub system_program: Program<'info, System>,
}

#[derive(Accounts)]
#[instruction(remote_chain_selector: u64, mint: Pubkey, addresses: Vec<RemoteAddress>)]
pub struct AppendRemotePoolAddresses<'info> {
    #[account(
        seeds = [POOL_STATE_SEED, mint.key().as_ref()],
        bump,
    )]
    pub state: Account<'info, State>,
    #[account(
        mut,
        seeds = [POOL_CHAINCONFIG_SEED, remote_chain_selector.to_le_bytes().as_ref(), mint.key().as_ref()],
        bump,
        realloc = ANCHOR_DISCRIMINATOR + ChainConfig::INIT_SPACE
            + chain_config.base.remote.pool_addresses.iter().map(RemoteAddress::space).sum::<usize>()
            + addresses.iter().map(RemoteAddress::space).sum::<usize>(),
        realloc::payer = authority,
        realloc::zero = false
    )]
    pub chain_config: Account<'info, ChainConfig>,
    #[account(mut, address = state.config.owner)]
    pub authority: Signer<'info>,
    pub system_program: Program<'info, System>,
}

#[derive(Accounts)]
#[instruction(remote_chain_selector: u64, mint: Pubkey)]
pub struct DeleteChainConfig<'info> {
    #[account(
        seeds = [POOL_STATE_SEED, mint.key().as_ref()],
        bump,
    )]
    pub state: Account<'info, State>,
    #[account(
        mut,
        seeds = [POOL_CHAINCONFIG_SEED, remote_chain_selector.to_le_bytes().as_ref(), mint.key().as_ref()],
        bump,
        close = authority,
    )]
    pub chain_config: Account<'info, ChainConfig>,
    #[account(mut, address = state.config.owner)]
    pub authority: Signer<'info>,
<<<<<<< HEAD
=======
}

/// Checks if the given authority is allowed to initialize the token pool.
pub fn allowed_to_initialize_token_pool(
    program_data: &Account<ProgramData>,
    authority: &Signer,
    config: &Account<BnMConfig>,
    mint: &InterfaceAccount<Mint>,
) -> bool {
    program_data.upgrade_authority_address == Some(authority.key()) || // The upgrade authority of the token pool program can initialize a token pool
    (config.self_served_allowed && Some(authority.key()) == mint.mint_authority.into() )
    // or the mint authority of the token, if self-serve is allowed
>>>>>>> 36ffb955
}<|MERGE_RESOLUTION|>--- conflicted
+++ resolved
@@ -409,8 +409,6 @@
     pub chain_config: Account<'info, ChainConfig>,
     #[account(mut, address = state.config.owner)]
     pub authority: Signer<'info>,
-<<<<<<< HEAD
-=======
 }
 
 /// Checks if the given authority is allowed to initialize the token pool.
@@ -423,5 +421,4 @@
     program_data.upgrade_authority_address == Some(authority.key()) || // The upgrade authority of the token pool program can initialize a token pool
     (config.self_served_allowed && Some(authority.key()) == mint.mint_authority.into() )
     // or the mint authority of the token, if self-serve is allowed
->>>>>>> 36ffb955
 }