--- conflicted
+++ resolved
@@ -49,7 +49,11 @@
         ctx: Context<UpdateConfig>,
         code_version: CodeVersion,
     ) -> Result<()> {
-<<<<<<< HEAD
+        require_neq!(
+            code_version,
+            CodeVersion::Default,
+            FeeQuoterError::InvalidCodeVersion
+        );
         let config = &mut ctx.accounts.config;
         config.default_code_version = code_version;
 
@@ -60,14 +64,6 @@
             onramp: config.onramp,
             default_code_version: config.default_code_version
         });
-=======
-        require_neq!(
-            code_version,
-            CodeVersion::Default,
-            FeeQuoterError::InvalidCodeVersion
-        );
-        ctx.accounts.config.default_code_version = code_version;
->>>>>>> cd1c128d
         Ok(())
     }
 
