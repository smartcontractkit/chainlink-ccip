use anchor_lang::prelude::*;

use crate::context::{
    AcceptOwnership, AddBillingTokenConfig, AddDestChain, AddPriceUpdater, RemovePriceUpdater,
    SetTokenTransferFeeConfig, UpdateBillingTokenConfig, UpdateConfig, UpdateDestChainConfig,
};
use crate::event::{
    DestChainAdded, DestChainConfigUpdated, FeeTokenAdded, FeeTokenDisabled, FeeTokenEnabled,
    OwnershipTransferRequested, OwnershipTransferred, PremiumMultiplierWeiPerEthUpdated,
    PriceUpdaterAdded, PriceUpdaterRemoved, TokenTransferFeeConfigUpdated,
};
use crate::instructions::interfaces::Admin;
use crate::state::{
    BillingTokenConfig, CodeVersion, DestChain, DestChainConfig, DestChainState,
    PerChainPerTokenConfig, TimestampedPackedU224, TokenTransferFeeConfig,
};
use crate::FeeQuoterError;

pub struct Impl;
impl Admin for Impl {
    fn transfer_ownership(&self, ctx: Context<UpdateConfig>, proposed_owner: Pubkey) -> Result<()> {
        let config = &mut ctx.accounts.config;
        require!(
            proposed_owner != config.owner,
            FeeQuoterError::RedundantOwnerProposal
        );
        emit!(OwnershipTransferRequested {
            from: config.owner,
            to: proposed_owner,
        });
        ctx.accounts.config.proposed_owner = proposed_owner;
        Ok(())
    }

    fn accept_ownership(&self, ctx: Context<AcceptOwnership>) -> Result<()> {
        let config = &mut ctx.accounts.config;
        emit!(OwnershipTransferred {
            from: config.owner,
            to: config.proposed_owner,
        });
        ctx.accounts.config.owner = ctx.accounts.config.proposed_owner;
        ctx.accounts.config.proposed_owner = Pubkey::default();
        Ok(())
    }

    fn set_default_code_version(
        &self,
        ctx: Context<UpdateConfig>,
        code_version: CodeVersion,
    ) -> Result<()> {
        ctx.accounts.config.default_code_version = code_version;
        Ok(())
    }

    fn add_billing_token_config(
        &self,
        ctx: Context<AddBillingTokenConfig>,
        config: BillingTokenConfig,
    ) -> Result<()> {
        emit!(FeeTokenAdded {
            fee_token: config.mint,
            enabled: config.enabled
        });
        ctx.accounts.billing_token_config.version = 1; // update this if we change the account struct
        ctx.accounts.billing_token_config.config = config;
        Ok(())
    }

<<<<<<< HEAD
    // emit an event if the premium multiplier has changed, before updating the config
    if config.premium_multiplier_wei_per_eth
        != ctx
            .accounts
            .billing_token_config
            .config
            .premium_multiplier_wei_per_eth
    {
        emit!(PremiumMultiplierWeiPerEthUpdated {
            token: config.mint,
            premium_multiplier_wei_per_eth: config.premium_multiplier_wei_per_eth,
        });
    }

    ctx.accounts.billing_token_config.version = 1; // update this if we change the account struct
    ctx.accounts.billing_token_config.config = config;

    Ok(())
}
=======
    fn update_billing_token_config(
        &self,
        ctx: Context<UpdateBillingTokenConfig>,
        config: BillingTokenConfig,
    ) -> Result<()> {
        if config.enabled != ctx.accounts.billing_token_config.config.enabled {
            // enabled/disabled status has changed
            match config.enabled {
                true => emit!(FeeTokenEnabled {
                    fee_token: config.mint
                }),
                false => emit!(FeeTokenDisabled {
                    fee_token: config.mint
                }),
            }
        }
        // TODO should we emit an event if the config has changed regardless of the enabled/disabled?

        ctx.accounts.billing_token_config.version = 1; // update this if we change the account struct
        ctx.accounts.billing_token_config.config = config;
        Ok(())
    }
>>>>>>> fd1731ea

    fn add_dest_chain(
        &self,
        ctx: Context<AddDestChain>,
        chain_selector: u64,
        dest_chain_config: DestChainConfig,
    ) -> Result<()> {
        validate_dest_chain_config(chain_selector, &dest_chain_config)?;
        ctx.accounts.dest_chain.set_inner(DestChain {
            version: 1,
            chain_selector,
            state: DestChainState {
                usd_per_unit_gas: TimestampedPackedU224 {
                    timestamp: 0,
                    value: [0; 28],
                },
            },
            config: dest_chain_config.clone(),
        });
        emit!(DestChainAdded {
            dest_chain_selector: chain_selector,
            dest_chain_config,
        });
        Ok(())
    }

    fn disable_dest_chain(
        &self,
        ctx: Context<UpdateDestChainConfig>,
        chain_selector: u64,
    ) -> Result<()> {
        ctx.accounts.dest_chain.config.is_enabled = false;
        emit!(DestChainConfigUpdated {
            dest_chain_selector: chain_selector,
            dest_chain_config: ctx.accounts.dest_chain.config.clone(),
        });
        Ok(())
    }

    fn update_dest_chain_config(
        &self,
        ctx: Context<UpdateDestChainConfig>,
        chain_selector: u64,
        dest_chain_config: DestChainConfig,
    ) -> Result<()> {
        validate_dest_chain_config(chain_selector, &dest_chain_config)?;
        ctx.accounts.dest_chain.config = dest_chain_config.clone();
        emit!(DestChainConfigUpdated {
            dest_chain_selector: chain_selector,
            dest_chain_config,
        });
        Ok(())
    }

    fn add_price_updater(
        &self,
        _ctx: Context<AddPriceUpdater>,
        price_updater: Pubkey,
    ) -> Result<()> {
        emit!(PriceUpdaterAdded { price_updater });
        Ok(())
    }

    fn remove_price_updater(
        &self,
        _ctx: Context<RemovePriceUpdater>,
        price_updater: Pubkey,
    ) -> Result<()> {
        emit!(PriceUpdaterRemoved { price_updater });
        Ok(())
    }

    fn set_token_transfer_fee_config(
        &self,
        ctx: Context<SetTokenTransferFeeConfig>,
        chain_selector: u64,
        mint: Pubkey,
        cfg: TokenTransferFeeConfig,
    ) -> Result<()> {
        ctx.accounts
            .per_chain_per_token_config
            .set_inner(PerChainPerTokenConfig {
                version: 1, // update this if we change the account struct
                chain_selector,
                mint,
                token_transfer_config: cfg.clone(),
            });
        emit!(TokenTransferFeeConfigUpdated {
            dest_chain_selector: chain_selector,
            token: mint,
            token_transfer_fee_config: cfg,
        });
        Ok(())
    }
}

// --- helpers ---

fn validate_dest_chain_config(dest_chain_selector: u64, config: &DestChainConfig) -> Result<()> {
    require!(
        dest_chain_selector != 0,
        FeeQuoterError::InvalidInputsChainSelector
    );
    require!(
        config.default_tx_gas_limit != 0,
        FeeQuoterError::ZeroGasLimit
    );
    require!(
        config.default_tx_gas_limit <= config.max_per_msg_gas_limit,
        FeeQuoterError::DefaultGasLimitExceedsMaximum
    );
    require!(
        config.chain_family_selector != [0; 4],
        FeeQuoterError::InvalidChainFamilySelector
    );
    Ok(())
}<|MERGE_RESOLUTION|>--- conflicted
+++ resolved
@@ -66,27 +66,6 @@
         Ok(())
     }
 
-<<<<<<< HEAD
-    // emit an event if the premium multiplier has changed, before updating the config
-    if config.premium_multiplier_wei_per_eth
-        != ctx
-            .accounts
-            .billing_token_config
-            .config
-            .premium_multiplier_wei_per_eth
-    {
-        emit!(PremiumMultiplierWeiPerEthUpdated {
-            token: config.mint,
-            premium_multiplier_wei_per_eth: config.premium_multiplier_wei_per_eth,
-        });
-    }
-
-    ctx.accounts.billing_token_config.version = 1; // update this if we change the account struct
-    ctx.accounts.billing_token_config.config = config;
-
-    Ok(())
-}
-=======
     fn update_billing_token_config(
         &self,
         ctx: Context<UpdateBillingTokenConfig>,
@@ -105,11 +84,25 @@
         }
         // TODO should we emit an event if the config has changed regardless of the enabled/disabled?
 
+        // emit an event if the premium multiplier has changed, before updating the config
+        if config.premium_multiplier_wei_per_eth
+            != ctx
+                .accounts
+                .billing_token_config
+                .config
+                .premium_multiplier_wei_per_eth
+        {
+            emit!(PremiumMultiplierWeiPerEthUpdated {
+                token: config.mint,
+                premium_multiplier_wei_per_eth: config.premium_multiplier_wei_per_eth,
+            });
+        }
+      
         ctx.accounts.billing_token_config.version = 1; // update this if we change the account struct
         ctx.accounts.billing_token_config.config = config;
-        Ok(())
-    }
->>>>>>> fd1731ea
+      
+        Ok(())
+    }
 
     fn add_dest_chain(
         &self,
