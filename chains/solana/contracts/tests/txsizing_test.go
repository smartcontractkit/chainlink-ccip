package contracts

import (
	"fmt"
	"strings"
	"testing"

	"github.com/gagliardetto/solana-go"
	"github.com/stretchr/testify/require"
	"golang.org/x/exp/maps"

	"github.com/smartcontractkit/chainlink-ccip/chains/solana/contracts/tests/config"
	"github.com/smartcontractkit/chainlink-ccip/chains/solana/gobindings/ccip_router"
	"github.com/smartcontractkit/chainlink-ccip/chains/solana/utils/common"
)

func mustRandomPubkey() solana.PublicKey {
	k, err := solana.NewRandomPrivateKey()
	if err != nil {
		panic(err)
	}
	return k.PublicKey()
}

// NOTE: this test does not execute or validate transaction inputs, it simply builds transactions to calculate the size of each transaction with signers
func TestTransactionSizing(t *testing.T) {
	ccip_router.SetProgramID(config.CcipRouterProgram)

	auth, err := solana.NewRandomPrivateKey()
	require.NoError(t, err)

	// mocked router lookup table for constant accounts
	// chain specific configs are not constant but are a small set relative to the number of users
	routerTable := map[string]solana.PublicKey{
		"routerConfig":          mustRandomPubkey(),
		"destChainConfig":       mustRandomPubkey(),
		"systemProgram":         solana.SystemProgramID,
		"billingTokenProgram":   solana.TokenProgramID,
		"billingTokenMint":      mustRandomPubkey(),
		"billingTokenConfig":    mustRandomPubkey(),
		"routerBillingTokenATA": mustRandomPubkey(),
		"routerBillingSigner":   mustRandomPubkey(),
		"routerTokenPoolSigner": mustRandomPubkey(),
		"sysVarInstruction":     solana.SysVarInstructionsPubkey,
		"originChainConfig":     mustRandomPubkey(),
		"arbMessagingSigner":    mustRandomPubkey(),
	}

	tokenTable := map[string]solana.PublicKey{
		"tokenAdminRegistryPDA": mustRandomPubkey(),
		"poolLookupTable":       mustRandomPubkey(),
		"poolProgram":           config.CcipTokenPoolProgram,
		"poolConfig":            mustRandomPubkey(),
		"poolTokenAccount":      mustRandomPubkey(),
		"poolSigner":            mustRandomPubkey(),
		"tokenProgram":          config.Token2022Program,
		"mint":                  mustRandomPubkey(),
	}

	run := func(name string, ix solana.Instruction, tables map[solana.PublicKey]solana.PublicKeySlice, opts ...common.TxModifier) string {
		tx, err := solana.NewTransaction([]solana.Instruction{ix}, solana.Hash{1}, solana.TransactionAddressTables(tables))
		require.NoError(t, err)

		for _, o := range opts {
			require.NoError(t, o(tx, nil))
		}

		_, err = tx.Sign(func(_ solana.PublicKey) *solana.PrivateKey {
			return &auth
		})
		require.NoError(t, err)

		bz, err := tx.MarshalBinary()
		require.NoError(t, err)
		l := len(bz)
		require.LessOrEqual(t, l, 1238)
		return fmt.Sprintf("%-55s: %-4d - remaining: %d", name, l, 1232-l)
	}

	// ccipSend test messages + instruction ---------------------------------
	sendNoTokens := ccip_router.SVM2AnyMessage{
		Receiver:     make([]byte, 20), // EVM address
		Data:         []byte{},
		TokenAmounts: []ccip_router.SVMTokenAmount{}, // no tokens
		FeeToken:     [32]byte{},                     // solana fee token
		ExtraArgs:    ccip_router.ExtraArgsInput{},   // default options
	}
	sendSingleMinimalToken := ccip_router.SVM2AnyMessage{
		Receiver: make([]byte, 20),
		Data:     []byte{},
		TokenAmounts: []ccip_router.SVMTokenAmount{ccip_router.SVMTokenAmount{
			Token:  [32]byte{},
			Amount: 0,
		}}, // one token
		FeeToken:  [32]byte{},
		ExtraArgs: ccip_router.ExtraArgsInput{}, // default options
	}
	ixCcipSend := func(msg ccip_router.SVM2AnyMessage, tokenIndexes []byte, addAccounts solana.PublicKeySlice) solana.Instruction {
		base := ccip_router.NewCcipSendInstruction(
			1,
			msg,
			tokenIndexes,
			routerTable["routerConfig"],
			routerTable["destChainConfig"],
			mustRandomPubkey(), // user nonce PDA
			auth.PublicKey(),   // sender/authority
			routerTable["systemProgram"],
			routerTable["billingTokenProgram"],
			routerTable["billingTokenMint"],
			routerTable["billingTokenConfig"],
			mustRandomPubkey(), // link billing config
			mustRandomPubkey(), // user billing token ATA
			routerTable["routerBillingTokenATA"],
			routerTable["routerBillingSigner"],
			routerTable["routerTokenPoolSigner"],
		)

		for _, v := range addAccounts {
			base.AccountMetaSlice = append(base.AccountMetaSlice, solana.Meta(v))
		}
		ix, err := base.ValidateAndBuild()
		require.NoError(t, err)
		return ix
	}

	// ccip commit test messages + instruction ------------------------
	commitNoPrices := ccip_router.CommitInput{
		MerkleRoot: ccip_router.MerkleRoot{
			SourceChainSelector: 0,
			OnRampAddress:       make([]byte, 20), // EVM onramp
			MinSeqNr:            0,
			MaxSeqNr:            0,
			MerkleRoot:          [32]uint8{},
		},
	}
	commitWithPrices := ccip_router.CommitInput{
		PriceUpdates: ccip_router.PriceUpdates{
			TokenPriceUpdates: make([]ccip_router.TokenPriceUpdate, 1),
			GasPriceUpdates:   make([]ccip_router.GasPriceUpdate, 1),
		},
		MerkleRoot: ccip_router.MerkleRoot{
			SourceChainSelector: 0,
			OnRampAddress:       make([]byte, 20),
			MinSeqNr:            0,
			MaxSeqNr:            0,
			MerkleRoot:          [32]uint8{},
		},
	}
	ixCommit := func(input ccip_router.CommitInput, addAccounts solana.PublicKeySlice) solana.Instruction {
		base := ccip_router.NewCommitInstruction(
			[3][32]byte{}, // report context
			input,
			make([][65]byte, 6), // f = 5, estimating f+1 signatures
			routerTable["routerConfig"],
			routerTable["originChainConfig"],
			mustRandomPubkey(), // commit report PDA
			auth.PublicKey(),
			routerTable["systemProgram"],
			routerTable["sysVarInstruction"],
		)

		for _, v := range addAccounts {
			base.AccountMetaSlice = append(base.AccountMetaSlice, solana.Meta(v))
		}
		ix, err := base.ValidateAndBuild()
		require.NoError(t, err)
		return ix
	}

	// ccip execute test messages + instruction -----------------------
	executeEmpty := ccip_router.ExecutionReportSingleChain{
		SourceChainSelector: 0,
		Message: ccip_router.Any2SVMRampMessage{
			Header: ccip_router.RampMessageHeader{
				MessageId:           [32]uint8{},
				SourceChainSelector: 0,
				DestChainSelector:   0,
				SequenceNumber:      0,
				Nonce:               0,
			},
<<<<<<< HEAD
			Sender:        make([]byte, 20), // EVM sender
			Data:          []byte{},
			TokenReceiver: [32]byte{},
			LogicReceiver: [32]byte{},
			TokenAmounts:  []ccip_router.Any2SolanaTokenTransfer{},
			ExtraArgs: ccip_router.SolanaExtraArgs{
=======
			Sender:       make([]byte, 20), // EVM sender
			Data:         []byte{},
			Receiver:     [32]byte{},
			TokenAmounts: []ccip_router.Any2SVMTokenTransfer{},
			ExtraArgs: ccip_router.SVMExtraArgs{
>>>>>>> bf5b6fee
				ComputeUnits:     0,
				IsWritableBitmap: 0,
				Accounts:         []solana.PublicKey{},
			},
		},
		OffchainTokenData: [][]byte{},
		Root:              [32]uint8{},
		Proofs:            [][32]uint8{}, // single message merkle root (added roots consume 32 bytes)
	}
	executeSingleToken := ccip_router.ExecutionReportSingleChain{
		SourceChainSelector: 0,
		Message: ccip_router.Any2SVMRampMessage{
			Header: ccip_router.RampMessageHeader{
				MessageId:           [32]uint8{},
				SourceChainSelector: 0,
				DestChainSelector:   0,
				SequenceNumber:      0,
				Nonce:               0,
			},
<<<<<<< HEAD
			Sender:        make([]byte, 20), // EVM sender
			Data:          []byte{},
			TokenReceiver: [32]byte{},
			LogicReceiver: [32]byte{},
			TokenAmounts: []ccip_router.Any2SolanaTokenTransfer{{
=======
			Sender:   make([]byte, 20), // EVM sender
			Data:     []byte{},
			Receiver: [32]byte{},
			TokenAmounts: []ccip_router.Any2SVMTokenTransfer{{
>>>>>>> bf5b6fee
				SourcePoolAddress: make([]byte, 20), // EVM origin token pool
				DestTokenAddress:  [32]byte{},
				DestGasAmount:     0,
				ExtraData:         []byte{},
				Amount:            [32]uint8{},
			}},
			ExtraArgs: ccip_router.SVMExtraArgs{
				ComputeUnits:     0,
				IsWritableBitmap: 0,
				Accounts:         []solana.PublicKey{},
			},
		},
		OffchainTokenData: [][]byte{},
		Root:              [32]uint8{},
		Proofs:            [][32]uint8{}, // single message merkle root (added roots consume 32 bytes)
	}

	ixExecute := func(report ccip_router.ExecutionReportSingleChain, tokenIndexes []byte, addAccounts solana.PublicKeySlice) solana.Instruction {
		base := ccip_router.NewExecuteInstruction(
			report,
			[3][32]byte{}, // report context
			tokenIndexes,
			routerTable["routerConfig"],
			routerTable["originChainConfig"],
			mustRandomPubkey(), // commit report PDA
			routerTable["arbMessagingSigner"],
			auth.PublicKey(),
			routerTable["systemProgram"],
			routerTable["sysVarInstruction"],
			routerTable["routerTokenPoolSigner"],
		)

		for _, v := range addAccounts {
			base.AccountMetaSlice = append(base.AccountMetaSlice, solana.Meta(v))
		}
		ix, err := base.ValidateAndBuild()
		require.NoError(t, err)
		return ix
	}

	// runner ---------------------------------------------------------
	params := []struct {
		name   string
		ix     solana.Instruction
		tables map[solana.PublicKey]solana.PublicKeySlice
	}{
		{
			"ccipSend:noToken",
			ixCcipSend(sendNoTokens, []byte{}, nil),
			map[solana.PublicKey]solana.PublicKeySlice{
				mustRandomPubkey(): maps.Values(routerTable),
			},
		},
		{
			"ccipSend:singleToken",
			ixCcipSend(sendSingleMinimalToken, []byte{0}, append([]solana.PublicKey{
				mustRandomPubkey(), // user ATA
				mustRandomPubkey(), // token billing config
				mustRandomPubkey(), // token pool chain config
			}, maps.Values(tokenTable)...)),
			map[solana.PublicKey]solana.PublicKeySlice{
				mustRandomPubkey():            maps.Values(routerTable),
				tokenTable["poolLookupTable"]: maps.Values(tokenTable),
			},
		},
		{
			"commit:noPrices",
			ixCommit(commitNoPrices, nil),
			map[solana.PublicKey]solana.PublicKeySlice{
				mustRandomPubkey(): maps.Values(routerTable),
			},
		},
		{
			"commit:withPrices",
			ixCommit(commitWithPrices, solana.PublicKeySlice{
				routerTable["billingTokenConfig"], // token price update
				routerTable["destChainConfig"],    // gas price update
			}),
			map[solana.PublicKey]solana.PublicKeySlice{
				mustRandomPubkey(): maps.Values(routerTable),
			},
		},
		{
			"execute:noToken",
			ixExecute(executeEmpty, []byte{}, nil),
			map[solana.PublicKey]solana.PublicKeySlice{
				mustRandomPubkey(): maps.Values(routerTable),
			},
		},
		{
			"execute:singleToken",
			ixExecute(executeSingleToken, []byte{0}, append([]solana.PublicKey{
				mustRandomPubkey(), // user ATA
				mustRandomPubkey(), // token billing config
				mustRandomPubkey(), // token pool chain config
			}, maps.Values(tokenTable)...)),
			map[solana.PublicKey]solana.PublicKeySlice{
				mustRandomPubkey():            maps.Values(routerTable),
				tokenTable["poolLookupTable"]: maps.Values(tokenTable),
			},
		},
	}

	divider := strings.Repeat("-", 78)
	outputs := []string{"TX SIZE ANALYSIS", divider}
	for _, p := range params {
		for _, l := range []string{"", " +lookupTable"} {
			var tables map[solana.PublicKey]solana.PublicKeySlice
			if strings.Contains(l, "+lookupTable") {
				tables = p.tables
			}

			outputs = append(outputs,
				run(p.name+l, p.ix, tables),
				run(p.name+l+" +cuLimit", p.ix, tables, common.AddComputeUnitLimit(0)),
				run(p.name+l+" +cuPrice", p.ix, tables, common.AddComputeUnitPrice(0)),
				run(p.name+l+" +cuPrice +cuLimit", p.ix, tables, common.AddComputeUnitLimit(0), common.AddComputeUnitPrice(0)),
				divider,
			)
		}
	}
	t.Logf("\n%s\n", strings.Join(outputs, "\n"))
}<|MERGE_RESOLUTION|>--- conflicted
+++ resolved
@@ -178,20 +178,12 @@
 				SequenceNumber:      0,
 				Nonce:               0,
 			},
-<<<<<<< HEAD
 			Sender:        make([]byte, 20), // EVM sender
 			Data:          []byte{},
 			TokenReceiver: [32]byte{},
 			LogicReceiver: [32]byte{},
-			TokenAmounts:  []ccip_router.Any2SolanaTokenTransfer{},
-			ExtraArgs: ccip_router.SolanaExtraArgs{
-=======
-			Sender:       make([]byte, 20), // EVM sender
-			Data:         []byte{},
-			Receiver:     [32]byte{},
-			TokenAmounts: []ccip_router.Any2SVMTokenTransfer{},
+			TokenAmounts:  []ccip_router.Any2SVMTokenTransfer{},
 			ExtraArgs: ccip_router.SVMExtraArgs{
->>>>>>> bf5b6fee
 				ComputeUnits:     0,
 				IsWritableBitmap: 0,
 				Accounts:         []solana.PublicKey{},
@@ -211,18 +203,11 @@
 				SequenceNumber:      0,
 				Nonce:               0,
 			},
-<<<<<<< HEAD
 			Sender:        make([]byte, 20), // EVM sender
 			Data:          []byte{},
 			TokenReceiver: [32]byte{},
 			LogicReceiver: [32]byte{},
-			TokenAmounts: []ccip_router.Any2SolanaTokenTransfer{{
-=======
-			Sender:   make([]byte, 20), // EVM sender
-			Data:     []byte{},
-			Receiver: [32]byte{},
 			TokenAmounts: []ccip_router.Any2SVMTokenTransfer{{
->>>>>>> bf5b6fee
 				SourcePoolAddress: make([]byte, 20), // EVM origin token pool
 				DestTokenAddress:  [32]byte{},
 				DestGasAmount:     0,
