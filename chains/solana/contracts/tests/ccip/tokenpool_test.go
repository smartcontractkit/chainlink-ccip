--- conflicted
+++ resolved
@@ -6,32 +6,25 @@
 	"testing"
 	"time"
 
-	bin "github.com/gagliardetto/binary"
 	"github.com/gagliardetto/solana-go"
-	"github.com/gagliardetto/solana-go/rpc"
 	"github.com/stretchr/testify/require"
 
 	"github.com/smartcontractkit/chainlink-common/pkg/utils/tests"
 
 	"github.com/smartcontractkit/chainlink-ccip/chains/solana/contracts/tests/config"
 	"github.com/smartcontractkit/chainlink-ccip/chains/solana/contracts/tests/testutils"
-<<<<<<< HEAD
-	"github.com/smartcontractkit/chainlink-ccip/chains/solana/gobindings/ccip_router"
 	"github.com/smartcontractkit/chainlink-ccip/chains/solana/gobindings/test_ccip_invalid_receiver"
 	"github.com/smartcontractkit/chainlink-ccip/chains/solana/gobindings/test_ccip_receiver"
-	"github.com/smartcontractkit/chainlink-ccip/chains/solana/gobindings/token_pool"
-=======
 	"github.com/smartcontractkit/chainlink-ccip/chains/solana/gobindings/test_token_pool"
->>>>>>> f50e5e66
 	"github.com/smartcontractkit/chainlink-ccip/chains/solana/utils/common"
 	"github.com/smartcontractkit/chainlink-ccip/chains/solana/utils/state"
 	"github.com/smartcontractkit/chainlink-ccip/chains/solana/utils/tokens"
 )
 
 func TestTokenPool(t *testing.T) {
-<<<<<<< HEAD
-	token_pool.SetProgramID(config.CcipTokenPoolProgram)
-	ccip_router.SetProgramID(config.CcipRouterProgram)
+	t.Parallel()
+
+	test_token_pool.SetProgramID(config.CcipTokenPoolProgram)
 
 	// acting as program wrapped by a token pool
 	test_ccip_receiver.SetProgramID(config.CcipLogicReceiver)
@@ -40,13 +33,8 @@
 	// required for authnz in the pool but we don't want to test offramp internals here
 	test_ccip_invalid_receiver.SetProgramID(config.CcipInvalidReceiverProgram)
 
-	dumbOfframp := config.CcipInvalidReceiverProgram
-	dumbOfframpPoolSigner, _, _ := solana.FindProgramAddress([][]byte{[]byte("external_token_pools_signer")}, dumbOfframp)
-=======
-	t.Parallel()
-
-	test_token_pool.SetProgramID(config.CcipTokenPoolProgram)
->>>>>>> f50e5e66
+	dumbRamp := config.CcipInvalidReceiverProgram
+	dumbRampPoolSigner, _, _ := solana.FindProgramAddress([][]byte{[]byte("external_token_pools_signer")}, dumbRamp)
 
 	admin, err := solana.NewRandomPrivateKey()
 	require.NoError(t, err)
@@ -57,7 +45,7 @@
 	require.NoError(t, err)
 	ctx := tests.Context(t)
 
-	allowedOfframpPDA, err := state.FindAllowedOfframpPDA(config.EvmChainSelector, dumbOfframp, config.CcipRouterProgram)
+	allowedOfframpPDA, err := state.FindAllowedOfframpPDA(config.EvmChainSelector, dumbRamp, dumbRamp)
 	require.NoError(t, err)
 
 	solanaGoClient := testutils.DeployAllPrograms(t, testutils.PathToAnchorConfig, admin)
@@ -74,45 +62,11 @@
 		testutils.FundAccounts(ctx, []solana.PrivateKey{admin, anotherAdmin, user}, solanaGoClient, t)
 	})
 
-	t.Run("setup:router", func(t *testing.T) {
-		// get program data account
-		data, err := solanaGoClient.GetAccountInfoWithOpts(ctx, config.CcipRouterProgram, &rpc.GetAccountInfoOpts{
-			Commitment: config.DefaultCommitment,
-		})
-		require.NoError(t, err)
-
-		// Decode program data
-		var programData struct {
-			DataType uint32
-			Address  solana.PublicKey
-		}
-		require.NoError(t, bin.UnmarshalBorsh(&programData, data.Bytes()))
-
-		feeAggregator := solana.MustPrivateKeyFromBase58("4mKsN4bLEPTQerRRCMALWMFKnkP1xiaC3rYCzcmEmgCu5yrf2eDCPH3jHbsaAg1giKKFwrxk9oUzVxHLYokS1QhN")
-		linkTokenMint := solana.MustPrivateKeyFromBase58("2e6af6HmHgxmrv5dLVSqAzerPrLsjEJyyRATvjiBLPpahFv3wdE2NQqaHWjtb8WdVLrvoLchNLoHBr4KVC1GAxBC")
-
-		ix, err := ccip_router.NewInitializeInstruction(
-			1,
-			feeAggregator.PublicKey(),
-			config.FeeQuoterProgram,
-			linkTokenMint.PublicKey(),
-			config.RouterConfigPDA,
-			admin.PublicKey(),
-			solana.SystemProgramID,
-			config.CcipRouterProgram,
-			programData.Address,
-			config.ExternalTokenPoolsSignerPDA,
-		).ValidateAndBuild()
-		require.NoError(t, err)
-		testutils.SendAndConfirm(ctx, t, solanaGoClient, []solana.Instruction{ix}, admin, config.DefaultCommitment)
-	})
-
 	t.Run("setup:allowed offramp", func(t *testing.T) {
-		ix, err := ccip_router.NewAddOfframpInstruction(
+		ix, err := test_ccip_invalid_receiver.NewAddOfframpInstruction(
 			config.EvmChainSelector,
-			dumbOfframp,
+			dumbRamp,
 			allowedOfframpPDA,
-			config.RouterConfigPDA,
 			admin.PublicKey(),
 			solana.SystemProgramID,
 		).ValidateAndBuild()
@@ -179,18 +133,13 @@
 					releaseOrMint := poolMethodName[1]
 
 					t.Run("setup", func(t *testing.T) {
-<<<<<<< HEAD
-						poolInitI, err := token_pool.NewInitializeInstruction(poolType,
-							admin.PublicKey(),
-							config.CcipRouterProgram,
+						poolInitI, err := test_token_pool.NewInitializeInstruction(
+							poolType,
+							dumbRamp,
 							poolConfig,
 							mint,
-							poolSigner,
 							admin.PublicKey(),
 							solana.SystemProgramID).ValidateAndBuild()
-=======
-						poolInitI, err := test_token_pool.NewInitializeInstruction(poolType, admin.PublicKey(), poolConfig, mint, admin.PublicKey(), solana.SystemProgramID).ValidateAndBuild()
->>>>>>> f50e5e66
 						require.NoError(t, err)
 
 						// make pool mint_authority for token (required for burn/mint)
@@ -281,11 +230,21 @@
 						transferI, err := tokens.TokenTransferChecked(amount, decimals, v.tokenProgram, p.User[admin.PublicKey()], mint, poolTokenAccount, admin.PublicKey(), solana.PublicKeySlice{})
 						require.NoError(t, err)
 
-						lbI, err := test_token_pool.NewLockOrBurnTokensInstruction(test_token_pool.LockOrBurnInV1{
-							LocalToken:          mint,
-							Amount:              amount,
-							RemoteChainSelector: config.EvmChainSelector,
-						}, admin.PublicKey(), poolConfig, v.tokenProgram, mint, poolSigner, poolTokenAccount, p.Chain[config.EvmChainSelector]).ValidateAndBuild()
+						lbI, err := test_ccip_invalid_receiver.NewPoolProxyLockOrBurnInstruction(
+							test_ccip_invalid_receiver.LockOrBurnInV1{
+								LocalToken:          mint,
+								Amount:              amount,
+								RemoteChainSelector: config.EvmChainSelector,
+							},
+							p.PoolProgram,
+							dumbRampPoolSigner,
+							poolConfig,
+							v.tokenProgram,
+							mint,
+							poolSigner,
+							poolTokenAccount,
+							p.Chain[config.EvmChainSelector],
+						).ValidateAndBuild()
 						require.NoError(t, err)
 
 						res := testutils.SendAndConfirm(ctx, t, solanaGoClient, []solana.Instruction{transferI, lbI}, admin, config.DefaultCommitment)
@@ -293,7 +252,7 @@
 
 						event := tokens.EventBurnLock{}
 						require.NoError(t, common.ParseEvent(res.Meta.LogMessages, tokens.MethodToEvent(lockOrBurn), &event))
-						require.Equal(t, admin.PublicKey(), event.Sender)
+						require.Equal(t, dumbRampPoolSigner, event.Sender)
 						require.Equal(t, amount, event.Amount)
 
 						// validate balances
@@ -308,7 +267,6 @@
 					t.Run(releaseOrMint, func(t *testing.T) {
 						require.Equal(t, "0", getBalance(p.User[admin.PublicKey()]))
 
-<<<<<<< HEAD
 						rmI, err := test_ccip_invalid_receiver.NewPoolProxyReleaseOrMintInstruction(
 							test_ccip_invalid_receiver.ReleaseOrMintInV1{
 								LocalToken:          mint,
@@ -318,8 +276,8 @@
 								RemoteChainSelector: config.EvmChainSelector,
 							},
 							config.CcipTokenPoolProgram,
-							dumbOfframpPoolSigner,
-							dumbOfframp,
+							dumbRampPoolSigner,
+							dumbRamp,
 							allowedOfframpPDA,
 							poolConfig,
 							v.tokenProgram,
@@ -330,15 +288,6 @@
 							p.User[admin.PublicKey()],
 						).ValidateAndBuild()
 
-=======
-						rmI, err := test_token_pool.NewReleaseOrMintTokensInstruction(test_token_pool.ReleaseOrMintInV1{
-							LocalToken:          mint,
-							SourcePoolAddress:   remotePool,
-							Amount:              tokens.ToLittleEndianU256(amount * 1e9), // scale to proper decimals
-							Receiver:            admin.PublicKey(),
-							RemoteChainSelector: config.EvmChainSelector,
-						}, admin.PublicKey(), poolConfig, v.tokenProgram, mint, poolSigner, poolTokenAccount, p.Chain[config.EvmChainSelector], p.User[admin.PublicKey()]).ValidateAndBuild()
->>>>>>> f50e5e66
 						require.NoError(t, err)
 
 						res := testutils.SendAndConfirm(ctx, t, solanaGoClient, []solana.Instruction{rmI}, user, config.DefaultCommitment)
@@ -418,7 +367,6 @@
 							t.Parallel()
 
 							// exceed capacity of bucket
-<<<<<<< HEAD
 							rmI, err := test_ccip_invalid_receiver.NewPoolProxyReleaseOrMintInstruction(
 								test_ccip_invalid_receiver.ReleaseOrMintInV1{
 									LocalToken:          mint,
@@ -428,8 +376,8 @@
 									RemoteChainSelector: config.EvmChainSelector,
 								},
 								config.CcipTokenPoolProgram,
-								dumbOfframpPoolSigner,
-								dumbOfframp,
+								dumbRampPoolSigner,
+								dumbRamp,
 								allowedOfframpPDA,
 								poolConfig,
 								v.tokenProgram,
@@ -439,15 +387,6 @@
 								p.Chain[config.EvmChainSelector],
 								p.User[admin.PublicKey()],
 							).ValidateAndBuild()
-=======
-							rmI, err := test_token_pool.NewReleaseOrMintTokensInstruction(test_token_pool.ReleaseOrMintInV1{
-								LocalToken:          mint,
-								SourcePoolAddress:   remotePool,
-								Amount:              tokens.ToLittleEndianU256(amount * amount * 1e9),
-								Receiver:            admin.PublicKey(),
-								RemoteChainSelector: config.EvmChainSelector,
-							}, admin.PublicKey(), poolConfig, v.tokenProgram, mint, poolSigner, poolTokenAccount, p.Chain[config.EvmChainSelector], p.User[admin.PublicKey()]).ValidateAndBuild()
->>>>>>> f50e5e66
 							require.NoError(t, err)
 							testutils.SendAndFailWith(ctx, t, solanaGoClient, []solana.Instruction{rmI}, user, config.DefaultCommitment, []string{"max capacity exceeded"})
 
@@ -464,7 +403,6 @@
 								solana.PublicKeySlice{}) // ensure pool is funded
 
 							require.NoError(t, err)
-<<<<<<< HEAD
 							testutils.SendAndConfirm(ctx, t, solanaGoClient, []solana.Instruction{transferI}, admin, config.DefaultCommitment)
 							rmI, err = test_ccip_invalid_receiver.NewPoolProxyReleaseOrMintInstruction(
 								test_ccip_invalid_receiver.ReleaseOrMintInV1{
@@ -475,8 +413,8 @@
 									RemoteChainSelector: config.EvmChainSelector,
 								},
 								config.CcipTokenPoolProgram,
-								dumbOfframpPoolSigner,
-								dumbOfframp,
+								dumbRampPoolSigner,
+								dumbRamp,
 								allowedOfframpPDA,
 								poolConfig,
 								v.tokenProgram,
@@ -486,22 +424,12 @@
 								p.Chain[config.EvmChainSelector],
 								p.User[admin.PublicKey()],
 							).ValidateAndBuild()
-=======
-							rmI, err = test_token_pool.NewReleaseOrMintTokensInstruction(test_token_pool.ReleaseOrMintInV1{
-								LocalToken:          mint,
-								SourcePoolAddress:   remotePool,
-								Amount:              tokens.ToLittleEndianU256(amount * 1e9),
-								Receiver:            admin.PublicKey(),
-								RemoteChainSelector: config.EvmChainSelector,
-							}, admin.PublicKey(), poolConfig, v.tokenProgram, mint, poolSigner, poolTokenAccount, p.Chain[config.EvmChainSelector], p.User[admin.PublicKey()]).ValidateAndBuild()
->>>>>>> f50e5e66
 							require.NoError(t, err)
 							testutils.SendAndFailWith(ctx, t, solanaGoClient, []solana.Instruction{rmI, rmI}, user, config.DefaultCommitment, []string{"rate limit reached"})
 
 							// pool should refill automatically, but slowly
 							// small amount should pass
 							time.Sleep(time.Second) // wait for refill
-<<<<<<< HEAD
 							rmI, err = test_ccip_invalid_receiver.NewPoolProxyReleaseOrMintInstruction(
 								test_ccip_invalid_receiver.ReleaseOrMintInV1{
 									LocalToken:          mint,
@@ -511,8 +439,8 @@
 									RemoteChainSelector: config.EvmChainSelector,
 								},
 								config.CcipTokenPoolProgram,
-								dumbOfframpPoolSigner,
-								dumbOfframp,
+								dumbRampPoolSigner,
+								dumbRamp,
 								allowedOfframpPDA,
 								poolConfig,
 								v.tokenProgram,
@@ -522,15 +450,6 @@
 								p.Chain[config.EvmChainSelector],
 								p.User[admin.PublicKey()],
 							).ValidateAndBuild()
-=======
-							rmI, err = test_token_pool.NewReleaseOrMintTokensInstruction(test_token_pool.ReleaseOrMintInV1{
-								LocalToken:          mint,
-								SourcePoolAddress:   remotePool,
-								Amount:              tokens.ToLittleEndianU256(1e9),
-								Receiver:            admin.PublicKey(),
-								RemoteChainSelector: config.EvmChainSelector,
-							}, admin.PublicKey(), poolConfig, v.tokenProgram, mint, poolSigner, poolTokenAccount, p.Chain[config.EvmChainSelector], p.User[admin.PublicKey()]).ValidateAndBuild()
->>>>>>> f50e5e66
 							require.NoError(t, err)
 							testutils.SendAndConfirm(ctx, t, solanaGoClient, []solana.Instruction{rmI}, user, config.DefaultCommitment)
 						})
@@ -540,7 +459,7 @@
 						ixDelete, err := test_token_pool.NewDeleteChainConfigInstruction(config.EvmChainSelector, mint, poolConfig, p.Chain[config.EvmChainSelector], anotherAdmin.PublicKey(), solana.SystemProgramID).ValidateAndBuild()
 						require.NoError(t, err)
 
-						ixRouterChange, err := test_token_pool.NewSetRampAuthorityInstruction(config.ExternalTokenPoolsSignerPDA, poolConfig, anotherAdmin.PublicKey()).ValidateAndBuild()
+						ixRouterChange, err := test_token_pool.NewSetRouterInstruction(config.CcipRouterProgram, poolConfig, anotherAdmin.PublicKey()).ValidateAndBuild()
 						require.NoError(t, err)
 
 						res := testutils.SendAndConfirm(ctx, t, solanaGoClient, []solana.Instruction{ixDelete, ixRouterChange}, anotherAdmin, config.DefaultCommitment)
@@ -551,9 +470,9 @@
 						require.Equal(t, config.EvmChainSelector, eventDelete.ChainSelector)
 
 						eventRouter := tokens.EventRouterUpdated{}
-						require.NoError(t, common.ParseEvent(res.Meta.LogMessages, "RampAuthorityUpdated", &eventRouter, config.PrintEvents))
-						require.Equal(t, config.ExternalTokenPoolsSignerPDA, eventRouter.NewAuthority)
-						require.Equal(t, admin.PublicKey(), eventRouter.OldAuthority)
+						require.NoError(t, common.ParseEvent(res.Meta.LogMessages, "RouterUpdated", &eventRouter, config.PrintEvents))
+						require.Equal(t, config.CcipRouterProgram, eventRouter.NewRouter)
+						require.Equal(t, dumbRamp, eventRouter.OldRouter)
 					})
 				})
 			}
@@ -579,23 +498,19 @@
 			require.NoError(t, err)
 
 			// create pool
-<<<<<<< HEAD
-			poolInitI, err := token_pool.NewInitializeInstruction(token_pool.Wrapped_PoolType,
-				admin.PublicKey(),
-				config.CcipRouterProgram,
+			poolInitI, err := test_token_pool.NewInitializeInstruction(
+				test_token_pool.Wrapped_PoolType,
+				dumbRamp,
 				p.PoolConfig,
 				mint,
-				p.PoolSigner,
 				admin.PublicKey(),
-				solana.SystemProgramID).ValidateAndBuild()
+				solana.SystemProgramID,
+			).ValidateAndBuild()
 			require.NoError(t, err)
 
 			// create admin receiver token account
 			var createR solana.Instruction
 			createR, p.User[admin.PublicKey()], err = tokens.CreateAssociatedTokenAccount(solana.TokenProgramID, mint, admin.PublicKey(), admin.PublicKey())
-=======
-			poolInitI, err := test_token_pool.NewInitializeInstruction(test_token_pool.Wrapped_PoolType, admin.PublicKey(), p.PoolConfig, mint, admin.PublicKey(), solana.SystemProgramID).ValidateAndBuild()
->>>>>>> f50e5e66
 			require.NoError(t, err)
 
 			// create pool token account
@@ -620,7 +535,17 @@
 		})
 
 		t.Run("burnOrLock", func(t *testing.T) {
-			raw := test_token_pool.NewLockOrBurnTokensInstruction(test_token_pool.LockOrBurnInV1{LocalToken: mint, RemoteChainSelector: config.EvmChainSelector}, admin.PublicKey(), p.PoolConfig, solana.TokenProgramID, mint, p.PoolSigner, p.PoolTokenAccount, p.Chain[config.EvmChainSelector])
+			raw := test_ccip_invalid_receiver.NewPoolProxyLockOrBurnInstruction(
+				test_ccip_invalid_receiver.LockOrBurnInV1{LocalToken: mint, RemoteChainSelector: config.EvmChainSelector},
+				p.PoolProgram,
+				dumbRampPoolSigner,
+				p.PoolConfig,
+				solana.TokenProgramID,
+				mint,
+				p.PoolSigner,
+				p.PoolTokenAccount,
+				p.Chain[config.EvmChainSelector],
+			)
 			raw.AccountMetaSlice = append(raw.AccountMetaSlice, solana.NewAccountMeta(config.CcipLogicReceiver, false, false))
 			lbI, err := raw.ValidateAndBuild()
 			require.NoError(t, err)
@@ -631,7 +556,6 @@
 		})
 
 		t.Run("mintOrRelease", func(t *testing.T) {
-<<<<<<< HEAD
 			raw := test_ccip_invalid_receiver.NewPoolProxyReleaseOrMintInstruction(
 				test_ccip_invalid_receiver.ReleaseOrMintInV1{
 					LocalToken:          mint,
@@ -641,8 +565,8 @@
 					Amount:              tokens.ToLittleEndianU256(1),
 				},
 				config.CcipTokenPoolProgram,
-				dumbOfframpPoolSigner,
-				dumbOfframp,
+				dumbRampPoolSigner,
+				dumbRamp,
 				allowedOfframpPDA,
 				p.PoolConfig,
 				solana.TokenProgramID,
@@ -654,16 +578,6 @@
 			)
 
 			raw.AccountMetaSlice = append(raw.AccountMetaSlice, solana.Meta(config.CcipLogicReceiver))
-=======
-			raw := test_token_pool.NewReleaseOrMintTokensInstruction(test_token_pool.ReleaseOrMintInV1{
-				LocalToken:          mint,
-				SourcePoolAddress:   remotePool,
-				Receiver:            p.PoolSigner,
-				RemoteChainSelector: config.EvmChainSelector,
-				Amount:              tokens.ToLittleEndianU256(1),
-			}, admin.PublicKey(), p.PoolConfig, solana.TokenProgramID, mint, p.PoolSigner, p.PoolTokenAccount, p.Chain[config.EvmChainSelector], p.PoolTokenAccount)
-			raw.AccountMetaSlice = append(raw.AccountMetaSlice, solana.NewAccountMeta(config.CcipLogicReceiver, false, false))
->>>>>>> f50e5e66
 			rmI, err := raw.ValidateAndBuild()
 			require.NoError(t, err)
 
