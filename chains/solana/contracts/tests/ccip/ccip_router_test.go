package contracts

import (
	"bytes"
	"encoding/binary"
	"encoding/hex"
	"fmt"
	"maps"
	"math/big"
	"sort"
	"testing"

	"github.com/decred/dcrd/dcrec/secp256k1/v4"
	"github.com/decred/dcrd/dcrec/secp256k1/v4/ecdsa"
	bin "github.com/gagliardetto/binary"
	"github.com/gagliardetto/solana-go"
	"github.com/gagliardetto/solana-go/programs/system"
	"github.com/gagliardetto/solana-go/rpc"
	"github.com/smartcontractkit/chainlink-common/pkg/utils/tests"
	"github.com/stretchr/testify/require"

	ag_binary "github.com/gagliardetto/binary"

	"github.com/smartcontractkit/chainlink-ccip/chains/solana/contracts/tests/config"
	"github.com/smartcontractkit/chainlink-ccip/chains/solana/contracts/tests/testutils"
	"github.com/smartcontractkit/chainlink-ccip/chains/solana/gobindings/ccip_offramp"
	"github.com/smartcontractkit/chainlink-ccip/chains/solana/gobindings/ccip_router"
	"github.com/smartcontractkit/chainlink-ccip/chains/solana/gobindings/example_ccip_sender"
	"github.com/smartcontractkit/chainlink-ccip/chains/solana/gobindings/fee_quoter"
	"github.com/smartcontractkit/chainlink-ccip/chains/solana/gobindings/test_ccip_receiver"
	"github.com/smartcontractkit/chainlink-ccip/chains/solana/gobindings/test_token_pool"
	"github.com/smartcontractkit/chainlink-ccip/chains/solana/utils/ccip"
	"github.com/smartcontractkit/chainlink-ccip/chains/solana/utils/common"
	"github.com/smartcontractkit/chainlink-ccip/chains/solana/utils/state"
	"github.com/smartcontractkit/chainlink-ccip/chains/solana/utils/tokens"
)

const MaxCU = 1_400_000 // this is SVM's hard max Compute Unit limit

func TestCCIPRouter(t *testing.T) {
	t.Parallel()

	ccip_router.SetProgramID(config.CcipRouterProgram)
	test_ccip_receiver.SetProgramID(config.CcipLogicReceiver)
	test_token_pool.SetProgramID(config.CcipTokenPoolProgram)
	fee_quoter.SetProgramID(config.FeeQuoterProgram)
	ccip_offramp.SetProgramID(config.CcipOfframpProgram)
	example_ccip_sender.SetProgramID(config.CcipBaseSender)

	ctx := tests.Context(t)

	user, gerr := solana.NewRandomPrivateKey()
	require.NoError(t, gerr)
	anotherUser, gerr := solana.NewRandomPrivateKey()
	require.NoError(t, gerr)
	tokenlessUser, gerr := solana.NewRandomPrivateKey()
	require.NoError(t, gerr)
	legacyAdmin, gerr := solana.NewRandomPrivateKey()
	require.NoError(t, gerr)
	ccipAdmin, gerr := solana.NewRandomPrivateKey()
	require.NoError(t, gerr)
	token0PoolAdmin, gerr := solana.NewRandomPrivateKey()
	require.NoError(t, gerr)
	token1PoolAdmin, gerr := solana.NewRandomPrivateKey()
	require.NoError(t, gerr)
	feeAggregator, gerr := solana.NewRandomPrivateKey()
	require.NoError(t, gerr)

	nonceEvmPDA, gerr := state.FindNoncePDA(config.EvmChainSelector, user.PublicKey(), config.CcipRouterProgram)
	require.NoError(t, gerr)
	nonceSvmPDA, gerr := state.FindNoncePDA(config.SvmChainSelector, user.PublicKey(), config.CcipRouterProgram)
	require.NoError(t, gerr)

	// billing
	type AccountsPerToken struct {
		name             string
		program          solana.PublicKey
		mint             solana.PublicKey
		billingATA       solana.PublicKey
		userATA          solana.PublicKey
		anotherUserATA   solana.PublicKey
		tokenlessUserATA solana.PublicKey
		feeAggregatorATA solana.PublicKey

		// fee quoter PDAs
		fqBillingConfigPDA solana.PublicKey
		fqEvmConfigPDA     solana.PublicKey
		// add other accounts as needed
	}
	wsol := AccountsPerToken{name: "WSOL (pre-2022)"}
	link22 := AccountsPerToken{name: "LINK sample token (2022)"}
	billingTokens := []*AccountsPerToken{&wsol, &link22}

	solanaGoClient := testutils.DeployAllPrograms(t, testutils.PathToAnchorConfig, legacyAdmin)

	// token addresses
	token0, gerr := tokens.NewTokenPool(config.Token2022Program, config.CcipTokenPoolProgram)
	require.NoError(t, gerr)
	token1, gerr := tokens.NewTokenPool(config.Token2022Program, config.CcipTokenPoolProgram)
	require.NoError(t, gerr)

	signers, transmitters, getTransmitter := testutils.GenerateSignersAndTransmitters(t, config.MaxOracles)

	signerAddresses := [][20]byte{}
	transmitterPubKeys := []solana.PublicKey{}
	for _, v := range signers {
		signerAddresses = append(signerAddresses, v.Address)
	}
	for _, v := range transmitters {
		transmitterPubKeys = append(transmitterPubKeys, v.PublicKey())
	}
	// sort to match onchain sort
	sort.SliceStable(signerAddresses, func(i, j int) bool {
		return bytes.Compare(signerAddresses[i][:], signerAddresses[j][:]) == 1
	})
	sort.SliceStable(transmitterPubKeys, func(i, j int) bool {
		return bytes.Compare(transmitterPubKeys[i].Bytes(), transmitterPubKeys[j].Bytes()) == 1
	})

	getBalance := func(tokenAccount solana.PublicKey) uint64 {
		_, amount, berr := tokens.TokenBalance(ctx, solanaGoClient, tokenAccount, config.DefaultCommitment)
		require.NoError(t, berr)
		return uint64(amount)
	}

	getFqTokenConfigPDA := func(mint solana.PublicKey) solana.PublicKey {
		tokenConfigPda, _, _ := state.FindFqBillingTokenConfigPDA(mint, config.FeeQuoterProgram)
		return tokenConfigPda
	}

	getFqPerChainPerTokenConfigBillingPDA := func(mint solana.PublicKey) solana.PublicKey {
		tokenBillingPda, _, _ := state.FindFqPerChainPerTokenConfigPDA(config.EvmChainSelector, mint, config.FeeQuoterProgram)
		return tokenBillingPda
	}

	onRampAddress := [64]byte{1, 2, 3}
	emptyAddress := [64]byte{}

	validSourceChainConfig := ccip_offramp.SourceChainConfig{
		OnRamp:    [2][64]byte{onRampAddress, emptyAddress},
		IsEnabled: true,
	}
	validFqDestChainConfig := fee_quoter.DestChainConfig{
		IsEnabled: true,

		// minimal valid config
		DefaultTxGasLimit:           200000,
		MaxPerMsgGasLimit:           3000000,
		MaxDataBytes:                30000,
		MaxNumberOfTokensPerMsg:     5,
		DefaultTokenDestGasOverhead: 50000,
		ChainFamilySelector:         [4]uint8(config.EvmChainFamilySelector),

		DefaultTokenFeeUsdcents: 50,
		NetworkFeeUsdcents:      50,
	}
	// Small enough to fit in u160, big enough to not fall in the precompile space.
	validReceiverAddress := [32]byte{}
	validReceiverAddress[12] = 1

	emptyEVMExtraArgsV2 := []byte{}

	var ccipSendLookupTable map[solana.PublicKey]solana.PublicKeySlice
	var offrampLookupTable map[solana.PublicKey]solana.PublicKeySlice

	t.Run("setup", func(t *testing.T) {
		t.Run("funding", func(t *testing.T) {
			testutils.FundAccounts(ctx, append(
				transmitters,
				user,
				anotherUser,
				tokenlessUser,
				legacyAdmin,
				ccipAdmin,
				token0PoolAdmin,
				token1PoolAdmin,
				feeAggregator),
				solanaGoClient,
				t)
		})

		t.Run("receiver", func(t *testing.T) {
			instruction, ixErr := test_ccip_receiver.NewInitializeInstruction(
				config.ReceiverTargetAccountPDA,
				config.ReceiverExternalExecutionConfigPDA,
				user.PublicKey(),
				solana.SystemProgramID,
			).ValidateAndBuild()
			require.NoError(t, ixErr)
			testutils.SendAndConfirm(ctx, t, solanaGoClient, []solana.Instruction{instruction}, user, config.DefaultCommitment)
		})

		t.Run("token", func(t *testing.T) {
			ixs, ixErr := tokens.CreateToken(ctx, token0.Program, token0.Mint.PublicKey(), token0PoolAdmin.PublicKey(), 0, solanaGoClient, config.DefaultCommitment)
			require.NoError(t, ixErr)

			ixsAnotherToken, anotherTokenErr := tokens.CreateToken(ctx, token1.Program, token1.Mint.PublicKey(), token1PoolAdmin.PublicKey(), 0, solanaGoClient, config.DefaultCommitment)
			require.NoError(t, anotherTokenErr)

			// mint tokens to user
			ixAta0, addr0, ataErr := tokens.CreateAssociatedTokenAccount(token0.Program, token0.Mint.PublicKey(), user.PublicKey(), token0PoolAdmin.PublicKey())
			require.NoError(t, ataErr)
			ixMintTo0, mintErr := tokens.MintTo(10000000, token0.Program, token0.Mint.PublicKey(), addr0, token0PoolAdmin.PublicKey())
			require.NoError(t, mintErr)
			ixAta1, addr1, ataErr := tokens.CreateAssociatedTokenAccount(token1.Program, token1.Mint.PublicKey(), user.PublicKey(), token0PoolAdmin.PublicKey())
			require.NoError(t, ataErr)
			ixMintTo1, mintErr := tokens.MintTo(10000000, token1.Program, token1.Mint.PublicKey(), addr1, token1PoolAdmin.PublicKey())
			require.NoError(t, mintErr)

			// create ATA for receiver (receiver program address)
			ixAtaReceiver0, recAddr0, recErr := tokens.CreateAssociatedTokenAccount(token0.Program, token0.Mint.PublicKey(), config.ReceiverExternalExecutionConfigPDA, token0PoolAdmin.PublicKey())
			require.NoError(t, recErr)
			ixAtaReceiver1, recAddr1, recErr := tokens.CreateAssociatedTokenAccount(token1.Program, token1.Mint.PublicKey(), config.ReceiverExternalExecutionConfigPDA, token0PoolAdmin.PublicKey())
			require.NoError(t, recErr)

			token0.User[user.PublicKey()] = addr0
			token0.User[config.ReceiverExternalExecutionConfigPDA] = recAddr0
			token1.User[user.PublicKey()] = addr1
			token1.User[config.ReceiverExternalExecutionConfigPDA] = recAddr1
			ixs = append(ixs, ixAta0, ixMintTo0, ixAtaReceiver0)
			ixs = append(ixs, ixsAnotherToken...)
			ixs = append(ixs, ixAta1, ixMintTo1, ixAtaReceiver1)
			testutils.SendAndConfirm(ctx, t, solanaGoClient, ixs, token0PoolAdmin, config.DefaultCommitment, common.AddSigners(token0.Mint, token1.Mint, token1PoolAdmin))
		})

		t.Run("token-pool", func(t *testing.T) {
			token0.AdditionalAccounts = append(token0.AdditionalAccounts, solana.MemoProgramID) // add test additional accounts in pool interactions

			ixInit0, err := test_token_pool.NewInitializeInstruction(
				test_token_pool.BurnAndMint_PoolType,
				config.ExternalTokenPoolsSignerPDA,
				config.CcipRouterProgram,
				token0.PoolConfig,
				token0.Mint.PublicKey(),
				token0PoolAdmin.PublicKey(),
				solana.SystemProgramID,
			).ValidateAndBuild()
			require.NoError(t, err)

			ixInit1, err := test_token_pool.NewInitializeInstruction(
				test_token_pool.BurnAndMint_PoolType,
				config.ExternalTokenPoolsSignerPDA,
				config.CcipRouterProgram,
				token1.PoolConfig,
				token1.Mint.PublicKey(),
				token1PoolAdmin.PublicKey(),
				solana.SystemProgramID,
			).ValidateAndBuild()
			require.NoError(t, err)

			ixAta0, addr0, err := tokens.CreateAssociatedTokenAccount(token0.Program, token0.Mint.PublicKey(), token0.PoolSigner, token0PoolAdmin.PublicKey())
			require.NoError(t, err)
			token0.PoolTokenAccount = addr0
			token0.User[token0.PoolSigner] = token0.PoolTokenAccount
			ixAta1, addr1, err := tokens.CreateAssociatedTokenAccount(token1.Program, token1.Mint.PublicKey(), token1.PoolSigner, token0PoolAdmin.PublicKey())
			require.NoError(t, err)
			token1.PoolTokenAccount = addr1
			token1.User[token1.PoolSigner] = token1.PoolTokenAccount

			ixAuth, err := tokens.SetTokenMintAuthority(token0.Program, token0.PoolSigner, token0.Mint.PublicKey(), token0PoolAdmin.PublicKey())
			require.NoError(t, err)

			testutils.SendAndConfirm(ctx, t, solanaGoClient, []solana.Instruction{ixInit0, ixInit1, ixAta0, ixAta1, ixAuth}, token0PoolAdmin, config.DefaultCommitment, common.AddSigners(token1PoolAdmin))

			// Lookup Table for Tokens
			require.NoError(t, token0.SetupLookupTable(ctx, solanaGoClient, token0PoolAdmin))
			token0Entries := token0.ToTokenPoolEntries()
			require.NoError(t, token1.SetupLookupTable(ctx, solanaGoClient, token1PoolAdmin))
			token1Entries := token1.ToTokenPoolEntries()

			// Verify Lookup tables where correctly initialized
			lookupTableEntries0, err := common.GetAddressLookupTable(ctx, solanaGoClient, token0.PoolLookupTable)
			require.NoError(t, err)
			require.Equal(t, len(token0Entries), len(lookupTableEntries0))
			require.Equal(t, token0Entries, lookupTableEntries0)

			lookupTableEntries1, err := common.GetAddressLookupTable(ctx, solanaGoClient, token1.PoolLookupTable)
			require.NoError(t, err)
			require.Equal(t, len(token1Entries), len(lookupTableEntries1))
			require.Equal(t, token1Entries, lookupTableEntries1)
		})

		t.Run("billing", func(t *testing.T) {
			//////////
			// WSOL //
			//////////

			wsolPDA, _, aerr := state.FindFqBillingTokenConfigPDA(solana.SolMint, config.FeeQuoterProgram)
			require.NoError(t, aerr)
			wsolReceiver, _, rerr := tokens.FindAssociatedTokenAddress(solana.TokenProgramID, solana.SolMint, config.BillingSignerPDA)
			require.NoError(t, rerr)
			wsolEvmConfigPDA, _, perr := state.FindFqPerChainPerTokenConfigPDA(config.EvmChainSelector, solana.SolMint, config.FeeQuoterProgram)
			require.NoError(t, perr)
			wsolUserATA, _, uerr := tokens.FindAssociatedTokenAddress(solana.TokenProgramID, solana.SolMint, user.PublicKey())
			require.NoError(t, uerr)
			wsolAnotherUserATA, _, auerr := tokens.FindAssociatedTokenAddress(solana.TokenProgramID, solana.SolMint, anotherUser.PublicKey())
			require.NoError(t, auerr)
			wsolTokenlessUserATA, _, tuerr := tokens.FindAssociatedTokenAddress(solana.TokenProgramID, solana.SolMint, tokenlessUser.PublicKey())
			require.NoError(t, tuerr)
			wsolFeeAggregatorATA, _, fuerr := tokens.FindAssociatedTokenAddress(solana.TokenProgramID, solana.SolMint, feeAggregator.PublicKey())
			require.NoError(t, fuerr)

			// persist the WSOL config for later use
			wsol.program = solana.TokenProgramID
			wsol.mint = solana.SolMint
			wsol.fqBillingConfigPDA = wsolPDA
			wsol.userATA = wsolUserATA
			wsol.anotherUserATA = wsolAnotherUserATA
			wsol.tokenlessUserATA = wsolTokenlessUserATA
			wsol.billingATA = wsolReceiver
			wsol.feeAggregatorATA = wsolFeeAggregatorATA
			wsol.fqEvmConfigPDA = wsolEvmConfigPDA

			///////////////
			// link22 //
			///////////////

			// Create link22 token, managed by "admin" (not "ccipAdmin" who manages CCIP).
			// Random-generated key, but fixing it adds determinism to tests to make it easier to debug.
			mintPrivK := solana.MustPrivateKeyFromBase58("32YVeJArcWWWV96fztfkRQhohyFz5Hwno93AeGVrN4g2LuFyvwznrNd9A6tbvaTU6BuyBsynwJEMLre8vSy3CrVU")

			mintPubK := mintPrivK.PublicKey()
			ixToken, terr := tokens.CreateToken(ctx, config.Token2022Program, mintPubK, legacyAdmin.PublicKey(), 9, solanaGoClient, config.DefaultCommitment)
			require.NoError(t, terr)
			testutils.SendAndConfirm(ctx, t, solanaGoClient, ixToken, legacyAdmin, config.DefaultCommitment, common.AddSigners(mintPrivK))

			link22PDA, _, aerr := state.FindFqBillingTokenConfigPDA(mintPubK, config.FeeQuoterProgram)
			require.NoError(t, aerr)
			link22EvmConfigPDA, _, puerr := state.FindFqPerChainPerTokenConfigPDA(config.EvmChainSelector, mintPubK, config.FeeQuoterProgram)
			require.NoError(t, puerr)
			link22Receiver, _, rerr := tokens.FindAssociatedTokenAddress(config.Token2022Program, mintPubK, config.BillingSignerPDA)
			require.NoError(t, rerr)
			link22UserATA, _, uerr := tokens.FindAssociatedTokenAddress(config.Token2022Program, mintPubK, user.PublicKey())
			require.NoError(t, uerr)
			link22AnotherUserATA, _, auerr := tokens.FindAssociatedTokenAddress(config.Token2022Program, mintPubK, anotherUser.PublicKey())
			require.NoError(t, auerr)
			link22TokenlessUserATA, _, tuerr := tokens.FindAssociatedTokenAddress(config.Token2022Program, mintPubK, tokenlessUser.PublicKey())
			require.NoError(t, tuerr)
			link22FeeAggregatorATA, _, fuerr := tokens.FindAssociatedTokenAddress(config.Token2022Program, mintPubK, feeAggregator.PublicKey())
			require.NoError(t, fuerr)

			// persist the link22 billing config for later use
			link22.program = config.Token2022Program
			link22.mint = mintPubK
			link22.fqBillingConfigPDA = link22PDA
			link22.userATA = link22UserATA
			link22.anotherUserATA = link22AnotherUserATA
			link22.tokenlessUserATA = link22TokenlessUserATA
			link22.billingATA = link22Receiver
			link22.feeAggregatorATA = link22FeeAggregatorATA
			link22.fqEvmConfigPDA = link22EvmConfigPDA
		})

		t.Run("Ccip Send address lookup table", func(t *testing.T) {
			// Create single Address Lookup Table, to be used in all ccip send tests.
			// Create it early in the test suite (a "setup" step) to let it warm up with more than enough time,
			// as otherwise it can slow down tests  for ~20 seconds.
			// It includes most accounts that are used, though not all of them are used at the same time (some are either/or).
			lookupEntries := []solana.PublicKey{
				config.RouterConfigPDA,
				nonceEvmPDA,
				nonceSvmPDA,
				config.EvmDestChainStatePDA,
				config.SvmDestChainStatePDA,
				solana.SystemProgramID,
				solana.TokenProgramID,
				solana.Token2022ProgramID,
				config.FeeQuoterProgram,
				config.FqConfigPDA,
				config.FqEvmDestChainPDA,
				config.FqSvmDestChainPDA,
				wsol.fqBillingConfigPDA,
				wsol.mint,
				wsol.userATA,
				wsol.billingATA,
				wsol.anotherUserATA,
				link22.fqBillingConfigPDA,
				link22.mint,
				link22.userATA,
				link22.billingATA,
				config.ExternalTokenPoolsSignerPDA,
			}
			lookupTableAddr, err := common.SetupLookupTable(ctx, solanaGoClient, legacyAdmin, lookupEntries)
			require.NoError(t, err)

			ccipSendLookupTable = map[solana.PublicKey]solana.PublicKeySlice{
				lookupTableAddr: lookupEntries,
			}
		})

		t.Run("Offramp address lookup table", func(t *testing.T) {
			// Create single Address Lookup Table, to be used in all commit tests and some execution ones.
			// Create it early in the test suite (a "setup" step) to let it warm up with more than enough time,
			// as otherwise it can slow down tests  for ~20 seconds.

			lookupEntries := []solana.PublicKey{ // TODO update
				config.CcipOfframpProgram,
				config.OfframpConfigPDA,
				config.OfframpReferenceAddressesPDA,
				config.OfframpEvmSourceChainPDA,
				solana.SystemProgramID,
				solana.SysVarInstructionsPubkey,
				config.OfframpBillingSignerPDA,
				config.FeeQuoterProgram,
				config.FqConfigPDA,

				// remaining accounts used on some price update
				config.FqEvmDestChainPDA,
				config.FqSvmDestChainPDA,
				wsol.fqBillingConfigPDA,
				wsol.fqEvmConfigPDA,
				link22.fqBillingConfigPDA,
				link22.fqEvmConfigPDA,
			}
			lookupTableAddr, err := common.SetupLookupTable(ctx, solanaGoClient, legacyAdmin, lookupEntries)
			require.NoError(t, err)

			offrampLookupTable = map[solana.PublicKey]solana.PublicKeySlice{
				lookupTableAddr: lookupEntries,
			}
		})
	})

	//////////////////////////
	// Config Account Tests //
	//////////////////////////

	t.Run("Config", func(t *testing.T) {
		type ProgramData struct {
			DataType uint32
			Address  solana.PublicKey
		}

		const invalidSVMChainSelector uint64 = 17

		t.Run("Router is initialized", func(t *testing.T) {
			// get program data account
			data, err := solanaGoClient.GetAccountInfoWithOpts(ctx, config.CcipRouterProgram, &rpc.GetAccountInfoOpts{
				Commitment: config.DefaultCommitment,
			})
			require.NoError(t, err)

			// Decode program data
			var programData ProgramData
			require.NoError(t, bin.UnmarshalBorsh(&programData, data.Bytes()))

			instruction, err := ccip_router.NewInitializeInstruction(
				invalidSVMChainSelector,
				anotherUser.PublicKey(), // fee aggregator address, will be changed in later test
				config.FeeQuoterProgram,
				link22.mint,
				config.RouterConfigPDA,
				legacyAdmin.PublicKey(),
				solana.SystemProgramID,
				config.CcipRouterProgram,
				programData.Address,
				config.ExternalTokenPoolsSignerPDA,
			).ValidateAndBuild()
			require.NoError(t, err)

			result := testutils.SendAndConfirm(ctx, t, solanaGoClient, []solana.Instruction{instruction}, legacyAdmin, config.DefaultCommitment)
			require.NotNil(t, result)

			// Fetch account data
			var configAccount ccip_router.Config
			err = common.GetAccountDataBorshInto(ctx, solanaGoClient, config.RouterConfigPDA, config.DefaultCommitment, &configAccount)
			if err != nil {
				require.NoError(t, err, "failed to get account info")
			}
			require.Equal(t, uint64(17), configAccount.SvmChainSelector)
			require.Equal(t, config.FeeQuoterProgram, configAccount.FeeQuoter)
		})

		t.Run("FeeQuoter is initialized", func(t *testing.T) {
			defaultMaxFeeJuelsPerMsg := bin.Uint128{Lo: 300000000, Hi: 0, Endianness: nil}

			// get program data account
			data, err := solanaGoClient.GetAccountInfoWithOpts(ctx, config.FeeQuoterProgram, &rpc.GetAccountInfoOpts{
				Commitment: config.DefaultCommitment,
			})
			require.NoError(t, err)

			// Decode program data
			var programData ProgramData
			require.NoError(t, bin.UnmarshalBorsh(&programData, data.Bytes()))

			ix, err := fee_quoter.NewInitializeInstruction(
				link22.mint,
				defaultMaxFeeJuelsPerMsg,
				config.CcipRouterProgram,
				config.OfframpBillingSignerPDA,
				// config solana.PublicKey, authority solana.PublicKey, systemProgram solana.PublicKey, program solana.PublicKey, programData solana.PublicKey
				config.FqConfigPDA,
				legacyAdmin.PublicKey(),
				solana.SystemProgramID,
				config.FeeQuoterProgram,
				programData.Address,
			).ValidateAndBuild()
			require.NoError(t, err)

			result := testutils.SendAndConfirm(ctx, t, solanaGoClient, []solana.Instruction{ix}, legacyAdmin, config.DefaultCommitment)
			require.NotNil(t, result)

			// Fetch account data
			var fqConfig fee_quoter.Config
			require.NoError(t, common.GetAccountDataBorshInto(ctx, solanaGoClient, config.FqConfigPDA, config.DefaultCommitment, &fqConfig))

			require.Equal(t, link22.mint, fqConfig.LinkTokenMint)
			require.Equal(t, defaultMaxFeeJuelsPerMsg, fqConfig.MaxFeeJuelsPerMsg)
			require.Equal(t, legacyAdmin.PublicKey(), fqConfig.Owner)
			require.True(t, fqConfig.ProposedOwner.IsZero())
			require.Equal(t, config.CcipRouterProgram, fqConfig.Onramp)
			require.Equal(t, config.OfframpBillingSignerPDA, fqConfig.OfframpSigner)
		})

		t.Run("Offramp is initialized", func(t *testing.T) {
			// get program data account
			data, err := solanaGoClient.GetAccountInfoWithOpts(ctx, config.CcipOfframpProgram, &rpc.GetAccountInfoOpts{
				Commitment: config.DefaultCommitment,
			})
			require.NoError(t, err)

			// Decode program data
			var programData ProgramData
			require.NoError(t, bin.UnmarshalBorsh(&programData, data.Bytes()))

			var lookupTableAddr solana.PublicKey
			for k := range offrampLookupTable { // there is only one entry
				lookupTableAddr = k
			}

			ix, err := ccip_offramp.NewInitializeInstruction(
				invalidSVMChainSelector,
				config.EnableExecutionAfter,
				config.OfframpConfigPDA,
				config.OfframpReferenceAddressesPDA,
				config.CcipRouterProgram,
				config.FeeQuoterProgram,
				lookupTableAddr,
				config.OfframpStatePDA,
				config.OfframpExternalExecutionConfigPDA,
				config.OfframpTokenPoolsSignerPDA,
				legacyAdmin.PublicKey(),
				solana.SystemProgramID,
				config.CcipOfframpProgram,
				programData.Address,
			).ValidateAndBuild()
			require.NoError(t, err)

			result := testutils.SendAndConfirm(ctx, t, solanaGoClient, []solana.Instruction{ix}, legacyAdmin, config.DefaultCommitment)
			require.NotNil(t, result)

			// Fetch account data
			var offrampConfig ccip_offramp.Config
			require.NoError(t, common.GetAccountDataBorshInto(ctx, solanaGoClient, config.OfframpConfigPDA, config.DefaultCommitment, &offrampConfig))
			require.Equal(t, invalidSVMChainSelector, offrampConfig.SvmChainSelector)
			require.Equal(t, config.EnableExecutionAfter, offrampConfig.EnableManualExecutionAfter)
			require.Equal(t, legacyAdmin.PublicKey(), offrampConfig.Owner)
			require.Equal(t, solana.PublicKey{}, offrampConfig.ProposedOwner)

			// check price sequence start
			var state ccip_offramp.GlobalState
			require.NoError(t, common.GetAccountDataBorshInto(ctx, solanaGoClient, config.OfframpStatePDA, config.DefaultCommitment, &state))
			require.Equal(t, uint64(0), state.LatestPriceSequenceNumber)

			// check reference addresses
			var referenceAddresses ccip_offramp.ReferenceAddresses
			require.NoError(t, common.GetAccountDataBorshInto(ctx, solanaGoClient, config.OfframpReferenceAddressesPDA, config.DefaultCommitment, &referenceAddresses))
			require.Equal(t, config.FeeQuoterProgram, referenceAddresses.FeeQuoter)
			require.Equal(t, lookupTableAddr, referenceAddresses.OfframpLookupTable)
			require.Equal(t, config.CcipRouterProgram, referenceAddresses.Router)
		})

		t.Run("Offramp permissions", func(t *testing.T) {
			instruction, err := ccip_router.NewAddOfframpInstruction(
				config.EvmChainSelector, config.CcipOfframpProgram, config.AllowedOfframpEvmPDA, config.RouterConfigPDA, legacyAdmin.PublicKey(), solana.SystemProgramID,
			).ValidateAndBuild()
			require.NoError(t, err)

			testutils.SendAndConfirm(ctx, t, solanaGoClient, []solana.Instruction{instruction}, legacyAdmin, config.DefaultCommitment)
		})

		t.Run("When admin updates the solana chain selector it's updated", func(t *testing.T) {
			t.Run("CCIP Router", func(t *testing.T) {
				instruction, err := ccip_router.NewUpdateSvmChainSelectorInstruction(
					config.SvmChainSelector,
					config.RouterConfigPDA,
					legacyAdmin.PublicKey(),
					solana.SystemProgramID,
				).ValidateAndBuild()
				require.NoError(t, err)
				result := testutils.SendAndConfirm(ctx, t, solanaGoClient, []solana.Instruction{instruction}, legacyAdmin, config.DefaultCommitment)
				require.NotNil(t, result)

				var configAccount ccip_router.Config
				err = common.GetAccountDataBorshInto(ctx, solanaGoClient, config.RouterConfigPDA, config.DefaultCommitment, &configAccount)
				require.NoError(t, err, "failed to get account info")
				require.Equal(t, config.SvmChainSelector, configAccount.SvmChainSelector)
			})

			t.Run("Offramp", func(t *testing.T) {
				instruction, err := ccip_offramp.NewUpdateSvmChainSelectorInstruction(
					config.SvmChainSelector,
					config.OfframpConfigPDA,
					legacyAdmin.PublicKey(),
				).ValidateAndBuild()
				require.NoError(t, err)
				result := testutils.SendAndConfirm(ctx, t, solanaGoClient, []solana.Instruction{instruction}, legacyAdmin, config.DefaultCommitment)
				require.NotNil(t, result)

				var configAccount ccip_offramp.Config
				err = common.GetAccountDataBorshInto(ctx, solanaGoClient, config.OfframpConfigPDA, config.DefaultCommitment, &configAccount)
				require.NoError(t, err, "failed to get account info")
				require.Equal(t, config.SvmChainSelector, configAccount.SvmChainSelector)
			})
		})

		type InvalidChainBillingInputTest struct {
			Name         string
			Selector     uint64
			Conf         fee_quoter.DestChainConfig
			SkipOnUpdate bool
		}
		invalidInputTests := []InvalidChainBillingInputTest{
			{
				Name:     "Zero DefaultTxGasLimit",
				Selector: config.EvmChainSelector,
				Conf: fee_quoter.DestChainConfig{
					DefaultTxGasLimit:   0,
					MaxPerMsgGasLimit:   validFqDestChainConfig.MaxPerMsgGasLimit,
					ChainFamilySelector: validFqDestChainConfig.ChainFamilySelector,
				},
			},
			{
				Name:         "Zero DestChainSelector",
				Selector:     0,
				Conf:         validFqDestChainConfig,
				SkipOnUpdate: true, // as the 0-selector is invalid, the config account can never be initialized
			},
			{
				Name:     "Zero ChainFamilySelector",
				Selector: config.EvmChainSelector,
				Conf: fee_quoter.DestChainConfig{
					DefaultTxGasLimit:   validFqDestChainConfig.DefaultTxGasLimit,
					MaxPerMsgGasLimit:   validFqDestChainConfig.MaxPerMsgGasLimit,
					ChainFamilySelector: [4]uint8{0, 0, 0, 0},
				},
			},
			{
				Name:     "DefaultTxGasLimit > MaxPerMsgGasLimit",
				Selector: config.EvmChainSelector,
				Conf: fee_quoter.DestChainConfig{
					DefaultTxGasLimit:   100,
					MaxPerMsgGasLimit:   1,
					ChainFamilySelector: validFqDestChainConfig.ChainFamilySelector,
				},
			},
		}

		t.Run("Fee Quoter: When and admin adds a chain selector with invalid dest chain config, it fails", func(t *testing.T) {
			for _, test := range invalidInputTests {
				t.Run(test.Name, func(t *testing.T) {
					destChainPDA, _, derr := state.FindFqDestChainPDA(test.Selector, config.FeeQuoterProgram)
					require.NoError(t, derr)

					instruction, err := fee_quoter.NewAddDestChainInstruction(
						test.Selector,
						test.Conf, // here is the invalid dest config data
						config.FqConfigPDA,
						destChainPDA,
						legacyAdmin.PublicKey(),
						solana.SystemProgramID,
					).ValidateAndBuild()
					require.NoError(t, err)
					result := testutils.SendAndFailWith(ctx, t, solanaGoClient, []solana.Instruction{instruction}, legacyAdmin, config.DefaultCommitment, []string{"Error Code: " + ccip_router.InvalidInputs_CcipRouterError.String()}) // TODO change error type
					require.NotNil(t, result)
				})
			}
		})

		t.Run("When an unauthorized user tries to add a chain selector, it fails", func(t *testing.T) {
			t.Run("CCIP Router", func(t *testing.T) {
				instruction, err := ccip_router.NewAddChainSelectorInstruction(
					config.EvmChainSelector,
					ccip_router.DestChainConfig{},
					config.EvmDestChainStatePDA,
					config.RouterConfigPDA,
					user.PublicKey(), // not an admin
					solana.SystemProgramID,
				).ValidateAndBuild()
				require.NoError(t, err)
				result := testutils.SendAndFailWith(ctx, t, solanaGoClient, []solana.Instruction{instruction}, user, config.DefaultCommitment, []string{"Error Code: " + ccip_router.Unauthorized_CcipRouterError.String()})
				require.NotNil(t, result)
			})

			t.Run("Fee Quoter", func(t *testing.T) {
				instruction, err := fee_quoter.NewAddDestChainInstruction(
					config.EvmChainSelector,
					validFqDestChainConfig,
					config.FqConfigPDA,
					config.FqEvmDestChainPDA,
					user.PublicKey(), // not an admin
					solana.SystemProgramID,
				).ValidateAndBuild()
				require.NoError(t, err)
				result := testutils.SendAndFailWith(ctx, t, solanaGoClient, []solana.Instruction{instruction}, user, config.DefaultCommitment, []string{"Error Code: " + ccip_router.Unauthorized_CcipRouterError.String()}) // TODO fix error type to fee_quoter
				require.NotNil(t, result)
			})
		})

		t.Run("When admin adds a chain selector it's added on the list", func(t *testing.T) {
			t.Run("CCIP Router", func(t *testing.T) {
				instruction, err := ccip_router.NewAddChainSelectorInstruction(
					config.EvmChainSelector,
					ccip_router.DestChainConfig{},
					config.EvmDestChainStatePDA,
					config.RouterConfigPDA,
					legacyAdmin.PublicKey(),
					solana.SystemProgramID,
				).ValidateAndBuild()
				require.NoError(t, err)
				result := testutils.SendAndConfirm(ctx, t, solanaGoClient, []solana.Instruction{instruction}, legacyAdmin, config.DefaultCommitment)
				require.NotNil(t, result)

				var destChainStateAccount ccip_router.DestChain
				err = common.GetAccountDataBorshInto(ctx, solanaGoClient, config.EvmDestChainStatePDA, config.DefaultCommitment, &destChainStateAccount)
				require.NoError(t, err, "failed to get account info")
				require.Equal(t, uint64(0), destChainStateAccount.State.SequenceNumber)
				require.Equal(t, ccip_router.DestChainConfig{}, destChainStateAccount.Config)
			})

			t.Run("Fee Quoter", func(t *testing.T) {
				instruction, err := fee_quoter.NewAddDestChainInstruction(
					config.EvmChainSelector,
					validFqDestChainConfig,
					config.FqConfigPDA,
					config.FqEvmDestChainPDA,
					legacyAdmin.PublicKey(),
					solana.SystemProgramID,
				).ValidateAndBuild()
				require.NoError(t, err)
				result := testutils.SendAndConfirm(ctx, t, solanaGoClient, []solana.Instruction{instruction}, legacyAdmin, config.DefaultCommitment)
				require.NotNil(t, result)

				var destChainAccount fee_quoter.DestChain
				err = common.GetAccountDataBorshInto(ctx, solanaGoClient, config.FqEvmDestChainPDA, config.DefaultCommitment, &destChainAccount)
				require.NoError(t, err, "failed to get account info")
				require.Equal(t, fee_quoter.TimestampedPackedU224{}, destChainAccount.State.UsdPerUnitGas)
				require.Equal(t, validFqDestChainConfig, destChainAccount.Config)
			})

			t.Run("Offramp", func(t *testing.T) {
				instruction, err := ccip_offramp.NewAddSourceChainInstruction(
					config.EvmChainSelector,
					validSourceChainConfig,
					config.OfframpEvmSourceChainPDA,
					config.OfframpConfigPDA,
					legacyAdmin.PublicKey(),
					solana.SystemProgramID,
				).ValidateAndBuild()
				require.NoError(t, err)
				result := testutils.SendAndConfirm(ctx, t, solanaGoClient, []solana.Instruction{instruction}, legacyAdmin, config.DefaultCommitment)
				require.NotNil(t, result)

				var sourceChainStateAccount ccip_offramp.SourceChain
				err = common.GetAccountDataBorshInto(ctx, solanaGoClient, config.OfframpEvmSourceChainPDA, config.DefaultCommitment, &sourceChainStateAccount)
				require.NoError(t, err, "failed to get account info")
				require.Equal(t, uint64(1), sourceChainStateAccount.State.MinSeqNr)
				require.Equal(t, true, sourceChainStateAccount.Config.IsEnabled)
				require.Equal(t, [2][64]byte{config.OnRampAddressPadded, emptyAddress}, sourceChainStateAccount.Config.OnRamp)
			})
		})

		t.Run("When admin adds another chain selector it's also added on the list", func(t *testing.T) {
			// Using another chain, solana as an example (which allows SVM -> SVM messages)

			// the router is the SVM onramp
			paddedCcipRouterProgram := common.ToPadded64Bytes(config.CcipRouterProgram.Bytes())
			onRampConfig := [2][64]byte{paddedCcipRouterProgram, emptyAddress}

			t.Run("CCIP Router", func(t *testing.T) {
				instruction, err := ccip_router.NewAddChainSelectorInstruction(
					config.SvmChainSelector,
					ccip_router.DestChainConfig{},
					config.SvmDestChainStatePDA,
					config.RouterConfigPDA,
					legacyAdmin.PublicKey(),
					solana.SystemProgramID,
				).ValidateAndBuild()
				require.NoError(t, err)
				result := testutils.SendAndConfirm(ctx, t, solanaGoClient, []solana.Instruction{instruction}, legacyAdmin, config.DefaultCommitment)
				require.NotNil(t, result)

				var destChainStateAccount ccip_router.DestChain
				err = common.GetAccountDataBorshInto(ctx, solanaGoClient, config.SvmDestChainStatePDA, config.DefaultCommitment, &destChainStateAccount)
				require.NoError(t, err, "failed to get account info")
				require.Equal(t, uint64(0), destChainStateAccount.State.SequenceNumber)
			})

			t.Run("Fee Quoter", func(t *testing.T) {
				instruction, err := fee_quoter.NewAddDestChainInstruction(
					config.SvmChainSelector,
					fee_quoter.DestChainConfig{
						IsEnabled: true,
						// minimal valid config
						DefaultTxGasLimit:       1,
						MaxPerMsgGasLimit:       100,
						ChainFamilySelector:     [4]uint8(config.SvmChainFamilySelector),
						EnforceOutOfOrder:       true,
						MaxNumberOfTokensPerMsg: 10,
						MaxDataBytes:            100,
					},
					config.FqConfigPDA,
					config.FqSvmDestChainPDA,
					legacyAdmin.PublicKey(),
					solana.SystemProgramID,
				).ValidateAndBuild()
				require.NoError(t, err)
				result := testutils.SendAndConfirm(ctx, t, solanaGoClient, []solana.Instruction{instruction}, legacyAdmin, config.DefaultCommitment)
				require.NotNil(t, result)

				var destChainStateAccount fee_quoter.DestChain
				err = common.GetAccountDataBorshInto(ctx, solanaGoClient, config.FqSvmDestChainPDA, config.DefaultCommitment, &destChainStateAccount)
				require.NoError(t, err, "failed to get account info")
				require.Equal(t, fee_quoter.TimestampedPackedU224{}, destChainStateAccount.State.UsdPerUnitGas)
			})

			t.Run("Offramp", func(t *testing.T) {
				instruction, err := ccip_offramp.NewAddSourceChainInstruction(
					config.SvmChainSelector,
					ccip_offramp.SourceChainConfig{
						OnRamp:    onRampConfig, // the source on ramp address must be padded, as this value is an array of 64 bytes
						IsEnabled: true,
					},
					config.OfframpSvmSourceChainPDA,
					config.OfframpConfigPDA,
					legacyAdmin.PublicKey(),
					solana.SystemProgramID,
				).ValidateAndBuild()
				require.NoError(t, err)
				result := testutils.SendAndConfirm(ctx, t, solanaGoClient, []solana.Instruction{instruction}, legacyAdmin, config.DefaultCommitment)
				require.NotNil(t, result)

				var sourceChainStateAccount ccip_offramp.SourceChain
				err = common.GetAccountDataBorshInto(ctx, solanaGoClient, config.OfframpSvmSourceChainPDA, config.DefaultCommitment, &sourceChainStateAccount)
				require.NoError(t, err, "failed to get account info")
				require.Equal(t, uint64(1), sourceChainStateAccount.State.MinSeqNr)
				require.Equal(t, true, sourceChainStateAccount.Config.IsEnabled)
				require.Equal(t, [2][64]byte{paddedCcipRouterProgram, emptyAddress}, sourceChainStateAccount.Config.OnRamp)
			})
		})

		t.Run("When a non-admin tries to disable the chain selector, it fails", func(t *testing.T) {
			t.Run("Offramp: Source", func(t *testing.T) {
				ix, err := ccip_offramp.NewDisableSourceChainSelectorInstruction(
					config.EvmChainSelector,
					config.OfframpEvmSourceChainPDA,
					config.OfframpConfigPDA,
					user.PublicKey(),
				).ValidateAndBuild()
				require.NoError(t, err)
				result := testutils.SendAndFailWith(ctx, t, solanaGoClient, []solana.Instruction{ix}, user, config.DefaultCommitment, []string{"Error Code: " + ccip_router.Unauthorized_CcipRouterError.String()})
				require.NotNil(t, result)
			})

			t.Run("Fee Quoter: Dest", func(t *testing.T) {
				ix, err := fee_quoter.NewDisableDestChainInstruction(
					config.EvmChainSelector,
					config.FqConfigPDA,
					config.FqEvmDestChainPDA,
					user.PublicKey(),
				).ValidateAndBuild()
				require.NoError(t, err)
				result := testutils.SendAndFailWith(ctx, t, solanaGoClient, []solana.Instruction{ix}, user, config.DefaultCommitment, []string{"Error Code: " + ccip_router.Unauthorized_CcipRouterError.String()})
				require.NotNil(t, result)
			})
		})

		t.Run("When an admin disables the chain selector, it is no longer enabled", func(t *testing.T) {
			t.Run("Offramp: Source", func(t *testing.T) {
				var initial ccip_offramp.SourceChain
				err := common.GetAccountDataBorshInto(ctx, solanaGoClient, config.OfframpEvmSourceChainPDA, config.DefaultCommitment, &initial)
				require.NoError(t, err, "failed to get account info")
				require.Equal(t, true, initial.Config.IsEnabled)

				ix, err := ccip_offramp.NewDisableSourceChainSelectorInstruction(
					config.EvmChainSelector,
					config.OfframpEvmSourceChainPDA,
					config.OfframpConfigPDA,
					legacyAdmin.PublicKey(),
				).ValidateAndBuild()
				require.NoError(t, err)
				testutils.SendAndConfirm(ctx, t, solanaGoClient, []solana.Instruction{ix}, legacyAdmin, config.DefaultCommitment)

				var final ccip_offramp.SourceChain
				err = common.GetAccountDataBorshInto(ctx, solanaGoClient, config.OfframpEvmSourceChainPDA, config.DefaultCommitment, &final)
				require.NoError(t, err, "failed to get account info")
				require.Equal(t, false, final.Config.IsEnabled)
			})

			t.Run("Fee Quoter: Dest", func(t *testing.T) {
				var initial fee_quoter.DestChain
				err := common.GetAccountDataBorshInto(ctx, solanaGoClient, config.FqEvmDestChainPDA, config.DefaultCommitment, &initial)
				require.NoError(t, err, "failed to get account info")
				require.Equal(t, true, initial.Config.IsEnabled)

				ix, err := fee_quoter.NewDisableDestChainInstruction(
					config.EvmChainSelector,
					config.FqConfigPDA,
					config.FqEvmDestChainPDA,
					legacyAdmin.PublicKey(),
				).ValidateAndBuild()
				require.NoError(t, err)
				testutils.SendAndConfirm(ctx, t, solanaGoClient, []solana.Instruction{ix}, legacyAdmin, config.DefaultCommitment)

				var final fee_quoter.DestChain
				err = common.GetAccountDataBorshInto(ctx, solanaGoClient, config.FqEvmDestChainPDA, config.DefaultCommitment, &final)
				require.NoError(t, err, "failed to get account info")
				require.Equal(t, false, final.Config.IsEnabled)
			})
		})

		t.Run("Fee Quoter: When an admin tries to update the chain state with invalid destination chain config, it fails", func(t *testing.T) {
			for _, test := range invalidInputTests {
				if test.SkipOnUpdate {
					continue
				}
				t.Run(test.Name, func(t *testing.T) {
					destChainPDA, _, derr := state.FindFqDestChainPDA(test.Selector, config.FeeQuoterProgram)
					require.NoError(t, derr)
					instruction, err := fee_quoter.NewUpdateDestChainConfigInstruction(
						test.Selector,
						test.Conf,
						config.FqConfigPDA,
						destChainPDA,
						legacyAdmin.PublicKey(),
					).ValidateAndBuild()
					require.NoError(t, err)
					result := testutils.SendAndFailWith(ctx, t, solanaGoClient, []solana.Instruction{instruction}, legacyAdmin, config.DefaultCommitment, []string{"Error Code: " + ccip_router.InvalidInputs_CcipRouterError.String()})
					require.NotNil(t, result)
				})
			}
		})

		t.Run("When an unauthorized user tries to update the chain state config, it fails", func(t *testing.T) {
			t.Run("Offramp Source", func(t *testing.T) {
				instruction, err := ccip_offramp.NewUpdateSourceChainConfigInstruction(
					config.EvmChainSelector,
					validSourceChainConfig,
					config.OfframpEvmSourceChainPDA,
					config.OfframpConfigPDA,
					user.PublicKey(), // unauthorized
				).ValidateAndBuild()
				require.NoError(t, err)
				result := testutils.SendAndFailWith(ctx, t, solanaGoClient, []solana.Instruction{instruction}, user, config.DefaultCommitment, []string{"Error Code: " + ccip_router.Unauthorized_CcipRouterError.String()})
				require.NotNil(t, result)
			})

			t.Run("FeeQuoter: Dest", func(t *testing.T) {
				instruction, err := fee_quoter.NewUpdateDestChainConfigInstruction(
					config.EvmChainSelector,
					validFqDestChainConfig,
					config.FqConfigPDA,
					config.FqEvmDestChainPDA,
					user.PublicKey(), // unauthorized
				).ValidateAndBuild()
				require.NoError(t, err)
				result := testutils.SendAndFailWith(ctx, t, solanaGoClient, []solana.Instruction{instruction}, user, config.DefaultCommitment, []string{"Error Code: " + ccip_router.Unauthorized_CcipRouterError.String()})
				require.NotNil(t, result)
			})
		})

		t.Run("When an admin updates the chain state config, it is configured", func(t *testing.T) {
			t.Run("Offramp: Source", func(t *testing.T) {
				var initialSource ccip_offramp.SourceChain
				serr := common.GetAccountDataBorshInto(ctx, solanaGoClient, config.OfframpEvmSourceChainPDA, config.DefaultCommitment, &initialSource)
				require.NoError(t, serr, "failed to get account info")

				updated := initialSource.Config
				updated.IsEnabled = true
				require.NotEqual(t, initialSource.Config, updated) // at this point, onchain is disabled and we'll re-enable it

				instruction, err := ccip_offramp.NewUpdateSourceChainConfigInstruction(
					config.EvmChainSelector,
					updated,
					config.OfframpEvmSourceChainPDA,
					config.OfframpConfigPDA,
					legacyAdmin.PublicKey(),
				).ValidateAndBuild()
				require.NoError(t, err)
				result := testutils.SendAndConfirm(ctx, t, solanaGoClient, []solana.Instruction{instruction}, legacyAdmin, config.DefaultCommitment)
				require.NotNil(t, result)

				var final ccip_offramp.SourceChain
				err = common.GetAccountDataBorshInto(ctx, solanaGoClient, config.OfframpEvmSourceChainPDA, config.DefaultCommitment, &final)
				require.NoError(t, err, "failed to get account info")
				require.Equal(t, updated, final.Config)
			})

			t.Run("Fee Quoter: Dest", func(t *testing.T) {
				var initialDest fee_quoter.DestChain
				derr := common.GetAccountDataBorshInto(ctx, solanaGoClient, config.FqEvmDestChainPDA, config.DefaultCommitment, &initialDest)
				require.NoError(t, derr, "failed to get account info")

				updated := initialDest.Config
				updated.IsEnabled = true
				require.NotEqual(t, initialDest.Config, updated) // at this point, onchain is disabled and we'll re-enable it

				instruction, err := fee_quoter.NewUpdateDestChainConfigInstruction(
					config.EvmChainSelector,
					updated,
					config.FqConfigPDA,
					config.FqEvmDestChainPDA,
					legacyAdmin.PublicKey(),
				).ValidateAndBuild()
				require.NoError(t, err)
				result := testutils.SendAndConfirm(ctx, t, solanaGoClient, []solana.Instruction{instruction}, legacyAdmin, config.DefaultCommitment)
				require.NotNil(t, result)

				var final fee_quoter.DestChain
				err = common.GetAccountDataBorshInto(ctx, solanaGoClient, config.FqEvmDestChainPDA, config.DefaultCommitment, &final)
				require.NoError(t, err, "failed to get account info")
				require.Equal(t, updated, final.Config)
			})
		})

		t.Run("When an unauthorized user tries to update the fee aggregator, it fails", func(t *testing.T) {
			instruction, err := ccip_router.NewUpdateFeeAggregatorInstruction(
				user.PublicKey(), // updating to some other address
				config.RouterConfigPDA,
				user.PublicKey(), // wrong user
				solana.SystemProgramID,
			).ValidateAndBuild()
			require.NoError(t, err)
			result := testutils.SendAndFailWith(ctx, t, solanaGoClient, []solana.Instruction{instruction}, user, config.DefaultCommitment, []string{"Error Code: " + ccip_router.Unauthorized_CcipRouterError.String()})
			require.NotNil(t, result)
		})

		t.Run("When an authorized user tries updates the fee aggregator, it succeeds", func(t *testing.T) {
			var configAccount ccip_router.Config
			err := common.GetAccountDataBorshInto(ctx, solanaGoClient, config.RouterConfigPDA, config.DefaultCommitment, &configAccount)
			require.NoError(t, err, "failed to get account info")
			require.NotEqual(t, feeAggregator.PublicKey(), configAccount.FeeAggregator) // at this point, the fee aggregator is different

			instruction, err := ccip_router.NewUpdateFeeAggregatorInstruction(
				feeAggregator.PublicKey(), // updating to some other address
				config.RouterConfigPDA,
				legacyAdmin.PublicKey(),
				solana.SystemProgramID,
			).ValidateAndBuild()
			require.NoError(t, err)
			result := testutils.SendAndConfirm(ctx, t, solanaGoClient, []solana.Instruction{instruction}, legacyAdmin, config.DefaultCommitment)
			require.NotNil(t, result)

			err = common.GetAccountDataBorshInto(ctx, solanaGoClient, config.RouterConfigPDA, config.DefaultCommitment, &configAccount)
			require.NoError(t, err, "failed to get account info")
			require.Equal(t, feeAggregator.PublicKey(), configAccount.FeeAggregator) // now the fee aggregator is updated
		})

		t.Run("Can transfer ownership", func(t *testing.T) {
			// Fail to transfer ownership when not owner
			instruction, err := ccip_router.NewTransferOwnershipInstruction(
				ccipAdmin.PublicKey(),
				config.RouterConfigPDA,
				user.PublicKey(),
			).ValidateAndBuild()
			require.NoError(t, err)
			result := testutils.SendAndFailWith(ctx, t, solanaGoClient, []solana.Instruction{instruction}, user, config.DefaultCommitment, []string{"Error Code: " + ccip_router.Unauthorized_CcipRouterError.String()})
			require.NotNil(t, result)

			// successfully transfer ownership
			instruction, err = ccip_router.NewTransferOwnershipInstruction(
				ccipAdmin.PublicKey(),
				config.RouterConfigPDA,
				legacyAdmin.PublicKey(),
			).ValidateAndBuild()
			require.NoError(t, err)
			result = testutils.SendAndConfirm(ctx, t, solanaGoClient, []solana.Instruction{instruction}, legacyAdmin, config.DefaultCommitment)
			require.NotNil(t, result)

			transferEvent := ccip.OwnershipTransferRequested{}
			require.NoError(t, common.ParseEvent(result.Meta.LogMessages, "OwnershipTransferRequested", &transferEvent, config.PrintEvents))
			require.Equal(t, legacyAdmin.PublicKey(), transferEvent.From)
			require.Equal(t, ccipAdmin.PublicKey(), transferEvent.To)

			// Fail to accept ownership when not proposed_owner
			instruction, err = ccip_router.NewAcceptOwnershipInstruction(
				config.RouterConfigPDA,
				user.PublicKey(),
			).ValidateAndBuild()
			require.NoError(t, err)
			result = testutils.SendAndFailWith(ctx, t, solanaGoClient, []solana.Instruction{instruction}, user, config.DefaultCommitment, []string{"Error Code: " + ccip_router.Unauthorized_CcipRouterError.String()})
			require.NotNil(t, result)

			// Successfully accept ownership
			// ccipAdmin becomes owner for remaining tests
			instruction, err = ccip_router.NewAcceptOwnershipInstruction(
				config.RouterConfigPDA,
				ccipAdmin.PublicKey(),
			).ValidateAndBuild()
			require.NoError(t, err)
			result = testutils.SendAndConfirm(ctx, t, solanaGoClient, []solana.Instruction{instruction}, ccipAdmin, config.DefaultCommitment)
			require.NotNil(t, result)
			acceptEvent := ccip.OwnershipTransferred{}
			require.NoError(t, common.ParseEvent(result.Meta.LogMessages, "OwnershipTransferred", &acceptEvent, config.PrintEvents))
			require.Equal(t, legacyAdmin.PublicKey(), transferEvent.From)
			require.Equal(t, ccipAdmin.PublicKey(), transferEvent.To)

			// Current owner cannot propose self
			instruction, err = ccip_router.NewTransferOwnershipInstruction(
				ccipAdmin.PublicKey(),
				config.RouterConfigPDA,
				ccipAdmin.PublicKey(),
			).ValidateAndBuild()
			require.NoError(t, err)
			result = testutils.SendAndFailWith(ctx, t, solanaGoClient, []solana.Instruction{instruction}, ccipAdmin, config.DefaultCommitment, []string{"Error Code: " + ccip_router.InvalidInputs_CcipRouterError.String()})
			require.NotNil(t, result)

			// Validate proposed set to 0-address
			var configAccount ccip_router.Config
			err = common.GetAccountDataBorshInto(ctx, solanaGoClient, config.RouterConfigPDA, config.DefaultCommitment, &configAccount)
			if err != nil {
				require.NoError(t, err, "failed to get account info")
			}
			require.Equal(t, solana.PublicKey{}, configAccount.ProposedOwner)
		})

		t.Run("Fee Quoter: Can transfer ownership", func(t *testing.T) {
			// Fail to transfer ownership when not owner
			instruction, err := fee_quoter.NewTransferOwnershipInstruction(
				ccipAdmin.PublicKey(),
				config.FqConfigPDA,
				user.PublicKey(),
			).ValidateAndBuild()
			require.NoError(t, err)
			result := testutils.SendAndFailWith(ctx, t, solanaGoClient, []solana.Instruction{instruction}, user, config.DefaultCommitment, []string{"Error Code: " + ccip_router.Unauthorized_CcipRouterError.String()})
			require.NotNil(t, result)

			// successfully transfer ownership
			instruction, err = fee_quoter.NewTransferOwnershipInstruction(
				ccipAdmin.PublicKey(),
				config.FqConfigPDA,
				legacyAdmin.PublicKey(),
			).ValidateAndBuild()
			require.NoError(t, err)
			result = testutils.SendAndConfirm(ctx, t, solanaGoClient, []solana.Instruction{instruction}, legacyAdmin, config.DefaultCommitment)
			require.NotNil(t, result)

			transferEvent := ccip.OwnershipTransferRequested{}
			require.NoError(t, common.ParseEvent(result.Meta.LogMessages, "OwnershipTransferRequested", &transferEvent, config.PrintEvents))
			require.Equal(t, legacyAdmin.PublicKey(), transferEvent.From)
			require.Equal(t, ccipAdmin.PublicKey(), transferEvent.To)

			// Fail to accept ownership when not proposed_owner
			instruction, err = fee_quoter.NewAcceptOwnershipInstruction(
				config.FqConfigPDA,
				user.PublicKey(),
			).ValidateAndBuild()
			require.NoError(t, err)
			result = testutils.SendAndFailWith(ctx, t, solanaGoClient, []solana.Instruction{instruction}, user, config.DefaultCommitment, []string{"Error Code: " + ccip_router.Unauthorized_CcipRouterError.String()})
			require.NotNil(t, result)

			// Successfully accept ownership
			// ccipAdmin becomes owner for remaining tests
			instruction, err = fee_quoter.NewAcceptOwnershipInstruction(
				config.FqConfigPDA,
				ccipAdmin.PublicKey(),
			).ValidateAndBuild()
			require.NoError(t, err)
			result = testutils.SendAndConfirm(ctx, t, solanaGoClient, []solana.Instruction{instruction}, ccipAdmin, config.DefaultCommitment)
			require.NotNil(t, result)
			acceptEvent := ccip.OwnershipTransferred{}
			require.NoError(t, common.ParseEvent(result.Meta.LogMessages, "OwnershipTransferred", &acceptEvent, config.PrintEvents))
			require.Equal(t, legacyAdmin.PublicKey(), transferEvent.From)
			require.Equal(t, ccipAdmin.PublicKey(), transferEvent.To)

			// Current owner cannot propose self
			instruction, err = fee_quoter.NewTransferOwnershipInstruction(
				ccipAdmin.PublicKey(),
				config.FqConfigPDA,
				ccipAdmin.PublicKey(),
			).ValidateAndBuild()
			require.NoError(t, err)
			result = testutils.SendAndFailWith(ctx, t, solanaGoClient, []solana.Instruction{instruction}, ccipAdmin, config.DefaultCommitment, []string{"Error Code: " + ccip_router.InvalidInputs_CcipRouterError.String()}) // TODO change error type to FQ
			require.NotNil(t, result)

			// Validate proposed set to 0-address
			var configAccount fee_quoter.Config
			err = common.GetAccountDataBorshInto(ctx, solanaGoClient, config.FqConfigPDA, config.DefaultCommitment, &configAccount)
			if err != nil {
				require.NoError(t, err, "failed to get account info")
			}
			require.Equal(t, solana.PublicKey{}, configAccount.ProposedOwner)
		})

		t.Run("Offramp: Can transfer ownership", func(t *testing.T) {
			// Fail to transfer ownership when not owner
			instruction, err := ccip_offramp.NewTransferOwnershipInstruction(
				ccipAdmin.PublicKey(),
				config.OfframpConfigPDA,
				user.PublicKey(),
			).ValidateAndBuild()
			require.NoError(t, err)
			result := testutils.SendAndFailWith(ctx, t, solanaGoClient, []solana.Instruction{instruction}, user, config.DefaultCommitment, []string{"Error Code: " + ccip_router.Unauthorized_CcipRouterError.String()})
			require.NotNil(t, result)

			// successfully transfer ownership
			instruction, err = ccip_offramp.NewTransferOwnershipInstruction(
				ccipAdmin.PublicKey(),
				config.OfframpConfigPDA,
				legacyAdmin.PublicKey(),
			).ValidateAndBuild()
			require.NoError(t, err)
			result = testutils.SendAndConfirm(ctx, t, solanaGoClient, []solana.Instruction{instruction}, legacyAdmin, config.DefaultCommitment)
			require.NotNil(t, result)

			transferEvent := ccip.OwnershipTransferRequested{}
			require.NoError(t, common.ParseEvent(result.Meta.LogMessages, "OwnershipTransferRequested", &transferEvent, config.PrintEvents))
			require.Equal(t, legacyAdmin.PublicKey(), transferEvent.From)
			require.Equal(t, ccipAdmin.PublicKey(), transferEvent.To)

			// Fail to accept ownership when not proposed_owner
			instruction, err = ccip_offramp.NewAcceptOwnershipInstruction(
				config.OfframpConfigPDA,
				user.PublicKey(),
			).ValidateAndBuild()
			require.NoError(t, err)
			result = testutils.SendAndFailWith(ctx, t, solanaGoClient, []solana.Instruction{instruction}, user, config.DefaultCommitment, []string{"Error Code: " + ccip_router.Unauthorized_CcipRouterError.String()})
			require.NotNil(t, result)

			// Successfully accept ownership
			// ccipAdmin becomes owner for remaining tests
			instruction, err = ccip_offramp.NewAcceptOwnershipInstruction(
				config.OfframpConfigPDA,
				ccipAdmin.PublicKey(),
			).ValidateAndBuild()
			require.NoError(t, err)
			result = testutils.SendAndConfirm(ctx, t, solanaGoClient, []solana.Instruction{instruction}, ccipAdmin, config.DefaultCommitment)
			require.NotNil(t, result)
			acceptEvent := ccip.OwnershipTransferred{}
			require.NoError(t, common.ParseEvent(result.Meta.LogMessages, "OwnershipTransferred", &acceptEvent, config.PrintEvents))
			require.Equal(t, legacyAdmin.PublicKey(), transferEvent.From)
			require.Equal(t, ccipAdmin.PublicKey(), transferEvent.To)

			// Current owner cannot propose self
			instruction, err = ccip_offramp.NewTransferOwnershipInstruction(
				ccipAdmin.PublicKey(),
				config.OfframpConfigPDA,
				ccipAdmin.PublicKey(),
			).ValidateAndBuild()
			require.NoError(t, err)
			result = testutils.SendAndFailWith(ctx, t, solanaGoClient, []solana.Instruction{instruction}, ccipAdmin, config.DefaultCommitment, []string{"Error Code: " + ccip_router.InvalidInputs_CcipRouterError.String()}) // TODO change error type to FQ
			require.NotNil(t, result)

			// Validate proposed set to 0-address
			var configAccount ccip_offramp.Config
			err = common.GetAccountDataBorshInto(ctx, solanaGoClient, config.OfframpConfigPDA, config.DefaultCommitment, &configAccount)
			if err != nil {
				require.NoError(t, err, "failed to get account info")
			}
			require.Equal(t, solana.PublicKey{}, configAccount.ProposedOwner)
		})
	})

	//////////////////////////
	// Billing Config Tests //
	//////////////////////////

	t.Run("Billing", func(t *testing.T) {
		t.Run("setup:fee_quoter:add_tokens", func(t *testing.T) {
			type TestToken struct {
				Config   fee_quoter.BillingTokenConfig
				Accounts AccountsPerToken
			}

			// Any nonzero timestamp is valid (for now)
			validTimestamp := int64(100)
			bigValue := [28]uint8{}
			bigNum, ok := new(big.Int).SetString("19816680000000000000", 10)
			require.True(t, ok)
			bigNum.FillBytes(bigValue[:])

			smallValue := [28]uint8{}
			smallNum, ok := new(big.Int).SetString("1981668000000000000", 10)
			require.True(t, ok)
			smallNum.FillBytes(smallValue[:])

			testTokens := []TestToken{
				{
					Accounts: wsol,
					Config: fee_quoter.BillingTokenConfig{
						Enabled: true,
						Mint:    solana.SolMint,
						UsdPerToken: fee_quoter.TimestampedPackedU224{
							Value:     smallValue,
							Timestamp: validTimestamp,
						},
						PremiumMultiplierWeiPerEth: 9000000,
					}},
				{
					Accounts: link22,
					Config: fee_quoter.BillingTokenConfig{
						Enabled: true,
						Mint:    link22.mint,
						UsdPerToken: fee_quoter.TimestampedPackedU224{
							Value:     bigValue,
							Timestamp: validTimestamp,
						},
						PremiumMultiplierWeiPerEth: 11000000,
					}},
			}

			for _, token := range testTokens {
				t.Run("add_"+token.Accounts.name, func(t *testing.T) {
					ixConfig, cerr := fee_quoter.NewAddBillingTokenConfigInstruction(
						token.Config,
						config.FqConfigPDA,
						token.Accounts.fqBillingConfigPDA,
						token.Accounts.program,
						token.Accounts.mint,
						token.Accounts.billingATA,
						ccipAdmin.PublicKey(),
						config.BillingSignerPDA,
						tokens.AssociatedTokenProgramID,
						solana.SystemProgramID,
					).ValidateAndBuild()
					require.NoError(t, cerr)

					testutils.SendAndConfirm(ctx, t, solanaGoClient, []solana.Instruction{ixConfig}, ccipAdmin, config.DefaultCommitment)
				})
			}
		})

		t.Run("setup:funding_and_approvals", func(t *testing.T) {
			type Item struct {
				name       string
				user       solana.PrivateKey
				getATA     func(apt *AccountsPerToken) solana.PublicKey
				shouldFund bool
			}
			list := []Item{
				{
					name:       "user",
					user:       user,
					getATA:     func(apt *AccountsPerToken) solana.PublicKey { return apt.userATA },
					shouldFund: true,
				},
				{
					name:       "anotherUser",
					user:       anotherUser,
					getATA:     func(apt *AccountsPerToken) solana.PublicKey { return apt.anotherUserATA },
					shouldFund: true,
				},
				{
					name:       "tokenlessUser",
					user:       tokenlessUser,
					getATA:     func(apt *AccountsPerToken) solana.PublicKey { return apt.tokenlessUserATA },
					shouldFund: false, // do not fund tokenless user
				},
			}

			feeAggrAtaIx := make([]solana.Instruction, len(billingTokens))
			for i, token := range billingTokens {
				// create ATA for fee aggregator
				ixAtaFeeAggr, addrFeeAggr, uerr := tokens.CreateAssociatedTokenAccount(token.program, token.mint, feeAggregator.PublicKey(), feeAggregator.PublicKey())
				require.NoError(t, uerr)
				require.Equal(t, token.feeAggregatorATA, addrFeeAggr, fmt.Sprintf("ATA for feeAggregator and token %s", token.name))
				feeAggrAtaIx[i] = ixAtaFeeAggr
			}
			testutils.SendAndConfirm(ctx, t, solanaGoClient, feeAggrAtaIx, feeAggregator, config.DefaultCommitment)

			for _, it := range list {
				for _, token := range billingTokens {
					// create ATA for user
					ixAtaUser, addrUser, uerr := tokens.CreateAssociatedTokenAccount(token.program, token.mint, it.user.PublicKey(), it.user.PublicKey())
					require.NoError(t, uerr)
					require.Equal(t, it.getATA(token), addrUser, fmt.Sprintf("ATA for user %s and token %s", it.name, token.name))

					// Approve CCIP to transfer the user's token for billing
					ixApprove, aerr := tokens.TokenApproveChecked(1e9, 9, token.program, it.getATA(token), token.mint, config.BillingSignerPDA, it.user.PublicKey(), []solana.PublicKey{})
					require.NoError(t, aerr)

					testutils.SendAndConfirm(ctx, t, solanaGoClient, []solana.Instruction{ixAtaUser, ixApprove}, it.user, config.DefaultCommitment)
				}

				if it.shouldFund {
					// fund user link22 (mint directly to user ATA)
					ixMint, merr := tokens.MintTo(1e9, link22.program, link22.mint, it.getATA(&link22), legacyAdmin.PublicKey())
					require.NoError(t, merr)
					testutils.SendAndConfirm(ctx, t, solanaGoClient, []solana.Instruction{ixMint}, legacyAdmin, config.DefaultCommitment)

					// fund user WSOL (transfer SOL + syncNative)
					transferAmount := 1.0 * solana.LAMPORTS_PER_SOL
					ixTransfer, terr := tokens.NativeTransfer(wsol.program, transferAmount, it.user.PublicKey(), it.getATA(&wsol))
					require.NoError(t, terr)
					ixSync, serr := tokens.SyncNative(wsol.program, it.getATA(&wsol))
					require.NoError(t, serr)
					testutils.SendAndConfirm(ctx, t, solanaGoClient, []solana.Instruction{ixTransfer, ixSync}, it.user, config.DefaultCommitment)
				}
			}
		})

		t.Run("FeeQuoter: Billing Token Config", func(t *testing.T) {
			pools := []tokens.TokenPool{token0, token1}

			for i, token := range pools {
				t.Run(fmt.Sprintf("token%d", i), func(t *testing.T) {
					t.Run("Pre-condition: Does not support token by default", func(t *testing.T) {
						tokenBillingPDA := getFqTokenConfigPDA(token.Mint.PublicKey())
						var tokenConfigAccount fee_quoter.BillingTokenConfigWrapper
						err := common.GetAccountDataBorshInto(ctx, solanaGoClient, tokenBillingPDA, config.DefaultCommitment, &tokenConfigAccount)
						require.EqualError(t, err, "not found")
					})

					t.Run("When admin adds token with valid input it is configured", func(t *testing.T) {
						// Any nonzero timestamp is valid (for now)
						validTimestamp := int64(100)
						value := [28]uint8{}
						big.NewInt(3e18).FillBytes(value[:])

						tokenConfig := fee_quoter.BillingTokenConfig{
							Enabled: true,
							Mint:    token.Mint.PublicKey(),
							UsdPerToken: fee_quoter.TimestampedPackedU224{
								Timestamp: validTimestamp,
								Value:     value,
							},
							PremiumMultiplierWeiPerEth: 1,
						}

						tokenBillingPDA := getFqTokenConfigPDA(token.Mint.PublicKey())
						tokenReceiver, _, ferr := tokens.FindAssociatedTokenAddress(token.Program, token.Mint.PublicKey(), config.BillingSignerPDA)
						require.NoError(t, ferr)

						ixConfig, cerr := fee_quoter.NewAddBillingTokenConfigInstruction(
							tokenConfig,
							config.FqConfigPDA,
							tokenBillingPDA,
							token.Program,
							token.Mint.PublicKey(),
							tokenReceiver,
							ccipAdmin.PublicKey(),
							config.BillingSignerPDA,
							tokens.AssociatedTokenProgramID,
							solana.SystemProgramID,
						).ValidateAndBuild()
						require.NoError(t, cerr)

						testutils.SendAndConfirm(ctx, t, solanaGoClient, []solana.Instruction{ixConfig}, ccipAdmin, config.DefaultCommitment)

						var tokenConfigAccount fee_quoter.BillingTokenConfigWrapper
						aerr := common.GetAccountDataBorshInto(ctx, solanaGoClient, tokenBillingPDA, config.DefaultCommitment, &tokenConfigAccount)
						require.NoError(t, aerr)

						require.Equal(t, tokenConfig, tokenConfigAccount.Config)
					})

					t.Run("When an unauthorized user updates token with correct configuration it fails", func(t *testing.T) {
						tokenBillingPDA := getFqTokenConfigPDA(token.Mint.PublicKey())
						var initial fee_quoter.BillingTokenConfigWrapper
						ierr := common.GetAccountDataBorshInto(ctx, solanaGoClient, tokenBillingPDA, config.DefaultCommitment, &initial)
						require.NoError(t, ierr)

						tokenConfig := initial.Config
						tokenConfig.PremiumMultiplierWeiPerEth = initial.Config.PremiumMultiplierWeiPerEth*2 + 1 // updating something valid

						ixConfig, cerr := fee_quoter.NewUpdateBillingTokenConfigInstruction(tokenConfig, config.FqConfigPDA, tokenBillingPDA, legacyAdmin.PublicKey()).ValidateAndBuild() // wrong admin
						require.NoError(t, cerr)
						testutils.SendAndFailWith(ctx, t, solanaGoClient, []solana.Instruction{ixConfig}, legacyAdmin, config.DefaultCommitment, []string{ccip_router.Unauthorized_CcipRouterError.String()})

						var final fee_quoter.BillingTokenConfigWrapper
						ferr := common.GetAccountDataBorshInto(ctx, solanaGoClient, tokenBillingPDA, config.DefaultCommitment, &final)
						require.NoError(t, ferr)

						require.Equal(t, initial.Config, final.Config) // it was not updated, same values as initial
					})

					t.Run("When admin updates token it is updated", func(t *testing.T) {
						tokenBillingPDA := getFqTokenConfigPDA(token.Mint.PublicKey())
						var initial fee_quoter.BillingTokenConfigWrapper
						ierr := common.GetAccountDataBorshInto(ctx, solanaGoClient, tokenBillingPDA, config.DefaultCommitment, &initial)
						require.NoError(t, ierr)

						tokenConfig := initial.Config
						tokenConfig.PremiumMultiplierWeiPerEth = initial.Config.PremiumMultiplierWeiPerEth*2 + 1 // updating something else

						ixConfig, cerr := fee_quoter.NewUpdateBillingTokenConfigInstruction(tokenConfig, config.FqConfigPDA, tokenBillingPDA, ccipAdmin.PublicKey()).ValidateAndBuild()
						require.NoError(t, cerr)
						testutils.SendAndConfirm(ctx, t, solanaGoClient, []solana.Instruction{ixConfig}, ccipAdmin, config.DefaultCommitment)

						var final fee_quoter.BillingTokenConfigWrapper
						ferr := common.GetAccountDataBorshInto(ctx, solanaGoClient, tokenBillingPDA, rpc.CommitmentProcessed, &final)
						require.NoError(t, ferr)

						require.NotEqual(t, initial.Config.PremiumMultiplierWeiPerEth, final.Config.PremiumMultiplierWeiPerEth) // it was updated
						require.Equal(t, tokenConfig.PremiumMultiplierWeiPerEth, final.Config.PremiumMultiplierWeiPerEth)
					})
				})
			}
		})
	})

	//////////////////////////
	//  setOcrConfig Tests  //
	//////////////////////////

	t.Run("Offramp: Config SetOcrConfig", func(t *testing.T) {
		t.Run("Successfully configures commit & execute DON ocr config for maximum signers and transmitters", func(t *testing.T) {
			// Check owner permissions
			instruction, err := ccip_offramp.NewSetOcrConfigInstruction(
				0,
				ccip_offramp.Ocr3ConfigInfo{},
				[][20]byte{},
				[]solana.PublicKey{},
				config.OfframpConfigPDA,
				config.OfframpStatePDA,
				user.PublicKey(),
			).ValidateAndBuild()
			require.NoError(t, err)
			testutils.SendAndFailWith(ctx, t, solanaGoClient, []solana.Instruction{instruction}, user, config.DefaultCommitment, []string{"Error Code: " + ccip_router.Unauthorized_CcipRouterError.String()})

			inputs := []struct {
				plugin       testutils.OcrPlugin
				signers      [][20]byte
				transmitters []solana.PublicKey
				verifySig    uint8 // use as bool
			}{
				{
					testutils.OcrCommitPlugin,
					signerAddresses,
					transmitterPubKeys,
					1, // true
				},
				{
					testutils.OcrExecutePlugin,
					nil,
					transmitterPubKeys,
					0, // no sign verify needed for execute
				},
			}

			for _, v := range inputs {
				t.Run(v.plugin.String(), func(t *testing.T) {
					instruction, err := ccip_offramp.NewSetOcrConfigInstruction(
						uint8(v.plugin),
						ccip_offramp.Ocr3ConfigInfo{
							ConfigDigest:                   config.ConfigDigest,
							F:                              config.OcrF,
							IsSignatureVerificationEnabled: v.verifySig,
						},
						v.signers,
						v.transmitters,
						config.OfframpConfigPDA,
						config.OfframpStatePDA,
						ccipAdmin.PublicKey(),
					).ValidateAndBuild()
					require.NoError(t, err)
					result := testutils.SendAndConfirm(ctx, t, solanaGoClient, []solana.Instruction{instruction}, ccipAdmin, config.DefaultCommitment)
					require.NotNil(t, result)

					// Check event ConfigSet
					configSetEvent := ccip.EventConfigSet{}
					require.NoError(t, common.ParseEvent(result.Meta.LogMessages, "ConfigSet", &configSetEvent, config.PrintEvents))
					require.Equal(t, uint8(v.plugin), configSetEvent.OcrPluginType)
					require.Equal(t, config.ConfigDigest, configSetEvent.ConfigDigest)
					require.Equal(t, config.OcrF, configSetEvent.F)
					require.Equal(t, v.signers, configSetEvent.Signers)
					require.Equal(t, v.transmitters, configSetEvent.Transmitters)

					// check config state
					var configAccount ccip_offramp.Config
					err = common.GetAccountDataBorshInto(ctx, solanaGoClient, config.OfframpConfigPDA, config.DefaultCommitment, &configAccount)
					if err != nil {
						require.NoError(t, err, "failed to get account info")
					}
					pluginState := configAccount.Ocr3[v.plugin]
					require.Equal(t, config.ConfigDigest, pluginState.ConfigInfo.ConfigDigest)
					require.Equal(t, config.OcrF, pluginState.ConfigInfo.F)
					require.Equal(t, len(v.signers), int(pluginState.ConfigInfo.N))
					require.Equal(t, v.verifySig, pluginState.ConfigInfo.IsSignatureVerificationEnabled)
					require.Equal(t, config.MaxSignersAndTransmitters, len(pluginState.Signers))
					require.Equal(t, config.MaxSignersAndTransmitters, len(pluginState.Transmitters))
					for i := 0; i < config.MaxSignersAndTransmitters; i++ {
						// check signers (and zero values)
						signer := [20]byte{}
						if i < len(v.signers) {
							signer = v.signers[i]
						}
						require.Equal(t, signer, pluginState.Signers[i])

						// check transmitters (and zero values)
						transmitter := solana.PublicKey{}
						if i < len(v.transmitters) {
							transmitter = v.transmitters[i]
						}
						require.Equal(t, transmitter.Bytes(), pluginState.Transmitters[i][:])
					}
				})
			}
		})

		t.Run("SetOcrConfig edge cases", func(t *testing.T) {
			t.Run("It rejects an invalid plugin type", func(t *testing.T) {
				t.Parallel()
				instruction, err := ccip_offramp.NewSetOcrConfigInstruction(
					uint8(100),
					ccip_offramp.Ocr3ConfigInfo{
						ConfigDigest: config.ConfigDigest,
						F:            config.OcrF,
					},
					signerAddresses,
					transmitterPubKeys,
					config.OfframpConfigPDA,
					config.OfframpStatePDA,
					ccipAdmin.PublicKey(),
				).ValidateAndBuild()
				require.NoError(t, err)

				testutils.SendAndFailWith(ctx, t, solanaGoClient, []solana.Instruction{instruction}, ccipAdmin, config.DefaultCommitment, []string{"Error Code: " + ccip_router.InvalidInputs_CcipRouterError.String()})
			})

			t.Run("It rejects F = 0", func(t *testing.T) {
				t.Parallel()
				instruction, err := ccip_offramp.NewSetOcrConfigInstruction(
					uint8(testutils.OcrCommitPlugin),
					ccip_offramp.Ocr3ConfigInfo{
						ConfigDigest: config.ConfigDigest,
						F:            0,
					},
					signerAddresses,
					transmitterPubKeys,
					config.OfframpConfigPDA,
					config.OfframpStatePDA,
					ccipAdmin.PublicKey(),
				).ValidateAndBuild()
				require.NoError(t, err)

				testutils.SendAndFailWith(ctx, t, solanaGoClient, []solana.Instruction{instruction}, ccipAdmin, config.DefaultCommitment, []string{"Error Code: " + ccip.Ocr3ErrorInvalidConfigFMustBePositive.String()})
			})

			t.Run("It rejects too many transmitters", func(t *testing.T) {
				t.Parallel()
				invalidTransmitters := make([]solana.PublicKey, config.MaxOracles+1)
				for i := range invalidTransmitters {
					invalidTransmitters[i] = getTransmitter().PublicKey()
				}
				instruction, err := ccip_offramp.NewSetOcrConfigInstruction(
					uint8(testutils.OcrCommitPlugin),
					ccip_offramp.Ocr3ConfigInfo{
						ConfigDigest: config.ConfigDigest,
						F:            config.OcrF,
					},
					signerAddresses,
					invalidTransmitters,
					config.OfframpConfigPDA,
					config.OfframpStatePDA,
					ccipAdmin.PublicKey(),
				).ValidateAndBuild()
				require.NoError(t, err)

				testutils.SendAndFailWith(ctx, t, solanaGoClient, []solana.Instruction{instruction}, ccipAdmin, config.DefaultCommitment, []string{"Error Code: " + ccip.Ocr3ErrorInvalidConfigTooManyTransmitters.String()})
			})

			t.Run("It rejects too many signers", func(t *testing.T) {
				t.Parallel()
				invalidSigners := make([][20]byte, config.MaxOracles+1)
				for i := range invalidSigners {
					invalidSigners[i] = signerAddresses[0]
				}

				instruction, err := ccip_offramp.NewSetOcrConfigInstruction(
					uint8(testutils.OcrCommitPlugin),
					ccip_offramp.Ocr3ConfigInfo{
						ConfigDigest: config.ConfigDigest,
						F:            config.OcrF,
					},
					invalidSigners,
					transmitterPubKeys,
					config.OfframpConfigPDA,
					config.OfframpStatePDA,
					ccipAdmin.PublicKey(),
				).ValidateAndBuild()
				require.NoError(t, err)

				testutils.SendAndFailWith(ctx, t, solanaGoClient, []solana.Instruction{instruction}, ccipAdmin, config.DefaultCommitment, []string{"Error Code: " + ccip.Ocr3ErrorInvalidConfigTooManySigners.String()})
			})

			t.Run("It rejects too high of F for signers", func(t *testing.T) {
				t.Parallel()
				invalidSigners := make([][20]byte, 1)
				invalidSigners[0] = signerAddresses[0]

				instruction, err := ccip_offramp.NewSetOcrConfigInstruction(
					uint8(testutils.OcrCommitPlugin),
					ccip_offramp.Ocr3ConfigInfo{
						ConfigDigest: config.ConfigDigest,
						F:            config.OcrF,
					},
					invalidSigners,
					transmitterPubKeys,
					config.OfframpConfigPDA,
					config.OfframpStatePDA,
					ccipAdmin.PublicKey(),
				).ValidateAndBuild()
				require.NoError(t, err)

				testutils.SendAndFailWith(ctx, t, solanaGoClient, []solana.Instruction{instruction}, ccipAdmin, config.DefaultCommitment, []string{"Error Code: " + ccip.Ocr3ErrorInvalidConfigFIsTooHigh.String()})
			})

			t.Run("It rejects duplicate transmitters", func(t *testing.T) {
				t.Parallel()
				transmitter := getTransmitter().PublicKey()

				invalidTransmitters := make([]solana.PublicKey, 2)
				for i := range invalidTransmitters {
					invalidTransmitters[i] = transmitter
				}
				instruction, err := ccip_offramp.NewSetOcrConfigInstruction(
					uint8(testutils.OcrCommitPlugin),
					ccip_offramp.Ocr3ConfigInfo{
						ConfigDigest: config.ConfigDigest,
						F:            config.OcrF,
					},
					signerAddresses,
					invalidTransmitters,
					config.OfframpConfigPDA,
					config.OfframpStatePDA,
					ccipAdmin.PublicKey(),
				).ValidateAndBuild()
				require.NoError(t, err)

				testutils.SendAndFailWith(ctx, t, solanaGoClient, []solana.Instruction{instruction}, ccipAdmin, config.DefaultCommitment, []string{"Error Code: " + ccip.Ocr3ErrorInvalidConfigRepeatedOracle.String()})
			})

			t.Run("It rejects duplicate signers", func(t *testing.T) {
				t.Parallel()
				repeatedSignerAddresses := [][20]byte{}
				for range signers {
					repeatedSignerAddresses = append(repeatedSignerAddresses, signers[0].Address)
				}
				oneTransmitter := []solana.PublicKey{transmitterPubKeys[0]}

				instruction, err := ccip_offramp.NewSetOcrConfigInstruction(
					uint8(testutils.OcrCommitPlugin),
					ccip_offramp.Ocr3ConfigInfo{
						ConfigDigest: config.ConfigDigest,
						F:            config.OcrF,
					},
					repeatedSignerAddresses,
					oneTransmitter,
					config.OfframpConfigPDA,
					config.OfframpStatePDA,
					ccipAdmin.PublicKey(),
				).ValidateAndBuild()
				require.NoError(t, err)

				testutils.SendAndFailWith(ctx, t, solanaGoClient, []solana.Instruction{instruction}, ccipAdmin, config.DefaultCommitment, []string{"Error Code: " + ccip.Ocr3ErrorInvalidConfigRepeatedOracle.String()})
			})

			t.Run("It rejects zero transmitter address", func(t *testing.T) {
				t.Parallel()
				invalidTransmitterPubKeys := []solana.PublicKey{transmitterPubKeys[0], common.ZeroAddress}

				instruction, err := ccip_offramp.NewSetOcrConfigInstruction(
					uint8(testutils.OcrCommitPlugin),
					ccip_offramp.Ocr3ConfigInfo{
						ConfigDigest: config.ConfigDigest,
						F:            config.OcrF,
					},
					signerAddresses,
					invalidTransmitterPubKeys,
					config.OfframpConfigPDA,
					config.OfframpStatePDA,
					ccipAdmin.PublicKey(),
				).ValidateAndBuild()
				require.NoError(t, err)

				testutils.SendAndFailWith(ctx, t, solanaGoClient, []solana.Instruction{instruction}, ccipAdmin, config.DefaultCommitment, []string{"Error Code: " + ccip.Ocr3ErrorOracleCannotBeZeroAddress.String()})
			})

			t.Run("It rejects zero signer address", func(t *testing.T) {
				t.Parallel()
				invalidSignerAddresses := [][20]byte{{}}
				for _, v := range signers[1:] {
					invalidSignerAddresses = append(invalidSignerAddresses, v.Address)
				}
				instruction, err := ccip_offramp.NewSetOcrConfigInstruction(
					uint8(testutils.OcrCommitPlugin),
					ccip_offramp.Ocr3ConfigInfo{
						ConfigDigest: config.ConfigDigest,
						F:            config.OcrF,
					},
					invalidSignerAddresses,
					transmitterPubKeys,
					config.OfframpConfigPDA,
					config.OfframpStatePDA,
					ccipAdmin.PublicKey(),
				).ValidateAndBuild()
				require.NoError(t, err)

				testutils.SendAndFailWith(ctx, t, solanaGoClient, []solana.Instruction{instruction}, ccipAdmin, config.DefaultCommitment, []string{"Error Code: " + ccip.Ocr3ErrorOracleCannotBeZeroAddress.String()})
			})
		})
	})

	////////////////////////////////
	// Token Admin Registry Tests //
	////////////////////////////////

	t.Run("Token Admin Registry", func(t *testing.T) {
		t.Run("Token Admin Registry by Admin", func(t *testing.T) {
			t.Run("propose token admin registry as ccip admin", func(t *testing.T) {
				t.Run("When any user wants to set up the token admin registry, it fails", func(t *testing.T) {
					instruction, err := ccip_router.NewCcipAdminProposeAdministratorInstruction(
						token0PoolAdmin.PublicKey(),
						config.RouterConfigPDA,
						token0.AdminRegistryPDA,
						token0.Mint.PublicKey(),
						user.PublicKey(),
						solana.SystemProgramID,
					).ValidateAndBuild()
					require.NoError(t, err)

					testutils.SendAndFailWith(ctx, t, solanaGoClient, []solana.Instruction{instruction}, user, config.DefaultCommitment, []string{ccip_router.Unauthorized_CcipRouterError.String()})
				})

				t.Run("When transmitter wants to set up the token admin registry, it fails", func(t *testing.T) {
					transmitter := getTransmitter()
					instruction, err := ccip_router.NewCcipAdminProposeAdministratorInstruction(
						token0PoolAdmin.PublicKey(),
						config.RouterConfigPDA,
						token0.AdminRegistryPDA,
						token0.Mint.PublicKey(),
						transmitter.PublicKey(),
						solana.SystemProgramID,
					).ValidateAndBuild()
					require.NoError(t, err)

					testutils.SendAndFailWith(ctx, t, solanaGoClient, []solana.Instruction{instruction}, transmitter, config.DefaultCommitment, []string{ccip_router.Unauthorized_CcipRouterError.String()})
				})

				t.Run("When admin wants to set up the token admin registry, it succeeds", func(t *testing.T) {
					instruction, err := ccip_router.NewCcipAdminProposeAdministratorInstruction(
						token0PoolAdmin.PublicKey(),
						config.RouterConfigPDA,
						token0.AdminRegistryPDA,
						token0.Mint.PublicKey(),
						ccipAdmin.PublicKey(),
						solana.SystemProgramID,
					).ValidateAndBuild()
					require.NoError(t, err)

					testutils.SendAndConfirm(ctx, t, solanaGoClient, []solana.Instruction{instruction}, ccipAdmin, config.DefaultCommitment)

					// Validate Token Pool Registry PDA
					tokenAdminRegistry := ccip_router.TokenAdminRegistry{}
					err = common.GetAccountDataBorshInto(ctx, solanaGoClient, token0.AdminRegistryPDA, config.DefaultCommitment, &tokenAdminRegistry)
					require.NoError(t, err)
					require.Equal(t, uint8(1), tokenAdminRegistry.Version)
					require.Equal(t, token0PoolAdmin.PublicKey(), tokenAdminRegistry.PendingAdministrator)
					require.Equal(t, solana.PublicKey{}, tokenAdminRegistry.Administrator)
					require.Equal(t, solana.PublicKey{}, tokenAdminRegistry.LookupTable)
				})
			})

			t.Run("accept token admin registry as token admin", func(t *testing.T) {
				t.Run("When any user wants to accept the token admin registry, it fails", func(t *testing.T) {
					instruction, err := ccip_router.NewAcceptAdminRoleTokenAdminRegistryInstruction(
						config.RouterConfigPDA,
						token0.AdminRegistryPDA,
						token0.Mint.PublicKey(),
						user.PublicKey(),
					).ValidateAndBuild()
					require.NoError(t, err)

					testutils.SendAndFailWith(ctx, t, solanaGoClient, []solana.Instruction{instruction}, user, config.DefaultCommitment, []string{ccip_router.Unauthorized_CcipRouterError.String()})
				})

				t.Run("When ccip admin wants to accept the token admin registry, it fails", func(t *testing.T) {
					instruction, err := ccip_router.NewAcceptAdminRoleTokenAdminRegistryInstruction(
						config.RouterConfigPDA,
						token0.AdminRegistryPDA,
						token0.Mint.PublicKey(),
						ccipAdmin.PublicKey(),
					).ValidateAndBuild()
					require.NoError(t, err)

					testutils.SendAndFailWith(ctx, t, solanaGoClient, []solana.Instruction{instruction}, ccipAdmin, config.DefaultCommitment, []string{ccip_router.Unauthorized_CcipRouterError.String()})
				})

				t.Run("When proposed admin wants to accept the token admin registry, it succeeds", func(t *testing.T) {
					instruction, err := ccip_router.NewAcceptAdminRoleTokenAdminRegistryInstruction(
						config.RouterConfigPDA,
						token0.AdminRegistryPDA,
						token0.Mint.PublicKey(),
						token0PoolAdmin.PublicKey(),
					).ValidateAndBuild()
					require.NoError(t, err)

					testutils.SendAndConfirm(ctx, t, solanaGoClient, []solana.Instruction{instruction}, token0PoolAdmin, config.DefaultCommitment)

					// Validate Token Pool Registry PDA
					tokenAdminRegistry := ccip_router.TokenAdminRegistry{}
					err = common.GetAccountDataBorshInto(ctx, solanaGoClient, token0.AdminRegistryPDA, config.DefaultCommitment, &tokenAdminRegistry)
					require.NoError(t, err)
					require.Equal(t, uint8(1), tokenAdminRegistry.Version)
					require.Equal(t, solana.PublicKey{}, tokenAdminRegistry.PendingAdministrator)
					require.Equal(t, token0PoolAdmin.PublicKey(), tokenAdminRegistry.Administrator)
					require.Equal(t, solana.PublicKey{}, tokenAdminRegistry.LookupTable)
				})
			})

			t.Run("when admin is set, proposing a new one fails", func(t *testing.T) {
				instruction, err := ccip_router.NewCcipAdminOverridePendingAdministratorInstruction(
					token0PoolAdmin.PublicKey(),
					config.RouterConfigPDA,
					token0.AdminRegistryPDA,
					token0.Mint.PublicKey(),
					ccipAdmin.PublicKey(),
					solana.SystemProgramID,
				).ValidateAndBuild()
				require.NoError(t, err)

				testutils.SendAndFailWith(ctx, t, solanaGoClient, []solana.Instruction{instruction}, ccipAdmin, config.DefaultCommitment, []string{ccip_router.InvalidTokenAdminRegistryProposedAdmin_CcipRouterError.String()})
			})

			t.Run("set pool", func(t *testing.T) {
				t.Run("When any user wants to set up the pool, it fails", func(t *testing.T) {
					instruction, err := ccip_router.NewSetPoolInstruction(
						token0.WritableIndexes,
						config.RouterConfigPDA,
						token0.AdminRegistryPDA,
						token0.Mint.PublicKey(),
						token0.PoolLookupTable,
						user.PublicKey(),
					).ValidateAndBuild()
					require.NoError(t, err)

					testutils.SendAndFailWith(ctx, t, solanaGoClient, []solana.Instruction{instruction}, user, config.DefaultCommitment, []string{ccip_router.Unauthorized_CcipRouterError.String()})
				})

				t.Run("When transmitter wants to set up the pool, it fails", func(t *testing.T) {
					transmitter := getTransmitter()
					instruction, err := ccip_router.NewSetPoolInstruction(
						token0.WritableIndexes,
						config.RouterConfigPDA,
						token0.AdminRegistryPDA,
						token0.Mint.PublicKey(),
						token0.PoolLookupTable,
						transmitter.PublicKey(),
					).ValidateAndBuild()
					require.NoError(t, err)

					testutils.SendAndFailWith(ctx, t, solanaGoClient, []solana.Instruction{instruction}, transmitter, config.DefaultCommitment, []string{ccip_router.Unauthorized_CcipRouterError.String()})
				})

				t.Run("When admin wants to set up the pool, it fails", func(t *testing.T) {
					instruction, err := ccip_router.NewSetPoolInstruction(
						token0.WritableIndexes,
						config.RouterConfigPDA,
						token0.AdminRegistryPDA,
						token0.Mint.PublicKey(),
						token0.PoolLookupTable,
						ccipAdmin.PublicKey(),
					).ValidateAndBuild()
					require.NoError(t, err)

					testutils.SendAndFailWith(ctx, t, solanaGoClient, []solana.Instruction{instruction}, ccipAdmin, config.DefaultCommitment, []string{ccip_router.Unauthorized_CcipRouterError.String()})
				})

				t.Run("When setting pool to incorrect addresses in lookup table, it fails", func(t *testing.T) {
					instruction, err := ccip_router.NewSetPoolInstruction(
						token0.WritableIndexes,
						config.RouterConfigPDA,
						token0.AdminRegistryPDA,
						token0.Mint.PublicKey(),
						token1.PoolLookupTable, // accounts do not match the expected mint related accounts
						ccipAdmin.PublicKey(),
					).ValidateAndBuild()
					require.NoError(t, err)

					testutils.SendAndFailWith(ctx, t, solanaGoClient, []solana.Instruction{instruction}, ccipAdmin, config.DefaultCommitment, []string{ccip_router.Unauthorized_CcipRouterError.String()})
				})

				t.Run("When Token Pool Admin wants to set up the pool, it succeeds", func(t *testing.T) {
					base := ccip_router.NewSetPoolInstruction(
						token0.WritableIndexes,
						config.RouterConfigPDA,
						token0.AdminRegistryPDA,
						token0.Mint.PublicKey(),
						token0.PoolLookupTable,
						token0PoolAdmin.PublicKey(),
					)

					base.AccountMetaSlice = append(base.AccountMetaSlice, solana.Meta(token0.PoolLookupTable))
					instruction, err := base.ValidateAndBuild()
					require.NoError(t, err)

					testutils.SendAndConfirm(ctx, t, solanaGoClient, []solana.Instruction{instruction}, token0PoolAdmin, config.DefaultCommitment)

					// Validate Token Pool Registry PDA
					tokenAdminRegistry := ccip_router.TokenAdminRegistry{}
					err = common.GetAccountDataBorshInto(ctx, solanaGoClient, token0.AdminRegistryPDA, config.DefaultCommitment, &tokenAdminRegistry)
					require.NoError(t, err)
					require.Equal(t, token0PoolAdmin.PublicKey(), tokenAdminRegistry.Administrator)
					require.Equal(t, uint8(1), tokenAdminRegistry.Version)
					require.Equal(t, solana.PublicKey{}, tokenAdminRegistry.PendingAdministrator)
					require.Equal(t, token0.PoolLookupTable, tokenAdminRegistry.LookupTable)
				})

				t.Run("When Token Pool Admin wants to set up the pool again to zero, it is none", func(t *testing.T) {
					instruction, err := ccip_router.NewSetPoolInstruction(
						token0.WritableIndexes,
						config.RouterConfigPDA,
						token0.AdminRegistryPDA,
						token0.Mint.PublicKey(),
						solana.PublicKey{},
						token0PoolAdmin.PublicKey(),
					).ValidateAndBuild()
					require.NoError(t, err)

					testutils.SendAndConfirm(ctx, t, solanaGoClient, []solana.Instruction{instruction}, token0PoolAdmin, config.DefaultCommitment)

					// Validate Token Pool Registry PDA
					tokenAdminRegistry := ccip_router.TokenAdminRegistry{}
					err = common.GetAccountDataBorshInto(ctx, solanaGoClient, token0.AdminRegistryPDA, config.DefaultCommitment, &tokenAdminRegistry)
					require.NoError(t, err)
					require.Equal(t, token0PoolAdmin.PublicKey(), tokenAdminRegistry.Administrator)
					require.Equal(t, uint8(1), tokenAdminRegistry.Version)
					require.Equal(t, solana.PublicKey{}, tokenAdminRegistry.PendingAdministrator)
					require.Equal(t, solana.PublicKey{}, tokenAdminRegistry.LookupTable)

					// Rollback to previous state
					instruction, err = ccip_router.NewSetPoolInstruction(
						token0.WritableIndexes,
						config.RouterConfigPDA,
						token0.AdminRegistryPDA,
						token0.Mint.PublicKey(),
						token0.PoolLookupTable,
						token0PoolAdmin.PublicKey(),
					).ValidateAndBuild()
					require.NoError(t, err)

					testutils.SendAndConfirm(ctx, t, solanaGoClient, []solana.Instruction{instruction}, token0PoolAdmin, config.DefaultCommitment)
				})
			})

			t.Run("Transfer admin role for token admin registry", func(t *testing.T) {
				t.Run("When any user wants to transfer the token admin registry, it fails", func(t *testing.T) {
					instruction, err := ccip_router.NewTransferAdminRoleTokenAdminRegistryInstruction(
						token1PoolAdmin.PublicKey(),
						config.RouterConfigPDA,
						token0.AdminRegistryPDA,
						token0.Mint.PublicKey(),
						user.PublicKey(),
					).ValidateAndBuild()
					require.NoError(t, err)

					testutils.SendAndFailWith(ctx, t, solanaGoClient, []solana.Instruction{instruction}, user, config.DefaultCommitment, []string{ccip_router.Unauthorized_CcipRouterError.String()})
				})

				t.Run("When admin wants to transfer the token admin registry, it succeeds and permissions stay with no changes", func(t *testing.T) {
					instruction, err := ccip_router.NewTransferAdminRoleTokenAdminRegistryInstruction(
						token1PoolAdmin.PublicKey(),
						config.RouterConfigPDA,
						token0.AdminRegistryPDA,
						token0.Mint.PublicKey(),
						token0PoolAdmin.PublicKey(),
					).ValidateAndBuild()
					require.NoError(t, err)

					testutils.SendAndConfirm(ctx, t, solanaGoClient, []solana.Instruction{instruction}, token0PoolAdmin, config.DefaultCommitment)

					// Validate Token Pool Registry PDA
					tokenAdminRegistry := ccip_router.TokenAdminRegistry{}
					err = common.GetAccountDataBorshInto(ctx, solanaGoClient, token0.AdminRegistryPDA, config.DefaultCommitment, &tokenAdminRegistry)
					require.NoError(t, err)
					require.Equal(t, token0PoolAdmin.PublicKey(), tokenAdminRegistry.Administrator)
					require.Equal(t, uint8(1), tokenAdminRegistry.Version)
					require.Equal(t, token1PoolAdmin.PublicKey(), tokenAdminRegistry.PendingAdministrator)
					require.Equal(t, token0.PoolLookupTable, tokenAdminRegistry.LookupTable)

					// check if the admin is still the same
					instruction, err = ccip_router.NewSetPoolInstruction(
						token0.WritableIndexes,
						config.RouterConfigPDA,
						token0.AdminRegistryPDA,
						token0.Mint.PublicKey(),
						token0.PoolLookupTable,
						token0PoolAdmin.PublicKey(),
					).ValidateAndBuild()
					require.NoError(t, err)

					testutils.SendAndConfirm(ctx, t, solanaGoClient, []solana.Instruction{instruction}, token0PoolAdmin, config.DefaultCommitment)

					// new one cant make changes yet
					instruction, err = ccip_router.NewSetPoolInstruction(
						token0.WritableIndexes,
						config.RouterConfigPDA,
						token0.AdminRegistryPDA,
						token0.Mint.PublicKey(),
						token0.PoolLookupTable,
						token1PoolAdmin.PublicKey(),
					).ValidateAndBuild()
					require.NoError(t, err)

					testutils.SendAndFailWith(ctx, t, solanaGoClient, []solana.Instruction{instruction}, token1PoolAdmin, config.DefaultCommitment, []string{ccip_router.Unauthorized_CcipRouterError.String()})
				})

				t.Run("When new admin accepts the token admin registry, it succeeds and permissions are updated", func(t *testing.T) {
					instruction, err := ccip_router.NewAcceptAdminRoleTokenAdminRegistryInstruction(
						config.RouterConfigPDA,
						token0.AdminRegistryPDA,
						token0.Mint.PublicKey(),
						token1PoolAdmin.PublicKey(),
					).ValidateAndBuild()
					require.NoError(t, err)

					testutils.SendAndConfirm(ctx, t, solanaGoClient, []solana.Instruction{instruction}, token1PoolAdmin, config.DefaultCommitment)

					// Validate Token Pool Registry PDA
					tokenAdminRegistry := ccip_router.TokenAdminRegistry{}
					err = common.GetAccountDataBorshInto(ctx, solanaGoClient, token0.AdminRegistryPDA, config.DefaultCommitment, &tokenAdminRegistry)
					require.NoError(t, err)
					require.Equal(t, token1PoolAdmin.PublicKey(), tokenAdminRegistry.Administrator)
					require.Equal(t, uint8(1), tokenAdminRegistry.Version)
					require.Equal(t, solana.PublicKey{}, tokenAdminRegistry.PendingAdministrator)
					require.Equal(t, token0.PoolLookupTable, tokenAdminRegistry.LookupTable)

					// check old admin can not make changes anymore
					instruction, err = ccip_router.NewSetPoolInstruction(
						token0.WritableIndexes,
						config.RouterConfigPDA,
						token0.AdminRegistryPDA,
						token0.Mint.PublicKey(),
						token0.PoolLookupTable,
						token0PoolAdmin.PublicKey(),
					).ValidateAndBuild()
					require.NoError(t, err)

					testutils.SendAndFailWith(ctx, t, solanaGoClient, []solana.Instruction{instruction}, token0PoolAdmin, config.DefaultCommitment, []string{ccip_router.Unauthorized_CcipRouterError.String()})

					// new one can make changes now
					instruction, err = ccip_router.NewSetPoolInstruction(
						token0.WritableIndexes,
						config.RouterConfigPDA,
						token0.AdminRegistryPDA,
						token0.Mint.PublicKey(),
						token0.PoolLookupTable,
						token1PoolAdmin.PublicKey(),
					).ValidateAndBuild()
					require.NoError(t, err)

					testutils.SendAndConfirm(ctx, t, solanaGoClient, []solana.Instruction{instruction}, token1PoolAdmin, config.DefaultCommitment)
				})
			})
		})

		t.Run("Token Admin Registry by Mint Authority", func(t *testing.T) {
			t.Run("propose token admin registry as token mint authority", func(t *testing.T) {
				t.Run("When any user wants to set up the token admin registry, it fails", func(t *testing.T) {
					instruction, err := ccip_router.NewOwnerProposeAdministratorInstruction(
						token1PoolAdmin.PublicKey(),
						config.RouterConfigPDA,
						token1.AdminRegistryPDA,
						token1.Mint.PublicKey(),
						user.PublicKey(),
						solana.SystemProgramID,
					).ValidateAndBuild()
					require.NoError(t, err)

					testutils.SendAndFailWith(ctx, t, solanaGoClient, []solana.Instruction{instruction}, user, config.DefaultCommitment, []string{ccip_router.Unauthorized_CcipRouterError.String()})
				})

				t.Run("When transmitter wants to set up the token admin registry, it fails", func(t *testing.T) {
					transmitter := getTransmitter()
					instruction, err := ccip_router.NewOwnerProposeAdministratorInstruction(
						token1PoolAdmin.PublicKey(),
						config.RouterConfigPDA,
						token1.AdminRegistryPDA,
						token1.Mint.PublicKey(),
						transmitter.PublicKey(),
						solana.SystemProgramID,
					).ValidateAndBuild()
					require.NoError(t, err)

					testutils.SendAndFailWith(ctx, t, solanaGoClient, []solana.Instruction{instruction}, transmitter, config.DefaultCommitment, []string{ccip_router.Unauthorized_CcipRouterError.String()})
				})

				t.Run("When ccip admin wants to set up the token admin registry, it fails", func(t *testing.T) {
					instruction, err := ccip_router.NewOwnerProposeAdministratorInstruction(
						token1PoolAdmin.PublicKey(),
						config.RouterConfigPDA,
						token1.AdminRegistryPDA,
						token1.Mint.PublicKey(),
						ccipAdmin.PublicKey(),
						solana.SystemProgramID,
					).ValidateAndBuild()
					require.NoError(t, err)

					testutils.SendAndFailWith(ctx, t, solanaGoClient, []solana.Instruction{instruction}, ccipAdmin, config.DefaultCommitment, []string{ccip_router.Unauthorized_CcipRouterError.String()})
				})

				t.Run("When token mint_authority wants to set up the token admin registry, it succeeds", func(t *testing.T) {
					instruction, err := ccip_router.NewOwnerProposeAdministratorInstruction(
						token1PoolAdmin.PublicKey(),
						config.RouterConfigPDA,
						token1.AdminRegistryPDA,
						token1.Mint.PublicKey(),
						token1PoolAdmin.PublicKey(),
						solana.SystemProgramID,
					).ValidateAndBuild()
					require.NoError(t, err)

					testutils.SendAndConfirm(ctx, t, solanaGoClient, []solana.Instruction{instruction}, token1PoolAdmin, config.DefaultCommitment)

					// Validate Token Pool Registry PDA
					tokenAdminRegistry := ccip_router.TokenAdminRegistry{}
					err = common.GetAccountDataBorshInto(ctx, solanaGoClient, token1.AdminRegistryPDA, config.DefaultCommitment, &tokenAdminRegistry)
					require.NoError(t, err)
					require.Equal(t, uint8(1), tokenAdminRegistry.Version)
					require.Equal(t, solana.PublicKey{}, tokenAdminRegistry.Administrator)
					require.Equal(t, token1PoolAdmin.PublicKey(), tokenAdminRegistry.PendingAdministrator)
					require.Equal(t, solana.PublicKey{}, tokenAdminRegistry.LookupTable)
				})
			})

			t.Run("accept token admin registry as token admin", func(t *testing.T) {
				t.Run("When any user wants to accept the token admin registry, it fails", func(t *testing.T) {
					instruction, err := ccip_router.NewAcceptAdminRoleTokenAdminRegistryInstruction(
						config.RouterConfigPDA,
						token1.AdminRegistryPDA,
						token1.Mint.PublicKey(),
						user.PublicKey(),
					).ValidateAndBuild()
					require.NoError(t, err)

					testutils.SendAndFailWith(ctx, t, solanaGoClient, []solana.Instruction{instruction}, user, config.DefaultCommitment, []string{ccip_router.Unauthorized_CcipRouterError.String()})
				})

				t.Run("When ccip admin wants to accept the token admin registry, it fails", func(t *testing.T) {
					instruction, err := ccip_router.NewAcceptAdminRoleTokenAdminRegistryInstruction(
						config.RouterConfigPDA,
						token1.AdminRegistryPDA,
						token1.Mint.PublicKey(),
						ccipAdmin.PublicKey(),
					).ValidateAndBuild()
					require.NoError(t, err)

					testutils.SendAndFailWith(ctx, t, solanaGoClient, []solana.Instruction{instruction}, ccipAdmin, config.DefaultCommitment, []string{ccip_router.Unauthorized_CcipRouterError.String()})
				})

				t.Run("When proposed admin wants to accept the token admin registry, it succeeds", func(t *testing.T) {
					instruction, err := ccip_router.NewAcceptAdminRoleTokenAdminRegistryInstruction(
						config.RouterConfigPDA,
						token1.AdminRegistryPDA,
						token1.Mint.PublicKey(),
						token1PoolAdmin.PublicKey(),
					).ValidateAndBuild()
					require.NoError(t, err)

					testutils.SendAndConfirm(ctx, t, solanaGoClient, []solana.Instruction{instruction}, token1PoolAdmin, config.DefaultCommitment)

					// Validate Token Pool Registry PDA
					tokenAdminRegistry := ccip_router.TokenAdminRegistry{}
					err = common.GetAccountDataBorshInto(ctx, solanaGoClient, token1.AdminRegistryPDA, config.DefaultCommitment, &tokenAdminRegistry)
					require.NoError(t, err)
					require.Equal(t, uint8(1), tokenAdminRegistry.Version)
					require.Equal(t, solana.PublicKey{}, tokenAdminRegistry.PendingAdministrator)
					require.Equal(t, token1PoolAdmin.PublicKey(), tokenAdminRegistry.Administrator)
					require.Equal(t, solana.PublicKey{}, tokenAdminRegistry.LookupTable)
				})
			})

			t.Run("when admin is set, proposing a new one fails", func(t *testing.T) {
				instruction, err := ccip_router.NewOwnerOverridePendingAdministratorInstruction(
					token1PoolAdmin.PublicKey(),
					config.RouterConfigPDA,
					token1.AdminRegistryPDA,
					token1.Mint.PublicKey(),
					token1PoolAdmin.PublicKey(),
					solana.SystemProgramID,
				).ValidateAndBuild()
				require.NoError(t, err)

				testutils.SendAndFailWith(ctx, t, solanaGoClient, []solana.Instruction{instruction}, token1PoolAdmin, config.DefaultCommitment, []string{ccip_router.InvalidTokenAdminRegistryProposedAdmin_CcipRouterError.String()})
			})

			t.Run("set pool", func(t *testing.T) {
				t.Run("When Mint Authority wants to set up the pool, it succeeds", func(t *testing.T) {
					instruction, err := ccip_router.NewSetPoolInstruction(
						token1.WritableIndexes,
						config.RouterConfigPDA,
						token1.AdminRegistryPDA,
						token1.Mint.PublicKey(),
						token1.PoolLookupTable,
						token1PoolAdmin.PublicKey(),
					).ValidateAndBuild()
					require.NoError(t, err)

					// transfer mint authority to pool once admin registry is set
					ixAuth, err := tokens.SetTokenMintAuthority(token1.Program, token1.PoolSigner, token1.Mint.PublicKey(), token1PoolAdmin.PublicKey()) // TODO: Check this
					require.NoError(t, err)

					testutils.SendAndConfirm(ctx, t, solanaGoClient, []solana.Instruction{instruction, ixAuth}, token1PoolAdmin, config.DefaultCommitment)

					// Validate Token Pool Registry PDA
					tokenAdminRegistry := ccip_router.TokenAdminRegistry{}
					err = common.GetAccountDataBorshInto(ctx, solanaGoClient, token1.AdminRegistryPDA, config.DefaultCommitment, &tokenAdminRegistry)
					require.NoError(t, err)
					require.Equal(t, token1PoolAdmin.PublicKey(), tokenAdminRegistry.Administrator)
					require.Equal(t, uint8(1), tokenAdminRegistry.Version)
					require.Equal(t, solana.PublicKey{}, tokenAdminRegistry.PendingAdministrator)
					require.Equal(t, token1.PoolLookupTable, tokenAdminRegistry.LookupTable)
				})
			})

			t.Run("Transfer admin role for token admin registry", func(t *testing.T) {
				t.Run("When invalid wants to transfer the token admin registry, it fails", func(t *testing.T) {
					instruction, err := ccip_router.NewTransferAdminRoleTokenAdminRegistryInstruction(
						token0PoolAdmin.PublicKey(),
						config.RouterConfigPDA,
						token1.AdminRegistryPDA,
						token1.Mint.PublicKey(),
						token0PoolAdmin.PublicKey(),
					).ValidateAndBuild()
					require.NoError(t, err)

					testutils.SendAndFailWith(ctx, t, solanaGoClient, []solana.Instruction{instruction}, token0PoolAdmin, config.DefaultCommitment, []string{ccip_router.Unauthorized_CcipRouterError.String()})
				})
				t.Run("When mint authority wants to transfer the token admin registry, it succeeds and permissions stay with no changes", func(t *testing.T) {
					instruction, err := ccip_router.NewTransferAdminRoleTokenAdminRegistryInstruction(
						token0PoolAdmin.PublicKey(),
						config.RouterConfigPDA,
						token1.AdminRegistryPDA,
						token1.Mint.PublicKey(),
						token1PoolAdmin.PublicKey(),
					).ValidateAndBuild()
					require.NoError(t, err)

					testutils.SendAndConfirm(ctx, t, solanaGoClient, []solana.Instruction{instruction}, token1PoolAdmin, config.DefaultCommitment)

					// Validate Token Pool Registry PDA
					tokenAdminRegistry := ccip_router.TokenAdminRegistry{}
					err = common.GetAccountDataBorshInto(ctx, solanaGoClient, token1.AdminRegistryPDA, config.DefaultCommitment, &tokenAdminRegistry)
					require.NoError(t, err)
					require.Equal(t, token1PoolAdmin.PublicKey(), tokenAdminRegistry.Administrator)
					require.Equal(t, uint8(1), tokenAdminRegistry.Version)
					require.Equal(t, token0PoolAdmin.PublicKey(), tokenAdminRegistry.PendingAdministrator)
					require.Equal(t, token1.PoolLookupTable, tokenAdminRegistry.LookupTable)

					// check if the admin is still the same
					instruction, err = ccip_router.NewSetPoolInstruction(
						token1.WritableIndexes,
						config.RouterConfigPDA,
						token1.AdminRegistryPDA,
						token1.Mint.PublicKey(),
						token1.PoolLookupTable,
						token1PoolAdmin.PublicKey(),
					).ValidateAndBuild()
					require.NoError(t, err)

					testutils.SendAndConfirm(ctx, t, solanaGoClient, []solana.Instruction{instruction}, token1PoolAdmin, config.DefaultCommitment)

					// new one cant make changes yet
					instruction, err = ccip_router.NewSetPoolInstruction(
						token1.WritableIndexes,
						config.RouterConfigPDA,
						token1.AdminRegistryPDA,
						token1.Mint.PublicKey(),
						token1.PoolLookupTable,
						token0PoolAdmin.PublicKey(),
					).ValidateAndBuild()
					require.NoError(t, err)

					testutils.SendAndFailWith(ctx, t, solanaGoClient, []solana.Instruction{instruction}, token0PoolAdmin, config.DefaultCommitment, []string{ccip_router.Unauthorized_CcipRouterError.String()})
				})

				t.Run("When new admin accepts the token admin registry, it succeeds and permissions are updated", func(t *testing.T) {
					instruction, err := ccip_router.NewAcceptAdminRoleTokenAdminRegistryInstruction(
						config.RouterConfigPDA,
						token1.AdminRegistryPDA,
						token1.Mint.PublicKey(),
						token0PoolAdmin.PublicKey(),
					).ValidateAndBuild()
					require.NoError(t, err)

					testutils.SendAndConfirm(ctx, t, solanaGoClient, []solana.Instruction{instruction}, token0PoolAdmin, config.DefaultCommitment)

					// Validate Token Pool Registry PDA
					tokenAdminRegistry := ccip_router.TokenAdminRegistry{}
					err = common.GetAccountDataBorshInto(ctx, solanaGoClient, token1.AdminRegistryPDA, config.DefaultCommitment, &tokenAdminRegistry)
					require.NoError(t, err)
					require.Equal(t, token0PoolAdmin.PublicKey(), tokenAdminRegistry.Administrator)
					require.Equal(t, uint8(1), tokenAdminRegistry.Version)
					require.Equal(t, solana.PublicKey{}, tokenAdminRegistry.PendingAdministrator)
					require.Equal(t, token1.PoolLookupTable, tokenAdminRegistry.LookupTable)

					// check old admin can not make changes anymore
					instruction, err = ccip_router.NewSetPoolInstruction(
						token1.WritableIndexes,
						config.RouterConfigPDA,
						token1.AdminRegistryPDA,
						token1.Mint.PublicKey(),
						token1.PoolLookupTable,
						token1PoolAdmin.PublicKey(),
					).ValidateAndBuild()
					require.NoError(t, err)

					testutils.SendAndFailWith(ctx, t, solanaGoClient, []solana.Instruction{instruction}, token1PoolAdmin, config.DefaultCommitment, []string{ccip_router.Unauthorized_CcipRouterError.String()})

					// new one can make changes now
					instruction, err = ccip_router.NewSetPoolInstruction(
						token1.WritableIndexes,
						config.RouterConfigPDA,
						token1.AdminRegistryPDA,
						token1.Mint.PublicKey(),
						token1.PoolLookupTable,
						token0PoolAdmin.PublicKey(),
					).ValidateAndBuild()
					require.NoError(t, err)

					testutils.SendAndConfirm(ctx, t, solanaGoClient, []solana.Instruction{instruction}, token0PoolAdmin, config.DefaultCommitment)
				})
			})
		})
	})

	//////////////////////////////
	// Token Pool Config Tests //
	/////////////////////////////
	t.Run("Token Pool Configuration", func(t *testing.T) {
		t.Run("RemoteConfig", func(t *testing.T) {
<<<<<<< HEAD
			for _, selector := range []uint64{config.EvmChainSelector, config.SvmChainSelector} {
				ix0, err := token_pool.NewInitChainRemoteConfigInstruction(selector, token0.Mint.PublicKey(), token_pool.RemoteConfig{
					// PoolAddresses: []token_pool.RemoteAddress{{Address: []byte{1, 2, 3}}},
					TokenAddress: token_pool.RemoteAddress{Address: []byte{1, 2, 3}},
				}, token0.PoolConfig, token0.Chain[selector], token0PoolAdmin.PublicKey(), solana.SystemProgramID).ValidateAndBuild()
				require.NoError(t, err)
				ix1, err := token_pool.NewInitChainRemoteConfigInstruction(selector, token1.Mint.PublicKey(), token_pool.RemoteConfig{
					PoolAddresses: []token_pool.RemoteAddress{{Address: []byte{4, 5, 6}}},
					TokenAddress:  token_pool.RemoteAddress{Address: []byte{4, 5, 6}},
				}, token1.PoolConfig, token1.Chain[selector], token1PoolAdmin.PublicKey(), solana.SystemProgramID).ValidateAndBuild()
				require.NoError(t, err)
				testutils.SendAndConfirm(ctx, t, solanaGoClient, []solana.Instruction{ix0, ix1}, token0PoolAdmin, config.DefaultCommitment, common.AddSigners(token1PoolAdmin))
			}
		})

		t.Run("AppendRemotePools", func(t *testing.T) {
			ixEvm, err := token_pool.NewAppendRemotePoolAddressesInstruction(config.EvmChainSelector, token0.Mint.PublicKey(), []token_pool.RemoteAddress{{Address: []byte{1, 2, 3}}},
=======
			ix0, err := test_token_pool.NewInitChainRemoteConfigInstruction(config.EvmChainSelector, token0.Mint.PublicKey(), test_token_pool.RemoteConfig{
				// PoolAddresses: []test_token_pool.RemoteAddress{{Address: []byte{1, 2, 3}}},
				TokenAddress: test_token_pool.RemoteAddress{Address: []byte{1, 2, 3}},
			}, token0.PoolConfig, token0.Chain[config.EvmChainSelector], token0PoolAdmin.PublicKey(), solana.SystemProgramID).ValidateAndBuild()
			require.NoError(t, err)
			ix1, err := test_token_pool.NewInitChainRemoteConfigInstruction(config.EvmChainSelector, token1.Mint.PublicKey(), test_token_pool.RemoteConfig{
				PoolAddresses: []test_token_pool.RemoteAddress{{Address: []byte{4, 5, 6}}},
				TokenAddress:  test_token_pool.RemoteAddress{Address: []byte{4, 5, 6}},
			}, token1.PoolConfig, token1.Chain[config.EvmChainSelector], token1PoolAdmin.PublicKey(), solana.SystemProgramID).ValidateAndBuild()
			require.NoError(t, err)
			ix2, err := test_token_pool.NewInitChainRemoteConfigInstruction(config.SvmChainSelector, token0.Mint.PublicKey(), test_token_pool.RemoteConfig{
				// PoolAddresses: []token_pool.RemoteAddress{{Address: []byte{1, 2, 3}}},
				TokenAddress: test_token_pool.RemoteAddress{Address: []byte{1, 2, 3}},
			}, token0.PoolConfig, token0.Chain[config.SvmChainSelector], token0PoolAdmin.PublicKey(), solana.SystemProgramID).ValidateAndBuild()
			require.NoError(t, err)
			ix3, err := test_token_pool.NewInitChainRemoteConfigInstruction(config.SvmChainSelector, token1.Mint.PublicKey(), test_token_pool.RemoteConfig{
				PoolAddresses: []test_token_pool.RemoteAddress{{Address: []byte{4, 5, 6}}},
				TokenAddress:  test_token_pool.RemoteAddress{Address: []byte{4, 5, 6}},
			}, token1.PoolConfig, token1.Chain[config.SvmChainSelector], token1PoolAdmin.PublicKey(), solana.SystemProgramID).ValidateAndBuild()
			require.NoError(t, err)
			testutils.SendAndConfirm(ctx, t, solanaGoClient, []solana.Instruction{ix0, ix1, ix2, ix3}, token0PoolAdmin, config.DefaultCommitment, common.AddSigners(token1PoolAdmin))
		})

		t.Run("AppendRemotePools", func(t *testing.T) {
			ix, err := test_token_pool.NewAppendRemotePoolAddressesInstruction(config.EvmChainSelector, token0.Mint.PublicKey(), []test_token_pool.RemoteAddress{{Address: []byte{1, 2, 3}}},
>>>>>>> f50e5e66
				token0.PoolConfig, token0.Chain[config.EvmChainSelector], token0PoolAdmin.PublicKey(), solana.SystemProgramID).ValidateAndBuild()
			require.NoError(t, err)
			ixSvm, err := token_pool.NewAppendRemotePoolAddressesInstruction(config.SvmChainSelector, token0.Mint.PublicKey(), []token_pool.RemoteAddress{{Address: []byte{1, 2, 3}}},
				token0.PoolConfig, token0.Chain[config.SvmChainSelector], token0PoolAdmin.PublicKey(), solana.SystemProgramID).ValidateAndBuild()
			require.NoError(t, err)
			testutils.SendAndConfirm(ctx, t, solanaGoClient, []solana.Instruction{ixEvm, ixSvm}, token0PoolAdmin, config.DefaultCommitment)
		})

		t.Run("RateLimit", func(t *testing.T) {
			ix0, err := test_token_pool.NewSetChainRateLimitInstruction(config.EvmChainSelector, token0.Mint.PublicKey(), test_token_pool.RateLimitConfig{}, test_token_pool.RateLimitConfig{}, token0.PoolConfig, token0.Chain[config.EvmChainSelector], token0PoolAdmin.PublicKey(), solana.SystemProgramID).ValidateAndBuild()
			require.NoError(t, err)
			ix1, err := test_token_pool.NewSetChainRateLimitInstruction(config.EvmChainSelector, token1.Mint.PublicKey(), test_token_pool.RateLimitConfig{}, test_token_pool.RateLimitConfig{}, token1.PoolConfig, token1.Chain[config.EvmChainSelector], token1PoolAdmin.PublicKey(), solana.SystemProgramID).ValidateAndBuild()
			require.NoError(t, err)
			testutils.SendAndConfirm(ctx, t, solanaGoClient, []solana.Instruction{ix0, ix1}, token0PoolAdmin, config.DefaultCommitment, common.AddSigners(token1PoolAdmin))
		})

		t.Run("Billing", func(t *testing.T) {
			ix0, err := fee_quoter.NewSetTokenTransferFeeConfigInstruction(config.EvmChainSelector, token0.Mint.PublicKey(), fee_quoter.TokenTransferFeeConfig{}, config.FqConfigPDA, token0.Billing[config.EvmChainSelector], ccipAdmin.PublicKey(), solana.SystemProgramID).ValidateAndBuild()
			require.NoError(t, err)
			ix1, err := fee_quoter.NewSetTokenTransferFeeConfigInstruction(config.EvmChainSelector, token1.Mint.PublicKey(), fee_quoter.TokenTransferFeeConfig{}, config.FqConfigPDA, token1.Billing[config.EvmChainSelector], ccipAdmin.PublicKey(), solana.SystemProgramID).ValidateAndBuild()
			require.NoError(t, err)
			ix2, err := fee_quoter.NewSetTokenTransferFeeConfigInstruction(config.SvmChainSelector, token0.Mint.PublicKey(), fee_quoter.TokenTransferFeeConfig{}, config.FqConfigPDA, token0.Billing[config.SvmChainSelector], ccipAdmin.PublicKey(), solana.SystemProgramID).ValidateAndBuild()
			require.NoError(t, err)
			ix3, err := fee_quoter.NewSetTokenTransferFeeConfigInstruction(config.SvmChainSelector, token1.Mint.PublicKey(), fee_quoter.TokenTransferFeeConfig{}, config.FqConfigPDA, token1.Billing[config.SvmChainSelector], ccipAdmin.PublicKey(), solana.SystemProgramID).ValidateAndBuild()
			require.NoError(t, err)
			testutils.SendAndConfirm(ctx, t, solanaGoClient, []solana.Instruction{ix0, ix1, ix2, ix3}, ccipAdmin, config.DefaultCommitment)
		})

		// validate permissions for setting config
		t.Run("Permissions", func(t *testing.T) {
			t.Parallel()
			t.Run("Billing can only be set by CCIP admin", func(t *testing.T) {
				ix, err := fee_quoter.NewSetTokenTransferFeeConfigInstruction(config.EvmChainSelector, token0.Mint.PublicKey(), fee_quoter.TokenTransferFeeConfig{}, config.FqConfigPDA, token0.Billing[config.EvmChainSelector], token1PoolAdmin.PublicKey(), solana.SystemProgramID).ValidateAndBuild()
				require.NoError(t, err)
				testutils.SendAndFailWith(ctx, t, solanaGoClient, []solana.Instruction{ix}, token1PoolAdmin, config.DefaultCommitment, []string{ccip_router.Unauthorized_CcipRouterError.String()})
			})
		})
	})

	//////////////////////////
	//     getFee Tests     //
	//////////////////////////
	t.Run("getFee", func(t *testing.T) {
		t.Run("Fee is retrieved for a correctly formatted message", func(t *testing.T) {
			message := fee_quoter.SVM2AnyMessage{
				Receiver:  validReceiverAddress[:],
				FeeToken:  wsol.mint,
				ExtraArgs: emptyEVMExtraArgsV2,
			}

			raw := fee_quoter.NewGetFeeInstruction(config.EvmChainSelector, message, config.FqConfigPDA, config.FqEvmDestChainPDA, wsol.fqBillingConfigPDA, link22.fqBillingConfigPDA)
			instruction, err := raw.ValidateAndBuild()
			require.NoError(t, err)

			feeResult := testutils.SendAndConfirm(ctx, t, solanaGoClient, []solana.Instruction{instruction}, user, config.DefaultCommitment)
			require.NotNil(t, feeResult)
			fee, _ := common.ExtractTypedReturnValue(ctx, feeResult.Meta.LogMessages, config.FeeQuoterProgram.String(), binary.LittleEndian.Uint64)
			require.Greater(t, fee, uint64(0))
		})

		t.Run("Fee is retrieved for a correctly formatted message containing a nonnative token", func(t *testing.T) {
			message := fee_quoter.SVM2AnyMessage{
				Receiver:     validReceiverAddress[:],
				FeeToken:     wsol.mint,
				TokenAmounts: []fee_quoter.SVMTokenAmount{{Token: token0.Mint.PublicKey(), Amount: 1}},
				ExtraArgs:    emptyEVMExtraArgsV2,
			}

			// Set some fees that will result in some appreciable change in the message fee
			billing := fee_quoter.TokenTransferFeeConfig{
				MinFeeUsdcents:    800,
				MaxFeeUsdcents:    1600,
				DeciBps:           0,
				DestGasOverhead:   100,
				DestBytesOverhead: 100,
				IsEnabled:         true,
			}
			token0BillingConfigPda := getFqTokenConfigPDA(token0.Mint.PublicKey())
			token0PerChainPerConfigPda := getFqPerChainPerTokenConfigBillingPDA(token0.Mint.PublicKey())
			ix, err := fee_quoter.NewSetTokenTransferFeeConfigInstruction(config.EvmChainSelector, token0.Mint.PublicKey(), billing, config.FqConfigPDA, token0PerChainPerConfigPda, ccipAdmin.PublicKey(), solana.SystemProgramID).ValidateAndBuild()
			require.NoError(t, err)
			testutils.SendAndConfirm(ctx, t, solanaGoClient, []solana.Instruction{ix}, ccipAdmin, config.DefaultCommitment)

			raw := fee_quoter.NewGetFeeInstruction(config.EvmChainSelector, message, config.FqConfigPDA, config.FqEvmDestChainPDA, wsol.fqBillingConfigPDA, link22.fqBillingConfigPDA)
			raw.AccountMetaSlice.Append(solana.Meta(token0BillingConfigPda))
			raw.AccountMetaSlice.Append(solana.Meta(token0PerChainPerConfigPda))
			instruction, err := raw.ValidateAndBuild()
			require.NoError(t, err)

			feeResult := testutils.SendAndConfirm(ctx, t, solanaGoClient, []solana.Instruction{instruction}, user, config.DefaultCommitment)
			require.NotNil(t, feeResult)
			fee, _ := common.ExtractTypedReturnValue(ctx, feeResult.Meta.LogMessages, config.FeeQuoterProgram.String(), binary.LittleEndian.Uint64)
			require.Greater(t, fee, uint64(0))
		})

		t.Run("Cannot get fee for message with invalid address", func(t *testing.T) {
			// Bigger than u160
			tooBigAddress := [32]byte{}
			tooBigAddress[11] = 1

			// Falls within precompile region
			tooSmallAddress := [32]byte{}
			tooSmallAddress[31] = 1

			for _, address := range [][32]byte{tooBigAddress, tooSmallAddress} {
				message := fee_quoter.SVM2AnyMessage{
					Receiver:  address[:],
					FeeToken:  wsol.mint,
					ExtraArgs: emptyEVMExtraArgsV2,
				}

				raw := fee_quoter.NewGetFeeInstruction(config.EvmChainSelector, message, config.FqConfigPDA, config.FqEvmDestChainPDA, wsol.fqBillingConfigPDA, link22.fqBillingConfigPDA)
				instruction, err := raw.ValidateAndBuild()
				require.NoError(t, err)

				result := testutils.SendAndFailWith(ctx, t, solanaGoClient, []solana.Instruction{instruction}, user, config.DefaultCommitment, []string{"Error Code: InvalidEVMAddress"})
				require.NotNil(t, result)
			}
		})
	})

	//////////////////////////
	//    ccipSend Tests    //
	//////////////////////////

	t.Run("OnRamp ccipSend", func(t *testing.T) {
		t.Run("When sending to an invalid destination chain selector it fails", func(t *testing.T) {
			destinationChainSelector := uint64(189)
			destinationChainStatePDA, err := state.FindDestChainStatePDA(destinationChainSelector, config.CcipRouterProgram)
			require.NoError(t, err)
			fqDestChainPDA, _, err := state.FindFqDestChainPDA(destinationChainSelector, config.FeeQuoterProgram)
			require.NoError(t, err)
			message := ccip_router.SVM2AnyMessage{
				FeeToken:  wsol.mint,
				Receiver:  validReceiverAddress[:],
				Data:      []byte{4, 5, 6},
				ExtraArgs: emptyEVMExtraArgsV2,
			}

			raw := ccip_router.NewCcipSendInstruction(
				destinationChainSelector,
				message,
				[]byte{},
				config.RouterConfigPDA,
				destinationChainStatePDA,
				nonceEvmPDA,
				user.PublicKey(),
				solana.SystemProgramID,
				wsol.program,
				wsol.mint,
				wsol.userATA,
				wsol.billingATA,
				config.BillingSignerPDA,
				config.FeeQuoterProgram,
				config.FqConfigPDA,
				fqDestChainPDA,
				wsol.fqBillingConfigPDA,
				link22.fqBillingConfigPDA,
				config.ExternalTokenPoolsSignerPDA,
			)
			raw.GetFeeTokenUserAssociatedAccountAccount().WRITE()
			instruction, err := raw.ValidateAndBuild()

			require.NoError(t, err)
			result := testutils.SendAndFailWith(ctx, t, solanaGoClient, []solana.Instruction{instruction}, user, config.DefaultCommitment, []string{"Error Code: AccountNotInitialized"})
			require.NotNil(t, result)
		})

		t.Run("When sending with an empty but enabled allowlist, it fails", func(t *testing.T) {
			var initialDestChain ccip_router.DestChain
			err := common.GetAccountDataBorshInto(ctx, solanaGoClient, config.EvmDestChainStatePDA, config.DefaultCommitment, &initialDestChain)
			require.NoError(t, err, "failed to get account info")
			modifiedDestChain := initialDestChain
			modifiedDestChain.Config.AllowListEnabled = true

			updateDestChainIx, err := ccip_router.NewUpdateDestChainConfigInstruction(
				config.EvmChainSelector,
				modifiedDestChain.Config,
				config.EvmDestChainStatePDA,
				config.RouterConfigPDA,
				ccipAdmin.PublicKey(),
				solana.SystemProgramID,
			).ValidateAndBuild()
			require.NoError(t, err)
			result := testutils.SendAndConfirm(ctx, t, solanaGoClient, []solana.Instruction{updateDestChainIx}, ccipAdmin, config.DefaultCommitment)
			require.NotNil(t, result)

			destinationChainSelector := config.EvmChainSelector
			destinationChainStatePDA := config.EvmDestChainStatePDA
			message := ccip_router.SVM2AnyMessage{
				FeeToken:  wsol.mint,
				Receiver:  validReceiverAddress[:],
				Data:      []byte{4, 5, 6},
				ExtraArgs: emptyEVMExtraArgsV2,
			}

			raw := ccip_router.NewCcipSendInstruction(
				destinationChainSelector,
				message,
				[]byte{},
				config.RouterConfigPDA,
				destinationChainStatePDA,
				nonceEvmPDA,
				user.PublicKey(),
				solana.SystemProgramID,
				wsol.program,
				wsol.mint,
				wsol.userATA,
				wsol.billingATA,
				config.BillingSignerPDA,
				config.FeeQuoterProgram,
				config.FqConfigPDA,
				config.FqEvmDestChainPDA,
				wsol.fqBillingConfigPDA,
				link22.fqBillingConfigPDA,
				config.ExternalTokenPoolsSignerPDA,
			)
			raw.GetFeeTokenUserAssociatedAccountAccount().WRITE()
			instruction, err := raw.ValidateAndBuild()
			require.NoError(t, err)
			result = testutils.SendAndFailWith(ctx, t, solanaGoClient, []solana.Instruction{instruction}, user, config.DefaultCommitment, []string{"Error Code: SenderNotAllowed"})
			require.NotNil(t, result)

			// We now restore the config to keep the test state-neutral
			updateDestChainIx, err = ccip_router.NewUpdateDestChainConfigInstruction(
				config.EvmChainSelector,
				initialDestChain.Config,
				config.EvmDestChainStatePDA,
				config.RouterConfigPDA,
				ccipAdmin.PublicKey(),
				solana.SystemProgramID,
			).ValidateAndBuild()
			require.NoError(t, err)
			result = testutils.SendAndConfirm(ctx, t, solanaGoClient, []solana.Instruction{updateDestChainIx}, ccipAdmin, config.DefaultCommitment)
			require.NotNil(t, result)
		})

		t.Run("When sending a Valid CCIP Message Emits CCIPMessageSent", func(t *testing.T) {
			destinationChainSelector := config.EvmChainSelector
			destinationChainStatePDA := config.EvmDestChainStatePDA
			message := ccip_router.SVM2AnyMessage{
				FeeToken:  wsol.mint,
				Receiver:  validReceiverAddress[:],
				Data:      []byte{4, 5, 6},
				ExtraArgs: emptyEVMExtraArgsV2,
			}

			raw := ccip_router.NewCcipSendInstruction(
				destinationChainSelector,
				message,
				[]byte{},
				config.RouterConfigPDA,
				destinationChainStatePDA,
				nonceEvmPDA,
				user.PublicKey(),
				solana.SystemProgramID,
				wsol.program,
				wsol.mint,
				wsol.userATA,
				wsol.billingATA,
				config.BillingSignerPDA,
				config.FeeQuoterProgram,
				config.FqConfigPDA,
				config.FqEvmDestChainPDA,
				wsol.fqBillingConfigPDA,
				link22.fqBillingConfigPDA,
				config.ExternalTokenPoolsSignerPDA,
			)
			raw.GetFeeTokenUserAssociatedAccountAccount().WRITE()
			instruction, err := raw.ValidateAndBuild()
			require.NoError(t, err)
			result := testutils.SendAndConfirm(ctx, t, solanaGoClient, []solana.Instruction{instruction}, user, config.DefaultCommitment)
			require.NotNil(t, result)

			var chainStateAccount ccip_router.DestChain
			err = common.GetAccountDataBorshInto(ctx, solanaGoClient, destinationChainStatePDA, config.DefaultCommitment, &chainStateAccount)
			require.NoError(t, err, "failed to get account info")
			// Do not check source chain config, as it may have been updated by other tests in ccip offramp
			require.Equal(t, uint64(1), chainStateAccount.State.SequenceNumber)

			var nonceCounterAccount ccip_router.Nonce
			err = common.GetAccountDataBorshInto(ctx, solanaGoClient, nonceEvmPDA, config.DefaultCommitment, &nonceCounterAccount)
			require.NoError(t, err, "failed to get account info")
			require.Equal(t, uint64(1), nonceCounterAccount.Counter)

			ccipMessageSentEvent := ccip.EventCCIPMessageSent{}
			require.NoError(t, common.ParseEvent(result.Meta.LogMessages, "CCIPMessageSent", &ccipMessageSentEvent, config.PrintEvents))
			require.Equal(t, uint64(21), ccipMessageSentEvent.DestinationChainSelector)
			require.Equal(t, uint64(1), ccipMessageSentEvent.SequenceNumber)
			require.Equal(t, user.PublicKey(), ccipMessageSentEvent.Message.Sender)
			require.Equal(t, validReceiverAddress[:], ccipMessageSentEvent.Message.Receiver)
			data := [3]uint8{4, 5, 6}
			require.Equal(t, data[:], ccipMessageSentEvent.Message.Data)
			require.Equal(t, bin.Uint128{Lo: uint64(validFqDestChainConfig.DefaultTxGasLimit), Hi: 0}, testutils.MustDeserializeExtraArgs(t, &fee_quoter.EVMExtraArgsV2{}, ccipMessageSentEvent.Message.ExtraArgs, ccip.EVMExtraArgsV2Tag).GasLimit) // default gas limit
			require.Equal(t, false, testutils.MustDeserializeExtraArgs(t, &fee_quoter.EVMExtraArgsV2{}, ccipMessageSentEvent.Message.ExtraArgs, ccip.EVMExtraArgsV2Tag).AllowOutOfOrderExecution)                                                    // default OOO Execution
			require.Equal(t, uint64(15), ccipMessageSentEvent.Message.Header.SourceChainSelector)
			require.Equal(t, uint64(21), ccipMessageSentEvent.Message.Header.DestChainSelector)
			require.Equal(t, uint64(1), ccipMessageSentEvent.Message.Header.SequenceNumber)
			require.Equal(t, uint64(1), ccipMessageSentEvent.Message.Header.Nonce)
			hash, err := ccip.HashSVMToAnyMessage(ccipMessageSentEvent.Message)
			require.NoError(t, err)
			require.Equal(t, hash, ccipMessageSentEvent.Message.Header.MessageId[:])
		})

		t.Run("When sending a CCIP Message with ExtraArgs overrides Emits CCIPMessageSent", func(t *testing.T) {
			destinationChainSelector := config.EvmChainSelector
			destinationChainStatePDA := config.EvmDestChainStatePDA
			trueValue := true
			message := ccip_router.SVM2AnyMessage{
				FeeToken: wsol.mint,
				Receiver: validReceiverAddress[:],
				Data:     []byte{4, 5, 6},
				ExtraArgs: testutils.MustSerializeExtraArgs(t, fee_quoter.EVMExtraArgsV2{
					GasLimit:                 bin.Uint128{Lo: 99, Hi: 0},
					AllowOutOfOrderExecution: trueValue,
				}, ccip.EVMExtraArgsV2Tag),
			}

			raw := ccip_router.NewCcipSendInstruction(
				destinationChainSelector,
				message,
				[]byte{},
				config.RouterConfigPDA,
				destinationChainStatePDA,
				nonceEvmPDA,
				user.PublicKey(),
				solana.SystemProgramID,
				wsol.program,
				wsol.mint,
				wsol.userATA,
				wsol.billingATA,
				config.BillingSignerPDA,
				config.FeeQuoterProgram,
				config.FqConfigPDA,
				config.FqEvmDestChainPDA,
				wsol.fqBillingConfigPDA,
				link22.fqBillingConfigPDA,
				config.ExternalTokenPoolsSignerPDA,
			)
			raw.GetFeeTokenUserAssociatedAccountAccount().WRITE()
			instruction, err := raw.ValidateAndBuild()
			require.NoError(t, err)
			result := testutils.SendAndConfirm(ctx, t, solanaGoClient, []solana.Instruction{instruction}, user, config.DefaultCommitment)
			require.NotNil(t, result)

			var chainStateAccount ccip_router.DestChain
			err = common.GetAccountDataBorshInto(ctx, solanaGoClient, destinationChainStatePDA, config.DefaultCommitment, &chainStateAccount)
			require.NoError(t, err, "failed to get account info")
			// Do not check source chain config, as it may have been updated by other tests in ccip offramp
			require.Equal(t, uint64(2), chainStateAccount.State.SequenceNumber)

			var nonceCounterAccount ccip_router.Nonce
			err = common.GetAccountDataBorshInto(ctx, solanaGoClient, nonceEvmPDA, config.DefaultCommitment, &nonceCounterAccount)
			require.NoError(t, err, "failed to get account info")
			require.Equal(t, uint64(1), nonceCounterAccount.Counter)

			ccipMessageSentEvent := ccip.EventCCIPMessageSent{}
			require.NoError(t, common.ParseEvent(result.Meta.LogMessages, "CCIPMessageSent", &ccipMessageSentEvent, config.PrintEvents))
			require.Equal(t, uint64(21), ccipMessageSentEvent.DestinationChainSelector)
			require.Equal(t, uint64(2), ccipMessageSentEvent.SequenceNumber)
			require.Equal(t, user.PublicKey(), ccipMessageSentEvent.Message.Sender)
			require.Equal(t, validReceiverAddress[:], ccipMessageSentEvent.Message.Receiver)
			data := [3]uint8{4, 5, 6}
			require.Equal(t, data[:], ccipMessageSentEvent.Message.Data)
			require.Equal(t, bin.Uint128{Lo: 99, Hi: 0}, testutils.MustDeserializeExtraArgs(t, &fee_quoter.EVMExtraArgsV2{}, ccipMessageSentEvent.Message.ExtraArgs, ccip.EVMExtraArgsV2Tag).GasLimit) // check it's overwritten
			require.Equal(t, true, testutils.MustDeserializeExtraArgs(t, &fee_quoter.EVMExtraArgsV2{}, ccipMessageSentEvent.Message.ExtraArgs, ccip.EVMExtraArgsV2Tag).AllowOutOfOrderExecution)       // check it's overwritten
			require.Equal(t, uint64(15), ccipMessageSentEvent.Message.Header.SourceChainSelector)
			require.Equal(t, uint64(21), ccipMessageSentEvent.Message.Header.DestChainSelector)
			require.Equal(t, uint64(2), ccipMessageSentEvent.Message.Header.SequenceNumber)
			require.Equal(t, uint64(0), ccipMessageSentEvent.Message.Header.Nonce) // nonce is not incremented as it is OOO
		})

		t.Run("When sending a CCIP Message with only gas limit ExtraArgs overrides Emits CCIPMessageSent", func(t *testing.T) {
			destinationChainSelector := config.EvmChainSelector
			destinationChainStatePDA := config.EvmDestChainStatePDA
			message := ccip_router.SVM2AnyMessage{
				FeeToken: wsol.mint,
				Receiver: validReceiverAddress[:],
				Data:     []byte{4, 5, 6},
				ExtraArgs: testutils.MustSerializeExtraArgs(t, fee_quoter.EVMExtraArgsV2{
					GasLimit: bin.Uint128{Lo: 99, Hi: 0},
				}, ccip.EVMExtraArgsV2Tag),
			}

			raw := ccip_router.NewCcipSendInstruction(
				destinationChainSelector,
				message,
				[]byte{},
				config.RouterConfigPDA,
				destinationChainStatePDA,
				nonceEvmPDA,
				user.PublicKey(),
				solana.SystemProgramID,
				wsol.program,
				wsol.mint,
				wsol.userATA,
				wsol.billingATA,
				config.BillingSignerPDA,
				config.FeeQuoterProgram,
				config.FqConfigPDA,
				config.FqEvmDestChainPDA,
				wsol.fqBillingConfigPDA,
				link22.fqBillingConfigPDA,
				config.ExternalTokenPoolsSignerPDA,
			)
			raw.GetFeeTokenUserAssociatedAccountAccount().WRITE()
			instruction, err := raw.ValidateAndBuild()
			require.NoError(t, err)
			result := testutils.SendAndConfirm(ctx, t, solanaGoClient, []solana.Instruction{instruction}, user, config.DefaultCommitment)
			require.NotNil(t, result)

			var chainStateAccount ccip_router.DestChain
			err = common.GetAccountDataBorshInto(ctx, solanaGoClient, destinationChainStatePDA, config.DefaultCommitment, &chainStateAccount)
			require.NoError(t, err, "failed to get account info")
			// Do not check source chain config, as it may have been updated by other tests in ccip offramp
			require.Equal(t, uint64(3), chainStateAccount.State.SequenceNumber)

			var nonceCounterAccount ccip_router.Nonce
			err = common.GetAccountDataBorshInto(ctx, solanaGoClient, nonceEvmPDA, config.DefaultCommitment, &nonceCounterAccount)
			require.NoError(t, err, "failed to get account info")
			require.Equal(t, uint64(2), nonceCounterAccount.Counter)

			ccipMessageSentEvent := ccip.EventCCIPMessageSent{}
			require.NoError(t, common.ParseEvent(result.Meta.LogMessages, "CCIPMessageSent", &ccipMessageSentEvent, config.PrintEvents))
			require.Equal(t, uint64(21), ccipMessageSentEvent.DestinationChainSelector)
			require.Equal(t, uint64(3), ccipMessageSentEvent.SequenceNumber)
			require.Equal(t, user.PublicKey(), ccipMessageSentEvent.Message.Sender)
			require.Equal(t, validReceiverAddress[:], ccipMessageSentEvent.Message.Receiver)
			data := [3]uint8{4, 5, 6}
			require.Equal(t, data[:], ccipMessageSentEvent.Message.Data)
			require.Equal(t, bin.Uint128{Lo: 99, Hi: 0}, testutils.MustDeserializeExtraArgs(t, &fee_quoter.EVMExtraArgsV2{}, ccipMessageSentEvent.Message.ExtraArgs, ccip.EVMExtraArgsV2Tag).GasLimit) // check it's overwritten
			require.Equal(t, false, testutils.MustDeserializeExtraArgs(t, &fee_quoter.EVMExtraArgsV2{}, ccipMessageSentEvent.Message.ExtraArgs, ccip.EVMExtraArgsV2Tag).AllowOutOfOrderExecution)      // check it's default value
			require.Equal(t, uint64(15), ccipMessageSentEvent.Message.Header.SourceChainSelector)
			require.Equal(t, uint64(21), ccipMessageSentEvent.Message.Header.DestChainSelector)
			require.Equal(t, uint64(3), ccipMessageSentEvent.Message.Header.SequenceNumber)
			require.Equal(t, uint64(2), ccipMessageSentEvent.Message.Header.Nonce) // nonce is incremented
		})

		t.Run("When sending a CCIP Message with allow out of order ExtraArgs overrides Emits CCIPMessageSent", func(t *testing.T) {
			destinationChainSelector := config.EvmChainSelector
			destinationChainStatePDA := config.EvmDestChainStatePDA
			message := ccip_router.SVM2AnyMessage{
				FeeToken: wsol.mint,
				Receiver: validReceiverAddress[:],
				Data:     []byte{4, 5, 6},
				ExtraArgs: testutils.MustSerializeExtraArgs(t, fee_quoter.EVMExtraArgsV2{
					AllowOutOfOrderExecution: true,
					GasLimit:                 bin.Uint128{Lo: 5000, Hi: 0},
				}, ccip.EVMExtraArgsV2Tag),
			}

			raw := ccip_router.NewCcipSendInstruction(
				destinationChainSelector,
				message,
				[]byte{},
				config.RouterConfigPDA,
				destinationChainStatePDA,
				nonceEvmPDA,
				user.PublicKey(),
				solana.SystemProgramID,
				wsol.program,
				wsol.mint,
				wsol.userATA,
				wsol.billingATA,
				config.BillingSignerPDA,
				config.FeeQuoterProgram,
				config.FqConfigPDA,
				config.FqEvmDestChainPDA,
				wsol.fqBillingConfigPDA,
				link22.fqBillingConfigPDA,
				config.ExternalTokenPoolsSignerPDA,
			)
			raw.GetFeeTokenUserAssociatedAccountAccount().WRITE()
			instruction, err := raw.ValidateAndBuild()
			require.NoError(t, err)
			result := testutils.SendAndConfirm(ctx, t, solanaGoClient, []solana.Instruction{instruction}, user, config.DefaultCommitment)
			require.NotNil(t, result)

			var chainStateAccount ccip_router.DestChain
			err = common.GetAccountDataBorshInto(ctx, solanaGoClient, destinationChainStatePDA, config.DefaultCommitment, &chainStateAccount)
			require.NoError(t, err, "failed to get account info")
			// Do not check source chain config, as it may have been updated by other tests in ccip offramp
			require.Equal(t, uint64(4), chainStateAccount.State.SequenceNumber)

			var nonceCounterAccount ccip_router.Nonce
			err = common.GetAccountDataBorshInto(ctx, solanaGoClient, nonceEvmPDA, config.DefaultCommitment, &nonceCounterAccount)
			require.NoError(t, err, "failed to get account info")
			require.Equal(t, uint64(2), nonceCounterAccount.Counter)

			ccipMessageSentEvent := ccip.EventCCIPMessageSent{}
			require.NoError(t, common.ParseEvent(result.Meta.LogMessages, "CCIPMessageSent", &ccipMessageSentEvent, config.PrintEvents))
			require.Equal(t, uint64(21), ccipMessageSentEvent.DestinationChainSelector)
			require.Equal(t, uint64(4), ccipMessageSentEvent.SequenceNumber)
			require.Equal(t, user.PublicKey(), ccipMessageSentEvent.Message.Sender)
			require.Equal(t, validReceiverAddress[:], ccipMessageSentEvent.Message.Receiver)
			data := [3]uint8{4, 5, 6}
			require.Equal(t, data[:], ccipMessageSentEvent.Message.Data)
			require.Equal(t, bin.Uint128{Lo: 5000, Hi: 0}, testutils.MustDeserializeExtraArgs(t, &fee_quoter.EVMExtraArgsV2{}, ccipMessageSentEvent.Message.ExtraArgs, ccip.EVMExtraArgsV2Tag).GasLimit) // default gas limit
			require.Equal(t, true, testutils.MustDeserializeExtraArgs(t, &fee_quoter.EVMExtraArgsV2{}, ccipMessageSentEvent.Message.ExtraArgs, ccip.EVMExtraArgsV2Tag).AllowOutOfOrderExecution)         // check it's overwritten
			require.Equal(t, uint64(15), ccipMessageSentEvent.Message.Header.SourceChainSelector)
			require.Equal(t, uint64(21), ccipMessageSentEvent.Message.Header.DestChainSelector)
			require.Equal(t, uint64(4), ccipMessageSentEvent.Message.Header.SequenceNumber)
			require.Equal(t, uint64(0), ccipMessageSentEvent.Message.Header.Nonce) // nonce is not incremented as it is OOO
		})

		t.Run("When gasLimit is set to zero, it overrides Emits CCIPMessageSent", func(t *testing.T) {
			destinationChainSelector := config.EvmChainSelector
			destinationChainStatePDA := config.EvmDestChainStatePDA
			message := ccip_router.SVM2AnyMessage{
				FeeToken: link22.mint,
				Receiver: validReceiverAddress[:],
				Data:     []byte{4, 5, 6},
				ExtraArgs: testutils.MustSerializeExtraArgs(t, fee_quoter.EVMExtraArgsV2{
					GasLimit: bin.Uint128{Lo: 0, Hi: 0},
				}, ccip.EVMExtraArgsV2Tag),
			}

			raw := ccip_router.NewCcipSendInstruction(
				destinationChainSelector,
				message,
				[]byte{},
				config.RouterConfigPDA,
				destinationChainStatePDA,
				nonceEvmPDA,
				user.PublicKey(),
				solana.SystemProgramID,
				link22.program,
				link22.mint,
				link22.userATA,
				link22.billingATA,
				config.BillingSignerPDA,
				config.FeeQuoterProgram,
				config.FqConfigPDA,
				config.FqEvmDestChainPDA,
				link22.fqBillingConfigPDA,
				link22.fqBillingConfigPDA,
				config.ExternalTokenPoolsSignerPDA,
			)
			raw.GetFeeTokenUserAssociatedAccountAccount().WRITE()
			instruction, err := raw.ValidateAndBuild()
			require.NoError(t, err)
			result := testutils.SendAndConfirm(ctx, t, solanaGoClient, []solana.Instruction{instruction}, user, config.DefaultCommitment)
			require.NotNil(t, result)

			var chainStateAccount ccip_router.DestChain
			err = common.GetAccountDataBorshInto(ctx, solanaGoClient, destinationChainStatePDA, config.DefaultCommitment, &chainStateAccount)
			require.NoError(t, err, "failed to get account info")
			// Do not check source chain config, as it may have been updated by other tests in ccip offramp
			require.Equal(t, uint64(5), chainStateAccount.State.SequenceNumber)

			var nonceCounterAccount ccip_router.Nonce
			err = common.GetAccountDataBorshInto(ctx, solanaGoClient, nonceEvmPDA, config.DefaultCommitment, &nonceCounterAccount)
			require.NoError(t, err, "failed to get account info")
			require.Equal(t, uint64(3), nonceCounterAccount.Counter)

			ccipMessageSentEvent := ccip.EventCCIPMessageSent{}
			require.NoError(t, common.ParseEvent(result.Meta.LogMessages, "CCIPMessageSent", &ccipMessageSentEvent, config.PrintEvents))
			require.Equal(t, uint64(21), ccipMessageSentEvent.DestinationChainSelector)
			require.Equal(t, uint64(5), ccipMessageSentEvent.SequenceNumber)
			require.Equal(t, user.PublicKey(), ccipMessageSentEvent.Message.Sender)
			require.Equal(t, validReceiverAddress[:], ccipMessageSentEvent.Message.Receiver)
			data := [3]uint8{4, 5, 6}
			require.Equal(t, data[:], ccipMessageSentEvent.Message.Data)
			require.Equal(t, bin.Uint128{Lo: 0, Hi: 0}, testutils.MustDeserializeExtraArgs(t, &fee_quoter.EVMExtraArgsV2{}, ccipMessageSentEvent.Message.ExtraArgs, ccip.EVMExtraArgsV2Tag).GasLimit)
			require.Equal(t, false, testutils.MustDeserializeExtraArgs(t, &fee_quoter.EVMExtraArgsV2{}, ccipMessageSentEvent.Message.ExtraArgs, ccip.EVMExtraArgsV2Tag).AllowOutOfOrderExecution)
			require.Equal(t, uint64(15), ccipMessageSentEvent.Message.Header.SourceChainSelector)
			require.Equal(t, uint64(21), ccipMessageSentEvent.Message.Header.DestChainSelector)
			require.Equal(t, uint64(5), ccipMessageSentEvent.Message.Header.SequenceNumber)
			require.Equal(t, uint64(3), ccipMessageSentEvent.Message.Header.Nonce)
		})

		t.Run("When sending a message with an invalid nonce account, it fails", func(t *testing.T) {
			destinationChainSelector := config.EvmChainSelector
			destinationChainStatePDA := config.EvmDestChainStatePDA
			message := ccip_router.SVM2AnyMessage{
				FeeToken:  wsol.mint,
				Receiver:  validReceiverAddress[:],
				Data:      []byte{4, 5, 6},
				ExtraArgs: emptyEVMExtraArgsV2,
			}

			raw := ccip_router.NewCcipSendInstruction(
				destinationChainSelector,
				message,
				[]byte{},
				config.RouterConfigPDA,
				destinationChainStatePDA,
				nonceEvmPDA,
				anotherUser.PublicKey(),
				solana.SystemProgramID,
				wsol.program,
				wsol.mint,
				wsol.userATA,
				wsol.billingATA,
				config.BillingSignerPDA,
				config.FeeQuoterProgram,
				config.FqConfigPDA,
				config.FqEvmDestChainPDA,
				wsol.fqBillingConfigPDA,
				link22.fqBillingConfigPDA,
				config.ExternalTokenPoolsSignerPDA,
			)
			raw.GetFeeTokenUserAssociatedAccountAccount().WRITE()
			instruction, err := raw.ValidateAndBuild()
			require.NoError(t, err)

			result := testutils.SendAndFailWith(ctx, t, solanaGoClient, []solana.Instruction{instruction}, anotherUser, config.DefaultCommitment, []string{"Error Message: A seeds constraint was violated"})
			require.NotNil(t, result)
		})

		t.Run("When sending a message impersonating another user, it fails", func(t *testing.T) {
			destinationChainSelector := config.EvmChainSelector
			destinationChainStatePDA := config.EvmDestChainStatePDA
			message := ccip_router.SVM2AnyMessage{
				FeeToken:  wsol.mint,
				Receiver:  validReceiverAddress[:],
				Data:      []byte{4, 5, 6},
				ExtraArgs: emptyEVMExtraArgsV2,
			}

			raw := ccip_router.NewCcipSendInstruction(
				destinationChainSelector,
				message,
				[]byte{},
				config.RouterConfigPDA,
				destinationChainStatePDA,
				nonceEvmPDA,
				user.PublicKey(),
				solana.SystemProgramID,
				wsol.program,
				wsol.mint,
				wsol.userATA,
				wsol.billingATA,
				config.BillingSignerPDA,
				config.FeeQuoterProgram,
				config.FqConfigPDA,
				config.FqEvmDestChainPDA,
				wsol.fqBillingConfigPDA,
				link22.fqBillingConfigPDA,
				config.ExternalTokenPoolsSignerPDA,
			)
			raw.GetFeeTokenUserAssociatedAccountAccount().WRITE()
			instruction, err := raw.ValidateAndBuild()
			require.NoError(t, err)

			testutils.SendAndFailWithRPCError(ctx, t, solanaGoClient, []solana.Instruction{instruction}, anotherUser, config.DefaultCommitment, []string{"Transaction signature verification failure"})
		})

		t.Run("When sending a message without flagging the user ATA as writable, it fails", func(t *testing.T) {
			destinationChainSelector := config.EvmChainSelector
			destinationChainStatePDA := config.EvmDestChainStatePDA
			message := ccip_router.SVM2AnyMessage{
				FeeToken:  wsol.mint,
				Receiver:  validReceiverAddress[:],
				Data:      []byte{4, 5, 6},
				ExtraArgs: emptyEVMExtraArgsV2,
			}

			raw := ccip_router.NewCcipSendInstruction(
				destinationChainSelector,
				message,
				[]byte{},
				config.RouterConfigPDA,
				destinationChainStatePDA,
				nonceEvmPDA,
				user.PublicKey(),
				solana.SystemProgramID,
				wsol.program,
				wsol.mint,
				wsol.userATA,
				wsol.billingATA,
				config.BillingSignerPDA,
				config.FeeQuoterProgram,
				config.FqConfigPDA,
				config.FqEvmDestChainPDA,
				wsol.fqBillingConfigPDA,
				link22.fqBillingConfigPDA,
				config.ExternalTokenPoolsSignerPDA,
			)

			// do NOT mark the user ATA as writable

			instruction, err := raw.ValidateAndBuild()
			require.NoError(t, err)

			testutils.SendAndFailWithRPCError(ctx, t, solanaGoClient, []solana.Instruction{instruction}, user, config.DefaultCommitment, []string{ccip_router.InvalidInputsAtaWritable_CcipRouterError.String()})
		})

		t.Run("When sending a message and paying with inconsistent fee token accounts, it fails", func(t *testing.T) {
			destinationChainSelector := config.EvmChainSelector
			destinationChainStatePDA := config.EvmDestChainStatePDA

			// These testcases are a quite a lot, this obviously blows up combinatorially and adds many seconds to the suite.
			// We can remove/reduce this, but I used it during development so for now I'm keeping them here
			for i, program := range common.Map(billingTokens, func(t *AccountsPerToken) solana.PublicKey { return t.program }) {
				for j, mint := range common.Map(billingTokens, func(t *AccountsPerToken) solana.PublicKey { return t.mint }) {
					for k, messageMint := range common.Map(billingTokens, func(t *AccountsPerToken) solana.PublicKey { return t.mint }) {
						for l, billingConfigPDA := range common.Map(billingTokens, func(t *AccountsPerToken) solana.PublicKey { return t.fqBillingConfigPDA }) {
							for m, userATA := range common.Map(billingTokens, func(t *AccountsPerToken) solana.PublicKey { return t.userATA }) {
								for n, billingATA := range common.Map(billingTokens, func(t *AccountsPerToken) solana.PublicKey { return t.billingATA }) {
									if i == j && j == k && k == l && l == m && m == n {
										// skip cases where everything aligns well, which work
										continue
									}
									testName := fmt.Sprintf("when using program %v, mint %v, message mint %v, configPDA %v, userATA %v, billingATA %v", i, j, k, l, m, n)
									t.Run(testName, func(t *testing.T) {
										t.Parallel()
										raw := ccip_router.NewCcipSendInstruction(
											destinationChainSelector,
											ccip_router.SVM2AnyMessage{
												FeeToken:  messageMint,
												Receiver:  validReceiverAddress[:],
												Data:      []byte{4, 5, 6},
												ExtraArgs: emptyEVMExtraArgsV2,
											},
											[]byte{},
											config.RouterConfigPDA,
											destinationChainStatePDA,
											nonceEvmPDA,
											user.PublicKey(),
											solana.SystemProgramID,
											program,
											mint,
											userATA,
											billingATA,
											config.BillingSignerPDA,
											config.FeeQuoterProgram,
											config.FqConfigPDA,
											config.FqEvmDestChainPDA,
											billingConfigPDA,
											link22.fqBillingConfigPDA,
											config.ExternalTokenPoolsSignerPDA,
										)
										raw.GetFeeTokenUserAssociatedAccountAccount().WRITE()
										instruction, err := raw.ValidateAndBuild()
										require.NoError(t, err)

										// Given the mixture of inputs, there can be different error types here, so just check that it fails but not each message
										testutils.SendAndFailWith(ctx, t, solanaGoClient, []solana.Instruction{instruction}, user, config.DefaultCommitment, []string{""})
									})
								}
							}
						}
					}
				}
			}
		})

		t.Run("When another user sending a Valid CCIP Message tries to pay with some else's tokens it fails", func(t *testing.T) {
			destinationChainSelector := config.EvmChainSelector
			destinationChainStatePDA := config.EvmDestChainStatePDA
			message := ccip_router.SVM2AnyMessage{
				FeeToken:  link22.mint,
				Receiver:  validReceiverAddress[:],
				Data:      []byte{4, 5, 6},
				ExtraArgs: emptyEVMExtraArgsV2,
			}
			anotherUserNonceEVMPDA, err := state.FindNoncePDA(config.EvmChainSelector, anotherUser.PublicKey(), config.CcipRouterProgram)
			require.NoError(t, err)

			raw := ccip_router.NewCcipSendInstruction(
				destinationChainSelector,
				message,
				[]byte{},
				config.RouterConfigPDA,
				destinationChainStatePDA,
				anotherUserNonceEVMPDA,
				anotherUser.PublicKey(),
				solana.SystemProgramID,
				link22.program,
				link22.mint,
				link22.userATA, // token account of a different user
				link22.billingATA,
				config.BillingSignerPDA,
				config.FeeQuoterProgram,
				config.FqConfigPDA,
				config.FqEvmDestChainPDA,
				link22.fqBillingConfigPDA,
				link22.fqBillingConfigPDA,
				config.ExternalTokenPoolsSignerPDA,
			)
			raw.GetFeeTokenUserAssociatedAccountAccount().WRITE()
			instruction, err := raw.ValidateAndBuild()
			require.NoError(t, err)
			testutils.SendAndFailWith(ctx, t, solanaGoClient, []solana.Instruction{instruction}, anotherUser, config.DefaultCommitment, []string{ccip_router.InvalidInputs_CcipRouterError.String()})
		})

		t.Run("When another user sending a Valid CCIP Message Emits CCIPMessageSent", func(t *testing.T) {
			destinationChainSelector := config.EvmChainSelector
			destinationChainStatePDA := config.EvmDestChainStatePDA
			message := ccip_router.SVM2AnyMessage{
				FeeToken:  link22.mint,
				Receiver:  validReceiverAddress[:],
				Data:      []byte{4, 5, 6},
				ExtraArgs: emptyEVMExtraArgsV2,
			}
			anotherUserNonceEVMPDA, err := state.FindNoncePDA(config.EvmChainSelector, anotherUser.PublicKey(), config.CcipRouterProgram)
			require.NoError(t, err)

			raw := ccip_router.NewCcipSendInstruction(
				destinationChainSelector,
				message,
				[]byte{},
				config.RouterConfigPDA,
				destinationChainStatePDA,
				anotherUserNonceEVMPDA,
				anotherUser.PublicKey(),
				solana.SystemProgramID,
				link22.program,
				link22.mint,
				link22.anotherUserATA,
				link22.billingATA,
				config.BillingSignerPDA,
				config.FeeQuoterProgram,
				config.FqConfigPDA,
				config.FqEvmDestChainPDA,
				link22.fqBillingConfigPDA,
				link22.fqBillingConfigPDA,
				config.ExternalTokenPoolsSignerPDA,
			)
			raw.GetFeeTokenUserAssociatedAccountAccount().WRITE()
			instruction, err := raw.ValidateAndBuild()
			require.NoError(t, err)
			result := testutils.SendAndConfirm(ctx, t, solanaGoClient, []solana.Instruction{instruction}, anotherUser, config.DefaultCommitment)
			require.NotNil(t, result)

			var chainStateAccount ccip_router.DestChain
			err = common.GetAccountDataBorshInto(ctx, solanaGoClient, destinationChainStatePDA, config.DefaultCommitment, &chainStateAccount)
			require.NoError(t, err, "failed to get account info")
			// Do not check source chain config, as it may have been updated by other tests in ccip offramp
			require.Equal(t, uint64(6), chainStateAccount.State.SequenceNumber)

			var nonceCounterAccount ccip_router.Nonce
			err = common.GetAccountDataBorshInto(ctx, solanaGoClient, anotherUserNonceEVMPDA, config.DefaultCommitment, &nonceCounterAccount)
			require.NoError(t, err, "failed to get account info")
			require.Equal(t, uint64(1), nonceCounterAccount.Counter)

			ccipMessageSentEvent := ccip.EventCCIPMessageSent{}
			require.NoError(t, common.ParseEvent(result.Meta.LogMessages, "CCIPMessageSent", &ccipMessageSentEvent, config.PrintEvents))
			require.Equal(t, uint64(21), ccipMessageSentEvent.DestinationChainSelector)
			require.Equal(t, uint64(6), ccipMessageSentEvent.SequenceNumber)
			require.Equal(t, anotherUser.PublicKey(), ccipMessageSentEvent.Message.Sender)
			require.Equal(t, validReceiverAddress[:], ccipMessageSentEvent.Message.Receiver)
			data := [3]uint8{4, 5, 6}
			require.Equal(t, data[:], ccipMessageSentEvent.Message.Data)
			require.Equal(t, bin.Uint128{Lo: uint64(validFqDestChainConfig.DefaultTxGasLimit), Hi: 0}, testutils.MustDeserializeExtraArgs(t, &fee_quoter.EVMExtraArgsV2{}, ccipMessageSentEvent.Message.ExtraArgs, ccip.EVMExtraArgsV2Tag).GasLimit)
			require.Equal(t, false, testutils.MustDeserializeExtraArgs(t, &fee_quoter.EVMExtraArgsV2{}, ccipMessageSentEvent.Message.ExtraArgs, ccip.EVMExtraArgsV2Tag).AllowOutOfOrderExecution)
			require.Equal(t, uint64(15), ccipMessageSentEvent.Message.Header.SourceChainSelector)
			require.Equal(t, uint64(21), ccipMessageSentEvent.Message.Header.DestChainSelector)
			require.Equal(t, uint64(6), ccipMessageSentEvent.Message.Header.SequenceNumber)
			require.Equal(t, uint64(1), ccipMessageSentEvent.Message.Header.Nonce)
		})

		t.Run("token happy path", func(t *testing.T) {
			t.Run("single token", func(t *testing.T) {
				_, initSupply, err := tokens.TokenSupply(ctx, solanaGoClient, token0.Mint.PublicKey(), config.DefaultCommitment)
				require.NoError(t, err)
				_, initBal, err := tokens.TokenBalance(ctx, solanaGoClient, token0.User[user.PublicKey()], config.DefaultCommitment)
				require.NoError(t, err)

				destinationChainSelector := config.EvmChainSelector
				destinationChainStatePDA := config.EvmDestChainStatePDA
				message := ccip_router.SVM2AnyMessage{
					FeeToken: wsol.mint,
					Receiver: validReceiverAddress[:],
					Data:     []byte{4, 5, 6},
					TokenAmounts: []ccip_router.SVMTokenAmount{
						{
							Token:  token0.Mint.PublicKey(),
							Amount: 1,
						},
					},
					ExtraArgs: emptyEVMExtraArgsV2,
				}

				userTokenAccount, ok := token0.User[user.PublicKey()]
				require.True(t, ok)

				base := ccip_router.NewCcipSendInstruction(
					destinationChainSelector,
					message,
					[]byte{0}, // starting indices for accounts
					config.RouterConfigPDA,
					destinationChainStatePDA,
					nonceEvmPDA,
					user.PublicKey(),
					solana.SystemProgramID,
					wsol.program,
					wsol.mint,
					wsol.userATA,
					wsol.billingATA,
					config.BillingSignerPDA,
					config.FeeQuoterProgram,
					config.FqConfigPDA,
					config.FqEvmDestChainPDA,
					wsol.fqBillingConfigPDA,
					link22.fqBillingConfigPDA,
					config.ExternalTokenPoolsSignerPDA,
				)
				base.GetFeeTokenUserAssociatedAccountAccount().WRITE()

				tokenMetas, addressTables, err := tokens.ParseTokenLookupTable(ctx, solanaGoClient, token0, userTokenAccount)
				require.NoError(t, err)
				base.AccountMetaSlice = append(base.AccountMetaSlice, tokenMetas...)

				ix, err := base.ValidateAndBuild()
				require.NoError(t, err)

				ixApprove, err := tokens.TokenApproveChecked(1, 0, token0.Program, userTokenAccount, token0.Mint.PublicKey(), config.ExternalTokenPoolsSignerPDA, user.PublicKey(), nil)
				require.NoError(t, err)

				result := testutils.SendAndConfirmWithLookupTables(ctx, t, solanaGoClient, []solana.Instruction{ixApprove, ix}, user, config.DefaultCommitment, addressTables, common.AddComputeUnitLimit(300_000))
				require.NotNil(t, result)

				// check CCIP event
				ccipMessageSentEvent := ccip.EventCCIPMessageSent{}
				require.NoError(t, common.ParseEvent(result.Meta.LogMessages, "CCIPMessageSent", &ccipMessageSentEvent, config.PrintEvents))
				require.Equal(t, 1, len(ccipMessageSentEvent.Message.TokenAmounts))
				ta := ccipMessageSentEvent.Message.TokenAmounts[0]

				require.Equal(t, wsol.mint, ccipMessageSentEvent.Message.FeeToken)
				require.Equal(t, tokens.ToLittleEndianU256(36333028), ccipMessageSentEvent.Message.FeeTokenAmount.LeBytes)
				// The difference is the ratio between the fee token value (wsol) and link token value (signified by link22 in these tests).
				// Since they have been configured in the test setup to differ by a factor of 10, so does the token amount and its value in juels
				require.Equal(t, tokens.ToLittleEndianU256(3633302), ccipMessageSentEvent.Message.FeeValueJuels.LeBytes)
				require.Equal(t, token0.PoolConfig, ta.SourcePoolAddress)
				require.Equal(t, []byte{1, 2, 3}, ta.DestTokenAddress)
				require.Equal(t, 0, len(ta.ExtraData))
				require.Equal(t, tokens.ToLittleEndianU256(1), ta.Amount.LeBytes)
				require.Equal(t, 32, len(ta.DestExecData))
				expectedDestExecData := make([]byte, 32)
				// Token0 billing had DestGasOverhead set to 100 during setup
				binary.BigEndian.PutUint64(expectedDestExecData[24:], 100)
				require.Equal(t, expectedDestExecData, ta.DestExecData)

				// check pool event
				poolEvent := tokens.EventBurnLock{}
				require.NoError(t, common.ParseEvent(result.Meta.LogMessages, "Burned", &poolEvent, config.PrintEvents))
				require.Equal(t, config.ExternalTokenPoolsSignerPDA, poolEvent.Sender)
				require.Equal(t, uint64(1), poolEvent.Amount)

				// check balances
				_, currSupply, err := tokens.TokenSupply(ctx, solanaGoClient, token0.Mint.PublicKey(), config.DefaultCommitment)
				require.NoError(t, err)
				require.Equal(t, 1, initSupply-currSupply) // burned amount
				_, currBal, err := tokens.TokenBalance(ctx, solanaGoClient, token0.User[user.PublicKey()], config.DefaultCommitment)
				require.NoError(t, err)
				require.Equal(t, 1, initBal-currBal) // burned amount
				_, poolBal, err := tokens.TokenBalance(ctx, solanaGoClient, token0.PoolTokenAccount, config.DefaultCommitment)
				require.NoError(t, err)
				require.Equal(t, 0, poolBal) // pool burned any sent to it
			})

			t.Run("two tokens", func(t *testing.T) {
				_, initBal0, err := tokens.TokenBalance(ctx, solanaGoClient, token0.User[user.PublicKey()], config.DefaultCommitment)
				require.NoError(t, err)
				_, initBal1, err := tokens.TokenBalance(ctx, solanaGoClient, token1.User[user.PublicKey()], config.DefaultCommitment)
				require.NoError(t, err)

				destinationChainSelector := config.EvmChainSelector
				destinationChainStatePDA := config.EvmDestChainStatePDA
				message := ccip_router.SVM2AnyMessage{
					FeeToken: wsol.mint,
					Receiver: validReceiverAddress[:],
					Data:     []byte{4, 5, 6},
					TokenAmounts: []ccip_router.SVMTokenAmount{
						{
							Token:  token0.Mint.PublicKey(),
							Amount: 1,
						},
						{
							Token:  token1.Mint.PublicKey(),
							Amount: 2,
						},
					},
					ExtraArgs: emptyEVMExtraArgsV2,
				}

				userTokenAccount0, ok := token0.User[user.PublicKey()]
				require.True(t, ok)
				userTokenAccount1, ok := token1.User[user.PublicKey()]
				require.True(t, ok)

				base := ccip_router.NewCcipSendInstruction(
					destinationChainSelector,
					message,
					[]byte{0, 13}, // starting indices for accounts
					config.RouterConfigPDA,
					destinationChainStatePDA,
					nonceEvmPDA,
					user.PublicKey(),
					solana.SystemProgramID,
					wsol.program,
					wsol.mint,
					wsol.userATA,
					wsol.billingATA,
					config.BillingSignerPDA,
					config.FeeQuoterProgram,
					config.FqConfigPDA,
					config.FqEvmDestChainPDA,
					wsol.fqBillingConfigPDA,
					link22.fqBillingConfigPDA,
					config.ExternalTokenPoolsSignerPDA,
				)
				base.GetFeeTokenUserAssociatedAccountAccount().WRITE()

				tokenMetas0, addressTables, err := tokens.ParseTokenLookupTable(ctx, solanaGoClient, token0, userTokenAccount0)
				require.NoError(t, err)
				base.AccountMetaSlice = append(base.AccountMetaSlice, tokenMetas0...)
				tokenMetas1, addressTables1, err := tokens.ParseTokenLookupTable(ctx, solanaGoClient, token1, userTokenAccount1)
				require.NoError(t, err)
				base.AccountMetaSlice = append(base.AccountMetaSlice, tokenMetas1...)
				addressTables[token1.PoolLookupTable] = addressTables1[token1.PoolLookupTable]
				for k, v := range ccipSendLookupTable {
					addressTables[k] = v
				}

				ix, err := base.ValidateAndBuild()
				require.NoError(t, err)

				ixApprove0, err := tokens.TokenApproveChecked(1, 0, token0.Program, userTokenAccount0, token0.Mint.PublicKey(), config.ExternalTokenPoolsSignerPDA, user.PublicKey(), nil)
				require.NoError(t, err)
				ixApprove1, err := tokens.TokenApproveChecked(2, 0, token1.Program, userTokenAccount1, token1.Mint.PublicKey(), config.ExternalTokenPoolsSignerPDA, user.PublicKey(), nil)
				require.NoError(t, err)

				result := testutils.SendAndConfirmWithLookupTables(ctx, t, solanaGoClient, []solana.Instruction{ixApprove0, ixApprove1, ix}, user, config.DefaultCommitment, addressTables, common.AddComputeUnitLimit(400_000))
				require.NotNil(t, result)

				// check balances
				_, currBal0, err := tokens.TokenBalance(ctx, solanaGoClient, token0.User[user.PublicKey()], config.DefaultCommitment)
				require.NoError(t, err)
				require.Equal(t, 1, initBal0-currBal0) // burned amount
				_, currBal1, err := tokens.TokenBalance(ctx, solanaGoClient, token1.User[user.PublicKey()], config.DefaultCommitment)
				require.NoError(t, err)
				require.Equal(t, 2, initBal1-currBal1) // burned amount
			})
		})

		t.Run("When sending with an enabled allowlist including the sender, it succeeds", func(t *testing.T) {
			var initialDestChain ccip_router.DestChain
			err := common.GetAccountDataBorshInto(ctx, solanaGoClient, config.EvmDestChainStatePDA, config.DefaultCommitment, &initialDestChain)
			require.NoError(t, err, "failed to get account info")
			modifiedDestChain := initialDestChain
			modifiedDestChain.Config.AllowListEnabled = true
			modifiedDestChain.Config.AllowedSenders = []solana.PublicKey{
				user.PublicKey(),
				anotherUser.PublicKey(),
			}

			updateDestChainIx, err := ccip_router.NewUpdateDestChainConfigInstruction(
				config.EvmChainSelector,
				modifiedDestChain.Config,
				config.EvmDestChainStatePDA,
				config.RouterConfigPDA,
				ccipAdmin.PublicKey(),
				solana.SystemProgramID,
			).ValidateAndBuild()
			require.NoError(t, err)
			result := testutils.SendAndConfirm(ctx, t, solanaGoClient, []solana.Instruction{updateDestChainIx}, ccipAdmin, config.DefaultCommitment)
			require.NotNil(t, result)

			var parsedDestChain ccip_router.DestChain
			err = common.GetAccountDataBorshInto(ctx, solanaGoClient, config.EvmDestChainStatePDA, config.DefaultCommitment, &parsedDestChain)
			require.NoError(t, err, "failed to get account info")

			// This proves we're able to update the config with a dynamically sized element
			require.Equal(t, parsedDestChain.Config.AllowedSenders, modifiedDestChain.Config.AllowedSenders)

			destinationChainSelector := config.EvmChainSelector
			destinationChainStatePDA := config.EvmDestChainStatePDA
			message := ccip_router.SVM2AnyMessage{
				FeeToken:  wsol.mint,
				Receiver:  validReceiverAddress[:],
				Data:      []byte{4, 5, 6},
				ExtraArgs: emptyEVMExtraArgsV2,
			}

			raw := ccip_router.NewCcipSendInstruction(
				destinationChainSelector,
				message,
				[]byte{},
				config.RouterConfigPDA,
				destinationChainStatePDA,
				nonceEvmPDA,
				user.PublicKey(),
				solana.SystemProgramID,
				wsol.program,
				wsol.mint,
				wsol.userATA,
				wsol.billingATA,
				config.BillingSignerPDA,
				config.FeeQuoterProgram,
				config.FqConfigPDA,
				config.FqEvmDestChainPDA,
				wsol.fqBillingConfigPDA,
				link22.fqBillingConfigPDA,
				config.ExternalTokenPoolsSignerPDA,
			)
			raw.GetFeeTokenUserAssociatedAccountAccount().WRITE()
			instruction, err := raw.ValidateAndBuild()
			require.NoError(t, err)
			result = testutils.SendAndConfirm(ctx, t, solanaGoClient, []solana.Instruction{instruction}, user, config.DefaultCommitment)
			require.NotNil(t, result)

			// We now restore the config to keep the test state-neutral
			updateDestChainIx, err = ccip_router.NewUpdateDestChainConfigInstruction(
				config.EvmChainSelector,
				initialDestChain.Config,
				config.EvmDestChainStatePDA,
				config.RouterConfigPDA,
				ccipAdmin.PublicKey(),
				solana.SystemProgramID,
			).ValidateAndBuild()
			require.NoError(t, err)
			result = testutils.SendAndConfirm(ctx, t, solanaGoClient, []solana.Instruction{updateDestChainIx}, ccipAdmin, config.DefaultCommitment)
			require.NotNil(t, result)
		})

		t.Run("token pool accounts: validation", func(t *testing.T) {
			t.Parallel()
			// base transaction
			destinationChainSelector := config.EvmChainSelector
			destinationChainStatePDA := config.EvmDestChainStatePDA
			message := ccip_router.SVM2AnyMessage{
				FeeToken: wsol.mint,
				Receiver: validReceiverAddress[:],
				Data:     []byte{4, 5, 6},
				TokenAmounts: []ccip_router.SVMTokenAmount{
					{
						Token:  token0.Mint.PublicKey(),
						Amount: 1,
					},
				},
				ExtraArgs: emptyEVMExtraArgsV2,
			}

			userTokenAccount, ok := token0.User[user.PublicKey()]
			require.True(t, ok)

			inputs := []struct {
				name        string
				index       uint
				replaceWith *solana.AccountMeta // default to zero address
				errorStr    ccip_router.CcipRouterError
			}{
				{
					name:     "incorrect user token account",
					index:    0,
					errorStr: ccip_router.InvalidInputsTokenAccounts_CcipRouterError,
				},
				{
					name:     "invalid billing config",
					index:    1,
					errorStr: ccip_router.InvalidInputsConfigAccounts_CcipRouterError,
				},
				{
					name:     "invalid token pool chain config",
					index:    2,
					errorStr: ccip_router.InvalidInputsConfigAccounts_CcipRouterError,
				},
				{
					name:     "pool config is not owned by pool program",
					index:    6,
					errorStr: ccip_router.InvalidInputsPoolAccounts_CcipRouterError,
				},
				{
					name:        "is pool config but for wrong token",
					index:       6,
					replaceWith: solana.Meta(token1.PoolConfig),
					errorStr:    ccip_router.InvalidInputsPoolAccounts_CcipRouterError,
				},
				{
					name:        "is pool config but missing write permissions",
					index:       6,
					replaceWith: solana.Meta(token0.PoolConfig),
					errorStr:    ccip_router.InvalidInputsLookupTableAccountWritable_CcipRouterError,
				},
				{
					name:        "is pool lookup table but has write permissions",
					index:       3,
					replaceWith: solana.Meta(token0.PoolLookupTable).WRITE(),
					errorStr:    ccip_router.InvalidInputsLookupTableAccountWritable_CcipRouterError,
				},
				{
					name:     "incorrect pool signer",
					index:    8,
					errorStr: ccip_router.InvalidInputsPoolAccounts_CcipRouterError,
				},
				{
					name:     "invalid token program",
					index:    9,
					errorStr: ccip_router.InvalidInputsTokenAccounts_CcipRouterError,
				},
				{
					name:     "incorrect pool token account",
					index:    7,
					errorStr: ccip_router.InvalidInputsTokenAccounts_CcipRouterError,
				},
				{
					name:        "incorrect token pool lookup table",
					index:       3,
					replaceWith: solana.Meta(token1.PoolLookupTable),
					errorStr:    ccip_router.InvalidInputsLookupTableAccounts_CcipRouterError,
				},
				{
					name:     "invalid fee token config",
					index:    11,
					errorStr: ccip_router.InvalidInputsConfigAccounts_CcipRouterError,
				},
				{
					name:     "extra accounts not in lookup table",
					index:    1_000, // large number to indicate append
					errorStr: ccip_router.InvalidInputsLookupTableAccounts_CcipRouterError,
				},
				{
					name:     "remaining accounts mismatch",
					index:    12, // only works with token0
					errorStr: ccip_router.InvalidInputsLookupTableAccounts_CcipRouterError,
				},
			}

			for _, in := range inputs {
				t.Run(in.name, func(t *testing.T) {
					t.Parallel()
					tx := ccip_router.NewCcipSendInstruction(
						destinationChainSelector,
						message,
						[]byte{0}, // starting indices for accounts
						config.RouterConfigPDA,
						destinationChainStatePDA,
						nonceEvmPDA,
						user.PublicKey(),
						solana.SystemProgramID,
						wsol.program,
						wsol.mint,
						wsol.userATA,
						wsol.billingATA,
						config.BillingSignerPDA,
						config.FeeQuoterProgram,
						config.FqConfigPDA,
						config.FqEvmDestChainPDA,
						wsol.fqBillingConfigPDA,
						link22.fqBillingConfigPDA,
						config.ExternalTokenPoolsSignerPDA,
					)
					tx.GetFeeTokenUserAssociatedAccountAccount().WRITE()

					tokenMetas, addressTables, err := tokens.ParseTokenLookupTable(ctx, solanaGoClient, token0, userTokenAccount)
					require.NoError(t, err)
					// replace account meta with invalid account to trigger error or append
					if in.replaceWith == nil {
						in.replaceWith = solana.Meta(solana.PublicKey{}) // default 0 address
					}
					if in.index >= uint(len(tokenMetas)) {
						tokenMetas = append(tokenMetas, in.replaceWith)
					} else {
						tokenMetas[in.index] = in.replaceWith
					}

					tx.AccountMetaSlice = append(tx.AccountMetaSlice, tokenMetas...)
					ix, err := tx.ValidateAndBuild()
					require.NoError(t, err)

					testutils.SendAndFailWithLookupTables(ctx, t, solanaGoClient, []solana.Instruction{ix}, user, config.DefaultCommitment, addressTables, []string{in.errorStr.String()})
				})
			}
		})

		decodeGetFeeResult := func(t *testing.T) func([]byte) fee_quoter.GetFeeResult {
			return func(bytes []byte) fee_quoter.GetFeeResult {
				result := fee_quoter.GetFeeResult{}
				decoder := ag_binary.NewBinDecoder(bytes)
				err := result.UnmarshalWithDecoder(decoder)
				require.NoError(t, err)
				return result
			}
		}

		toFqMsg := func(msg ccip_router.SVM2AnyMessage) fee_quoter.SVM2AnyMessage {
			fqTokenAmounts := make([]fee_quoter.SVMTokenAmount, len(msg.TokenAmounts))
			for i, ta := range msg.TokenAmounts {
				fqTokenAmounts[i] = fee_quoter.SVMTokenAmount{
					Token:  ta.Token,
					Amount: ta.Amount,
				}
			}
			return fee_quoter.SVM2AnyMessage{
				Receiver:     msg.Receiver,
				Data:         msg.Data,
				TokenAmounts: fqTokenAmounts,
				FeeToken:     msg.FeeToken,
				ExtraArgs:    msg.ExtraArgs,
			}
		}

		t.Run("When sending a Valid CCIP Message it bills the amount that getFee previously returned", func(t *testing.T) {
			destinationChainSelector := config.EvmChainSelector
			destinationChainStatePDA := config.EvmDestChainStatePDA

			for _, token := range billingTokens {
				t.Run("using "+token.name, func(t *testing.T) {
					message := ccip_router.SVM2AnyMessage{
						FeeToken:  token.mint,
						Receiver:  validReceiverAddress[:],
						Data:      []byte{4, 5, 6},
						ExtraArgs: emptyEVMExtraArgsV2,
					}
					fqMsg := toFqMsg(message)
					rawGetFeeIx := fee_quoter.NewGetFeeInstruction(config.EvmChainSelector, fqMsg, config.FqConfigPDA, config.FqEvmDestChainPDA, token.fqBillingConfigPDA, link22.fqBillingConfigPDA)
					ix, err := rawGetFeeIx.ValidateAndBuild()
					require.NoError(t, err)

					feeResult := testutils.SendAndConfirm(ctx, t, solanaGoClient, []solana.Instruction{ix}, user, config.DefaultCommitment)
					require.NotNil(t, feeResult)
					fmt.Println(feeResult.Meta.LogMessages)
					fee, _ := common.ExtractTypedReturnValue(ctx, feeResult.Meta.LogMessages, config.FeeQuoterProgram.String(), decodeGetFeeResult(t))
					require.Greater(t, fee.Amount, uint64(0))

					initialBalance := getBalance(token.billingATA)

					// ccipSend
					raw := ccip_router.NewCcipSendInstruction(
						destinationChainSelector,
						message,
						[]byte{},
						config.RouterConfigPDA,
						destinationChainStatePDA,
						nonceEvmPDA,
						user.PublicKey(),
						solana.SystemProgramID,
						token.program,
						token.mint,
						token.userATA,
						token.billingATA,
						config.BillingSignerPDA,
						config.FeeQuoterProgram,
						config.FqConfigPDA,
						config.FqEvmDestChainPDA,
						token.fqBillingConfigPDA,
						link22.fqBillingConfigPDA,
						config.ExternalTokenPoolsSignerPDA,
					)
					raw.GetFeeTokenUserAssociatedAccountAccount().WRITE()
					instruction, err := raw.ValidateAndBuild()
					require.NoError(t, err)
					result := testutils.SendAndConfirm(ctx, t, solanaGoClient, []solana.Instruction{instruction}, user, config.DefaultCommitment)
					require.NotNil(t, result)

					finalBalance := getBalance(token.billingATA)

					// Check that the billing receiver account balance has increased by the fee amount
					require.Equal(t, fee.Amount, finalBalance-initialBalance)
				})
			}
		})

		t.Run("When sending a Valid CCIP Message but the user does not have enough funds of the fee token, it fails", func(t *testing.T) {
			message := ccip_router.SVM2AnyMessage{
				FeeToken:  link22.mint,
				Receiver:  validReceiverAddress[:],
				Data:      []byte{4, 5, 6},
				ExtraArgs: emptyEVMExtraArgsV2,
			}

			noncePDA, err := state.FindNoncePDA(config.EvmChainSelector, tokenlessUser.PublicKey(), config.CcipRouterProgram)
			require.NoError(t, err)

			// ccipSend
			raw := ccip_router.NewCcipSendInstruction(
				config.EvmChainSelector,
				message,
				[]byte{},
				config.RouterConfigPDA,
				config.EvmDestChainStatePDA,
				noncePDA,
				tokenlessUser.PublicKey(), // this user has 0 link22 balance, though they've approved the transfer
				solana.SystemProgramID,
				link22.program,
				link22.mint,
				link22.tokenlessUserATA,
				link22.billingATA,
				config.BillingSignerPDA,
				config.FeeQuoterProgram,
				config.FqConfigPDA,
				config.FqEvmDestChainPDA,
				link22.fqBillingConfigPDA,
				link22.fqBillingConfigPDA,
				config.ExternalTokenPoolsSignerPDA,
			)
			raw.GetFeeTokenUserAssociatedAccountAccount().WRITE()
			instruction, err := raw.ValidateAndBuild()
			require.NoError(t, err)
			testutils.SendAndFailWith(ctx, t, solanaGoClient, []solana.Instruction{instruction}, tokenlessUser, config.DefaultCommitment, []string{"insufficient funds"})
		})

		t.Run("When sending a valid CCIP message and paying in native SOL, it bills the same amount that getFee previously returned and it's accumulated as Wrapped SOL", func(t *testing.T) {
			getLamports := func(account solana.PublicKey) uint64 {
				out, err := solanaGoClient.GetBalance(ctx, account, rpc.CommitmentConfirmed)
				require.NoError(t, err)
				return out.Value
			}

			zeroPubkey := solana.PublicKeyFromBytes(make([]byte, 32))

			message := ccip_router.SVM2AnyMessage{
				FeeToken:  zeroPubkey, // will pay with native SOL
				Receiver:  validReceiverAddress[:],
				Data:      []byte{4, 5, 6},
				ExtraArgs: emptyEVMExtraArgsV2,
			}
			fqMsg := toFqMsg(message)

			// getFee
			rawGetFeeIx := fee_quoter.NewGetFeeInstruction(config.EvmChainSelector, fqMsg, config.FqConfigPDA, config.FqEvmDestChainPDA, wsol.fqBillingConfigPDA, link22.fqBillingConfigPDA)
			ix, err := rawGetFeeIx.ValidateAndBuild()
			require.NoError(t, err)

			feeResult := testutils.SimulateTransaction(ctx, t, solanaGoClient, []solana.Instruction{ix}, user)
			require.NotNil(t, feeResult)
			var fee fee_quoter.GetFeeResult
			fee, err = common.ExtractTypedReturnValue(ctx, feeResult.Value.Logs, config.FeeQuoterProgram.String(), decodeGetFeeResult(t))
			require.NoError(t, err)
			require.Greater(t, fee.Amount, uint64(0))

			initialBalance := getBalance(wsol.billingATA)
			initialLamports := getLamports(user.PublicKey())

			// ccipSend
			raw := ccip_router.NewCcipSendInstruction(
				config.EvmChainSelector,
				message,
				[]byte{},
				config.RouterConfigPDA,
				config.EvmDestChainStatePDA,
				nonceEvmPDA,
				user.PublicKey(),
				solana.SystemProgramID,
				wsol.program,
				wsol.mint,
				zeroPubkey, // no user token account, because paying with native SOL
				wsol.billingATA,
				config.BillingSignerPDA,
				config.FeeQuoterProgram,
				config.FqConfigPDA,
				config.FqEvmDestChainPDA,
				wsol.fqBillingConfigPDA,
				link22.fqBillingConfigPDA,
				config.ExternalTokenPoolsSignerPDA,
			)

			instruction, err := raw.ValidateAndBuild()
			require.NoError(t, err)
			result := testutils.SendAndConfirm(ctx, t, solanaGoClient, []solana.Instruction{instruction}, user, config.DefaultCommitment)
			require.NotNil(t, result)

			finalBalance := getBalance(wsol.billingATA)
			finalLamports := getLamports(user.PublicKey())

			// Check that the billing receiver account balance has increased by the fee amount
			require.Equal(t, fee.Amount, finalBalance-initialBalance)

			// Check that the user has paid for the tx cost and the ccip fee from their SOL
			require.Equal(t, fee.Amount+result.Meta.Fee, initialLamports-finalLamports)
		})
	})

	///////////////////////////
	// CCIP Sender Contract //
	//////////////////////////
	t.Run("Ccip Sender Contract", func(t *testing.T) {
		// addresses are not propogated as they are limited to the example sender only
		senderState, _, err := solana.FindProgramAddress([][]byte{[]byte("state")}, config.CcipBaseSender)
		require.NoError(t, err)
		senderPDA, _, err := solana.FindProgramAddress([][]byte{[]byte("ccip_sender")}, config.CcipBaseSender)
		require.NoError(t, err)
		senderEvmDestChainConfigPDA, _, err := solana.FindProgramAddress([][]byte{[]byte("remote_chain_config"), common.Uint64ToLE(config.EvmChainSelector)}, config.CcipBaseSender)
		require.NoError(t, err)
		senderSvmDestChainConfigPDA, _, err := solana.FindProgramAddress([][]byte{[]byte("remote_chain_config"), common.Uint64ToLE(config.SvmChainSelector)}, config.CcipBaseSender)
		require.NoError(t, err)
		wsolATAIx, wsolSenderATA, err := tokens.CreateAssociatedTokenAccount(solana.TokenProgramID, solana.SolMint, senderPDA, user.PublicKey())
		require.NoError(t, err)
		link22ATAIx, link22SenderATA, err := tokens.CreateAssociatedTokenAccount(config.Token2022Program, link22.mint, senderPDA, user.PublicKey())
		require.NoError(t, err)
		senderEvmNoncePDA, err := state.FindNoncePDA(config.EvmChainSelector, senderPDA, config.CcipRouterProgram)
		require.NoError(t, err)
		senderSvmNoncePDA, err := state.FindNoncePDA(config.SvmChainSelector, senderPDA, config.CcipRouterProgram)
		require.NoError(t, err)

		token0ATAIx, token0SenderATA, err := tokens.CreateAssociatedTokenAccount(token0.Program, token0.Mint.PublicKey(), senderPDA, user.PublicKey())
		require.NoError(t, err)
		token1ATAIx, token1SenderATA, err := tokens.CreateAssociatedTokenAccount(token1.Program, token1.Mint.PublicKey(), senderPDA, user.PublicKey())
		require.NoError(t, err)

		t.Run("setup", func(t *testing.T) {
			initIx, err := example_ccip_sender.NewInitializeInstruction(config.CcipRouterProgram, senderState, user.PublicKey(), solana.SystemProgramID).ValidateAndBuild()
			require.NoError(t, err)

			evmDestChainIx, err := example_ccip_sender.NewInitChainConfigInstruction(config.EvmChainSelector, validReceiverAddress[:], emptyEVMExtraArgsV2, senderState, senderEvmDestChainConfigPDA, user.PublicKey(), solana.SystemProgramID).ValidateAndBuild()
			require.NoError(t, err)
			svmDestChainIx, err := example_ccip_sender.NewInitChainConfigInstruction(config.SvmChainSelector, validReceiverAddress[:], testutils.MustSerializeExtraArgs(t, fee_quoter.SVMExtraArgsV1{
				AllowOutOfOrderExecution: true,
			}, ccip.SVMExtraArgsV1Tag), senderState, senderSvmDestChainConfigPDA, user.PublicKey(), solana.SystemProgramID).ValidateAndBuild()
			require.NoError(t, err)

			transferSolIx, err := system.NewTransferInstruction(1_000_000_000, user.PublicKey(), senderPDA).ValidateAndBuild()
			require.NoError(t, err)

			approveLinkIx, err := tokens.TokenApproveChecked(1e9, 9, link22.program, link22.userATA, link22.mint, senderPDA, user.PublicKey(), nil)
			require.NoError(t, err)

			testutils.SendAndConfirm(ctx, t, solanaGoClient, []solana.Instruction{transferSolIx, wsolATAIx, approveLinkIx, link22ATAIx, initIx, evmDestChainIx, svmDestChainIx, token0ATAIx, token1ATAIx}, user, rpc.CommitmentConfirmed)
		})

		feeConfig := []struct {
			name                                                                                          string
			feeToken, userATA, feeProgram, feeMint, feeSenderATA, feeBillingATA, feeTokenBillingConfigPDA solana.PublicKey
		}{
			{
				name:                     "sol",
				feeToken:                 solana.PublicKey{}, // native SOL
				userATA:                  wsol.userATA,
				feeProgram:               wsol.program,
				feeMint:                  wsol.mint,
				feeSenderATA:             wsolSenderATA,
				feeBillingATA:            wsol.billingATA,
				feeTokenBillingConfigPDA: wsol.fqBillingConfigPDA,
			},
			{
				name:                     "link",
				feeToken:                 link22.mint,
				userATA:                  link22.userATA,
				feeProgram:               link22.program,
				feeMint:                  link22.mint,
				feeSenderATA:             link22SenderATA,
				feeBillingATA:            link22.billingATA,
				feeTokenBillingConfigPDA: link22.fqBillingConfigPDA,
			},
		}

		chainConfig := []struct {
			destName                                               string
			chainSelector                                          uint64
			senderChainConfig, senderNonce, destChainPDA, fqConfig solana.PublicKey
		}{
			{
				destName:          "EVM",
				chainSelector:     config.EvmChainSelector,
				senderChainConfig: senderEvmDestChainConfigPDA,
				senderNonce:       senderEvmNoncePDA,
				destChainPDA:      config.EvmDestChainStatePDA,
				fqConfig:          config.FqEvmDestChainPDA,
			},
			{
				destName:          "SVM",
				chainSelector:     config.SvmChainSelector,
				senderChainConfig: senderSvmDestChainConfigPDA,
				senderNonce:       senderSvmNoncePDA,
				destChainPDA:      config.SvmDestChainStatePDA,
				fqConfig:          config.FqSvmDestChainPDA,
			},
		}

		for _, cc := range chainConfig {
			t.Run(fmt.Sprintf("SVM->%s", cc.destName), func(t *testing.T) {
				for _, fc := range feeConfig {
					t.Run(fmt.Sprintf("billling-%s/message_only", fc.name), func(t *testing.T) {
						ix, err := example_ccip_sender.NewCcipSendInstruction(
							cc.chainSelector,
							[]example_ccip_sender.SVMTokenAmount{}, // no tokens
							[]byte{1, 2, 3},                        // message data
							fc.feeToken,                            // empty fee token to indicate native SOL
							[]uint8{},
							senderState,
							cc.senderChainConfig,
							senderPDA,
							fc.userATA,
							user.PublicKey(),
							solana.SystemProgramID,
							config.CcipRouterProgram,
							config.RouterConfigPDA,
							cc.destChainPDA,
							cc.senderNonce,
							fc.feeProgram,
							fc.feeMint,
							fc.feeSenderATA,
							fc.feeBillingATA,
							config.BillingSignerPDA,
							config.FeeQuoterProgram,
							config.FqConfigPDA,
							cc.fqConfig,
							fc.feeTokenBillingConfigPDA,
							link22.fqBillingConfigPDA,
							config.ExternalTokenPoolsSignerPDA,
						).ValidateAndBuild()
						require.NoError(t, err)
						testutils.SendAndConfirm(ctx, t, solanaGoClient, []solana.Instruction{ix}, user, config.DefaultCommitment)
					})
				}

				// update config before running with tokens
				// SVM -> SVM with tokens requires different extraArgs than without tokens
				if cc.destName == "SVM" {
					svmDestChainWithTokensIx, err := example_ccip_sender.NewUpdateChainConfigInstruction(config.SvmChainSelector, validReceiverAddress[:], testutils.MustSerializeExtraArgs(t, fee_quoter.SVMExtraArgsV1{
						AllowOutOfOrderExecution: true,
						TokenReceiver:            validReceiverAddress,
					}, ccip.SVMExtraArgsV1Tag), senderState, senderSvmDestChainConfigPDA, user.PublicKey(), solana.SystemProgramID).ValidateAndBuild()
					require.NoError(t, err)
					testutils.SendAndConfirm(ctx, t, solanaGoClient, []solana.Instruction{svmDestChainWithTokensIx}, user, config.DefaultCommitment)
				}

				for _, fc := range feeConfig {
					t.Run(fmt.Sprintf("billling-%s/with_tokens", fc.name), func(t *testing.T) {
						base := example_ccip_sender.NewCcipSendInstruction(
							cc.chainSelector,
							[]example_ccip_sender.SVMTokenAmount{
								{
									Token:  token0.Mint.PublicKey(),
									Amount: 1,
								},
								{
									Token:  token1.Mint.PublicKey(),
									Amount: 2,
								},
							},
							[]byte{1, 2, 3}, // message data
							fc.feeToken,     // empty fee token to indicate native SOL
							[]uint8{2, 15},
							senderState,
							cc.senderChainConfig,
							senderPDA,
							fc.userATA,
							user.PublicKey(),
							solana.SystemProgramID,
							config.CcipRouterProgram,
							config.RouterConfigPDA,
							cc.destChainPDA,
							cc.senderNonce,
							fc.feeProgram,
							fc.feeMint,
							fc.feeSenderATA,
							fc.feeBillingATA,
							config.BillingSignerPDA,
							config.FeeQuoterProgram,
							config.FqConfigPDA,
							cc.fqConfig,
							fc.feeTokenBillingConfigPDA,
							link22.fqBillingConfigPDA,
							config.ExternalTokenPoolsSignerPDA,
						)
						// pass user token accounts
						base.AccountMetaSlice = append(
							base.AccountMetaSlice,
							solana.Meta(token0.User[user.PublicKey()]).WRITE(),
							solana.Meta(token1.User[user.PublicKey()]).WRITE(),
						)

						// pass token pool accounts with the sender program ATA
						tokenMetas0, addressTables, err := tokens.ParseTokenLookupTableWithChain(ctx, solanaGoClient, token0, token0SenderATA, cc.chainSelector)
						require.NoError(t, err)
						base.AccountMetaSlice = append(base.AccountMetaSlice, tokenMetas0...)
						tokenMetas1, addressTables1, err := tokens.ParseTokenLookupTableWithChain(ctx, solanaGoClient, token1, token1SenderATA, cc.chainSelector)
						require.NoError(t, err)
						base.AccountMetaSlice = append(base.AccountMetaSlice, tokenMetas1...)
						addressTables[token1.PoolLookupTable] = addressTables1[token1.PoolLookupTable]
						for k, v := range ccipSendLookupTable {
							addressTables[k] = v
						}

						ix, err := base.ValidateAndBuild()
						require.NoError(t, err)

						ixApprove0, err := tokens.TokenApproveChecked(1, 0, token0.Program, token0.User[user.PublicKey()], token0.Mint.PublicKey(), senderPDA, user.PublicKey(), nil)
						require.NoError(t, err)
						ixApprove1, err := tokens.TokenApproveChecked(2, 0, token1.Program, token1.User[user.PublicKey()], token1.Mint.PublicKey(), senderPDA, user.PublicKey(), nil)
						require.NoError(t, err)

						testutils.SendAndConfirmWithLookupTables(ctx, t, solanaGoClient, []solana.Instruction{ixApprove0, ixApprove1, ix}, user, config.DefaultCommitment, addressTables, common.AddComputeUnitLimit(1_400_000))
					})
				}
			})
		}
	})

	///////////////////////////
	// Withdraw billed funds //
	////////////////////.......
	t.Run("Withdraw billed funds", func(t *testing.T) {
		t.Run("Preconditions", func(t *testing.T) {
			require.Greater(t, getBalance(wsol.billingATA), uint64(0))
			require.Greater(t, getBalance(link22.billingATA), uint64(0))
		})

		t.Run("When an non-admin user tries to withdraw funds from a billing token account, it fails", func(t *testing.T) {
			ix, err := ccip_router.NewWithdrawBilledFundsInstruction(
				true,      // withdraw all
				uint64(0), // amount
				wsol.mint,
				wsol.billingATA,
				wsol.feeAggregatorATA,
				wsol.program,
				config.BillingSignerPDA,
				config.RouterConfigPDA,
				user.PublicKey(), // wrong user here
			).ValidateAndBuild()
			require.NoError(t, err)

			testutils.SendAndFailWith(ctx, t, solanaGoClient, []solana.Instruction{ix}, user, config.DefaultCommitment, []string{ccip_router.Unauthorized_CcipRouterError.String()})
		})

		t.Run("When withdrawing funds but sending them to the token account for a wrong token, it fails", func(t *testing.T) {
			ix, err := ccip_router.NewWithdrawBilledFundsInstruction(
				true,      // withdraw all
				uint64(0), // amount
				wsol.mint,
				wsol.billingATA,
				link22.feeAggregatorATA, // wrong token account
				wsol.program,
				config.BillingSignerPDA,
				config.RouterConfigPDA,
				ccipAdmin.PublicKey(),
			).ValidateAndBuild()
			require.NoError(t, err)

			testutils.SendAndFailWith(ctx, t, solanaGoClient, []solana.Instruction{ix}, ccipAdmin, config.DefaultCommitment, []string{ccip_router.InvalidInputs_CcipRouterError.String()})
		})

		t.Run("When withdrawing funds from a token account that does not belong to billing, it fails", func(t *testing.T) {
			ix, err := ccip_router.NewWithdrawBilledFundsInstruction(
				true,      // withdraw all
				uint64(0), // amount
				wsol.mint,
				wsol.userATA, // attempt to withdraw from user account instead of billingATA
				wsol.feeAggregatorATA,
				wsol.program,
				config.BillingSignerPDA,
				config.RouterConfigPDA,
				ccipAdmin.PublicKey(),
			).ValidateAndBuild()
			require.NoError(t, err)

			testutils.SendAndFailWith(ctx, t, solanaGoClient, []solana.Instruction{ix}, ccipAdmin, config.DefaultCommitment, []string{"Error Code: ConstraintTokenOwner. Error Number: 2015"})
		})

		t.Run("When withdrawing funds but sending them to a non-whitelisted token account, it fails", func(t *testing.T) {
			ix, err := ccip_router.NewWithdrawBilledFundsInstruction(
				true,      // withdraw all
				uint64(0), // amount
				wsol.mint,
				wsol.billingATA,
				wsol.userATA, // wrong destination, sending to user account instead of fee aggregator's
				wsol.program,
				config.BillingSignerPDA,
				config.RouterConfigPDA,
				ccipAdmin.PublicKey(),
			).ValidateAndBuild()
			require.NoError(t, err)

			testutils.SendAndFailWith(ctx, t, solanaGoClient, []solana.Instruction{ix}, ccipAdmin, config.DefaultCommitment, []string{ccip_router.InvalidInputs_CcipRouterError.String()})
		})

		t.Run("When trying to withdraw more funds than what's available, it fails", func(t *testing.T) {
			ix, err := ccip_router.NewWithdrawBilledFundsInstruction(
				false,                         // withdraw all
				getBalance(wsol.billingATA)+1, // amount (more than what's available)
				wsol.mint,
				wsol.billingATA,
				wsol.feeAggregatorATA,
				wsol.program,
				config.BillingSignerPDA,
				config.RouterConfigPDA,
				ccipAdmin.PublicKey(),
			).ValidateAndBuild()
			require.NoError(t, err)

			testutils.SendAndFailWith(ctx, t, solanaGoClient, []solana.Instruction{ix}, ccipAdmin, config.DefaultCommitment, []string{ccip_router.InsufficientFunds_CcipRouterError.String()})
		})

		t.Run("When withdrawing a specific amount of funds, it succeeds", func(t *testing.T) {
			funds := getBalance(link22.billingATA)
			require.Greater(t, funds, uint64(0))

			initialAggrBalance := getBalance(link22.feeAggregatorATA)

			amount := uint64(2)

			ix, err := ccip_router.NewWithdrawBilledFundsInstruction(
				false,  // withdraw all
				amount, // amount
				link22.mint,
				link22.billingATA,
				link22.feeAggregatorATA,
				link22.program,
				config.BillingSignerPDA,
				config.RouterConfigPDA,
				ccipAdmin.PublicKey(),
			).ValidateAndBuild()
			require.NoError(t, err)

			testutils.SendAndConfirm(ctx, t, solanaGoClient, []solana.Instruction{ix}, ccipAdmin, config.DefaultCommitment)

			require.Equal(t, funds-amount, getBalance(link22.billingATA))                    // empty
			require.Equal(t, amount, getBalance(link22.feeAggregatorATA)-initialAggrBalance) // increased by exact amount
		})

		t.Run("When withdrawing all funds, it succeeds", func(t *testing.T) {
			funds := getBalance(wsol.billingATA)
			require.Greater(t, funds, uint64(0))

			initialAggrBalance := getBalance(wsol.feeAggregatorATA)

			ix, err := ccip_router.NewWithdrawBilledFundsInstruction(
				true,      // withdraw all
				uint64(0), // amount
				wsol.mint,
				wsol.billingATA,
				wsol.feeAggregatorATA,
				wsol.program,
				config.BillingSignerPDA,
				config.RouterConfigPDA,
				ccipAdmin.PublicKey(),
			).ValidateAndBuild()
			require.NoError(t, err)

			testutils.SendAndConfirm(ctx, t, solanaGoClient, []solana.Instruction{ix}, ccipAdmin, config.DefaultCommitment)

			require.Equal(t, uint64(0), getBalance(wsol.billingATA))                      // empty
			require.Equal(t, funds, getBalance(wsol.feeAggregatorATA)-initialAggrBalance) // increased by exact amount
		})

		t.Run("When withdrawing all funds but the accumulator account is already empty (no balance), it fails", func(t *testing.T) {
			funds := getBalance(wsol.billingATA)
			require.Equal(t, uint64(0), funds)

			ix, err := ccip_router.NewWithdrawBilledFundsInstruction(
				true,      // withdraw all
				uint64(0), // amount
				wsol.mint,
				wsol.billingATA,
				wsol.feeAggregatorATA,
				wsol.program,
				config.BillingSignerPDA,
				config.RouterConfigPDA,
				ccipAdmin.PublicKey(),
			).ValidateAndBuild()
			require.NoError(t, err)

			testutils.SendAndFailWith(ctx, t, solanaGoClient, []solana.Instruction{ix}, ccipAdmin, config.DefaultCommitment, []string{ccip_router.InsufficientFunds_CcipRouterError.String()})
		})
	})

	//////////////////////////
	//        OffRamp       //
	//////////////////////////

	t.Run("OffRamp", func(t *testing.T) {
		//////////////////////////
		//     commit Tests     //
		//////////////////////////
		t.Run("Commit", func(t *testing.T) {
			currentMinSeqNr := uint64(1)

			oldReportContext := ccip.CreateReportContext(1) // use old sequence number

			type Comparator int
			const (
				Less Comparator = iota
				Equal
				Greater
			)

			t.Run("When committing a report with a valid source chain selector, merkle root and interval it succeeds", func(t *testing.T) {
				priceUpdatesCases := []struct {
					Name                    string
					PriceUpdates            ccip_offramp.PriceUpdates
					RemainingAccounts       []solana.PublicKey
					RunEventValidations     func(t *testing.T, tx *rpc.GetTransactionResult)
					RunStateValidations     func(t *testing.T)
					ReportContext           *[2][32]byte
					PriceSequenceComparator Comparator
				}{
					{
						Name:              "No price updates",
						PriceUpdates:      ccip_offramp.PriceUpdates{},
						RemainingAccounts: []solana.PublicKey{},
						RunEventValidations: func(t *testing.T, tx *rpc.GetTransactionResult) {
							require.ErrorContains(t, common.ParseEvent(tx.Meta.LogMessages, "UsdPerTokenUpdated", nil, config.PrintEvents), "event not found")
							require.ErrorContains(t, common.ParseEvent(tx.Meta.LogMessages, "UsdPerUnitGasUpdated", nil, config.PrintEvents), "event not found")
						},
						RunStateValidations:     func(t *testing.T) {},
						PriceSequenceComparator: Greater, // it is a newer commit but with no price update
					},
					{
						Name: "Single token price update",
						PriceUpdates: ccip_offramp.PriceUpdates{
							TokenPriceUpdates: []ccip_offramp.TokenPriceUpdate{{
								SourceToken: wsol.mint,
								UsdPerToken: common.To28BytesBE(1),
							}},
						},
						RemainingAccounts: []solana.PublicKey{config.OfframpStatePDA, wsol.fqBillingConfigPDA},
						RunEventValidations: func(t *testing.T, tx *rpc.GetTransactionResult) {
							// yes token update
							var update ccip.UsdPerTokenUpdated
							require.NoError(t, common.ParseEvent(tx.Meta.LogMessages, "UsdPerTokenUpdated", &update, config.PrintEvents))
							require.Greater(t, update.Timestamp, int64(0)) // timestamp is set
							require.Equal(t, common.To28BytesBE(1), update.Value)

							// no gas updates
							require.ErrorContains(t, common.ParseEvent(tx.Meta.LogMessages, "UsdPerUnitGasUpdated", nil, config.PrintEvents), "event not found")
						},
						RunStateValidations: func(t *testing.T) {
							var tokenConfig fee_quoter.BillingTokenConfigWrapper
							require.NoError(t, common.GetAccountDataBorshInto(ctx, solanaGoClient, wsol.fqBillingConfigPDA, config.DefaultCommitment, &tokenConfig))
							require.Equal(t, common.To28BytesBE(1), tokenConfig.Config.UsdPerToken.Value)
							require.Greater(t, tokenConfig.Config.UsdPerToken.Timestamp, int64(0))
						},
						PriceSequenceComparator: Equal,
					},
					{
						Name: "Single gas price update on same chain as commit message",
						PriceUpdates: ccip_offramp.PriceUpdates{
							GasPriceUpdates: []ccip_offramp.GasPriceUpdate{{
								DestChainSelector: config.EvmChainSelector,
								UsdPerUnitGas:     common.To28BytesBE(1),
							}},
						},
						RemainingAccounts: []solana.PublicKey{config.OfframpStatePDA, config.FqEvmDestChainPDA},
						RunEventValidations: func(t *testing.T, tx *rpc.GetTransactionResult) {
							// no token updates
							require.ErrorContains(t, common.ParseEvent(tx.Meta.LogMessages, "UsdPerTokenUpdated", nil, config.PrintEvents), "event not found")

							// yes gas update
							var update ccip.UsdPerUnitGasUpdated
							require.NoError(t, common.ParseEvent(tx.Meta.LogMessages, "UsdPerUnitGasUpdated", &update, config.PrintEvents))
							require.Greater(t, update.Timestamp, int64(0)) // timestamp is set
							require.Equal(t, common.To28BytesBE(1), update.Value)
						},
						RunStateValidations: func(t *testing.T) {
							var chainState fee_quoter.DestChain
							require.NoError(t, common.GetAccountDataBorshInto(ctx, solanaGoClient, config.FqEvmDestChainPDA, config.DefaultCommitment, &chainState))
							require.Equal(t, common.To28BytesBE(1), chainState.State.UsdPerUnitGas.Value)
							require.Greater(t, chainState.State.UsdPerUnitGas.Timestamp, int64(0))
						},
						PriceSequenceComparator: Equal,
					},
					{
						Name: "Single gas price update on different chain (SVM) as commit message (EVM)",
						PriceUpdates: ccip_offramp.PriceUpdates{
							GasPriceUpdates: []ccip_offramp.GasPriceUpdate{{
								DestChainSelector: config.SvmChainSelector,
								UsdPerUnitGas:     common.To28BytesBE(2),
							}},
						},
						RemainingAccounts: []solana.PublicKey{config.OfframpStatePDA, config.FqSvmDestChainPDA},
						RunEventValidations: func(t *testing.T, tx *rpc.GetTransactionResult) {
							// no token updates
							require.ErrorContains(t, common.ParseEvent(tx.Meta.LogMessages, "UsdPerTokenUpdated", nil, config.PrintEvents), "event not found")

							// yes gas update
							var update ccip.UsdPerUnitGasUpdated
							require.NoError(t, common.ParseEvent(tx.Meta.LogMessages, "UsdPerUnitGasUpdated", &update, config.PrintEvents))
							require.Greater(t, update.Timestamp, int64(0)) // timestamp is set
							require.Equal(t, common.To28BytesBE(2), update.Value)
						},
						RunStateValidations: func(t *testing.T) {
							var chainState fee_quoter.DestChain
							require.NoError(t, common.GetAccountDataBorshInto(ctx, solanaGoClient, config.FqSvmDestChainPDA, config.DefaultCommitment, &chainState))
							require.Equal(t, common.To28BytesBE(2), chainState.State.UsdPerUnitGas.Value)
							require.Greater(t, chainState.State.UsdPerUnitGas.Timestamp, int64(0))
						},
						PriceSequenceComparator: Equal,
					},
					{
						Name: "Multiple token & gas updates",
						PriceUpdates: ccip_offramp.PriceUpdates{
							TokenPriceUpdates: []ccip_offramp.TokenPriceUpdate{
								{SourceToken: wsol.mint, UsdPerToken: common.To28BytesBE(3)},
								{SourceToken: link22.mint, UsdPerToken: common.To28BytesBE(4)},
							},
							GasPriceUpdates: []ccip_offramp.GasPriceUpdate{
								{DestChainSelector: config.EvmChainSelector, UsdPerUnitGas: common.To28BytesBE(5)},
								{DestChainSelector: config.SvmChainSelector, UsdPerUnitGas: common.To28BytesBE(6)},
							},
						},
						RemainingAccounts: []solana.PublicKey{config.OfframpStatePDA, wsol.fqBillingConfigPDA, link22.fqBillingConfigPDA, config.FqEvmDestChainPDA, config.FqSvmDestChainPDA},
						RunEventValidations: func(t *testing.T, tx *rpc.GetTransactionResult) {
							// yes multiple token updates
							tokenUpdates, err := common.ParseMultipleEvents[ccip.UsdPerTokenUpdated](tx.Meta.LogMessages, "UsdPerTokenUpdated", config.PrintEvents)
							require.NoError(t, err)
							require.Len(t, tokenUpdates, 2)
							var eventWsol, eventLink22 bool
							for _, tokenUpdate := range tokenUpdates {
								switch tokenUpdate.Token {
								case wsol.mint:
									eventWsol = true
									require.Equal(t, common.To28BytesBE(3), tokenUpdate.Value)
								case link22.mint:
									eventLink22 = true
									require.Equal(t, common.To28BytesBE(4), tokenUpdate.Value)
								default:
									t.Fatalf("unexpected token update: %v", tokenUpdate)
								}
								require.Greater(t, tokenUpdate.Timestamp, int64(0)) // timestamp is set
							}
							require.True(t, eventWsol, "missing wsol update event")
							require.True(t, eventLink22, "missing link22 update event")

							// yes gas update
							gasUpdates, err := common.ParseMultipleEvents[ccip.UsdPerUnitGasUpdated](tx.Meta.LogMessages, "UsdPerUnitGasUpdated", config.PrintEvents)
							require.NoError(t, err)
							require.Len(t, gasUpdates, 2)
							var eventEvm, eventSVM bool
							for _, gasUpdate := range gasUpdates {
								switch gasUpdate.DestChain {
								case config.EvmChainSelector:
									eventEvm = true
									require.Equal(t, common.To28BytesBE(5), gasUpdate.Value)
								case config.SvmChainSelector:
									eventSVM = true
									require.Equal(t, common.To28BytesBE(6), gasUpdate.Value)
								default:
									t.Fatalf("unexpected gas update: %v", gasUpdate)
								}
								require.Greater(t, gasUpdate.Timestamp, int64(0)) // timestamp is set
							}
							require.True(t, eventEvm, "missing evm gas update event")
							require.True(t, eventSVM, "missing solana gas update event")
						},
						RunStateValidations: func(t *testing.T) {
							var wsolTokenConfig fee_quoter.BillingTokenConfigWrapper
							require.NoError(t, common.GetAccountDataBorshInto(ctx, solanaGoClient, wsol.fqBillingConfigPDA, config.DefaultCommitment, &wsolTokenConfig))
							require.Equal(t, common.To28BytesBE(3), wsolTokenConfig.Config.UsdPerToken.Value)
							require.Greater(t, wsolTokenConfig.Config.UsdPerToken.Timestamp, int64(0))

							var link22Config fee_quoter.BillingTokenConfigWrapper
							require.NoError(t, common.GetAccountDataBorshInto(ctx, solanaGoClient, link22.fqBillingConfigPDA, config.DefaultCommitment, &link22Config))
							require.Equal(t, common.To28BytesBE(4), link22Config.Config.UsdPerToken.Value)
							require.Greater(t, link22Config.Config.UsdPerToken.Timestamp, int64(0))

							var evmChainState fee_quoter.DestChain
							require.NoError(t, common.GetAccountDataBorshInto(ctx, solanaGoClient, config.FqEvmDestChainPDA, config.DefaultCommitment, &evmChainState))
							require.Equal(t, common.To28BytesBE(5), evmChainState.State.UsdPerUnitGas.Value)
							require.Greater(t, evmChainState.State.UsdPerUnitGas.Timestamp, int64(0))

							var solanaChainState fee_quoter.DestChain
							require.NoError(t, common.GetAccountDataBorshInto(ctx, solanaGoClient, config.FqSvmDestChainPDA, config.DefaultCommitment, &solanaChainState))
							require.Equal(t, common.To28BytesBE(6), solanaChainState.State.UsdPerUnitGas.Value)
							require.Greater(t, solanaChainState.State.UsdPerUnitGas.Timestamp, int64(0))
						},
						PriceSequenceComparator: Equal,
					},
					{
						Name: "Valid price updates but old sequence number, so updates are ignored",
						PriceUpdates: ccip_offramp.PriceUpdates{
							TokenPriceUpdates: []ccip_offramp.TokenPriceUpdate{
								{SourceToken: wsol.mint, UsdPerToken: common.To28BytesBE(1)},
							},
							GasPriceUpdates: []ccip_offramp.GasPriceUpdate{
								{DestChainSelector: config.EvmChainSelector, UsdPerUnitGas: common.To28BytesBE(1)},
							},
						},
						RemainingAccounts: []solana.PublicKey{config.OfframpStatePDA, wsol.fqBillingConfigPDA, config.EvmDestChainStatePDA},
						ReportContext:     &oldReportContext,
						RunEventValidations: func(t *testing.T, tx *rpc.GetTransactionResult) {
							// no events as updates are ignored (but commit is still accepted)
							require.ErrorContains(t, common.ParseEvent(tx.Meta.LogMessages, "UsdPerTokenUpdated", nil, config.PrintEvents), "event not found")
							require.ErrorContains(t, common.ParseEvent(tx.Meta.LogMessages, "UsdPerUnitGasUpdated", nil, config.PrintEvents), "event not found")
						},
						RunStateValidations: func(t *testing.T) {
							var wsolTokenConfig fee_quoter.BillingTokenConfigWrapper
							require.NoError(t, common.GetAccountDataBorshInto(ctx, solanaGoClient, wsol.fqBillingConfigPDA, config.DefaultCommitment, &wsolTokenConfig))
							// the price is NOT the one sent in this commit
							require.NotEqual(t, common.To28BytesBE(1), wsolTokenConfig.Config.UsdPerToken.Value)
							require.Greater(t, wsolTokenConfig.Config.UsdPerToken.Timestamp, int64(0))

							var evmChainState fee_quoter.DestChain
							require.NoError(t, common.GetAccountDataBorshInto(ctx, solanaGoClient, config.FqEvmDestChainPDA, config.DefaultCommitment, &evmChainState))
							// the price is NOT the one sent in this commit
							require.NotEqual(t, common.To28BytesBE(1), evmChainState.State.UsdPerUnitGas.Value)
							require.Greater(t, evmChainState.State.UsdPerUnitGas.Timestamp, int64(0))
						},
						PriceSequenceComparator: Less, // it is an older commit, so price update is ignored and state remains ahead of this commit
					},
				}

				sequenceLength := uint64(5)

				for i, testcase := range priceUpdatesCases {
					t.Run(testcase.Name, func(t *testing.T) {
						msgAccounts := []solana.PublicKey{}
						_, root := testutils.MakeAnyToSVMMessage(t, config.CcipTokenReceiver, config.EvmChainSelector, config.SvmChainSelector, []byte{1, 2, 3, uint8(i)}, msgAccounts)
						rootPDA, err := state.FindOfframpCommitReportPDA(config.EvmChainSelector, root, config.CcipOfframpProgram)
						require.NoError(t, err)

						minV := currentMinSeqNr
						maxV := currentMinSeqNr + sequenceLength - 1

						currentMinSeqNr = maxV + 1 // advance the outer sequence counter

						report := ccip_offramp.CommitInput{
							MerkleRoot: ccip_offramp.MerkleRoot{
								SourceChainSelector: config.EvmChainSelector,
								OnRampAddress:       config.OnRampAddress,
								MinSeqNr:            minV,
								MaxSeqNr:            maxV,
								MerkleRoot:          root,
							},
							PriceUpdates: testcase.PriceUpdates,
						}

						var reportContext [2][32]byte
						var reportSequence uint64
						if testcase.ReportContext != nil {
							reportContext = *testcase.ReportContext
							reportSequence = ccip.ParseSequenceNumber(reportContext)
						} else {
							reportContext = ccip.NextCommitReportContext()
							reportSequence = ccip.ReportSequence()
						}

						sigs, err := ccip.SignCommitReport(reportContext, report, signers)
						require.NoError(t, err)

						transmitter := getTransmitter()

						raw := ccip_offramp.NewCommitInstruction(
							reportContext,
							testutils.MustMarshalBorsh(t, report),
							sigs.Rs,
							sigs.Ss,
							sigs.RawVs,
							config.OfframpConfigPDA,
							config.OfframpReferenceAddressesPDA,
							config.OfframpEvmSourceChainPDA,
							rootPDA,
							transmitter.PublicKey(),
							solana.SystemProgramID,
							solana.SysVarInstructionsPubkey,
							config.OfframpBillingSignerPDA,
							config.FeeQuoterProgram,
							config.FqConfigPDA,
						)

						for _, pubkey := range testcase.RemainingAccounts {
							raw.AccountMetaSlice.Append(solana.Meta(pubkey).WRITE())
						}

						instruction, err := raw.ValidateAndBuild()
						require.NoError(t, err)
						tx := testutils.SendAndConfirmWithLookupTables(ctx, t, solanaGoClient, []solana.Instruction{instruction}, transmitter, rpc.CommitmentConfirmed, offrampLookupTable, common.AddComputeUnitLimit(MaxCU))

						commitEvent := ccip.EventCommitReportAccepted{}
						require.NoError(t, common.ParseEvent(tx.Meta.LogMessages, "CommitReportAccepted", &commitEvent, config.PrintEvents))
						require.Equal(t, config.EvmChainSelector, commitEvent.Report.SourceChainSelector)
						require.Equal(t, root, commitEvent.Report.MerkleRoot)
						require.Equal(t, minV, commitEvent.Report.MinSeqNr)
						require.Equal(t, maxV, commitEvent.Report.MaxSeqNr)

						transmittedEvent := ccip.EventTransmitted{}
						require.NoError(t, common.ParseEvent(tx.Meta.LogMessages, "Transmitted", &transmittedEvent, config.PrintEvents))
						require.Equal(t, config.ConfigDigest, transmittedEvent.ConfigDigest)
						require.Equal(t, uint8(testutils.OcrCommitPlugin), transmittedEvent.OcrPluginType)
						require.Equal(t, reportSequence, transmittedEvent.SequenceNumber)

						var chainStateAccount ccip_offramp.SourceChain
						err = common.GetAccountDataBorshInto(ctx, solanaGoClient, config.OfframpEvmSourceChainPDA, config.DefaultCommitment, &chainStateAccount)
						require.NoError(t, err, "failed to get account info")
						require.Equal(t, currentMinSeqNr, chainStateAccount.State.MinSeqNr) // state now holds the "advanced outer" sequence number, which is the minimum for the next report
						// Do not check dest chain config, as it may have been updated by other tests in ccip onramp

						var rootAccount ccip_offramp.CommitReport
						err = common.GetAccountDataBorshInto(ctx, solanaGoClient, rootPDA, config.DefaultCommitment, &rootAccount)
						require.NoError(t, err, "failed to get account info")
						require.NotEqual(t, bin.Uint128{Lo: 0, Hi: 0}, rootAccount.Timestamp)

						var globalState ccip_offramp.GlobalState
						err = common.GetAccountDataBorshInto(ctx, solanaGoClient, config.OfframpStatePDA, config.DefaultCommitment, &globalState)
						require.NoError(t, err)

						switch testcase.PriceSequenceComparator {
						case Less:
							require.Less(t, reportSequence, globalState.LatestPriceSequenceNumber)
						case Equal:
							require.Equal(t, reportSequence, globalState.LatestPriceSequenceNumber)
						case Greater:
							require.Greater(t, reportSequence, globalState.LatestPriceSequenceNumber)
						}

						testcase.RunEventValidations(t, tx)
						testcase.RunStateValidations(t)
					})
				}
			})

			t.Run("Edge cases", func(t *testing.T) {
				t.Run("When committing a report with an invalid source chain selector it fails", func(t *testing.T) {
					t.Parallel()
					sourceChainSelector := uint64(34)
					sourceChainStatePDA, _, err := state.FindOfframpSourceChainPDA(sourceChainSelector, config.CcipOfframpProgram)
					require.NoError(t, err)
					msgAccounts := []solana.PublicKey{}
					_, root := testutils.MakeAnyToSVMMessage(t, config.CcipTokenReceiver, sourceChainSelector, config.SvmChainSelector, []byte{4, 5, 6}, msgAccounts)
					rootPDA, err := state.FindOfframpCommitReportPDA(sourceChainSelector, root, config.CcipOfframpProgram)
					require.NoError(t, err)

					minV := currentMinSeqNr
					maxV := currentMinSeqNr + 4

					report := ccip_offramp.CommitInput{
						MerkleRoot: ccip_offramp.MerkleRoot{
							SourceChainSelector: sourceChainSelector,
							OnRampAddress:       config.OnRampAddress,
							MinSeqNr:            minV,
							MaxSeqNr:            maxV,
							MerkleRoot:          root,
						},
					}
					reportContext := ccip.NextCommitReportContext()
					sigs, err := ccip.SignCommitReport(reportContext, report, signers)
					require.NoError(t, err)
					transmitter := getTransmitter()
					instruction, err := ccip_offramp.NewCommitInstruction(
						reportContext,
						testutils.MustMarshalBorsh(t, report),
						sigs.Rs,
						sigs.Ss,
						sigs.RawVs,
						config.OfframpConfigPDA,
						config.OfframpReferenceAddressesPDA,
						sourceChainStatePDA,
						rootPDA,
						transmitter.PublicKey(),
						solana.SystemProgramID,
						solana.SysVarInstructionsPubkey,
						config.OfframpBillingSignerPDA,
						config.FeeQuoterProgram,
						config.FqConfigPDA,
					).ValidateAndBuild()
					require.NoError(t, err)
					testutils.SendAndFailWith(ctx, t, solanaGoClient, []solana.Instruction{instruction}, transmitter, config.DefaultCommitment, []string{"Error Code: AccountNotInitialized"})
				})

				t.Run("When committing a report with an invalid interval it fails", func(t *testing.T) {
					t.Parallel()
					msgAccounts := []solana.PublicKey{}
					_, root := testutils.MakeAnyToSVMMessage(t, config.CcipTokenReceiver, config.EvmChainSelector, config.SvmChainSelector, []byte{4, 5, 6}, msgAccounts)
					rootPDA, err := state.FindOfframpCommitReportPDA(config.EvmChainSelector, root, config.CcipOfframpProgram)
					require.NoError(t, err)

					minV := currentMinSeqNr
					maxV := currentMinSeqNr - 2 // max lower than min

					report := ccip_offramp.CommitInput{
						MerkleRoot: ccip_offramp.MerkleRoot{
							SourceChainSelector: config.EvmChainSelector,
							OnRampAddress:       config.OnRampAddress,
							MinSeqNr:            minV,
							MaxSeqNr:            maxV,
							MerkleRoot:          root,
						},
					}
					reportContext := ccip.NextCommitReportContext()
					sigs, err := ccip.SignCommitReport(reportContext, report, signers)
					require.NoError(t, err)
					transmitter := getTransmitter()
					instruction, err := ccip_offramp.NewCommitInstruction(
						reportContext,
						testutils.MustMarshalBorsh(t, report),
						sigs.Rs,
						sigs.Ss,
						sigs.RawVs,
						config.OfframpConfigPDA,
						config.OfframpReferenceAddressesPDA,
						config.OfframpEvmSourceChainPDA,
						rootPDA,
						transmitter.PublicKey(),
						solana.SystemProgramID,
						solana.SysVarInstructionsPubkey,
						config.OfframpBillingSignerPDA,
						config.FeeQuoterProgram,
						config.FqConfigPDA,
					).ValidateAndBuild()
					require.NoError(t, err)
					testutils.SendAndFailWith(ctx, t, solanaGoClient, []solana.Instruction{instruction}, transmitter, config.DefaultCommitment, []string{"Error Code: " + ccip_router.InvalidSequenceInterval_CcipRouterError.String()})
				})

				t.Run("When committing a report with an interval size bigger than supported it fails", func(t *testing.T) {
					t.Parallel()
					_, root := testutils.MakeAnyToSVMMessage(t, config.CcipTokenReceiver, config.EvmChainSelector, config.SvmChainSelector, []byte{4, 5, 6}, []solana.PublicKey{})
					rootPDA, err := state.FindOfframpCommitReportPDA(config.EvmChainSelector, root, config.CcipOfframpProgram)
					require.NoError(t, err)

					minV := currentMinSeqNr
					maxV := currentMinSeqNr + 65 // max - min > 64

					report := ccip_offramp.CommitInput{
						MerkleRoot: ccip_offramp.MerkleRoot{
							SourceChainSelector: config.EvmChainSelector,
							OnRampAddress:       config.OnRampAddress,
							MinSeqNr:            minV,
							MaxSeqNr:            maxV,
							MerkleRoot:          root,
						},
					}
					reportContext := ccip.NextCommitReportContext()
					sigs, err := ccip.SignCommitReport(reportContext, report, signers)
					require.NoError(t, err)
					transmitter := getTransmitter()
					instruction, err := ccip_offramp.NewCommitInstruction(
						reportContext,
						testutils.MustMarshalBorsh(t, report),
						sigs.Rs,
						sigs.Ss,
						sigs.RawVs,
						config.OfframpConfigPDA,
						config.OfframpReferenceAddressesPDA,
						config.OfframpEvmSourceChainPDA,
						rootPDA,
						transmitter.PublicKey(),
						solana.SystemProgramID,
						solana.SysVarInstructionsPubkey,
						config.OfframpBillingSignerPDA,
						config.FeeQuoterProgram,
						config.FqConfigPDA,
					).ValidateAndBuild()
					require.NoError(t, err)
					testutils.SendAndFailWith(ctx, t, solanaGoClient, []solana.Instruction{instruction}, transmitter, config.DefaultCommitment, []string{"Error Code: " + ccip_router.InvalidSequenceInterval_CcipRouterError.String()})
				})

				t.Run("When committing a report with a zero merkle root it fails", func(t *testing.T) {
					t.Parallel()
					root := [32]byte{}
					rootPDA, err := state.FindOfframpCommitReportPDA(config.EvmChainSelector, root, config.CcipOfframpProgram)
					require.NoError(t, err)

					minV := currentMinSeqNr
					maxV := currentMinSeqNr // max = min

					report := ccip_offramp.CommitInput{
						MerkleRoot: ccip_offramp.MerkleRoot{
							SourceChainSelector: config.EvmChainSelector,
							OnRampAddress:       config.OnRampAddress,
							MinSeqNr:            minV,
							MaxSeqNr:            maxV,
							MerkleRoot:          root,
						},
					}
					reportContext := ccip.NextCommitReportContext()
					sigs, err := ccip.SignCommitReport(reportContext, report, signers)
					require.NoError(t, err)
					transmitter := getTransmitter()
					instruction, err := ccip_offramp.NewCommitInstruction(
						reportContext,
						testutils.MustMarshalBorsh(t, report),
						sigs.Rs,
						sigs.Ss,
						sigs.RawVs,
						config.OfframpConfigPDA,
						config.OfframpReferenceAddressesPDA,
						config.OfframpEvmSourceChainPDA,
						rootPDA,
						transmitter.PublicKey(),
						solana.SystemProgramID,
						solana.SysVarInstructionsPubkey,
						config.OfframpBillingSignerPDA,
						config.FeeQuoterProgram,
						config.FqConfigPDA,
					).ValidateAndBuild()
					require.NoError(t, err)
					testutils.SendAndFailWith(ctx, t, solanaGoClient, []solana.Instruction{instruction}, transmitter, config.DefaultCommitment, []string{"Error Code: " + ccip_router.InvalidProof_CcipRouterError.String()})
				})

				t.Run("When committing a report with a repeated merkle root, it fails", func(t *testing.T) {
					t.Parallel()
					msgAccounts := []solana.PublicKey{}
					_, root := testutils.MakeAnyToSVMMessage(t, config.CcipTokenReceiver, config.EvmChainSelector, config.SvmChainSelector, []byte{1, 2, 3, 1}, msgAccounts) // repeated root
					rootPDA, err := state.FindOfframpCommitReportPDA(config.EvmChainSelector, root, config.CcipOfframpProgram)
					require.NoError(t, err)

					minV := currentMinSeqNr
					maxV := currentMinSeqNr + 4

					report := ccip_offramp.CommitInput{
						MerkleRoot: ccip_offramp.MerkleRoot{
							SourceChainSelector: config.EvmChainSelector,
							OnRampAddress:       config.OnRampAddress,
							MinSeqNr:            minV,
							MaxSeqNr:            maxV,
							MerkleRoot:          root,
						},
					}
					reportContext := ccip.NextCommitReportContext()
					sigs, err := ccip.SignCommitReport(reportContext, report, signers)
					require.NoError(t, err)
					transmitter := getTransmitter()
					instruction, err := ccip_offramp.NewCommitInstruction(
						reportContext,
						testutils.MustMarshalBorsh(t, report),
						sigs.Rs,
						sigs.Ss,
						sigs.RawVs,
						config.OfframpConfigPDA,
						config.OfframpReferenceAddressesPDA,
						config.OfframpEvmSourceChainPDA,
						rootPDA,
						transmitter.PublicKey(),
						solana.SystemProgramID,
						solana.SysVarInstructionsPubkey,
						config.OfframpBillingSignerPDA,
						config.FeeQuoterProgram,
						config.FqConfigPDA,
					).ValidateAndBuild()
					require.NoError(t, err)
					testutils.SendAndFailWith(ctx, t, solanaGoClient, []solana.Instruction{instruction}, transmitter, config.DefaultCommitment,
						[]string{"Allocate: account Address", "already in use", "failed: custom program error: 0x0"})
				})

				t.Run("When committing a report with an invalid min interval, it fails", func(t *testing.T) {
					t.Parallel()
					msgAccounts := []solana.PublicKey{}
					_, root := testutils.MakeAnyToSVMMessage(t, config.CcipTokenReceiver, config.EvmChainSelector, config.SvmChainSelector, []byte{4, 5, 6}, msgAccounts)
					rootPDA, err := state.FindOfframpCommitReportPDA(config.EvmChainSelector, root, config.CcipOfframpProgram)
					require.NoError(t, err)

					minV := uint64(8) // this is lower than expected
					maxV := uint64(10)

					report := ccip_offramp.CommitInput{
						MerkleRoot: ccip_offramp.MerkleRoot{
							SourceChainSelector: config.EvmChainSelector,
							OnRampAddress:       config.OnRampAddress,
							MinSeqNr:            minV,
							MaxSeqNr:            maxV,
							MerkleRoot:          root,
						},
					}
					reportContext := ccip.NextCommitReportContext()
					sigs, err := ccip.SignCommitReport(reportContext, report, signers)
					require.NoError(t, err)
					transmitter := getTransmitter()
					instruction, err := ccip_offramp.NewCommitInstruction(
						reportContext,
						testutils.MustMarshalBorsh(t, report),
						sigs.Rs,
						sigs.Ss,
						sigs.RawVs,
						config.OfframpConfigPDA,
						config.OfframpReferenceAddressesPDA,
						config.OfframpEvmSourceChainPDA,
						rootPDA,
						transmitter.PublicKey(),
						solana.SystemProgramID,
						solana.SysVarInstructionsPubkey,
						config.OfframpBillingSignerPDA,
						config.FeeQuoterProgram,
						config.FqConfigPDA,
					).ValidateAndBuild()
					require.NoError(t, err)
					testutils.SendAndFailWith(ctx, t, solanaGoClient, []solana.Instruction{instruction}, transmitter, config.DefaultCommitment, []string{"Error Code: " + ccip_router.InvalidSequenceInterval_CcipRouterError.String()})
				})

				t.Run("Invalid price updates", func(t *testing.T) {
					randomToken := solana.MustPublicKeyFromBase58("AGDpGy7auzgKT8zt6qhfHFm1rDwvqQGGTYxuYn7MtydQ") // just some non-existing token

					randomChain := uint64(123456) // just some non-existing chain
					randomChainPDA, _, err := state.FindFqDestChainPDA(randomChain, config.FeeQuoterProgram)
					require.NoError(t, err)

					testcases := []struct {
						Name              string
						Tokens            []solana.PublicKey
						GasChainSelectors []uint64
						AccountMetaSlice  solana.AccountMetaSlice
						ExpectedError     string
					}{
						{
							Name:             "with a price update for a token that doesn't exist",
							Tokens:           []solana.PublicKey{randomToken},
							AccountMetaSlice: solana.AccountMetaSlice{solana.Meta(getFqTokenConfigPDA(randomToken)).WRITE()},
							ExpectedError:    "AccountNotInitialized",
						},
						{
							Name:              "with a gas price update for a chain that doesn't exist",
							GasChainSelectors: []uint64{randomChain},
							AccountMetaSlice:  solana.AccountMetaSlice{solana.Meta(randomChainPDA).WRITE()},
							ExpectedError:     "AccountNotInitialized",
						},
						{
							Name:             "with a non-writable billing token config account",
							Tokens:           []solana.PublicKey{wsol.mint},
							AccountMetaSlice: solana.AccountMetaSlice{solana.Meta(wsol.fqBillingConfigPDA)}, // not writable
							ExpectedError:    ccip_router.InvalidInputs_CcipRouterError.String(),
						},
						{
							// when the message source chain is the same as the chain whose gas is updated, then the same chain state is passed
							// in twice, in which case the resulting permissions are the sum of both instances. As only one is manually constructed here,
							// the other one is always writable (handled by the auto-generated code).
							Name:              "with a non-writable chain state account (different from the message source chain)",
							GasChainSelectors: []uint64{config.SvmChainSelector},                                 // the message source chain is EVM
							AccountMetaSlice:  solana.AccountMetaSlice{solana.Meta(config.SvmDestChainStatePDA)}, // not writable
							ExpectedError:     ccip_router.InvalidInputs_CcipRouterError.String(),
						},
						{
							Name:             "with the wrong billing token config account for a valid token",
							Tokens:           []solana.PublicKey{wsol.mint},
							AccountMetaSlice: solana.AccountMetaSlice{solana.Meta(link22.fqBillingConfigPDA).WRITE()}, // mismatch token
							ExpectedError:    ccip_router.InvalidInputs_CcipRouterError.String(),
						},
						{
							Name:              "with the wrong chain state account for a valid gas update",
							GasChainSelectors: []uint64{config.SvmChainSelector},
							AccountMetaSlice:  solana.AccountMetaSlice{solana.Meta(config.EvmDestChainStatePDA).WRITE()}, // mismatch chain
							ExpectedError:     ccip_router.InvalidInputs_CcipRouterError.String(),
						},
						{
							Name:              "with too few accounts",
							Tokens:            []solana.PublicKey{wsol.mint},
							GasChainSelectors: []uint64{config.EvmChainSelector},
							AccountMetaSlice:  solana.AccountMetaSlice{solana.Meta(wsol.fqBillingConfigPDA).WRITE()}, // missing chain state account
							ExpectedError:     ccip_router.InvalidInputs_CcipRouterError.String(),
						},
						// TODO right now I'm allowing sending too many remaining_accounts, but if we want to be restrictive with that we can add a test here
					}

					msgAccounts := []solana.PublicKey{}
					_, root := testutils.MakeAnyToSVMMessage(t, config.CcipTokenReceiver, config.EvmChainSelector, config.SvmChainSelector, []byte{1, 2, 3}, msgAccounts)
					rootPDA, err := state.FindOfframpCommitReportPDA(config.EvmChainSelector, root, config.CcipOfframpProgram)
					require.NoError(t, err)

					for _, testcase := range testcases {
						t.Run(testcase.Name, func(t *testing.T) {
							t.Parallel()

							priceUpdates := ccip_offramp.PriceUpdates{
								TokenPriceUpdates: make([]ccip_offramp.TokenPriceUpdate, len(testcase.Tokens)),
								GasPriceUpdates:   make([]ccip_offramp.GasPriceUpdate, len(testcase.GasChainSelectors)),
							}
							for i, token := range testcase.Tokens {
								priceUpdates.TokenPriceUpdates[i] = ccip_offramp.TokenPriceUpdate{
									SourceToken: token,
									UsdPerToken: common.To28BytesBE(uint64(i)),
								}
							}
							for i, chainSelector := range testcase.GasChainSelectors {
								priceUpdates.GasPriceUpdates[i] = ccip_offramp.GasPriceUpdate{
									DestChainSelector: chainSelector,
									UsdPerUnitGas:     common.To28BytesBE(uint64(i)),
								}
							}

							transmitter := getTransmitter()

							report := ccip_offramp.CommitInput{
								MerkleRoot: ccip_offramp.MerkleRoot{
									SourceChainSelector: config.EvmChainSelector,
									OnRampAddress:       config.OnRampAddress,
									MinSeqNr:            currentMinSeqNr,
									MaxSeqNr:            currentMinSeqNr + 2,
									MerkleRoot:          root,
								},
								PriceUpdates: priceUpdates,
							}
							reportContext := ccip.NextCommitReportContext()
							sigs, err := ccip.SignCommitReport(reportContext, report, signers)
							require.NoError(t, err)

							raw := ccip_offramp.NewCommitInstruction(
								reportContext,
								testutils.MustMarshalBorsh(t, report),
								sigs.Rs,
								sigs.Ss,
								sigs.RawVs,
								config.OfframpConfigPDA,
								config.OfframpReferenceAddressesPDA,
								config.OfframpEvmSourceChainPDA,
								rootPDA,
								transmitter.PublicKey(),
								solana.SystemProgramID,
								solana.SysVarInstructionsPubkey,
								config.OfframpBillingSignerPDA,
								config.FeeQuoterProgram,
								config.FqConfigPDA,
							)

							raw.AccountMetaSlice.Append(solana.Meta(config.OfframpStatePDA).WRITE())
							for _, meta := range testcase.AccountMetaSlice {
								raw.AccountMetaSlice.Append(meta)
							}

							instruction, err := raw.ValidateAndBuild()
							require.NoError(t, err)
							testutils.SendAndFailWithLookupTables(ctx, t, solanaGoClient, []solana.Instruction{instruction}, transmitter, rpc.CommitmentConfirmed, offrampLookupTable, []string{testcase.ExpectedError}, common.AddComputeUnitLimit(MaxCU))
						})
					}
				})
			})

			t.Run("When committing a report with the exact next interval, it succeeds", func(t *testing.T) {
				msgAccounts := []solana.PublicKey{}
				_, root := testutils.MakeAnyToSVMMessage(t, config.CcipTokenReceiver, config.EvmChainSelector, config.SvmChainSelector, []byte{4, 5, 6}, msgAccounts)
				rootPDA, err := state.FindOfframpCommitReportPDA(config.EvmChainSelector, root, config.CcipOfframpProgram)
				require.NoError(t, err)

				minV := currentMinSeqNr
				maxV := currentMinSeqNr + 4

				currentMinSeqNr = maxV + 1 // advance the outer sequence counter as this will succeed

				report := ccip_offramp.CommitInput{
					MerkleRoot: ccip_offramp.MerkleRoot{
						SourceChainSelector: config.EvmChainSelector,
						OnRampAddress:       config.OnRampAddress,
						MinSeqNr:            minV,
						MaxSeqNr:            maxV,
						MerkleRoot:          root,
					},
				}
				reportContext := ccip.NextCommitReportContext()
				sigs, err := ccip.SignCommitReport(reportContext, report, signers)
				require.NoError(t, err)
				transmitter := getTransmitter()
				instruction, err := ccip_offramp.NewCommitInstruction(
					reportContext,
					testutils.MustMarshalBorsh(t, report),
					sigs.Rs,
					sigs.Ss,
					sigs.RawVs,
					config.OfframpConfigPDA,
					config.OfframpReferenceAddressesPDA,
					config.OfframpEvmSourceChainPDA,
					rootPDA,
					transmitter.PublicKey(),
					solana.SystemProgramID,
					solana.SysVarInstructionsPubkey,
					config.OfframpBillingSignerPDA,
					config.FeeQuoterProgram,
					config.FqConfigPDA,
				).ValidateAndBuild()
				require.NoError(t, err)
				tx := testutils.SendAndConfirm(ctx, t, solanaGoClient, []solana.Instruction{instruction}, transmitter, config.DefaultCommitment, common.AddComputeUnitLimit(300_000))
				event := ccip.EventCommitReportAccepted{}
				require.NoError(t, common.ParseEvent(tx.Meta.LogMessages, "CommitReportAccepted", &event, config.PrintEvents))

				commitEvent := ccip.EventCommitReportAccepted{}
				require.NoError(t, common.ParseEvent(tx.Meta.LogMessages, "CommitReportAccepted", &commitEvent, config.PrintEvents))
				require.Equal(t, config.EvmChainSelector, commitEvent.Report.SourceChainSelector)
				require.Equal(t, root, commitEvent.Report.MerkleRoot)
				require.Equal(t, minV, commitEvent.Report.MinSeqNr)
				require.Equal(t, maxV, commitEvent.Report.MaxSeqNr)

				transmittedEvent := ccip.EventTransmitted{}
				require.NoError(t, common.ParseEvent(tx.Meta.LogMessages, "Transmitted", &transmittedEvent, config.PrintEvents))
				require.Equal(t, config.ConfigDigest, transmittedEvent.ConfigDigest)
				require.Equal(t, uint8(testutils.OcrCommitPlugin), transmittedEvent.OcrPluginType)
				require.Equal(t, ccip.ReportSequence(), transmittedEvent.SequenceNumber)

				var chainStateAccount ccip_offramp.SourceChain
				err = common.GetAccountDataBorshInto(ctx, solanaGoClient, config.OfframpEvmSourceChainPDA, config.DefaultCommitment, &chainStateAccount)
				require.NoError(t, err, "failed to get account info")
				require.Equal(t, currentMinSeqNr, chainStateAccount.State.MinSeqNr)
				// Do not check dest chain config, as it may have been updated by other tests in ccip onramp

				var rootAccount ccip_offramp.CommitReport
				err = common.GetAccountDataBorshInto(ctx, solanaGoClient, rootPDA, config.DefaultCommitment, &rootAccount)
				require.NoError(t, err, "failed to get account info")
				require.NotEqual(t, bin.Uint128{Lo: 0, Hi: 0}, rootAccount.Timestamp)
			})

			t.Run("Ocr3Base::Transmit edge cases", func(t *testing.T) {
				t.Run("It rejects mismatch config digest", func(t *testing.T) {
					t.Parallel()
					msg, root := testutils.CreateNextMessage(ctx, solanaGoClient, t, []solana.PublicKey{})
					rootPDA, err := state.FindOfframpCommitReportPDA(config.EvmChainSelector, root, config.CcipOfframpProgram)
					require.NoError(t, err)

					minV := msg.Header.SequenceNumber
					maxV := msg.Header.SequenceNumber

					report := ccip_offramp.CommitInput{
						MerkleRoot: ccip_offramp.MerkleRoot{
							SourceChainSelector: config.EvmChainSelector,
							OnRampAddress:       config.OnRampAddress,
							MinSeqNr:            minV,
							MaxSeqNr:            maxV,
							MerkleRoot:          root,
						},
					}
					reportContext := ccip.NextCommitReportContext()
					sigs, err := ccip.SignCommitReport(reportContext, report, signers)
					require.NoError(t, err)
					transmitter := getTransmitter()
					emptyReportContext := [2][32]byte{}

					instruction, err := ccip_offramp.NewCommitInstruction(
						emptyReportContext,
						testutils.MustMarshalBorsh(t, report),
						sigs.Rs,
						sigs.Ss,
						sigs.RawVs,
						config.OfframpConfigPDA,
						config.OfframpReferenceAddressesPDA,
						config.OfframpEvmSourceChainPDA,
						rootPDA,
						transmitter.PublicKey(),
						solana.SystemProgramID,
						solana.SysVarInstructionsPubkey,
						config.OfframpBillingSignerPDA,
						config.FeeQuoterProgram,
						config.FqConfigPDA,
					).ValidateAndBuild()
					require.NoError(t, err)
					testutils.SendAndFailWith(ctx, t, solanaGoClient, []solana.Instruction{instruction}, transmitter, config.DefaultCommitment, []string{"Error Code: " + ccip.Ocr3ErrorConfigDigestMismatch.String()})
				})

				t.Run("It rejects unauthorized transmitter", func(t *testing.T) {
					t.Parallel()
					msg, root := testutils.CreateNextMessage(ctx, solanaGoClient, t, []solana.PublicKey{})
					rootPDA, err := state.FindOfframpCommitReportPDA(config.EvmChainSelector, root, config.CcipOfframpProgram)
					require.NoError(t, err)

					minV := msg.Header.SequenceNumber
					maxV := msg.Header.SequenceNumber

					report := ccip_offramp.CommitInput{
						MerkleRoot: ccip_offramp.MerkleRoot{
							SourceChainSelector: config.EvmChainSelector,
							OnRampAddress:       config.OnRampAddress,
							MinSeqNr:            minV,
							MaxSeqNr:            maxV,
							MerkleRoot:          root,
						},
					}
					reportContext := ccip.NextCommitReportContext()
					sigs, err := ccip.SignCommitReport(reportContext, report, signers)
					require.NoError(t, err)

					instruction, err := ccip_offramp.NewCommitInstruction(
						reportContext,
						testutils.MustMarshalBorsh(t, report),
						sigs.Rs,
						sigs.Ss,
						sigs.RawVs,
						config.OfframpConfigPDA,
						config.OfframpReferenceAddressesPDA,
						config.OfframpEvmSourceChainPDA,
						rootPDA,
						user.PublicKey(),
						solana.SystemProgramID,
						solana.SysVarInstructionsPubkey,
						config.OfframpBillingSignerPDA,
						config.FeeQuoterProgram,
						config.FqConfigPDA,
					).ValidateAndBuild()
					require.NoError(t, err)
					testutils.SendAndFailWith(ctx, t, solanaGoClient, []solana.Instruction{instruction}, user, config.DefaultCommitment, []string{"Error Code: " + ccip.Ocr3ErrorUnauthorizedTransmitter.String()})
				})

				t.Run("It rejects incorrect signature count", func(t *testing.T) {
					t.Parallel()
					msg, root := testutils.CreateNextMessage(ctx, solanaGoClient, t, []solana.PublicKey{})
					rootPDA, err := state.FindOfframpCommitReportPDA(config.EvmChainSelector, root, config.CcipOfframpProgram)
					require.NoError(t, err)

					minV := msg.Header.SequenceNumber
					maxV := msg.Header.SequenceNumber

					report := ccip_offramp.CommitInput{
						MerkleRoot: ccip_offramp.MerkleRoot{
							SourceChainSelector: config.EvmChainSelector,
							OnRampAddress:       config.OnRampAddress,
							MinSeqNr:            minV,
							MaxSeqNr:            maxV,
							MerkleRoot:          root,
						},
					}
					reportContext := ccip.NextCommitReportContext()
					sigs, err := ccip.SignCommitReport(reportContext, report, signers)
					require.NoError(t, err)
					transmitter := getTransmitter()
					// remove signers
					sigs.Rs = sigs.Rs[1:]
					sigs.Ss = sigs.Ss[1:]

					instruction, err := ccip_offramp.NewCommitInstruction(
						reportContext,
						testutils.MustMarshalBorsh(t, report),
						sigs.Rs,
						sigs.Ss,
						sigs.RawVs,
						config.OfframpConfigPDA,
						config.OfframpReferenceAddressesPDA,
						config.OfframpEvmSourceChainPDA,
						rootPDA,
						transmitter.PublicKey(),
						solana.SystemProgramID,
						solana.SysVarInstructionsPubkey,
						config.OfframpBillingSignerPDA,
						config.FeeQuoterProgram,
						config.FqConfigPDA,
					).ValidateAndBuild()
					require.NoError(t, err)
					testutils.SendAndFailWith(ctx, t, solanaGoClient, []solana.Instruction{instruction}, transmitter, config.DefaultCommitment, []string{"Error Code: " + ccip.Ocr3ErrorWrongNumberOfSignatures.String()})
				})

				t.Run("It rejects invalid signature", func(t *testing.T) {
					t.Parallel()
					msg, root := testutils.CreateNextMessage(ctx, solanaGoClient, t, []solana.PublicKey{})
					rootPDA, err := state.FindOfframpCommitReportPDA(config.EvmChainSelector, root, config.CcipOfframpProgram)
					require.NoError(t, err)

					minV := msg.Header.SequenceNumber
					maxV := msg.Header.SequenceNumber

					report := ccip_offramp.CommitInput{
						MerkleRoot: ccip_offramp.MerkleRoot{
							SourceChainSelector: config.EvmChainSelector,
							OnRampAddress:       config.OnRampAddress,
							MinSeqNr:            minV,
							MaxSeqNr:            maxV,
							MerkleRoot:          root,
						},
					}
					sigs := ccip.Signatures{}
					transmitter := getTransmitter()

					instruction, err := ccip_offramp.NewCommitInstruction(
						ccip.NextCommitReportContext(),
						testutils.MustMarshalBorsh(t, report),
						sigs.Rs,
						sigs.Ss,
						sigs.RawVs,
						config.OfframpConfigPDA,
						config.OfframpReferenceAddressesPDA,
						config.OfframpEvmSourceChainPDA,
						rootPDA,
						transmitter.PublicKey(),
						solana.SystemProgramID,
						solana.SysVarInstructionsPubkey,
						config.OfframpBillingSignerPDA,
						config.FeeQuoterProgram,
						config.FqConfigPDA,
					).ValidateAndBuild()
					require.NoError(t, err)
					testutils.SendAndFailWith(ctx, t, solanaGoClient, []solana.Instruction{instruction}, transmitter, config.DefaultCommitment, []string{"Error Code: " + ccip.Ocr3ErrorWrongNumberOfSignatures.String()})
				})

				t.Run("It rejects unauthorized signer", func(t *testing.T) {
					t.Parallel()
					msg, root := testutils.CreateNextMessage(ctx, solanaGoClient, t, []solana.PublicKey{})
					rootPDA, err := state.FindOfframpCommitReportPDA(config.EvmChainSelector, root, config.CcipOfframpProgram)
					require.NoError(t, err)

					minV := msg.Header.SequenceNumber
					maxV := msg.Header.SequenceNumber

					report := ccip_offramp.CommitInput{
						MerkleRoot: ccip_offramp.MerkleRoot{
							SourceChainSelector: config.EvmChainSelector,
							OnRampAddress:       config.OnRampAddress,
							MinSeqNr:            minV,
							MaxSeqNr:            maxV,
							MerkleRoot:          root,
						},
					}
					reportContext := ccip.NextCommitReportContext()
					sigs, err := ccip.SignCommitReport(reportContext, report, signers)
					require.NoError(t, err)

					hash, err := ccip.HashCommitReport(reportContext, report)
					require.NoError(t, err)
					randomPrivateKey, err := secp256k1.GeneratePrivateKey()
					require.NoError(t, err)
					baseSig := ecdsa.SignCompact(randomPrivateKey, hash, false)
					sigs.RawVs[0] = baseSig[0] - 27 // key signs 27 or 28, but verification expects 0 or 1 (remove offset)
					sigs.Rs[0] = [32]byte(baseSig[1:33])
					sigs.Ss[0] = [32]byte(baseSig[33:65])

					transmitter := getTransmitter()

					instruction, err := ccip_offramp.NewCommitInstruction(
						reportContext,
						testutils.MustMarshalBorsh(t, report),
						sigs.Rs,
						sigs.Ss,
						sigs.RawVs,
						config.OfframpConfigPDA,
						config.OfframpReferenceAddressesPDA,
						config.OfframpEvmSourceChainPDA,
						rootPDA,
						transmitter.PublicKey(),
						solana.SystemProgramID,
						solana.SysVarInstructionsPubkey,
						config.OfframpBillingSignerPDA,
						config.FeeQuoterProgram,
						config.FqConfigPDA,
					).ValidateAndBuild()
					require.NoError(t, err)
					testutils.SendAndFailWith(ctx, t, solanaGoClient, []solana.Instruction{instruction}, transmitter, config.DefaultCommitment, []string{"Error Code: " + ccip.Ocr3ErrorUnauthorizedSigner.String()})
				})

				t.Run("It rejects duplicate signatures", func(t *testing.T) {
					t.Parallel()
					msg, root := testutils.CreateNextMessage(ctx, solanaGoClient, t, []solana.PublicKey{})
					rootPDA, err := state.FindOfframpCommitReportPDA(config.EvmChainSelector, root, config.CcipOfframpProgram)
					require.NoError(t, err)

					minV := msg.Header.SequenceNumber
					maxV := msg.Header.SequenceNumber

					report := ccip_offramp.CommitInput{
						MerkleRoot: ccip_offramp.MerkleRoot{
							SourceChainSelector: config.EvmChainSelector,
							OnRampAddress:       config.OnRampAddress,
							MinSeqNr:            minV,
							MaxSeqNr:            maxV,
							MerkleRoot:          root,
						},
					}
					reportContext := ccip.NextCommitReportContext()
					sigs, err := ccip.SignCommitReport(reportContext, report, signers)
					require.NoError(t, err)
					sigs.RawVs[0] = sigs.RawVs[1]
					sigs.Rs[0] = sigs.Rs[1]
					sigs.Ss[0] = sigs.Ss[1]
					transmitter := getTransmitter()

					instruction, err := ccip_offramp.NewCommitInstruction(
						reportContext,
						testutils.MustMarshalBorsh(t, report),
						sigs.Rs,
						sigs.Ss,
						sigs.RawVs,
						config.OfframpConfigPDA,
						config.OfframpReferenceAddressesPDA,
						config.OfframpEvmSourceChainPDA,
						rootPDA,
						transmitter.PublicKey(),
						solana.SystemProgramID,
						solana.SysVarInstructionsPubkey,
						config.OfframpBillingSignerPDA,
						config.FeeQuoterProgram,
						config.FqConfigPDA,
					).ValidateAndBuild()
					require.NoError(t, err)
					testutils.SendAndFailWith(ctx, t, solanaGoClient, []solana.Instruction{instruction}, transmitter, config.DefaultCommitment, []string{"Error Code: " + ccip.Ocr3ErrorNonUniqueSignatures.String()}, common.AddComputeUnitLimit(210_000))
				})
			})
		})

		//////////////////////////
		//     execute Tests    //
		//////////////////////////

		t.Run("Execute", func(t *testing.T) {
			var executedSequenceNumber uint64
			reportContext := ccip.NextCommitReportContext() // reuse the same commit for all executions

			t.Run("When executing a report with merkle tree of size 1, it succeeds", func(t *testing.T) {
				transmitter := getTransmitter()

				sourceChainSelector := config.EvmChainSelector
				message, root := testutils.CreateNextMessage(ctx, solanaGoClient, t, []solana.PublicKey{config.CcipLogicReceiver, config.ReceiverExternalExecutionConfigPDA, config.ReceiverTargetAccountPDA, solana.SystemProgramID})
				sequenceNumber := message.Header.SequenceNumber
				executedSequenceNumber = sequenceNumber // persist this number as executed, for later tests

				commitReport := ccip_offramp.CommitInput{
					MerkleRoot: ccip_offramp.MerkleRoot{
						SourceChainSelector: sourceChainSelector,
						OnRampAddress:       config.OnRampAddress,
						MinSeqNr:            sequenceNumber,
						MaxSeqNr:            sequenceNumber,
						MerkleRoot:          root,
					},
				}
				sigs, err := ccip.SignCommitReport(reportContext, commitReport, signers)
				require.NoError(t, err)
				rootPDA, err := state.FindOfframpCommitReportPDA(config.EvmChainSelector, root, config.CcipOfframpProgram)
				require.NoError(t, err)

				instruction, err := ccip_offramp.NewCommitInstruction(
					reportContext,
					testutils.MustMarshalBorsh(t, commitReport),
					sigs.Rs,
					sigs.Ss,
					sigs.RawVs,
					config.OfframpConfigPDA,
					config.OfframpReferenceAddressesPDA,
					config.OfframpEvmSourceChainPDA,
					rootPDA,
					transmitter.PublicKey(),
					solana.SystemProgramID,
					solana.SysVarInstructionsPubkey,
					config.OfframpBillingSignerPDA,
					config.FeeQuoterProgram,
					config.FqConfigPDA,
				).ValidateAndBuild()
				require.NoError(t, err)
				tx := testutils.SendAndConfirm(ctx, t, solanaGoClient, []solana.Instruction{instruction}, transmitter, config.DefaultCommitment, common.AddComputeUnitLimit(210_000)) // signature verification compute unit amounts can vary depending on sorting
				event := ccip.EventCommitReportAccepted{}
				require.NoError(t, common.ParseEvent(tx.Meta.LogMessages, "CommitReportAccepted", &event, config.PrintEvents))

				executionReport := ccip_offramp.ExecutionReportSingleChain{
					SourceChainSelector: sourceChainSelector,
					Message:             message,
					Root:                root,
					Proofs:              [][32]uint8{}, // single leaf merkle tree
				}
				raw := ccip_offramp.NewExecuteInstruction(
					testutils.MustMarshalBorsh(t, executionReport),
					reportContext,
					[]byte{},
					config.OfframpConfigPDA,
					config.OfframpReferenceAddressesPDA,
					config.OfframpEvmSourceChainPDA,
					rootPDA,
					config.CcipOfframpProgram,
					config.AllowedOfframpEvmPDA,
					config.OfframpExternalExecutionConfigPDA,
					transmitter.PublicKey(),
					solana.SystemProgramID,
					solana.SysVarInstructionsPubkey,
					config.OfframpTokenPoolsSignerPDA,
				)

				raw.AccountMetaSlice = append(
					raw.AccountMetaSlice,
					solana.NewAccountMeta(config.CcipLogicReceiver, false, false),
					solana.NewAccountMeta(config.ReceiverExternalExecutionConfigPDA, true, false),
					solana.NewAccountMeta(config.ReceiverTargetAccountPDA, true, false),
					solana.NewAccountMeta(solana.SystemProgramID, false, false),
				)
				instruction, err = raw.ValidateAndBuild()
				require.NoError(t, err)

				tx = testutils.SendAndConfirm(ctx, t, solanaGoClient, []solana.Instruction{instruction}, transmitter, config.DefaultCommitment)
				executionEvent := ccip.EventExecutionStateChanged{}
				require.NoError(t, common.ParseEvent(tx.Meta.LogMessages, "ExecutionStateChanged", &executionEvent, config.PrintEvents))

				require.NoError(t, err)
				require.NotNil(t, executionEvent)
				require.Equal(t, config.EvmChainSelector, executionEvent.SourceChainSelector)
				require.Equal(t, sequenceNumber, executionEvent.SequenceNumber)
				require.Equal(t, hex.EncodeToString(message.Header.MessageId[:]), hex.EncodeToString(executionEvent.MessageID[:]))
				require.Equal(t, hex.EncodeToString(root[:]), hex.EncodeToString(executionEvent.MessageHash[:]))
				require.Equal(t, ccip_offramp.Success_MessageExecutionState, executionEvent.State)

				var rootAccount ccip_offramp.CommitReport
				err = common.GetAccountDataBorshInto(ctx, solanaGoClient, rootPDA, config.DefaultCommitment, &rootAccount)
				require.NoError(t, err, "failed to get account info")
				require.NotEqual(t, bin.Uint128{Lo: 0, Hi: 0}, rootAccount.Timestamp)
				require.Equal(t, bin.Uint128{Lo: 2, Hi: 0}, rootAccount.ExecutionStates)
				require.Equal(t, sequenceNumber, rootAccount.MinMsgNr)
				require.Equal(t, sequenceNumber, rootAccount.MaxMsgNr)
			})

			t.Run("When executing a report with not matching source chain selector in message, it fails", func(t *testing.T) {
				transmitter := getTransmitter()

				message, root := testutils.CreateNextMessage(ctx, solanaGoClient, t, []solana.PublicKey{config.CcipLogicReceiver, config.ReceiverExternalExecutionConfigPDA, config.ReceiverTargetAccountPDA, solana.SystemProgramID})
				sequenceNumber := message.Header.SequenceNumber

				commitReport := ccip_offramp.CommitInput{
					MerkleRoot: ccip_offramp.MerkleRoot{
						SourceChainSelector: config.EvmChainSelector,
						OnRampAddress:       config.OnRampAddress,
						MinSeqNr:            sequenceNumber,
						MaxSeqNr:            sequenceNumber,
						MerkleRoot:          root,
					},
				}
				sigs, err := ccip.SignCommitReport(reportContext, commitReport, signers)
				require.NoError(t, err)
				rootPDA, err := state.FindOfframpCommitReportPDA(config.EvmChainSelector, root, config.CcipOfframpProgram)
				require.NoError(t, err)

				instruction, err := ccip_offramp.NewCommitInstruction(
					reportContext,
					testutils.MustMarshalBorsh(t, commitReport),
					sigs.Rs,
					sigs.Ss,
					sigs.RawVs,
					config.OfframpConfigPDA,
					config.OfframpReferenceAddressesPDA,
					config.OfframpEvmSourceChainPDA,
					rootPDA,
					transmitter.PublicKey(),
					solana.SystemProgramID,
					solana.SysVarInstructionsPubkey,
					config.OfframpBillingSignerPDA,
					config.FeeQuoterProgram,
					config.FqConfigPDA,
				).ValidateAndBuild()
				require.NoError(t, err)
				tx := testutils.SendAndConfirm(ctx, t, solanaGoClient, []solana.Instruction{instruction}, transmitter, config.DefaultCommitment, common.AddComputeUnitLimit(210_000)) // signature verification compute unit amounts can vary depending on sorting
				event := ccip.EventCommitReportAccepted{}
				require.NoError(t, common.ParseEvent(tx.Meta.LogMessages, "CommitReportAccepted", &event, config.PrintEvents))

				message.Header.SourceChainSelector = 89

				executionReport := ccip_offramp.ExecutionReportSingleChain{
					SourceChainSelector: config.EvmChainSelector,
					Message:             message,
					Root:                root,
					Proofs:              [][32]uint8{}, // single leaf merkle tree
				}
				raw := ccip_offramp.NewExecuteInstruction(
					testutils.MustMarshalBorsh(t, executionReport),
					reportContext,
					[]byte{},
					config.OfframpConfigPDA,
					config.OfframpReferenceAddressesPDA,
					config.OfframpEvmSourceChainPDA,
					rootPDA,
					config.CcipOfframpProgram,
					config.AllowedOfframpEvmPDA,
					config.OfframpExternalExecutionConfigPDA,
					transmitter.PublicKey(),
					solana.SystemProgramID,
					solana.SysVarInstructionsPubkey,
					config.OfframpTokenPoolsSignerPDA,
				)
				raw.AccountMetaSlice = append(
					raw.AccountMetaSlice,
					solana.NewAccountMeta(config.CcipLogicReceiver, false, false),
					solana.NewAccountMeta(config.ReceiverExternalExecutionConfigPDA, true, false),
					solana.NewAccountMeta(config.ReceiverTargetAccountPDA, true, false),
					solana.NewAccountMeta(solana.SystemProgramID, false, false),
				)
				instruction, err = raw.ValidateAndBuild()
				require.NoError(t, err)

				testutils.SendAndFailWith(ctx, t, solanaGoClient, []solana.Instruction{instruction}, transmitter, config.DefaultCommitment, []string{"Error Message: Source chain selector not supported."})
			})

			t.Run("When executing a report with unsupported source chain selector account, it fails", func(t *testing.T) {
				transmitter := getTransmitter()

				unsupportedChainSelector := uint64(34)
				message, root := testutils.CreateNextMessage(ctx, solanaGoClient, t, []solana.PublicKey{config.CcipLogicReceiver, config.ReceiverExternalExecutionConfigPDA, config.ReceiverTargetAccountPDA, solana.SystemProgramID})
				sequenceNumber := message.Header.SequenceNumber

				commitReport := ccip_offramp.CommitInput{
					MerkleRoot: ccip_offramp.MerkleRoot{
						SourceChainSelector: config.EvmChainSelector,
						OnRampAddress:       config.OnRampAddress,
						MinSeqNr:            sequenceNumber,
						MaxSeqNr:            sequenceNumber,
						MerkleRoot:          root,
					},
				}
				sigs, err := ccip.SignCommitReport(reportContext, commitReport, signers)
				require.NoError(t, err)
				rootPDA, err := state.FindOfframpCommitReportPDA(config.EvmChainSelector, root, config.CcipOfframpProgram)
				require.NoError(t, err)

				instruction, err := ccip_offramp.NewCommitInstruction(
					reportContext,
					testutils.MustMarshalBorsh(t, commitReport),
					sigs.Rs,
					sigs.Ss,
					sigs.RawVs,
					config.OfframpConfigPDA,
					config.OfframpReferenceAddressesPDA,
					config.OfframpEvmSourceChainPDA,
					rootPDA,
					transmitter.PublicKey(),
					solana.SystemProgramID,
					solana.SysVarInstructionsPubkey,
					config.OfframpBillingSignerPDA,
					config.FeeQuoterProgram,
					config.FqConfigPDA,
				).ValidateAndBuild()
				require.NoError(t, err)
				tx := testutils.SendAndConfirm(ctx, t, solanaGoClient, []solana.Instruction{instruction}, transmitter, config.DefaultCommitment, common.AddComputeUnitLimit(210_000)) // signature verification compute unit amounts can vary depending on sorting
				event := ccip.EventCommitReportAccepted{}
				require.NoError(t, common.ParseEvent(tx.Meta.LogMessages, "CommitReportAccepted", &event, config.PrintEvents))

				unsupportedSourceChainPDA, _, err := state.FindOfframpSourceChainPDA(unsupportedChainSelector, config.CcipOfframpProgram)
				require.NoError(t, err)
				require.NoError(t, err)
				message.Header.SourceChainSelector = unsupportedChainSelector
				message.Header.SequenceNumber = 1

				instruction, err = ccip_offramp.NewAddSourceChainInstruction(
					unsupportedChainSelector,
					validSourceChainConfig,
					unsupportedSourceChainPDA,
					config.OfframpConfigPDA,
					ccipAdmin.PublicKey(),
					solana.SystemProgramID,
				).ValidateAndBuild()
				require.NoError(t, err)
				result := testutils.SendAndConfirm(ctx, t, solanaGoClient, []solana.Instruction{instruction}, ccipAdmin, config.DefaultCommitment)
				require.NotNil(t, result)

				executionReport := ccip_offramp.ExecutionReportSingleChain{
					SourceChainSelector: unsupportedChainSelector,
					Message:             message,
					Root:                root,
					Proofs:              [][32]uint8{}, // single leaf merkle tree
				}
				raw := ccip_offramp.NewExecuteInstruction(
					testutils.MustMarshalBorsh(t, executionReport),
					reportContext,
					[]byte{},
					config.OfframpConfigPDA,
					config.OfframpReferenceAddressesPDA,
					unsupportedSourceChainPDA,
					rootPDA,
					config.CcipOfframpProgram,
					config.AllowedOfframpEvmPDA,
					config.OfframpExternalExecutionConfigPDA,
					transmitter.PublicKey(),
					solana.SystemProgramID,
					solana.SysVarInstructionsPubkey,
					config.OfframpTokenPoolsSignerPDA,
				)
				raw.AccountMetaSlice = append(
					raw.AccountMetaSlice,
					solana.NewAccountMeta(config.CcipLogicReceiver, false, false),
					solana.NewAccountMeta(config.ReceiverExternalExecutionConfigPDA, true, false),
					solana.NewAccountMeta(config.ReceiverTargetAccountPDA, true, false),
					solana.NewAccountMeta(solana.SystemProgramID, false, false),
				)
				instruction, err = raw.ValidateAndBuild()
				require.NoError(t, err)

				testutils.SendAndFailWith(ctx, t, solanaGoClient, []solana.Instruction{instruction}, transmitter, config.DefaultCommitment, []string{"AnchorError caused by account: commit_report. Error Code: ConstraintSeeds. Error Number: 2006. Error Message: A seeds constraint was violated."})
			})

			// TODO review test case, code does not match the test name
			t.Run("When executing a report with incorrect solana chain selector, it fails", func(t *testing.T) {
				transmitter := getTransmitter()

				msgAccounts := []solana.PublicKey{config.CcipLogicReceiver, config.ReceiverExternalExecutionConfigPDA, config.ReceiverTargetAccountPDA, solana.SystemProgramID}
				message, _ := testutils.CreateNextMessage(ctx, solanaGoClient, t, msgAccounts)
				message.Header.DestChainSelector = 89 // invalid dest chain selector
				sequenceNumber := message.Header.SequenceNumber
				hash, err := ccip.HashAnyToSVMMessage(message, config.OnRampAddress, msgAccounts)

				require.NoError(t, err)
				root := [32]byte(hash)

				commitReport := ccip_offramp.CommitInput{
					MerkleRoot: ccip_offramp.MerkleRoot{
						SourceChainSelector: config.EvmChainSelector,
						OnRampAddress:       config.OnRampAddress,
						MinSeqNr:            sequenceNumber,
						MaxSeqNr:            sequenceNumber,
						MerkleRoot:          root,
					},
				}
				sigs, err := ccip.SignCommitReport(reportContext, commitReport, signers)
				require.NoError(t, err)
				rootPDA, err := state.FindOfframpCommitReportPDA(config.EvmChainSelector, root, config.CcipOfframpProgram)
				require.NoError(t, err)

				instruction, err := ccip_offramp.NewCommitInstruction(
					reportContext,
					testutils.MustMarshalBorsh(t, commitReport),
					sigs.Rs,
					sigs.Ss,
					sigs.RawVs,
					config.OfframpConfigPDA,
					config.OfframpReferenceAddressesPDA,
					config.OfframpEvmSourceChainPDA,
					rootPDA,
					transmitter.PublicKey(),
					solana.SystemProgramID,
					solana.SysVarInstructionsPubkey,
					config.OfframpBillingSignerPDA,
					config.FeeQuoterProgram,
					config.FqConfigPDA,
				).ValidateAndBuild()
				require.NoError(t, err)
				tx := testutils.SendAndConfirm(ctx, t, solanaGoClient, []solana.Instruction{instruction}, transmitter, config.DefaultCommitment, common.AddComputeUnitLimit(300_000))
				event := ccip.EventCommitReportAccepted{}
				require.NoError(t, common.ParseEvent(tx.Meta.LogMessages, "CommitReportAccepted", &event, config.PrintEvents))

				executionReport := ccip_offramp.ExecutionReportSingleChain{
					SourceChainSelector: config.EvmChainSelector,
					Message:             message,
					Root:                root,
					Proofs:              [][32]uint8{}, // single leaf merkle tree
				}
				raw := ccip_offramp.NewExecuteInstruction(
					testutils.MustMarshalBorsh(t, executionReport),
					reportContext,
					[]byte{},
					config.OfframpConfigPDA,
					config.OfframpReferenceAddressesPDA,
					config.OfframpEvmSourceChainPDA,
					rootPDA,
					config.CcipOfframpProgram,
					config.AllowedOfframpEvmPDA,
					config.OfframpExternalExecutionConfigPDA,
					transmitter.PublicKey(),
					solana.SystemProgramID,
					solana.SysVarInstructionsPubkey,
					config.OfframpTokenPoolsSignerPDA,
				)
				raw.AccountMetaSlice = append(
					raw.AccountMetaSlice,
					solana.NewAccountMeta(config.CcipLogicReceiver, false, false),
					solana.NewAccountMeta(config.ReceiverExternalExecutionConfigPDA, true, false),
					solana.NewAccountMeta(config.ReceiverTargetAccountPDA, true, false),
					solana.NewAccountMeta(solana.SystemProgramID, false, false),
				)
				instruction, err = raw.ValidateAndBuild()
				require.NoError(t, err)

				testutils.SendAndFailWith(ctx, t, solanaGoClient, []solana.Instruction{instruction}, transmitter, config.DefaultCommitment, []string{"Error Code: " + ccip_router.UnsupportedDestinationChainSelector_CcipRouterError.String()})
			})

			t.Run("When executing a report with nonexisting PDA for the Merkle Root, it fails", func(t *testing.T) {
				transmitter := getTransmitter()

				message, root := testutils.CreateNextMessage(ctx, solanaGoClient, t, []solana.PublicKey{})
				rootPDA, err := state.FindOfframpCommitReportPDA(config.EvmChainSelector, root, config.CcipRouterProgram)
				require.NoError(t, err)

				executionReport := ccip_offramp.ExecutionReportSingleChain{
					SourceChainSelector: config.EvmChainSelector,
					Message:             message,
					Root:                root,
					Proofs:              [][32]uint8{}, // single leaf merkle tree
				}
				raw := ccip_offramp.NewExecuteInstruction(
					testutils.MustMarshalBorsh(t, executionReport),
					reportContext,
					[]byte{},
					config.OfframpConfigPDA,
					config.OfframpReferenceAddressesPDA,
					config.OfframpEvmSourceChainPDA,
					rootPDA,
					config.CcipOfframpProgram,
					config.AllowedOfframpEvmPDA,
					config.OfframpExternalExecutionConfigPDA,
					transmitter.PublicKey(),
					solana.SystemProgramID,
					solana.SysVarInstructionsPubkey,
					config.OfframpTokenPoolsSignerPDA,
				)
				raw.AccountMetaSlice = append(
					raw.AccountMetaSlice,
					solana.NewAccountMeta(config.CcipLogicReceiver, false, false),
					solana.NewAccountMeta(config.ReceiverExternalExecutionConfigPDA, true, false),
					solana.NewAccountMeta(config.ReceiverTargetAccountPDA, true, false),
					solana.NewAccountMeta(solana.SystemProgramID, false, false),
				)
				instruction, err := raw.ValidateAndBuild()
				require.NoError(t, err)

				testutils.SendAndFailWith(ctx, t, solanaGoClient, []solana.Instruction{instruction}, transmitter, config.DefaultCommitment, []string{"Error Message: The program expected this account to be already initialized."})
			})

			t.Run("When executing a report for an already executed message, it is skipped", func(t *testing.T) {
				transmitter := getTransmitter()

				sourceChainSelector := config.EvmChainSelector

				message := ccip.CreateDefaultMessageWith(sourceChainSelector, executedSequenceNumber) // already executed seq number
				msgAccounts := []solana.PublicKey{config.CcipLogicReceiver, config.ReceiverExternalExecutionConfigPDA, config.ReceiverTargetAccountPDA, solana.SystemProgramID}
				hash, err := ccip.HashAnyToSVMMessage(message, config.OnRampAddress, msgAccounts)
				require.NoError(t, err)
				root := [32]byte(hash)

				rootPDA, err := state.FindOfframpCommitReportPDA(config.EvmChainSelector, root, config.CcipOfframpProgram)
				require.NoError(t, err)

				executionReport := ccip_offramp.ExecutionReportSingleChain{
					SourceChainSelector: config.EvmChainSelector,
					Message:             message,
					Root:                root,
					Proofs:              [][32]uint8{}, // single leaf merkle tree
				}
				raw := ccip_offramp.NewExecuteInstruction(
					testutils.MustMarshalBorsh(t, executionReport),
					reportContext,
					[]byte{},
					config.OfframpConfigPDA,
					config.OfframpReferenceAddressesPDA,
					config.OfframpEvmSourceChainPDA,
					rootPDA,
					config.CcipOfframpProgram,
					config.AllowedOfframpEvmPDA,
					config.OfframpExternalExecutionConfigPDA,
					transmitter.PublicKey(),
					solana.SystemProgramID,
					solana.SysVarInstructionsPubkey,
					config.OfframpTokenPoolsSignerPDA,
				)
				raw.AccountMetaSlice = append(
					raw.AccountMetaSlice,
					solana.NewAccountMeta(config.CcipLogicReceiver, false, false),
					solana.NewAccountMeta(config.ReceiverExternalExecutionConfigPDA, true, false),
					solana.NewAccountMeta(config.ReceiverTargetAccountPDA, true, false),
					solana.NewAccountMeta(solana.SystemProgramID, false, false),
				)
				instruction, err := raw.ValidateAndBuild()
				require.NoError(t, err)

				tx := testutils.SendAndConfirm(ctx, t, solanaGoClient, []solana.Instruction{instruction}, transmitter, config.DefaultCommitment)
				executionEvent := ccip.EventSkippedAlreadyExecutedMessage{}
				require.NoError(t, common.ParseEvent(tx.Meta.LogMessages, "SkippedAlreadyExecutedMessage", &executionEvent, config.PrintEvents))

				require.NoError(t, err)
				require.NotNil(t, executionEvent)
				require.Equal(t, config.EvmChainSelector, executionEvent.SourceChainSelector)
				require.Equal(t, executedSequenceNumber, executionEvent.SequenceNumber)
			})

			t.Run("When executing a report for an already executed root, but not message, it succeeds", func(t *testing.T) {
				transmitter := getTransmitter()

				msgAccounts := []solana.PublicKey{config.CcipLogicReceiver, config.ReceiverExternalExecutionConfigPDA, config.ReceiverTargetAccountPDA, solana.SystemProgramID}
				message1, hash1 := testutils.CreateNextMessage(ctx, solanaGoClient, t, msgAccounts)
				message2 := ccip.CreateDefaultMessageWith(config.EvmChainSelector, message1.Header.SequenceNumber+1)
				hash2, err := ccip.HashAnyToSVMMessage(message2, config.OnRampAddress, msgAccounts)
				require.NoError(t, err)

				root := [32]byte(ccip.MerkleFrom([][]byte{hash1[:], hash2[:]}))

				commitReport := ccip_offramp.CommitInput{
					MerkleRoot: ccip_offramp.MerkleRoot{
						SourceChainSelector: config.EvmChainSelector,
						OnRampAddress:       config.OnRampAddress,
						MinSeqNr:            message1.Header.SequenceNumber,
						MaxSeqNr:            message2.Header.SequenceNumber,
						MerkleRoot:          root,
					},
				}
				sigs, err := ccip.SignCommitReport(reportContext, commitReport, signers)
				require.NoError(t, err)
				rootPDA, err := state.FindOfframpCommitReportPDA(config.EvmChainSelector, root, config.CcipOfframpProgram)
				require.NoError(t, err)

				instruction, err := ccip_offramp.NewCommitInstruction(
					reportContext,
					testutils.MustMarshalBorsh(t, commitReport),
					sigs.Rs,
					sigs.Ss,
					sigs.RawVs,
					config.OfframpConfigPDA,
					config.OfframpReferenceAddressesPDA,
					config.OfframpEvmSourceChainPDA,
					rootPDA,
					transmitter.PublicKey(),
					solana.SystemProgramID,
					solana.SysVarInstructionsPubkey,
					config.OfframpBillingSignerPDA,
					config.FeeQuoterProgram,
					config.FqConfigPDA,
				).ValidateAndBuild()
				require.NoError(t, err)
				tx := testutils.SendAndConfirm(ctx, t, solanaGoClient, []solana.Instruction{instruction}, transmitter, config.DefaultCommitment, common.AddComputeUnitLimit(300_000))
				event := ccip.EventCommitReportAccepted{}
				require.NoError(t, common.ParseEvent(tx.Meta.LogMessages, "CommitReportAccepted", &event, config.PrintEvents))

				executionReport1 := ccip_offramp.ExecutionReportSingleChain{
					SourceChainSelector: config.EvmChainSelector,
					Message:             message2, // execute out of order
					Root:                root,
					Proofs:              [][32]uint8{hash1},
				}
				raw := ccip_offramp.NewExecuteInstruction(
					testutils.MustMarshalBorsh(t, executionReport1),
					reportContext,
					[]byte{},
					config.OfframpConfigPDA,
					config.OfframpReferenceAddressesPDA,
					config.OfframpEvmSourceChainPDA,
					rootPDA,
					config.CcipOfframpProgram,
					config.AllowedOfframpEvmPDA,
					config.OfframpExternalExecutionConfigPDA,
					transmitter.PublicKey(),
					solana.SystemProgramID,
					solana.SysVarInstructionsPubkey,
					config.OfframpTokenPoolsSignerPDA,
				)
				raw.AccountMetaSlice = append(
					raw.AccountMetaSlice,
					solana.NewAccountMeta(config.CcipLogicReceiver, false, false),
					solana.NewAccountMeta(config.ReceiverExternalExecutionConfigPDA, true, false),
					solana.NewAccountMeta(config.ReceiverTargetAccountPDA, true, false),
					solana.NewAccountMeta(solana.SystemProgramID, false, false),
				)
				instruction, err = raw.ValidateAndBuild()
				require.NoError(t, err)

				tx = testutils.SendAndConfirm(ctx, t, solanaGoClient, []solana.Instruction{instruction}, transmitter, config.DefaultCommitment)
				executionEvent := ccip.EventExecutionStateChanged{}
				require.NoError(t, common.ParseEvent(tx.Meta.LogMessages, "ExecutionStateChanged", &executionEvent, config.PrintEvents))

				executionReport2 := ccip_offramp.ExecutionReportSingleChain{
					SourceChainSelector: config.EvmChainSelector,
					Message:             message1,
					Root:                root,
					Proofs:              [][32]uint8{[32]byte(hash2)},
				}
				raw = ccip_offramp.NewExecuteInstruction(
					testutils.MustMarshalBorsh(t, executionReport2),
					reportContext,
					[]byte{},
					config.OfframpConfigPDA,
					config.OfframpReferenceAddressesPDA,
					config.OfframpEvmSourceChainPDA,
					rootPDA,
					config.CcipOfframpProgram,
					config.AllowedOfframpEvmPDA,
					config.OfframpExternalExecutionConfigPDA,
					transmitter.PublicKey(),
					solana.SystemProgramID,
					solana.SysVarInstructionsPubkey,
					config.OfframpTokenPoolsSignerPDA,
				)
				raw.AccountMetaSlice = append(
					raw.AccountMetaSlice,
					solana.NewAccountMeta(config.CcipLogicReceiver, false, false),
					solana.NewAccountMeta(config.ReceiverExternalExecutionConfigPDA, true, false),
					solana.NewAccountMeta(config.ReceiverTargetAccountPDA, true, false),
					solana.NewAccountMeta(solana.SystemProgramID, false, false),
				)
				instruction, err = raw.ValidateAndBuild()
				require.NoError(t, err)

				tx = testutils.SendAndConfirm(ctx, t, solanaGoClient, []solana.Instruction{instruction}, transmitter, config.DefaultCommitment)
				executionEvent = ccip.EventExecutionStateChanged{}
				require.NoError(t, common.ParseEvent(tx.Meta.LogMessages, "ExecutionStateChanged", &executionEvent, config.PrintEvents))

				require.NoError(t, err)
				require.NotNil(t, executionEvent)
				require.Equal(t, config.EvmChainSelector, executionEvent.SourceChainSelector)
				require.Equal(t, message1.Header.SequenceNumber, executionEvent.SequenceNumber)
				require.Equal(t, hex.EncodeToString(message1.Header.MessageId[:]), hex.EncodeToString(executionEvent.MessageID[:]))
				require.Equal(t, hex.EncodeToString(hash1[:]), hex.EncodeToString(executionEvent.MessageHash[:]))

				require.Equal(t, ccip_offramp.Success_MessageExecutionState, executionEvent.State)

				var rootAccount ccip_offramp.CommitReport
				err = common.GetAccountDataBorshInto(ctx, solanaGoClient, rootPDA, config.DefaultCommitment, &rootAccount)
				require.NoError(t, err, "failed to get account info")
				require.NotEqual(t, bin.Uint128{Lo: 0, Hi: 0}, rootAccount.Timestamp)
				require.Equal(t, bin.Uint128{Lo: 10, Hi: 0}, rootAccount.ExecutionStates)
				require.Equal(t, message1.Header.SequenceNumber, rootAccount.MinMsgNr)
				require.Equal(t, message2.Header.SequenceNumber, rootAccount.MaxMsgNr)
			})

			t.Run("When executing a report that receiver program needs to init an account, it fails", func(t *testing.T) {
				transmitter := getTransmitter()

				stubAccountPDA, _, _ := solana.FindProgramAddress([][]byte{[]byte("counter")}, config.CcipInvalidReceiverProgram)
				msgAccounts := []solana.PublicKey{config.CcipInvalidReceiverProgram, stubAccountPDA, solana.SystemProgramID}
				message, _ := testutils.CreateNextMessage(ctx, solanaGoClient, t, msgAccounts)
				message.TokenReceiver = stubAccountPDA
				sequenceNumber := message.Header.SequenceNumber
				message.ExtraArgs.IsWritableBitmap = 0
				hash, err := ccip.HashAnyToSVMMessage(message, config.OnRampAddress, msgAccounts)
				require.NoError(t, err)
				root := [32]byte(hash)

				commitReport := ccip_offramp.CommitInput{
					MerkleRoot: ccip_offramp.MerkleRoot{
						SourceChainSelector: config.EvmChainSelector,
						OnRampAddress:       config.OnRampAddress,
						MinSeqNr:            sequenceNumber,
						MaxSeqNr:            sequenceNumber,
						MerkleRoot:          root,
					},
				}
				sigs, err := ccip.SignCommitReport(reportContext, commitReport, signers)
				require.NoError(t, err)
				rootPDA, err := state.FindOfframpCommitReportPDA(config.EvmChainSelector, root, config.CcipOfframpProgram)
				require.NoError(t, err)

				instruction, err := ccip_offramp.NewCommitInstruction(
					reportContext,
					testutils.MustMarshalBorsh(t, commitReport),
					sigs.Rs,
					sigs.Ss,
					sigs.RawVs,
					config.OfframpConfigPDA,
					config.OfframpReferenceAddressesPDA,
					config.OfframpEvmSourceChainPDA,
					rootPDA,
					transmitter.PublicKey(),
					solana.SystemProgramID,
					solana.SysVarInstructionsPubkey,
					config.OfframpBillingSignerPDA,
					config.FeeQuoterProgram,
					config.FqConfigPDA,
				).ValidateAndBuild()
				require.NoError(t, err)
				tx := testutils.SendAndConfirm(ctx, t, solanaGoClient, []solana.Instruction{instruction}, transmitter, config.DefaultCommitment, common.AddComputeUnitLimit(300_000))
				event := ccip.EventCommitReportAccepted{}
				require.NoError(t, common.ParseEvent(tx.Meta.LogMessages, "CommitReportAccepted", &event, config.PrintEvents))

				executionReport := ccip_offramp.ExecutionReportSingleChain{
					SourceChainSelector: config.EvmChainSelector,
					Message:             message,
					Root:                root,
					Proofs:              [][32]uint8{}, // single leaf merkle tree
				}
				raw := ccip_offramp.NewExecuteInstruction(
					testutils.MustMarshalBorsh(t, executionReport),
					reportContext,
					[]byte{},
					config.OfframpConfigPDA,
					config.OfframpReferenceAddressesPDA,
					config.OfframpEvmSourceChainPDA,
					rootPDA,
					config.CcipOfframpProgram,
					config.AllowedOfframpEvmPDA,
					config.OfframpExternalExecutionConfigPDA,
					transmitter.PublicKey(),
					solana.SystemProgramID,
					solana.SysVarInstructionsPubkey,
					config.OfframpTokenPoolsSignerPDA,
				)
				raw.AccountMetaSlice = append(
					raw.AccountMetaSlice,
					solana.NewAccountMeta(config.CcipInvalidReceiverProgram, false, false),
					solana.NewAccountMeta(stubAccountPDA, false, false),
					solana.NewAccountMeta(solana.SystemProgramID, false, false),
				)

				instruction, err = raw.ValidateAndBuild()
				require.NoError(t, err)

				// failed ccipReceiver - init account requires mutable authority
				// ccipSigner is not a mutable account
				testutils.SendAndFailWith(ctx, t, solanaGoClient, []solana.Instruction{instruction}, transmitter, config.DefaultCommitment, []string{"writable privilege escalated", "Cross-program invocation with unauthorized signer or writable account"})
			})

			t.Run("message can be executed with empty Any2SVMRampMessage.Data", func(t *testing.T) {
				transmitter := getTransmitter()

				sourceChainSelector := config.EvmChainSelector
				msgAccounts := []solana.PublicKey{config.CcipLogicReceiver, config.ReceiverExternalExecutionConfigPDA, config.ReceiverTargetAccountPDA, solana.SystemProgramID}
				message, _ := testutils.CreateNextMessage(ctx, solanaGoClient, t, msgAccounts)
				message.Data = []byte{} // empty message data
				hash, err := ccip.HashAnyToSVMMessage(message, config.OnRampAddress, msgAccounts)
				require.NoError(t, err)
				root := [32]byte(hash)

				sequenceNumber := message.Header.SequenceNumber
				executedSequenceNumber = sequenceNumber // persist this number as executed, for later tests

				commitReport := ccip_offramp.CommitInput{
					MerkleRoot: ccip_offramp.MerkleRoot{
						SourceChainSelector: sourceChainSelector,
						OnRampAddress:       config.OnRampAddress,
						MinSeqNr:            sequenceNumber,
						MaxSeqNr:            sequenceNumber,
						MerkleRoot:          root,
					},
				}
				sigs, err := ccip.SignCommitReport(reportContext, commitReport, signers)
				require.NoError(t, err)
				rootPDA, err := state.FindOfframpCommitReportPDA(config.EvmChainSelector, root, config.CcipOfframpProgram)
				require.NoError(t, err)

				instruction, err := ccip_offramp.NewCommitInstruction(
					reportContext,
					testutils.MustMarshalBorsh(t, commitReport),
					sigs.Rs,
					sigs.Ss,
					sigs.RawVs,
					config.OfframpConfigPDA,
					config.OfframpReferenceAddressesPDA,
					config.OfframpEvmSourceChainPDA,
					rootPDA,
					transmitter.PublicKey(),
					solana.SystemProgramID,
					solana.SysVarInstructionsPubkey,
					config.OfframpBillingSignerPDA,
					config.FeeQuoterProgram,
					config.FqConfigPDA,
				).ValidateAndBuild()
				require.NoError(t, err)
				tx := testutils.SendAndConfirm(ctx, t, solanaGoClient, []solana.Instruction{instruction}, transmitter, config.DefaultCommitment, common.AddComputeUnitLimit(210_000)) // signature verification compute unit amounts can vary depending on sorting
				event := ccip.EventCommitReportAccepted{}
				require.NoError(t, common.ParseEvent(tx.Meta.LogMessages, "CommitReportAccepted", &event, config.PrintEvents))

				executionReport := ccip_offramp.ExecutionReportSingleChain{
					SourceChainSelector: sourceChainSelector,
					Message:             message,
					Root:                root,
					Proofs:              [][32]uint8{}, // single leaf merkle tree
				}
				raw := ccip_offramp.NewExecuteInstruction(
					testutils.MustMarshalBorsh(t, executionReport),
					reportContext,
					[]byte{},
					config.OfframpConfigPDA,
					config.OfframpReferenceAddressesPDA,
					config.OfframpEvmSourceChainPDA,
					rootPDA,
					config.CcipOfframpProgram,
					config.AllowedOfframpEvmPDA,
					config.OfframpExternalExecutionConfigPDA,
					transmitter.PublicKey(),
					solana.SystemProgramID,
					solana.SysVarInstructionsPubkey,
					config.OfframpTokenPoolsSignerPDA,
				)

				raw.AccountMetaSlice = append(
					raw.AccountMetaSlice,
					solana.NewAccountMeta(config.CcipLogicReceiver, false, false),
					solana.NewAccountMeta(config.ReceiverExternalExecutionConfigPDA, true, false),
					solana.NewAccountMeta(config.ReceiverTargetAccountPDA, true, false),
					solana.NewAccountMeta(solana.SystemProgramID, false, false),
				)

				instruction, err = raw.ValidateAndBuild()
				require.NoError(t, err)

				testutils.SendAndConfirm(ctx, t, solanaGoClient, []solana.Instruction{instruction}, transmitter, config.DefaultCommitment)
			})

			t.Run("token happy path", func(t *testing.T) {
<<<<<<< HEAD
=======
				// TODO this is a throw-away setup stage until we implement the offramp authorization logic in the pool
				t.Run("Setup: set offramp as token pool ramp authority", func(t *testing.T) {
					poolCases := []struct {
						Name       string
						PoolConfig solana.PublicKey
						Admin      solana.PrivateKey
					}{
						{"Token0", token0.PoolConfig, token0PoolAdmin},
						{"Token1", token1.PoolConfig, token1PoolAdmin},
					}

					for _, p := range poolCases {
						t.Run(p.Name, func(t *testing.T) {
							ix, err := test_token_pool.NewSetRampAuthorityInstruction(
								config.OfframpTokenPoolsSignerPDA,
								p.PoolConfig,
								p.Admin.PublicKey(),
							).ValidateAndBuild()
							require.NoError(t, err)

							testutils.SendAndConfirm(ctx, t, solanaGoClient, []solana.Instruction{ix}, p.Admin, config.DefaultCommitment)
						})
					}
				})

>>>>>>> f50e5e66
				t.Run("single token", func(t *testing.T) {
					_, initSupply, err := tokens.TokenSupply(ctx, solanaGoClient, token0.Mint.PublicKey(), config.DefaultCommitment)
					require.NoError(t, err)
					_, initBal, err := tokens.TokenBalance(ctx, solanaGoClient, token0.User[config.ReceiverExternalExecutionConfigPDA], config.DefaultCommitment)
					require.NoError(t, err)

					transmitter := getTransmitter()

					sourceChainSelector := config.EvmChainSelector
					msgAccounts := []solana.PublicKey{config.CcipLogicReceiver, config.ReceiverExternalExecutionConfigPDA, config.ReceiverTargetAccountPDA, solana.SystemProgramID}
					message, _ := testutils.CreateNextMessage(ctx, solanaGoClient, t, msgAccounts)
					message.TokenReceiver = config.ReceiverExternalExecutionConfigPDA
					message.TokenAmounts = []ccip_offramp.Any2SVMTokenTransfer{{
						SourcePoolAddress: []byte{1, 2, 3},
						DestTokenAddress:  token0.Mint.PublicKey(),
						Amount:            ccip_offramp.CrossChainAmount{LeBytes: tokens.ToLittleEndianU256(1)},
					}}
					rootBytes, err := ccip.HashAnyToSVMMessage(message, config.OnRampAddress, msgAccounts)
					require.NoError(t, err)

					root := [32]byte(rootBytes)
					sequenceNumber := message.Header.SequenceNumber

					commitReport := ccip_offramp.CommitInput{
						MerkleRoot: ccip_offramp.MerkleRoot{
							SourceChainSelector: sourceChainSelector,
							OnRampAddress:       config.OnRampAddress,
							MinSeqNr:            sequenceNumber,
							MaxSeqNr:            sequenceNumber,
							MerkleRoot:          root,
						},
					}
					sigs, err := ccip.SignCommitReport(reportContext, commitReport, signers)
					require.NoError(t, err)
					rootPDA, err := state.FindOfframpCommitReportPDA(config.EvmChainSelector, root, config.CcipOfframpProgram)
					require.NoError(t, err)

					instruction, err := ccip_offramp.NewCommitInstruction(
						reportContext,
						testutils.MustMarshalBorsh(t, commitReport),
						sigs.Rs,
						sigs.Ss,
						sigs.RawVs,
						config.OfframpConfigPDA,
						config.OfframpReferenceAddressesPDA,
						config.OfframpEvmSourceChainPDA,
						rootPDA,
						transmitter.PublicKey(),
						solana.SystemProgramID,
						solana.SysVarInstructionsPubkey,
						config.OfframpBillingSignerPDA,
						config.FeeQuoterProgram,
						config.FqConfigPDA,
					).ValidateAndBuild()
					require.NoError(t, err)
					tx := testutils.SendAndConfirm(ctx, t, solanaGoClient, []solana.Instruction{instruction}, transmitter, config.DefaultCommitment, common.AddComputeUnitLimit(300_000))
					event := ccip.EventCommitReportAccepted{}
					require.NoError(t, common.ParseEvent(tx.Meta.LogMessages, "CommitReportAccepted", &event, config.PrintEvents))

					executionReport := ccip_offramp.ExecutionReportSingleChain{
						SourceChainSelector: sourceChainSelector,
						Message:             message,
						OffchainTokenData:   [][]byte{{}},
						Root:                root,
						Proofs:              [][32]uint8{},
					}
					raw := ccip_offramp.NewExecuteInstruction(
						testutils.MustMarshalBorsh(t, executionReport),
						reportContext,
						[]byte{4},
						config.OfframpConfigPDA,
						config.OfframpReferenceAddressesPDA,
						config.OfframpEvmSourceChainPDA,
						rootPDA,
						config.CcipOfframpProgram,
						config.AllowedOfframpEvmPDA,
						config.OfframpExternalExecutionConfigPDA,
						transmitter.PublicKey(),
						solana.SystemProgramID,
						solana.SysVarInstructionsPubkey,
						config.OfframpTokenPoolsSignerPDA,
					)
					raw.AccountMetaSlice = append(
						raw.AccountMetaSlice,
						solana.NewAccountMeta(config.CcipLogicReceiver, false, false),
						solana.NewAccountMeta(config.ReceiverExternalExecutionConfigPDA, true, false),
						solana.NewAccountMeta(config.ReceiverTargetAccountPDA, true, false),
						solana.NewAccountMeta(solana.SystemProgramID, false, false),
					)

					tokenMetas, addressTables, err := tokens.ParseTokenLookupTable(ctx, solanaGoClient, token0, token0.User[config.ReceiverExternalExecutionConfigPDA])
					require.NoError(t, err)
					raw.AccountMetaSlice = append(raw.AccountMetaSlice, tokenMetas...)
					instruction, err = raw.ValidateAndBuild()
					require.NoError(t, err)

					tx = testutils.SendAndConfirmWithLookupTables(ctx, t, solanaGoClient, []solana.Instruction{instruction}, transmitter, config.DefaultCommitment, addressTables)
					executionEvent := ccip.EventExecutionStateChanged{}
					require.NoError(t, common.ParseEvent(tx.Meta.LogMessages, "ExecutionStateChanged", &executionEvent, config.PrintEvents))
					require.Equal(t, ccip_offramp.Success_MessageExecutionState, executionEvent.State)

					mintEvent := tokens.EventMintRelease{}
					require.NoError(t, common.ParseEvent(tx.Meta.LogMessages, "Minted", &mintEvent, config.PrintEvents))
					require.Equal(t, config.ReceiverExternalExecutionConfigPDA, mintEvent.Recipient)
					require.Equal(t, token0.PoolSigner, mintEvent.Sender)
					require.Equal(t, uint64(1), mintEvent.Amount)

					_, finalSupply, err := tokens.TokenSupply(ctx, solanaGoClient, token0.Mint.PublicKey(), config.DefaultCommitment)
					require.NoError(t, err)
					_, finalBal, err := tokens.TokenBalance(ctx, solanaGoClient, token0.User[config.ReceiverExternalExecutionConfigPDA], config.DefaultCommitment)
					require.NoError(t, err)
					require.Equal(t, 1, finalSupply-initSupply)
					require.Equal(t, 1, finalBal-initBal)
				})

				t.Run("two tokens", func(t *testing.T) {
					_, initBal0, err := tokens.TokenBalance(ctx, solanaGoClient, token0.User[config.ReceiverExternalExecutionConfigPDA], config.DefaultCommitment)
					require.NoError(t, err)
					_, initBal1, err := tokens.TokenBalance(ctx, solanaGoClient, token1.User[config.ReceiverExternalExecutionConfigPDA], config.DefaultCommitment)
					require.NoError(t, err)

					transmitter := getTransmitter()

					sourceChainSelector := config.EvmChainSelector
					msgAccounts := []solana.PublicKey{}
					message, _ := testutils.CreateNextMessage(ctx, solanaGoClient, t, msgAccounts)
					message.ExtraArgs = ccip_offramp.Any2SVMRampExtraArgs{}
					message.Data = []byte{}
					message.TokenReceiver = config.ReceiverExternalExecutionConfigPDA
					message.TokenAmounts = []ccip_offramp.Any2SVMTokenTransfer{{
						SourcePoolAddress: []byte{1, 2, 3},
						DestTokenAddress:  token0.Mint.PublicKey(),
						Amount:            ccip_offramp.CrossChainAmount{LeBytes: tokens.ToLittleEndianU256(1)},
					}, {
						SourcePoolAddress: []byte{4, 5, 6},
						DestTokenAddress:  token1.Mint.PublicKey(),
						Amount:            ccip_offramp.CrossChainAmount{LeBytes: tokens.ToLittleEndianU256(2)},
					}}
					rootBytes, err := ccip.HashAnyToSVMMessage(message, config.OnRampAddress, msgAccounts)
					require.NoError(t, err)

					root := [32]byte(rootBytes)
					sequenceNumber := message.Header.SequenceNumber

					commitReport := ccip_offramp.CommitInput{
						MerkleRoot: ccip_offramp.MerkleRoot{
							SourceChainSelector: sourceChainSelector,
							OnRampAddress:       config.OnRampAddress,
							MinSeqNr:            sequenceNumber,
							MaxSeqNr:            sequenceNumber,
							MerkleRoot:          root,
						},
					}
					sigs, err := ccip.SignCommitReport(reportContext, commitReport, signers)
					require.NoError(t, err)
					rootPDA, err := state.FindOfframpCommitReportPDA(config.EvmChainSelector, root, config.CcipOfframpProgram)
					require.NoError(t, err)

					instruction, err := ccip_offramp.NewCommitInstruction(
						reportContext,
						testutils.MustMarshalBorsh(t, commitReport),
						sigs.Rs,
						sigs.Ss,
						sigs.RawVs,
						config.OfframpConfigPDA,
						config.OfframpReferenceAddressesPDA,
						config.OfframpEvmSourceChainPDA,
						rootPDA,
						transmitter.PublicKey(),
						solana.SystemProgramID,
						solana.SysVarInstructionsPubkey,
						config.OfframpBillingSignerPDA,
						config.FeeQuoterProgram,
						config.FqConfigPDA,
					).ValidateAndBuild()
					require.NoError(t, err)
					tx := testutils.SendAndConfirm(ctx, t, solanaGoClient, []solana.Instruction{instruction}, transmitter, config.DefaultCommitment, common.AddComputeUnitLimit(300_000))
					event := ccip.EventCommitReportAccepted{}
					require.NoError(t, common.ParseEvent(tx.Meta.LogMessages, "CommitReportAccepted", &event, config.PrintEvents))

					executionReport := ccip_offramp.ExecutionReportSingleChain{
						SourceChainSelector: sourceChainSelector,
						Message:             message,
						OffchainTokenData:   [][]byte{{}, {}},
						Root:                root,
						Proofs:              [][32]uint8{},
					}
					raw := ccip_offramp.NewExecuteInstruction(
						testutils.MustMarshalBorsh(t, executionReport),
						reportContext,
						[]byte{0, 13},
						config.OfframpConfigPDA,
						config.OfframpReferenceAddressesPDA,
						config.OfframpEvmSourceChainPDA,
						rootPDA,
						config.CcipOfframpProgram,
						config.AllowedOfframpEvmPDA,
						config.OfframpExternalExecutionConfigPDA,
						transmitter.PublicKey(),
						solana.SystemProgramID,
						solana.SysVarInstructionsPubkey,
						config.OfframpTokenPoolsSignerPDA,
					)

					tokenMetas0, addressTables, err := tokens.ParseTokenLookupTable(ctx, solanaGoClient, token0, token0.User[config.ReceiverExternalExecutionConfigPDA])
					require.NoError(t, err)
					raw.AccountMetaSlice = append(raw.AccountMetaSlice, tokenMetas0...)
					tokenMetas1, addressTables1, err := tokens.ParseTokenLookupTable(ctx, solanaGoClient, token1, token1.User[config.ReceiverExternalExecutionConfigPDA])
					require.NoError(t, err)
					raw.AccountMetaSlice = append(raw.AccountMetaSlice, tokenMetas1...)
					maps.Copy(addressTables, addressTables1)
					maps.Copy(addressTables, offrampLookupTable) // commonly used ccip addresses - required otherwise tx is too large

					instruction, err = raw.ValidateAndBuild()
					require.NoError(t, err)

					testutils.SendAndConfirmWithLookupTables(ctx, t, solanaGoClient, []solana.Instruction{instruction}, transmitter, config.DefaultCommitment, addressTables, common.AddComputeUnitLimit(300_000))

					// validate amounts
					_, finalBal0, err := tokens.TokenBalance(ctx, solanaGoClient, token0.User[config.ReceiverExternalExecutionConfigPDA], config.DefaultCommitment)
					require.NoError(t, err)
					require.Equal(t, 1, finalBal0-initBal0)
					_, finalBal1, err := tokens.TokenBalance(ctx, solanaGoClient, token1.User[config.ReceiverExternalExecutionConfigPDA], config.DefaultCommitment)
					require.NoError(t, err)
					require.Equal(t, 2, finalBal1-initBal1)
				})
			})

			t.Run("tokens other cases", func(t *testing.T) {
				type setupArgs struct {
					sourceChainSelector   uint64
					offrampSourceChainPDA solana.PublicKey
					onramp                []byte
					sequenceNumber        uint64 // use 0 if not overriding the default (which only tracks EVM seq num)
				}
				type setupResult struct {
					initSupply  int
					initBal     int
					message     ccip_offramp.Any2SVMRampMessage
					root        [32]byte
					rootPDA     solana.PublicKey
					transmitter solana.PrivateKey
				}
				testSetup := func(t *testing.T, args setupArgs) setupResult {
					_, initSupply, err := tokens.TokenSupply(ctx, solanaGoClient, token0.Mint.PublicKey(), config.DefaultCommitment)
					require.NoError(t, err)
					_, initBal, err := tokens.TokenBalance(ctx, solanaGoClient, token0.User[config.ReceiverExternalExecutionConfigPDA], config.DefaultCommitment)
					require.NoError(t, err)

					transmitter := getTransmitter()

					msgAccounts := []solana.PublicKey{config.CcipLogicReceiver, config.ReceiverExternalExecutionConfigPDA, config.ReceiverTargetAccountPDA, solana.SystemProgramID}
					message, _ := testutils.CreateNextMessage(ctx, solanaGoClient, t, msgAccounts)
					message.Header.SourceChainSelector = args.sourceChainSelector
					message.OnRampAddress = args.onramp
					if args.sequenceNumber != 0 {
						message.Header.SequenceNumber = args.sequenceNumber
					}
					require.NoError(t, err)
					message.TokenReceiver = config.ReceiverExternalExecutionConfigPDA
					message.TokenAmounts = []ccip_offramp.Any2SVMTokenTransfer{{
						SourcePoolAddress: []byte{1, 2, 3},
						DestTokenAddress:  token0.Mint.PublicKey(),
						Amount:            ccip_offramp.CrossChainAmount{LeBytes: tokens.ToLittleEndianU256(1)},
					}}
					rootBytes, err := ccip.HashAnyToSVMMessage(message, args.onramp, msgAccounts)
					require.NoError(t, err)

					fmt.Printf("message: %+v\n", message) // TODO remove

					root := [32]byte(rootBytes)
					sequenceNumber := message.Header.SequenceNumber

					commitReport := ccip_offramp.CommitInput{
						MerkleRoot: ccip_offramp.MerkleRoot{
							SourceChainSelector: args.sourceChainSelector,
							OnRampAddress:       args.onramp,
							MinSeqNr:            sequenceNumber,
							MaxSeqNr:            sequenceNumber,
							MerkleRoot:          root,
						},
					}
					sigs, err := ccip.SignCommitReport(reportContext, commitReport, signers)
					require.NoError(t, err)
					rootPDA, err := state.FindOfframpCommitReportPDA(args.sourceChainSelector, root, config.CcipOfframpProgram)
					require.NoError(t, err)

					instruction, err := ccip_offramp.NewCommitInstruction(
						reportContext,
						testutils.MustMarshalBorsh(t, commitReport),
						sigs.Rs,
						sigs.Ss,
						sigs.RawVs,
						config.OfframpConfigPDA,
						config.OfframpReferenceAddressesPDA,
						args.offrampSourceChainPDA,
						rootPDA,
						transmitter.PublicKey(),
						solana.SystemProgramID,
						solana.SysVarInstructionsPubkey,
						config.OfframpBillingSignerPDA,
						config.FeeQuoterProgram,
						config.FqConfigPDA,
					).ValidateAndBuild()
					require.NoError(t, err)
					tx := testutils.SendAndConfirm(ctx, t, solanaGoClient, []solana.Instruction{instruction}, transmitter, config.DefaultCommitment, common.AddComputeUnitLimit(300_000))
					event := ccip.EventCommitReportAccepted{}
					require.NoError(t, common.ParseEvent(tx.Meta.LogMessages, "CommitReportAccepted", &event, config.PrintEvents))

					return setupResult{
						initSupply,
						initBal,
						message,
						root,
						rootPDA,
						transmitter,
					}
				}

				t.Run("Router authorization of offramp for lanes", func(t *testing.T) {
					// Check SVM is an accepted source chain
					svmOnramp := common.ToPadded64Bytes(config.CcipRouterProgram[:])
					var sourceChain ccip_offramp.SourceChain
					require.NoError(t, common.GetAccountDataBorshInto(ctx, solanaGoClient, config.OfframpSvmSourceChainPDA, config.DefaultCommitment, &sourceChain))
					require.Contains(t, sourceChain.Config.OnRamp, svmOnramp)
					fmt.Printf("sourceChain: %+v\n", sourceChain) // TODO remove

					// Check offramp program is not registered in router as valid offramp for SVM<>SVM lane
					testutils.AssertClosedAccount(ctx, t, solanaGoClient, config.AllowedOfframpSvmPDA, config.DefaultCommitment)

					setup := testSetup(t, setupArgs{
						sourceChainSelector:   config.SvmChainSelector,
						offrampSourceChainPDA: config.OfframpSvmSourceChainPDA,
						onramp:                config.CcipRouterProgram.Bytes(),
						sequenceNumber:        1, // most utils assume EVM, but this is the first message from SVM
					})

					executionReport := ccip_offramp.ExecutionReportSingleChain{
						SourceChainSelector: config.SvmChainSelector,
						Message:             setup.message,
						OffchainTokenData:   [][]byte{{}},
						Root:                setup.root,
						Proofs:              [][32]uint8{},
					}
					raw := ccip_offramp.NewExecuteInstruction(
						testutils.MustMarshalBorsh(t, executionReport),
						reportContext,
						[]byte{4},
						config.OfframpConfigPDA,
						config.OfframpReferenceAddressesPDA,
						config.OfframpSvmSourceChainPDA,
						setup.rootPDA,
						config.CcipOfframpProgram,
						config.AllowedOfframpSvmPDA,
						config.OfframpExternalExecutionConfigPDA,
						setup.transmitter.PublicKey(),
						solana.SystemProgramID,
						solana.SysVarInstructionsPubkey,
						config.OfframpTokenPoolsSignerPDA,
					)
					raw.AccountMetaSlice = append(
						raw.AccountMetaSlice,
						solana.NewAccountMeta(config.CcipLogicReceiver, false, false),
						solana.NewAccountMeta(config.ReceiverExternalExecutionConfigPDA, true, false),
						solana.NewAccountMeta(config.ReceiverTargetAccountPDA, true, false),
						solana.NewAccountMeta(solana.SystemProgramID, false, false),
					)

					tokenMetas, addressTables, err := tokens.ParseTokenLookupTable(ctx, solanaGoClient, token0, token0.User[config.ReceiverExternalExecutionConfigPDA])
					require.NoError(t, err)
					tokenMetas[1] = solana.Meta(token0.Billing[config.SvmChainSelector])       // overwrite field that our TokenPool utils assume will be for EVM
					tokenMetas[2] = solana.Meta(token0.Chain[config.SvmChainSelector]).WRITE() // overwrite field that our TokenPool utils assume will be for EVM
					raw.AccountMetaSlice = append(raw.AccountMetaSlice, tokenMetas...)
					executeIx, err := raw.ValidateAndBuild()
					require.NoError(t, err)

					// It fails here as the offramp isn't registered in the router for that lane
					testutils.SendAndFailWithLookupTables(ctx, t, solanaGoClient, []solana.Instruction{executeIx}, setup.transmitter, config.DefaultCommitment, addressTables, []string{ccip_offramp.InvalidInputs_CcipOfframpError.String()})

					// Allow that offramp for SVM
					allowIx, err := ccip_router.NewAddOfframpInstruction(
						config.SvmChainSelector,
						config.CcipOfframpProgram,
						config.AllowedOfframpSvmPDA,
						config.RouterConfigPDA,
						ccipAdmin.PublicKey(),
						solana.SystemProgramID,
					).ValidateAndBuild()
					require.NoError(t, err)
					testutils.SendAndConfirm(ctx, t, solanaGoClient, []solana.Instruction{allowIx}, ccipAdmin, config.DefaultCommitment)

					// Now the execute should succeed
					testutils.SendAndConfirmWithLookupTables(ctx, t, solanaGoClient, []solana.Instruction{executeIx}, setup.transmitter, config.DefaultCommitment, addressTables)
				})
			})

			t.Run("OffRamp Manual Execution: when executing a non-committed report, it fails", func(t *testing.T) {
				message, root := testutils.CreateNextMessage(ctx, solanaGoClient, t, []solana.PublicKey{})
				rootPDA, err := state.FindOfframpCommitReportPDA(config.EvmChainSelector, root, config.CcipRouterProgram)
				require.NoError(t, err)

				executionReport := ccip_offramp.ExecutionReportSingleChain{
					SourceChainSelector: config.EvmChainSelector,
					Message:             message,
					Root:                root,
					Proofs:              [][32]uint8{}, // single leaf merkle tree
				}

				raw := ccip_offramp.NewManuallyExecuteInstruction(
					testutils.MustMarshalBorsh(t, executionReport),
					[]byte{},
					config.OfframpConfigPDA,
					config.OfframpReferenceAddressesPDA,
					config.OfframpEvmSourceChainPDA,
					rootPDA,
					config.CcipOfframpProgram,
					config.AllowedOfframpEvmPDA,
					config.OfframpExternalExecutionConfigPDA,
					user.PublicKey(),
					solana.SystemProgramID,
					solana.SysVarInstructionsPubkey,
					config.OfframpTokenPoolsSignerPDA,
				)
				raw.AccountMetaSlice = append(
					raw.AccountMetaSlice,
					solana.NewAccountMeta(config.CcipLogicReceiver, false, false),
					solana.NewAccountMeta(config.ReceiverExternalExecutionConfigPDA, true, false),
					solana.NewAccountMeta(config.ReceiverTargetAccountPDA, true, false),
					solana.NewAccountMeta(solana.SystemProgramID, false, false),
				)
				instruction, err := raw.ValidateAndBuild()
				require.NoError(t, err)

				testutils.SendAndFailWith(ctx, t, solanaGoClient, []solana.Instruction{instruction}, user, config.DefaultCommitment, []string{"The program expected this account to be already initialized"})
			})

			t.Run("OffRamp Manual execution", func(t *testing.T) {
				transmitter := getTransmitter()

				msgAccounts := []solana.PublicKey{config.CcipLogicReceiver, config.ReceiverExternalExecutionConfigPDA, config.ReceiverTargetAccountPDA, solana.SystemProgramID}
				message1, _ := testutils.CreateNextMessage(ctx, solanaGoClient, t, msgAccounts)

				hash1, err := ccip.HashAnyToSVMMessage(message1, config.OnRampAddress, msgAccounts)
				require.NoError(t, err)

				message2 := ccip.CreateDefaultMessageWith(config.EvmChainSelector, message1.Header.SequenceNumber+1)
				hash2, err := ccip.HashAnyToSVMMessage(message2, config.OnRampAddress, msgAccounts)
				require.NoError(t, err)

				root := [32]byte(ccip.MerkleFrom([][]byte{hash1, hash2}))

				commitReport := ccip_offramp.CommitInput{
					MerkleRoot: ccip_offramp.MerkleRoot{
						SourceChainSelector: config.EvmChainSelector,
						OnRampAddress:       config.OnRampAddress,
						MinSeqNr:            message1.Header.SequenceNumber,
						MaxSeqNr:            message2.Header.SequenceNumber,
						MerkleRoot:          root,
					},
				}
				sigs, err := ccip.SignCommitReport(reportContext, commitReport, signers)
				require.NoError(t, err)
				rootPDA, err := state.FindOfframpCommitReportPDA(config.EvmChainSelector, root, config.CcipOfframpProgram)
				require.NoError(t, err)

				instruction, err := ccip_offramp.NewCommitInstruction(
					reportContext,
					testutils.MustMarshalBorsh(t, commitReport),
					sigs.Rs,
					sigs.Ss,
					sigs.RawVs,
					config.OfframpConfigPDA,
					config.OfframpReferenceAddressesPDA,
					config.OfframpEvmSourceChainPDA,
					rootPDA,
					transmitter.PublicKey(),
					solana.SystemProgramID,
					solana.SysVarInstructionsPubkey,
					config.OfframpBillingSignerPDA,
					config.FeeQuoterProgram,
					config.FqConfigPDA,
				).ValidateAndBuild()
				require.NoError(t, err)
				tx := testutils.SendAndConfirm(ctx, t, solanaGoClient, []solana.Instruction{instruction}, transmitter, config.DefaultCommitment, common.AddComputeUnitLimit(210_000))
				event := ccip.EventCommitReportAccepted{}
				require.NoError(t, common.ParseEvent(tx.Meta.LogMessages, "CommitReportAccepted", &event, config.PrintEvents))

				t.Run("Before elapsed time", func(t *testing.T) {
					t.Run("When user manually executing before the period of time has passed, it fails", func(t *testing.T) {
						executionReport := ccip_offramp.ExecutionReportSingleChain{
							SourceChainSelector: config.EvmChainSelector,
							Message:             message1,
							Root:                root,
							Proofs:              [][32]uint8{[32]byte(hash2)},
						}

						raw := ccip_offramp.NewManuallyExecuteInstruction(
							testutils.MustMarshalBorsh(t, executionReport),
							[]byte{},
							config.OfframpConfigPDA,
							config.OfframpReferenceAddressesPDA,
							config.OfframpEvmSourceChainPDA,
							rootPDA,
							config.CcipOfframpProgram,
							config.AllowedOfframpEvmPDA,
							config.OfframpExternalExecutionConfigPDA,
							user.PublicKey(),
							solana.SystemProgramID,
							solana.SysVarInstructionsPubkey,
							config.OfframpTokenPoolsSignerPDA,
						)
						raw.AccountMetaSlice = append(
							raw.AccountMetaSlice,
							solana.NewAccountMeta(config.CcipLogicReceiver, false, false),
							solana.NewAccountMeta(config.ReceiverExternalExecutionConfigPDA, true, false),
							solana.NewAccountMeta(config.ReceiverTargetAccountPDA, true, false),
							solana.NewAccountMeta(solana.SystemProgramID, false, false),
						)
						instruction, err = raw.ValidateAndBuild()
						require.NoError(t, err)

						fmt.Printf("User: %s\n", user.PublicKey().String())
						fmt.Printf("Transmitter: %s\n", transmitter.PublicKey().String())

						testutils.SendAndFailWith(ctx, t, solanaGoClient, []solana.Instruction{instruction}, user, config.DefaultCommitment, []string{ccip_router.ManualExecutionNotAllowed_CcipRouterError.String()})
					})

					t.Run("When transmitter manually executing before the period of time has passed, it fails", func(t *testing.T) {
						executionReport := ccip_offramp.ExecutionReportSingleChain{
							SourceChainSelector: config.EvmChainSelector,
							Message:             message1,
							Root:                root,
							Proofs:              [][32]uint8{[32]byte(hash2)},
						}

						raw := ccip_offramp.NewManuallyExecuteInstruction(
							testutils.MustMarshalBorsh(t, executionReport),
							[]byte{},
							config.OfframpConfigPDA,
							config.OfframpReferenceAddressesPDA,
							config.OfframpEvmSourceChainPDA,
							rootPDA,
							config.CcipOfframpProgram,
							config.AllowedOfframpEvmPDA,
							config.OfframpExternalExecutionConfigPDA,
							transmitter.PublicKey(),
							solana.SystemProgramID,
							solana.SysVarInstructionsPubkey,
							config.OfframpTokenPoolsSignerPDA,
						)
						raw.AccountMetaSlice = append(
							raw.AccountMetaSlice,
							solana.NewAccountMeta(config.CcipLogicReceiver, false, false),
							solana.NewAccountMeta(config.ReceiverExternalExecutionConfigPDA, true, false),
							solana.NewAccountMeta(config.ReceiverTargetAccountPDA, true, false),
							solana.NewAccountMeta(solana.SystemProgramID, false, false),
						)
						instruction, err = raw.ValidateAndBuild()
						require.NoError(t, err)

						testutils.SendAndFailWith(ctx, t, solanaGoClient, []solana.Instruction{instruction}, transmitter, config.DefaultCommitment, []string{ccip_router.ManualExecutionNotAllowed_CcipRouterError.String()})
					})
				})

				t.Run("Given the period of time has passed", func(t *testing.T) {
					instruction, err = ccip_offramp.NewUpdateEnableManualExecutionAfterInstruction(
						-1,
						config.OfframpConfigPDA,
						ccipAdmin.PublicKey(),
					).ValidateAndBuild()
					require.NoError(t, err)
					result := testutils.SendAndConfirm(ctx, t, solanaGoClient, []solana.Instruction{instruction}, ccipAdmin, config.DefaultCommitment)
					require.NotNil(t, result)

					t.Run("When user manually executing after the period of time has passed, it succeeds", func(t *testing.T) {
						executionReport := ccip_offramp.ExecutionReportSingleChain{
							SourceChainSelector: config.EvmChainSelector,
							Message:             message1,
							Root:                root,
							Proofs:              [][32]uint8{[32]byte(hash2)},
						}

						raw := ccip_offramp.NewManuallyExecuteInstruction(
							testutils.MustMarshalBorsh(t, executionReport),
							[]byte{},
							config.OfframpConfigPDA,
							config.OfframpReferenceAddressesPDA,
							config.OfframpEvmSourceChainPDA,
							rootPDA,
							config.CcipOfframpProgram,
							config.AllowedOfframpEvmPDA,
							config.OfframpExternalExecutionConfigPDA,
							user.PublicKey(),
							solana.SystemProgramID,
							solana.SysVarInstructionsPubkey,
							config.OfframpTokenPoolsSignerPDA,
						)
						raw.AccountMetaSlice = append(
							raw.AccountMetaSlice,
							solana.NewAccountMeta(config.CcipLogicReceiver, false, false),
							solana.NewAccountMeta(config.ReceiverExternalExecutionConfigPDA, true, false),
							solana.NewAccountMeta(config.ReceiverTargetAccountPDA, true, false),
							solana.NewAccountMeta(solana.SystemProgramID, false, false),
						)
						instruction, err = raw.ValidateAndBuild()
						require.NoError(t, err)

						tx = testutils.SendAndConfirm(ctx, t, solanaGoClient, []solana.Instruction{instruction}, user, config.DefaultCommitment)
						executionEvent := ccip.EventExecutionStateChanged{}
						require.NoError(t, common.ParseEvent(tx.Meta.LogMessages, "ExecutionStateChanged", &executionEvent, config.PrintEvents))

						require.NoError(t, err)
						require.NotNil(t, executionEvent)
						require.Equal(t, config.EvmChainSelector, executionEvent.SourceChainSelector)
						require.Equal(t, message1.Header.SequenceNumber, executionEvent.SequenceNumber)
						require.Equal(t, hex.EncodeToString(message1.Header.MessageId[:]), hex.EncodeToString(executionEvent.MessageID[:]))
						require.Equal(t, hex.EncodeToString(hash1[:]), hex.EncodeToString(executionEvent.MessageHash[:]))
						require.Equal(t, ccip_offramp.Success_MessageExecutionState, executionEvent.State)

						var rootAccount ccip_offramp.CommitReport
						err = common.GetAccountDataBorshInto(ctx, solanaGoClient, rootPDA, config.DefaultCommitment, &rootAccount)
						require.NoError(t, err, "failed to get account info")
						require.NotEqual(t, bin.Uint128{Lo: 0, Hi: 0}, rootAccount.Timestamp)
						require.Equal(t, bin.Uint128{Lo: 2, Hi: 0}, rootAccount.ExecutionStates)
						require.Equal(t, commitReport.MerkleRoot.MinSeqNr, rootAccount.MinMsgNr)
						require.Equal(t, commitReport.MerkleRoot.MaxSeqNr, rootAccount.MaxMsgNr)
					})

					t.Run("When transmitter executing after the period of time has passed, it succeeds", func(t *testing.T) {
						executionReport := ccip_offramp.ExecutionReportSingleChain{
							SourceChainSelector: config.EvmChainSelector,
							Message:             message2,
							Root:                root,
							Proofs:              [][32]uint8{[32]byte(hash1)},
						}

						raw := ccip_offramp.NewManuallyExecuteInstruction(
							testutils.MustMarshalBorsh(t, executionReport),
							[]byte{},
							config.OfframpConfigPDA,
							config.OfframpReferenceAddressesPDA,
							config.OfframpEvmSourceChainPDA,
							rootPDA,
							config.CcipOfframpProgram,
							config.AllowedOfframpEvmPDA,
							config.OfframpExternalExecutionConfigPDA,
							transmitter.PublicKey(),
							solana.SystemProgramID,
							solana.SysVarInstructionsPubkey,
							config.OfframpTokenPoolsSignerPDA,
						)
						raw.AccountMetaSlice = append(
							raw.AccountMetaSlice,
							solana.NewAccountMeta(config.CcipLogicReceiver, false, false),
							solana.NewAccountMeta(config.ReceiverExternalExecutionConfigPDA, true, false),
							solana.NewAccountMeta(config.ReceiverTargetAccountPDA, true, false),
							solana.NewAccountMeta(solana.SystemProgramID, false, false),
						)
						instruction, err = raw.ValidateAndBuild()
						require.NoError(t, err)

						tx = testutils.SendAndConfirm(ctx, t, solanaGoClient, []solana.Instruction{instruction}, transmitter, config.DefaultCommitment)
						executionEvent := ccip.EventExecutionStateChanged{}
						require.NoError(t, common.ParseEvent(tx.Meta.LogMessages, "ExecutionStateChanged", &executionEvent, config.PrintEvents))

						require.NoError(t, err)
						require.NotNil(t, executionEvent)
						require.Equal(t, config.EvmChainSelector, executionEvent.SourceChainSelector)
						require.Equal(t, message2.Header.SequenceNumber, executionEvent.SequenceNumber)
						require.Equal(t, hex.EncodeToString(message2.Header.MessageId[:]), hex.EncodeToString(executionEvent.MessageID[:]))
						require.Equal(t, hex.EncodeToString(hash2[:]), hex.EncodeToString(executionEvent.MessageHash[:]))
						require.Equal(t, ccip_offramp.Success_MessageExecutionState, executionEvent.State)

						var rootAccount ccip_offramp.CommitReport
						err = common.GetAccountDataBorshInto(ctx, solanaGoClient, rootPDA, config.DefaultCommitment, &rootAccount)
						require.NoError(t, err, "failed to get account info")
						require.NotEqual(t, bin.Uint128{Lo: 0, Hi: 0}, rootAccount.Timestamp)
						require.Equal(t, bin.Uint128{Lo: 10, Hi: 0}, rootAccount.ExecutionStates)
						require.Equal(t, commitReport.MerkleRoot.MinSeqNr, rootAccount.MinMsgNr)
						require.Equal(t, commitReport.MerkleRoot.MaxSeqNr, rootAccount.MaxMsgNr)
					})
				})
			})

			t.Run("uninitialized token account can be manually executed", func(t *testing.T) {
				// create new token receiver + find address (does not actually create account, just instruction)
				receiver, err := solana.NewRandomPrivateKey()
				require.NoError(t, err)
				ixATA, ata, err := tokens.CreateAssociatedTokenAccount(token0.Program, token0.Mint.PublicKey(), receiver.PublicKey(), legacyAdmin.PublicKey())
				require.NoError(t, err)
				token0.User[receiver.PublicKey()] = ata

				// create commit report ---------------------
				transmitter := getTransmitter()
				sourceChainSelector := config.EvmChainSelector
				msgAccounts := []solana.PublicKey{}
				message, _ := testutils.CreateNextMessage(ctx, solanaGoClient, t, msgAccounts)
				message.TokenAmounts = []ccip_offramp.Any2SVMTokenTransfer{{
					SourcePoolAddress: []byte{1, 2, 3},
					DestTokenAddress:  token0.Mint.PublicKey(),
					Amount:            ccip_offramp.CrossChainAmount{LeBytes: tokens.ToLittleEndianU256(1)},
				}}
				message.TokenReceiver = receiver.PublicKey()
				rootBytes, err := ccip.HashAnyToSVMMessage(message, config.OnRampAddress, msgAccounts)
				require.NoError(t, err)

				root := [32]byte(rootBytes)
				sequenceNumber := message.Header.SequenceNumber
				commitReport := ccip_offramp.CommitInput{
					MerkleRoot: ccip_offramp.MerkleRoot{
						SourceChainSelector: sourceChainSelector,
						OnRampAddress:       config.OnRampAddress,
						MinSeqNr:            sequenceNumber,
						MaxSeqNr:            sequenceNumber,
						MerkleRoot:          root,
					},
				}
				sigs, err := ccip.SignCommitReport(reportContext, commitReport, signers)
				require.NoError(t, err)
				rootPDA, err := state.FindOfframpCommitReportPDA(config.EvmChainSelector, root, config.CcipOfframpProgram)
				require.NoError(t, err)
				instruction, err := ccip_offramp.NewCommitInstruction(
					reportContext,
					testutils.MustMarshalBorsh(t, commitReport),
					sigs.Rs,
					sigs.Ss,
					sigs.RawVs,
					config.OfframpConfigPDA,
					config.OfframpReferenceAddressesPDA,
					config.OfframpEvmSourceChainPDA,
					rootPDA,
					transmitter.PublicKey(),
					solana.SystemProgramID,
					solana.SysVarInstructionsPubkey,
					config.OfframpBillingSignerPDA,
					config.FeeQuoterProgram,
					config.FqConfigPDA,
				).ValidateAndBuild()
				require.NoError(t, err)
				tx := testutils.SendAndConfirm(ctx, t, solanaGoClient, []solana.Instruction{instruction}, transmitter, config.DefaultCommitment, common.AddComputeUnitLimit(300_000))
				event := ccip.EventCommitReportAccepted{}
				require.NoError(t, common.ParseEvent(tx.Meta.LogMessages, "CommitReportAccepted", &event, config.PrintEvents))

				// try to execute report ----------------------
				// should fail because token account does not exist
				executionReport := ccip_offramp.ExecutionReportSingleChain{
					SourceChainSelector: sourceChainSelector,
					Message:             message,
					OffchainTokenData:   [][]byte{{}},
					Root:                root,
					Proofs:              [][32]uint8{},
				}
				raw := ccip_offramp.NewExecuteInstruction(
					testutils.MustMarshalBorsh(t, executionReport),
					reportContext,
					[]byte{0}, // only token transfer message
					config.OfframpConfigPDA,
					config.OfframpReferenceAddressesPDA,
					config.OfframpEvmSourceChainPDA,
					rootPDA,
					config.CcipOfframpProgram,
					config.AllowedOfframpEvmPDA,
					config.OfframpExternalExecutionConfigPDA,
					transmitter.PublicKey(),
					solana.SystemProgramID,
					solana.SysVarInstructionsPubkey,
					config.OfframpTokenPoolsSignerPDA,
				)

				tokenMetas, addressTables, err := tokens.ParseTokenLookupTable(ctx, solanaGoClient, token0, token0.User[receiver.PublicKey()])
				require.NoError(t, err)
				raw.AccountMetaSlice = append(raw.AccountMetaSlice, tokenMetas...)

				instruction, err = raw.ValidateAndBuild()
				require.NoError(t, err)

				testutils.SendAndFailWithLookupTables(ctx, t, solanaGoClient, []solana.Instruction{instruction}, transmitter, config.DefaultCommitment, addressTables, []string{"AccountNotInitialized"})

				// create associated token account for user --------------------
				testutils.SendAndConfirm(ctx, t, solanaGoClient, []solana.Instruction{ixATA}, legacyAdmin, config.DefaultCommitment)
				_, initBal, err := tokens.TokenBalance(ctx, solanaGoClient, token0.User[receiver.PublicKey()], config.DefaultCommitment)
				require.NoError(t, err)
				require.Equal(t, 0, initBal)

				// manual re-execution is successful -----------------------------------
				// NOTE: expects re-execution time to be instantaneous
				rawManual := ccip_offramp.NewManuallyExecuteInstruction(
					testutils.MustMarshalBorsh(t, executionReport),
					[]byte{0}, // only token transfer message
					config.OfframpConfigPDA,
					config.OfframpReferenceAddressesPDA,
					config.OfframpEvmSourceChainPDA,
					rootPDA,
					config.CcipOfframpProgram,
					config.AllowedOfframpEvmPDA,
					config.OfframpExternalExecutionConfigPDA,
					legacyAdmin.PublicKey(),
					solana.SystemProgramID,
					solana.SysVarInstructionsPubkey,
					config.OfframpTokenPoolsSignerPDA,
				)

				tokenMetas, addressTables, err = tokens.ParseTokenLookupTable(ctx, solanaGoClient, token0, token0.User[receiver.PublicKey()])
				require.NoError(t, err)
				rawManual.AccountMetaSlice = append(rawManual.AccountMetaSlice, tokenMetas...)
				instruction, err = rawManual.ValidateAndBuild()
				require.NoError(t, err)
				testutils.SendAndConfirmWithLookupTables(ctx, t, solanaGoClient, []solana.Instruction{instruction}, legacyAdmin, config.DefaultCommitment, addressTables)

				_, finalBal, err := tokens.TokenBalance(ctx, solanaGoClient, token0.User[receiver.PublicKey()], config.DefaultCommitment)
				require.NoError(t, err)
				require.Equal(t, 1, finalBal-initBal)
			})
		})
	})
}<|MERGE_RESOLUTION|>--- conflicted
+++ resolved
@@ -23,6 +23,7 @@
 
 	"github.com/smartcontractkit/chainlink-ccip/chains/solana/contracts/tests/config"
 	"github.com/smartcontractkit/chainlink-ccip/chains/solana/contracts/tests/testutils"
+	"github.com/smartcontractkit/chainlink-ccip/chains/solana/gobindings/base_token_pool"
 	"github.com/smartcontractkit/chainlink-ccip/chains/solana/gobindings/ccip_offramp"
 	"github.com/smartcontractkit/chainlink-ccip/chains/solana/gobindings/ccip_router"
 	"github.com/smartcontractkit/chainlink-ccip/chains/solana/gobindings/example_ccip_sender"
@@ -228,7 +229,6 @@
 
 			ixInit0, err := test_token_pool.NewInitializeInstruction(
 				test_token_pool.BurnAndMint_PoolType,
-				config.ExternalTokenPoolsSignerPDA,
 				config.CcipRouterProgram,
 				token0.PoolConfig,
 				token0.Mint.PublicKey(),
@@ -239,7 +239,6 @@
 
 			ixInit1, err := test_token_pool.NewInitializeInstruction(
 				test_token_pool.BurnAndMint_PoolType,
-				config.ExternalTokenPoolsSignerPDA,
 				config.CcipRouterProgram,
 				token1.PoolConfig,
 				token1.Mint.PublicKey(),
@@ -2431,16 +2430,15 @@
 	/////////////////////////////
 	t.Run("Token Pool Configuration", func(t *testing.T) {
 		t.Run("RemoteConfig", func(t *testing.T) {
-<<<<<<< HEAD
 			for _, selector := range []uint64{config.EvmChainSelector, config.SvmChainSelector} {
-				ix0, err := token_pool.NewInitChainRemoteConfigInstruction(selector, token0.Mint.PublicKey(), token_pool.RemoteConfig{
-					// PoolAddresses: []token_pool.RemoteAddress{{Address: []byte{1, 2, 3}}},
-					TokenAddress: token_pool.RemoteAddress{Address: []byte{1, 2, 3}},
+				ix0, err := test_token_pool.NewInitChainRemoteConfigInstruction(selector, token0.Mint.PublicKey(), base_token_pool.RemoteConfig{
+					// PoolAddresses: []test_token_pool.RemoteAddress{{Address: []byte{1, 2, 3}}},
+					TokenAddress: base_token_pool.RemoteAddress{Address: []byte{1, 2, 3}},
 				}, token0.PoolConfig, token0.Chain[selector], token0PoolAdmin.PublicKey(), solana.SystemProgramID).ValidateAndBuild()
 				require.NoError(t, err)
-				ix1, err := token_pool.NewInitChainRemoteConfigInstruction(selector, token1.Mint.PublicKey(), token_pool.RemoteConfig{
-					PoolAddresses: []token_pool.RemoteAddress{{Address: []byte{4, 5, 6}}},
-					TokenAddress:  token_pool.RemoteAddress{Address: []byte{4, 5, 6}},
+				ix1, err := test_token_pool.NewInitChainRemoteConfigInstruction(selector, token1.Mint.PublicKey(), base_token_pool.RemoteConfig{
+					PoolAddresses: []base_token_pool.RemoteAddress{{Address: []byte{4, 5, 6}}},
+					TokenAddress:  base_token_pool.RemoteAddress{Address: []byte{4, 5, 6}},
 				}, token1.PoolConfig, token1.Chain[selector], token1PoolAdmin.PublicKey(), solana.SystemProgramID).ValidateAndBuild()
 				require.NoError(t, err)
 				testutils.SendAndConfirm(ctx, t, solanaGoClient, []solana.Instruction{ix0, ix1}, token0PoolAdmin, config.DefaultCommitment, common.AddSigners(token1PoolAdmin))
@@ -2448,46 +2446,19 @@
 		})
 
 		t.Run("AppendRemotePools", func(t *testing.T) {
-			ixEvm, err := token_pool.NewAppendRemotePoolAddressesInstruction(config.EvmChainSelector, token0.Mint.PublicKey(), []token_pool.RemoteAddress{{Address: []byte{1, 2, 3}}},
-=======
-			ix0, err := test_token_pool.NewInitChainRemoteConfigInstruction(config.EvmChainSelector, token0.Mint.PublicKey(), test_token_pool.RemoteConfig{
-				// PoolAddresses: []test_token_pool.RemoteAddress{{Address: []byte{1, 2, 3}}},
-				TokenAddress: test_token_pool.RemoteAddress{Address: []byte{1, 2, 3}},
-			}, token0.PoolConfig, token0.Chain[config.EvmChainSelector], token0PoolAdmin.PublicKey(), solana.SystemProgramID).ValidateAndBuild()
-			require.NoError(t, err)
-			ix1, err := test_token_pool.NewInitChainRemoteConfigInstruction(config.EvmChainSelector, token1.Mint.PublicKey(), test_token_pool.RemoteConfig{
-				PoolAddresses: []test_token_pool.RemoteAddress{{Address: []byte{4, 5, 6}}},
-				TokenAddress:  test_token_pool.RemoteAddress{Address: []byte{4, 5, 6}},
-			}, token1.PoolConfig, token1.Chain[config.EvmChainSelector], token1PoolAdmin.PublicKey(), solana.SystemProgramID).ValidateAndBuild()
-			require.NoError(t, err)
-			ix2, err := test_token_pool.NewInitChainRemoteConfigInstruction(config.SvmChainSelector, token0.Mint.PublicKey(), test_token_pool.RemoteConfig{
-				// PoolAddresses: []token_pool.RemoteAddress{{Address: []byte{1, 2, 3}}},
-				TokenAddress: test_token_pool.RemoteAddress{Address: []byte{1, 2, 3}},
-			}, token0.PoolConfig, token0.Chain[config.SvmChainSelector], token0PoolAdmin.PublicKey(), solana.SystemProgramID).ValidateAndBuild()
-			require.NoError(t, err)
-			ix3, err := test_token_pool.NewInitChainRemoteConfigInstruction(config.SvmChainSelector, token1.Mint.PublicKey(), test_token_pool.RemoteConfig{
-				PoolAddresses: []test_token_pool.RemoteAddress{{Address: []byte{4, 5, 6}}},
-				TokenAddress:  test_token_pool.RemoteAddress{Address: []byte{4, 5, 6}},
-			}, token1.PoolConfig, token1.Chain[config.SvmChainSelector], token1PoolAdmin.PublicKey(), solana.SystemProgramID).ValidateAndBuild()
-			require.NoError(t, err)
-			testutils.SendAndConfirm(ctx, t, solanaGoClient, []solana.Instruction{ix0, ix1, ix2, ix3}, token0PoolAdmin, config.DefaultCommitment, common.AddSigners(token1PoolAdmin))
-		})
-
-		t.Run("AppendRemotePools", func(t *testing.T) {
-			ix, err := test_token_pool.NewAppendRemotePoolAddressesInstruction(config.EvmChainSelector, token0.Mint.PublicKey(), []test_token_pool.RemoteAddress{{Address: []byte{1, 2, 3}}},
->>>>>>> f50e5e66
+			ixEvm, err := test_token_pool.NewAppendRemotePoolAddressesInstruction(config.EvmChainSelector, token0.Mint.PublicKey(), []base_token_pool.RemoteAddress{{Address: []byte{1, 2, 3}}},
 				token0.PoolConfig, token0.Chain[config.EvmChainSelector], token0PoolAdmin.PublicKey(), solana.SystemProgramID).ValidateAndBuild()
 			require.NoError(t, err)
-			ixSvm, err := token_pool.NewAppendRemotePoolAddressesInstruction(config.SvmChainSelector, token0.Mint.PublicKey(), []token_pool.RemoteAddress{{Address: []byte{1, 2, 3}}},
+			ixSvm, err := test_token_pool.NewAppendRemotePoolAddressesInstruction(config.SvmChainSelector, token0.Mint.PublicKey(), []base_token_pool.RemoteAddress{{Address: []byte{1, 2, 3}}},
 				token0.PoolConfig, token0.Chain[config.SvmChainSelector], token0PoolAdmin.PublicKey(), solana.SystemProgramID).ValidateAndBuild()
 			require.NoError(t, err)
 			testutils.SendAndConfirm(ctx, t, solanaGoClient, []solana.Instruction{ixEvm, ixSvm}, token0PoolAdmin, config.DefaultCommitment)
 		})
 
 		t.Run("RateLimit", func(t *testing.T) {
-			ix0, err := test_token_pool.NewSetChainRateLimitInstruction(config.EvmChainSelector, token0.Mint.PublicKey(), test_token_pool.RateLimitConfig{}, test_token_pool.RateLimitConfig{}, token0.PoolConfig, token0.Chain[config.EvmChainSelector], token0PoolAdmin.PublicKey(), solana.SystemProgramID).ValidateAndBuild()
-			require.NoError(t, err)
-			ix1, err := test_token_pool.NewSetChainRateLimitInstruction(config.EvmChainSelector, token1.Mint.PublicKey(), test_token_pool.RateLimitConfig{}, test_token_pool.RateLimitConfig{}, token1.PoolConfig, token1.Chain[config.EvmChainSelector], token1PoolAdmin.PublicKey(), solana.SystemProgramID).ValidateAndBuild()
+			ix0, err := test_token_pool.NewSetChainRateLimitInstruction(config.EvmChainSelector, token0.Mint.PublicKey(), base_token_pool.RateLimitConfig{}, base_token_pool.RateLimitConfig{}, token0.PoolConfig, token0.Chain[config.EvmChainSelector], token0PoolAdmin.PublicKey(), solana.SystemProgramID).ValidateAndBuild()
+			require.NoError(t, err)
+			ix1, err := test_token_pool.NewSetChainRateLimitInstruction(config.EvmChainSelector, token1.Mint.PublicKey(), base_token_pool.RateLimitConfig{}, base_token_pool.RateLimitConfig{}, token1.PoolConfig, token1.Chain[config.EvmChainSelector], token1PoolAdmin.PublicKey(), solana.SystemProgramID).ValidateAndBuild()
 			require.NoError(t, err)
 			testutils.SendAndConfirm(ctx, t, solanaGoClient, []solana.Instruction{ix0, ix1}, token0PoolAdmin, config.DefaultCommitment, common.AddSigners(token1PoolAdmin))
 		})
@@ -6199,34 +6170,6 @@
 			})
 
 			t.Run("token happy path", func(t *testing.T) {
-<<<<<<< HEAD
-=======
-				// TODO this is a throw-away setup stage until we implement the offramp authorization logic in the pool
-				t.Run("Setup: set offramp as token pool ramp authority", func(t *testing.T) {
-					poolCases := []struct {
-						Name       string
-						PoolConfig solana.PublicKey
-						Admin      solana.PrivateKey
-					}{
-						{"Token0", token0.PoolConfig, token0PoolAdmin},
-						{"Token1", token1.PoolConfig, token1PoolAdmin},
-					}
-
-					for _, p := range poolCases {
-						t.Run(p.Name, func(t *testing.T) {
-							ix, err := test_token_pool.NewSetRampAuthorityInstruction(
-								config.OfframpTokenPoolsSignerPDA,
-								p.PoolConfig,
-								p.Admin.PublicKey(),
-							).ValidateAndBuild()
-							require.NoError(t, err)
-
-							testutils.SendAndConfirm(ctx, t, solanaGoClient, []solana.Instruction{ix}, p.Admin, config.DefaultCommitment)
-						})
-					}
-				})
-
->>>>>>> f50e5e66
 				t.Run("single token", func(t *testing.T) {
 					_, initSupply, err := tokens.TokenSupply(ctx, solanaGoClient, token0.Mint.PublicKey(), config.DefaultCommitment)
 					require.NoError(t, err)
