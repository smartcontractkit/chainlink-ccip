package contracts

import (
	"bytes"
	"encoding/binary"
	"encoding/hex"
	"fmt"
	"maps"
	"math/big"
	"sort"
	"testing"

	"github.com/decred/dcrd/dcrec/secp256k1/v4"
	"github.com/decred/dcrd/dcrec/secp256k1/v4/ecdsa"
	bin "github.com/gagliardetto/binary"
	"github.com/gagliardetto/solana-go"
	"github.com/gagliardetto/solana-go/rpc"
	"github.com/smartcontractkit/chainlink-common/pkg/utils/tests"
	"github.com/stretchr/testify/require"

	"github.com/smartcontractkit/chainlink-ccip/chains/solana/contracts/tests/config"
	"github.com/smartcontractkit/chainlink-ccip/chains/solana/contracts/tests/testutils"
	"github.com/smartcontractkit/chainlink-ccip/chains/solana/gobindings/ccip_receiver"
	"github.com/smartcontractkit/chainlink-ccip/chains/solana/gobindings/ccip_router"
	"github.com/smartcontractkit/chainlink-ccip/chains/solana/gobindings/token_pool"
	"github.com/smartcontractkit/chainlink-ccip/chains/solana/utils/ccip"
	"github.com/smartcontractkit/chainlink-ccip/chains/solana/utils/common"
	"github.com/smartcontractkit/chainlink-ccip/chains/solana/utils/state"
	"github.com/smartcontractkit/chainlink-ccip/chains/solana/utils/tokens"
)

const MaxCU = 1_400_000 // this is SVM's hard max Compute Unit limit

func TestCCIPRouter(t *testing.T) {
	t.Parallel()

	ccip_router.SetProgramID(config.CcipRouterProgram)
	ccip_receiver.SetProgramID(config.CcipLogicReceiver)
	token_pool.SetProgramID(config.CcipTokenPoolProgram)

	ctx := tests.Context(t)

	user, gerr := solana.NewRandomPrivateKey()
	require.NoError(t, gerr)
	anotherUser, gerr := solana.NewRandomPrivateKey()
	require.NoError(t, gerr)
	tokenlessUser, gerr := solana.NewRandomPrivateKey()
	require.NoError(t, gerr)
	admin, gerr := solana.NewRandomPrivateKey()
	require.NoError(t, gerr)
	anotherAdmin, gerr := solana.NewRandomPrivateKey()
	require.NoError(t, gerr)
	tokenPoolAdmin, gerr := solana.NewRandomPrivateKey()
	require.NoError(t, gerr)
	anotherTokenPoolAdmin, gerr := solana.NewRandomPrivateKey()
	require.NoError(t, gerr)
	feeAggregator, gerr := solana.NewRandomPrivateKey()
	require.NoError(t, gerr)

	var nonceEvmPDA solana.PublicKey
	var nonceSvmPDA solana.PublicKey

	// billing
	type AccountsPerToken struct {
		name             string
		program          solana.PublicKey
		mint             solana.PublicKey
		billingATA       solana.PublicKey
		userATA          solana.PublicKey
		anotherUserATA   solana.PublicKey
		tokenlessUserATA solana.PublicKey
		billingConfigPDA solana.PublicKey
		feeAggregatorATA solana.PublicKey
		evmConfigPDA     solana.PublicKey
		// add other accounts as needed
	}
	wsol := AccountsPerToken{name: "WSOL (pre-2022)"}
	token2022 := AccountsPerToken{name: "Token2022 sample token"}
	billingTokens := []*AccountsPerToken{&wsol, &token2022}

	solanaGoClient := testutils.DeployAllPrograms(t, testutils.PathToAnchorConfig, admin)

	// token addresses
	token0, gerr := tokens.NewTokenPool(config.Token2022Program)
	require.NoError(t, gerr)
	token1, gerr := tokens.NewTokenPool(config.Token2022Program)
	require.NoError(t, gerr)

	signers, transmitters, getTransmitter := testutils.GenerateSignersAndTransmitters(t, config.MaxOracles)

	signerAddresses := [][20]byte{}
	transmitterPubKeys := []solana.PublicKey{}
	for _, v := range signers {
		signerAddresses = append(signerAddresses, v.Address)
	}
	for _, v := range transmitters {
		transmitterPubKeys = append(transmitterPubKeys, v.PublicKey())
	}
	// sort to match onchain sort
	sort.SliceStable(signerAddresses, func(i, j int) bool {
		return bytes.Compare(signerAddresses[i][:], signerAddresses[j][:]) == 1
	})
	sort.SliceStable(transmitterPubKeys, func(i, j int) bool {
		return bytes.Compare(transmitterPubKeys[i].Bytes(), transmitterPubKeys[j].Bytes()) == 1
	})

	getBalance := func(tokenAccount solana.PublicKey) uint64 {
		_, amount, berr := tokens.TokenBalance(ctx, solanaGoClient, tokenAccount, config.DefaultCommitment)
		require.NoError(t, berr)
		return uint64(amount)
	}

	getTokenConfigPDA := func(mint solana.PublicKey) solana.PublicKey {
		tokenConfigPda, _, _ := state.FindFeeBillingTokenConfigPDA(mint, config.CcipRouterProgram)
		return tokenConfigPda
	}

	getPerChainPerTokenConfigBillingPDA := func(mint solana.PublicKey) solana.PublicKey {
		tokenBillingPda, _, _ := state.FindCcipTokenpoolBillingPDA(config.EvmChainSelector, mint, config.CcipRouterProgram)
		return tokenBillingPda
	}

	onRampAddress := [64]byte{1, 2, 3}
	emptyAddress := [64]byte{}

	validSourceChainConfig := ccip_router.SourceChainConfig{
		OnRamp:    [2][64]byte{onRampAddress, emptyAddress},
		IsEnabled: true,
	}
	validDestChainConfig := ccip_router.DestChainConfig{
		IsEnabled: true,

		// minimal valid config
		DefaultTxGasLimit:           200000,
		MaxPerMsgGasLimit:           3000000,
		MaxDataBytes:                30000,
		MaxNumberOfTokensPerMsg:     5,
		DefaultTokenDestGasOverhead: 50000,
		// bytes4(keccak256("CCIP ChainFamilySelector EVM"))
		ChainFamilySelector: [4]uint8{40, 18, 213, 44},

		DefaultTokenFeeUsdcents: 50,
		NetworkFeeUsdcents:      50,
	}
	// Small enough to fit in u160, big enough to not fall in the precompile space.
	validReceiverAddress := [32]byte{}
	validReceiverAddress[12] = 1

	var commitLookupTable map[solana.PublicKey]solana.PublicKeySlice

	t.Run("setup", func(t *testing.T) {
		t.Run("funding", func(t *testing.T) {
			testutils.FundAccounts(ctx, append(transmitters, user, anotherUser, tokenlessUser, admin, anotherAdmin, tokenPoolAdmin, anotherTokenPoolAdmin, feeAggregator), solanaGoClient, t)
		})

		t.Run("receiver", func(t *testing.T) {
			instruction, ixErr := ccip_receiver.NewInitializeInstruction(
				config.ReceiverTargetAccountPDA,
				config.ReceiverExternalExecutionConfigPDA,
				user.PublicKey(),
				solana.SystemProgramID,
			).ValidateAndBuild()
			require.NoError(t, ixErr)
			testutils.SendAndConfirm(ctx, t, solanaGoClient, []solana.Instruction{instruction}, user, config.DefaultCommitment)
		})

		t.Run("token", func(t *testing.T) {
			ixs, ixErr := tokens.CreateToken(ctx, token0.Program, token0.Mint.PublicKey(), tokenPoolAdmin.PublicKey(), 0, solanaGoClient, config.DefaultCommitment)
			require.NoError(t, ixErr)

			ixsAnotherToken, anotherTokenErr := tokens.CreateToken(ctx, token1.Program, token1.Mint.PublicKey(), anotherTokenPoolAdmin.PublicKey(), 0, solanaGoClient, config.DefaultCommitment)
			require.NoError(t, anotherTokenErr)

			// mint tokens to user
			ixAta0, addr0, ataErr := tokens.CreateAssociatedTokenAccount(token0.Program, token0.Mint.PublicKey(), user.PublicKey(), tokenPoolAdmin.PublicKey())
			require.NoError(t, ataErr)
			ixMintTo0, mintErr := tokens.MintTo(10000000, token0.Program, token0.Mint.PublicKey(), addr0, tokenPoolAdmin.PublicKey())
			require.NoError(t, mintErr)
			ixAta1, addr1, ataErr := tokens.CreateAssociatedTokenAccount(token1.Program, token1.Mint.PublicKey(), user.PublicKey(), tokenPoolAdmin.PublicKey())
			require.NoError(t, ataErr)
			ixMintTo1, mintErr := tokens.MintTo(10000000, token1.Program, token1.Mint.PublicKey(), addr1, anotherTokenPoolAdmin.PublicKey())
			require.NoError(t, mintErr)

			// create ATA for receiver (receiver program address)
			ixAtaReceiver0, recAddr0, recErr := tokens.CreateAssociatedTokenAccount(token0.Program, token0.Mint.PublicKey(), config.ReceiverExternalExecutionConfigPDA, tokenPoolAdmin.PublicKey())
			require.NoError(t, recErr)
			ixAtaReceiver1, recAddr1, recErr := tokens.CreateAssociatedTokenAccount(token1.Program, token1.Mint.PublicKey(), config.ReceiverExternalExecutionConfigPDA, tokenPoolAdmin.PublicKey())
			require.NoError(t, recErr)

			token0.User[user.PublicKey()] = addr0
			token0.User[config.ReceiverExternalExecutionConfigPDA] = recAddr0
			token1.User[user.PublicKey()] = addr1
			token1.User[config.ReceiverExternalExecutionConfigPDA] = recAddr1
			ixs = append(ixs, ixAta0, ixMintTo0, ixAtaReceiver0)
			ixs = append(ixs, ixsAnotherToken...)
			ixs = append(ixs, ixAta1, ixMintTo1, ixAtaReceiver1)
			testutils.SendAndConfirm(ctx, t, solanaGoClient, ixs, tokenPoolAdmin, config.DefaultCommitment, common.AddSigners(token0.Mint, token1.Mint, anotherTokenPoolAdmin))
		})

		t.Run("token-pool", func(t *testing.T) {
			token0.AdditionalAccounts = append(token0.AdditionalAccounts, solana.MemoProgramID) // add test additional accounts in pool interactions

			ixInit0, err := token_pool.NewInitializeInstruction(
				token_pool.BurnAndMint_PoolType,
				config.ExternalTokenPoolsSignerPDA,
				token0.PoolConfig,
				token0.Mint.PublicKey(),
				token0.PoolSigner,
				tokenPoolAdmin.PublicKey(),
				solana.SystemProgramID,
			).ValidateAndBuild()
			require.NoError(t, err)

			ixInit1, err := token_pool.NewInitializeInstruction(
				token_pool.BurnAndMint_PoolType,
				config.ExternalTokenPoolsSignerPDA,
				token1.PoolConfig,
				token1.Mint.PublicKey(),
				token1.PoolSigner,
				anotherTokenPoolAdmin.PublicKey(),
				solana.SystemProgramID,
			).ValidateAndBuild()
			require.NoError(t, err)

			ixAta0, addr0, err := tokens.CreateAssociatedTokenAccount(token0.Program, token0.Mint.PublicKey(), token0.PoolSigner, tokenPoolAdmin.PublicKey())
			require.NoError(t, err)
			token0.PoolTokenAccount = addr0
			token0.User[token0.PoolSigner] = token0.PoolTokenAccount
			ixAta1, addr1, err := tokens.CreateAssociatedTokenAccount(token1.Program, token1.Mint.PublicKey(), token1.PoolSigner, tokenPoolAdmin.PublicKey())
			require.NoError(t, err)
			token1.PoolTokenAccount = addr1
			token1.User[token1.PoolSigner] = token1.PoolTokenAccount

			ixAuth, err := tokens.SetTokenMintAuthority(token0.Program, token0.PoolSigner, token0.Mint.PublicKey(), tokenPoolAdmin.PublicKey())
			require.NoError(t, err)

			testutils.SendAndConfirm(ctx, t, solanaGoClient, []solana.Instruction{ixInit0, ixInit1, ixAta0, ixAta1, ixAuth}, tokenPoolAdmin, config.DefaultCommitment, common.AddSigners(anotherTokenPoolAdmin))

			// Lookup Table for Tokens
			require.NoError(t, token0.SetupLookupTable(ctx, solanaGoClient, tokenPoolAdmin))
			token0Entries := token0.ToTokenPoolEntries()
			require.NoError(t, token1.SetupLookupTable(ctx, solanaGoClient, anotherTokenPoolAdmin))
			token1Entries := token1.ToTokenPoolEntries()

			// Verify Lookup tables where correctly initialized
			lookupTableEntries0, err := common.GetAddressLookupTable(ctx, solanaGoClient, token0.PoolLookupTable)
			require.NoError(t, err)
			require.Equal(t, len(token0Entries), len(lookupTableEntries0))
			require.Equal(t, token0Entries, lookupTableEntries0)

			lookupTableEntries1, err := common.GetAddressLookupTable(ctx, solanaGoClient, token1.PoolLookupTable)
			require.NoError(t, err)
			require.Equal(t, len(token1Entries), len(lookupTableEntries1))
			require.Equal(t, token1Entries, lookupTableEntries1)
		})

		t.Run("billing", func(t *testing.T) {
			//////////
			// WSOL //
			//////////

			wsolPDA, _, aerr := state.FindFeeBillingTokenConfigPDA(solana.SolMint, ccip_router.ProgramID)
			require.NoError(t, aerr)
			wsolReceiver, _, rerr := tokens.FindAssociatedTokenAddress(solana.TokenProgramID, solana.SolMint, config.BillingSignerPDA)
			require.NoError(t, rerr)
			wsolEvmConfigPDA, _, perr := state.FindCcipTokenpoolBillingPDA(config.EvmChainSelector, solana.SolMint, config.CcipRouterProgram)
			require.NoError(t, perr)
			wsolUserATA, _, uerr := tokens.FindAssociatedTokenAddress(solana.TokenProgramID, solana.SolMint, user.PublicKey())
			require.NoError(t, uerr)
			wsolAnotherUserATA, _, auerr := tokens.FindAssociatedTokenAddress(solana.TokenProgramID, solana.SolMint, anotherUser.PublicKey())
			require.NoError(t, auerr)
			wsolTokenlessUserATA, _, tuerr := tokens.FindAssociatedTokenAddress(solana.TokenProgramID, solana.SolMint, tokenlessUser.PublicKey())
			require.NoError(t, tuerr)
			wsolFeeAggregatorATA, _, fuerr := tokens.FindAssociatedTokenAddress(solana.TokenProgramID, solana.SolMint, feeAggregator.PublicKey())
			require.NoError(t, fuerr)

			// persist the WSOL config for later use
			wsol.program = solana.TokenProgramID
			wsol.mint = solana.SolMint
			wsol.billingConfigPDA = wsolPDA
			wsol.userATA = wsolUserATA
			wsol.anotherUserATA = wsolAnotherUserATA
			wsol.tokenlessUserATA = wsolTokenlessUserATA
			wsol.billingATA = wsolReceiver
			wsol.feeAggregatorATA = wsolFeeAggregatorATA
			wsol.evmConfigPDA = wsolEvmConfigPDA

			///////////////
			// Token2022 //
			///////////////

			// Create Token2022 token, managed by "admin" (not "anotherAdmin" who manages CCIP).
			// Random-generated key, but fixing it adds determinism to tests to make it easier to debug.
			mintPrivK := solana.MustPrivateKeyFromBase58("32YVeJArcWWWV96fztfkRQhohyFz5Hwno93AeGVrN4g2LuFyvwznrNd9A6tbvaTU6BuyBsynwJEMLre8vSy3CrVU")

			mintPubK := mintPrivK.PublicKey()
			ixToken, terr := tokens.CreateToken(ctx, config.Token2022Program, mintPubK, admin.PublicKey(), 9, solanaGoClient, config.DefaultCommitment)
			require.NoError(t, terr)
			testutils.SendAndConfirm(ctx, t, solanaGoClient, ixToken, admin, config.DefaultCommitment, common.AddSigners(mintPrivK))

			token2022PDA, _, aerr := state.FindFeeBillingTokenConfigPDA(mintPubK, ccip_router.ProgramID)
			require.NoError(t, aerr)
			token2022EvmConfigPDA, _, puerr := state.FindCcipTokenpoolBillingPDA(config.EvmChainSelector, mintPubK, config.CcipRouterProgram)
			require.NoError(t, puerr)
			token2022Receiver, _, rerr := tokens.FindAssociatedTokenAddress(config.Token2022Program, mintPubK, config.BillingSignerPDA)
			require.NoError(t, rerr)
			token2022UserATA, _, uerr := tokens.FindAssociatedTokenAddress(config.Token2022Program, mintPubK, user.PublicKey())
			require.NoError(t, uerr)
			token2022AnotherUserATA, _, auerr := tokens.FindAssociatedTokenAddress(config.Token2022Program, mintPubK, anotherUser.PublicKey())
			require.NoError(t, auerr)
			token2022TokenlessUserATA, _, tuerr := tokens.FindAssociatedTokenAddress(config.Token2022Program, mintPubK, tokenlessUser.PublicKey())
			require.NoError(t, tuerr)
			token2022FeeAggregatorATA, _, fuerr := tokens.FindAssociatedTokenAddress(config.Token2022Program, mintPubK, feeAggregator.PublicKey())
			require.NoError(t, fuerr)

			// persist the Token2022 billing config for later use
			token2022.program = config.Token2022Program
			token2022.mint = mintPubK
			token2022.billingConfigPDA = token2022PDA
			token2022.userATA = token2022UserATA
			token2022.anotherUserATA = token2022AnotherUserATA
			token2022.tokenlessUserATA = token2022TokenlessUserATA
			token2022.billingATA = token2022Receiver
			token2022.feeAggregatorATA = token2022FeeAggregatorATA
			token2022.evmConfigPDA = token2022EvmConfigPDA
		})

		t.Run("Commit price updates address lookup table", func(t *testing.T) {
			// Create single Address Lookup Table, to be used in all commit tests.
			// Create it early in the test suite (a "setup" step) to let it warm up with more than enough time,
			// as otherwise it can slow down tests  for ~20 seconds.

			lookupEntries := []solana.PublicKey{
				// static accounts that are always needed
				ccip_router.ProgramID,
				config.RouterConfigPDA,
				config.RouterStatePDA,
				config.EvmSourceChainStatePDA, // for checking the seq numbers
				solana.SystemProgramID,
				solana.SysVarInstructionsPubkey,
				config.ExternalExecutionConfigPDA,
				config.ExternalTokenPoolsSignerPDA,

				// remaining_accounts that are only sometimes needed
				wsol.billingConfigPDA,
				token2022.billingConfigPDA,
				config.EvmDestChainStatePDA, // to update prices
				config.SVMDestChainStatePDA,
			}
			lookupTableAddr, err := common.SetupLookupTable(ctx, solanaGoClient, admin, lookupEntries)
			require.NoError(t, err)

			commitLookupTable = map[solana.PublicKey]solana.PublicKeySlice{
				lookupTableAddr: lookupEntries,
			}
		})
	})

	//////////////////////////
	// Config Account Tests //
	//////////////////////////

	t.Run("Config", func(t *testing.T) {
		t.Run("Is initialized", func(t *testing.T) {
			invalidSVMChainSelector := uint64(17)
			defaultGasLimit := bin.Uint128{Lo: 3000, Hi: 0, Endianness: nil}
			defaultMaxFeeJuelsPerMsg := bin.Uint128{Lo: 300000000, Hi: 0, Endianness: nil}
			allowOutOfOrderExecution := true

			// get program data account
			data, err := solanaGoClient.GetAccountInfoWithOpts(ctx, config.CcipRouterProgram, &rpc.GetAccountInfoOpts{
				Commitment: config.DefaultCommitment,
			})
			require.NoError(t, err)

			// Decode program data
			var programData struct {
				DataType uint32
				Address  solana.PublicKey
			}
			require.NoError(t, bin.UnmarshalBorsh(&programData, data.Bytes()))

			instruction, err := ccip_router.NewInitializeInstruction(
				invalidSVMChainSelector,
				defaultGasLimit,
				allowOutOfOrderExecution,
				config.EnableExecutionAfter,
				// fee aggregator address, will be changed in later test
				anotherUser.PublicKey(),
				// We use token2022 as the LINK address, which will be used as a base
				// for fees. It could be any other token mint address, but we use this
				// one for simplicity.
				token2022.mint,
				defaultMaxFeeJuelsPerMsg,
				config.RouterConfigPDA,
				config.RouterStatePDA,
				admin.PublicKey(),
				solana.SystemProgramID,
				config.CcipRouterProgram,
				programData.Address,
				config.ExternalExecutionConfigPDA,
				config.ExternalTokenPoolsSignerPDA,
			).ValidateAndBuild()
			require.NoError(t, err)

			result := testutils.SendAndConfirm(ctx, t, solanaGoClient, []solana.Instruction{instruction}, admin, config.DefaultCommitment)
			require.NotNil(t, result)

			// Fetch account data
			var configAccount ccip_router.Config
			err = common.GetAccountDataBorshInto(ctx, solanaGoClient, config.RouterConfigPDA, config.DefaultCommitment, &configAccount)
			if err != nil {
				require.NoError(t, err, "failed to get account info")
			}
			require.Equal(t, uint64(17), configAccount.SvmChainSelector)
			require.Equal(t, defaultGasLimit, configAccount.DefaultGasLimit)
			require.Equal(t, uint8(1), configAccount.DefaultAllowOutOfOrderExecution)

			nonceEvmPDA, err = state.FindNoncePDA(config.EvmChainSelector, user.PublicKey(), config.CcipRouterProgram)
			require.NoError(t, err)
			nonceSvmPDA, err = state.FindNoncePDA(config.SVMChainSelector, user.PublicKey(), config.CcipRouterProgram)
			require.NoError(t, err)
		})

		t.Run("When admin updates the default gas limit it's updated", func(t *testing.T) {
			newGasLimit := bin.Uint128{Lo: 5000, Hi: 0}

			instruction, err := ccip_router.NewUpdateDefaultGasLimitInstruction(
				newGasLimit,
				config.RouterConfigPDA,
				admin.PublicKey(),
				solana.SystemProgramID,
			).ValidateAndBuild()
			require.NoError(t, err)
			result := testutils.SendAndConfirm(ctx, t, solanaGoClient, []solana.Instruction{instruction}, admin, config.DefaultCommitment)
			require.NotNil(t, result)

			var configAccount ccip_router.Config
			err = common.GetAccountDataBorshInto(ctx, solanaGoClient, config.RouterConfigPDA, config.DefaultCommitment, &configAccount)
			require.NoError(t, err, "failed to get account info")
			require.Equal(t, uint64(17), configAccount.SvmChainSelector)
			require.Equal(t, newGasLimit, configAccount.DefaultGasLimit)
			require.Equal(t, uint8(1), configAccount.DefaultAllowOutOfOrderExecution)
		})

		t.Run("When admin updates the default allow out of order execution it's updated", func(t *testing.T) {
			instruction, err := ccip_router.NewUpdateDefaultAllowOutOfOrderExecutionInstruction(
				false,
				config.RouterConfigPDA,
				admin.PublicKey(),
				solana.SystemProgramID,
			).ValidateAndBuild()
			require.NoError(t, err)
			result := testutils.SendAndConfirm(ctx, t, solanaGoClient, []solana.Instruction{instruction}, admin, config.DefaultCommitment)
			require.NotNil(t, result)

			var configAccount ccip_router.Config
			err = common.GetAccountDataBorshInto(ctx, solanaGoClient, config.RouterConfigPDA, config.DefaultCommitment, &configAccount)
			require.NoError(t, err, "failed to get account info")
			require.Equal(t, uint64(17), configAccount.SvmChainSelector)
			require.Equal(t, bin.Uint128{Lo: 5000, Hi: 0}, configAccount.DefaultGasLimit)
			require.Equal(t, uint8(0), configAccount.DefaultAllowOutOfOrderExecution)
		})

		t.Run("When admin updates the solana chain selector it's updated", func(t *testing.T) {
			instruction, err := ccip_router.NewUpdateSvmChainSelectorInstruction(
				config.SVMChainSelector,
				config.RouterConfigPDA,
				admin.PublicKey(),
				solana.SystemProgramID,
			).ValidateAndBuild()
			require.NoError(t, err)
			result := testutils.SendAndConfirm(ctx, t, solanaGoClient, []solana.Instruction{instruction}, admin, config.DefaultCommitment)
			require.NotNil(t, result)

			var configAccount ccip_router.Config
			err = common.GetAccountDataBorshInto(ctx, solanaGoClient, config.RouterConfigPDA, config.DefaultCommitment, &configAccount)
			require.NoError(t, err, "failed to get account info")
			require.Equal(t, config.SVMChainSelector, configAccount.SvmChainSelector)
			require.Equal(t, bin.Uint128{Lo: 5000, Hi: 0}, configAccount.DefaultGasLimit)
			require.Equal(t, uint8(0), configAccount.DefaultAllowOutOfOrderExecution)
		})

		type InvalidChainBillingInputTest struct {
			Name         string
			Selector     uint64
			Conf         ccip_router.DestChainConfig
			SkipOnUpdate bool
		}
		invalidInputTests := []InvalidChainBillingInputTest{
			{
				Name:     "Zero DefaultTxGasLimit",
				Selector: config.EvmChainSelector,
				Conf: ccip_router.DestChainConfig{
					DefaultTxGasLimit:   0,
					MaxPerMsgGasLimit:   validDestChainConfig.MaxPerMsgGasLimit,
					ChainFamilySelector: validDestChainConfig.ChainFamilySelector,
				},
			},
			{
				Name:         "Zero DestChainSelector",
				Selector:     0,
				Conf:         validDestChainConfig,
				SkipOnUpdate: true, // as the 0-selector is invalid, the config account can never be initialized
			},
			{
				Name:     "Zero ChainFamilySelector",
				Selector: config.EvmChainSelector,
				Conf: ccip_router.DestChainConfig{
					DefaultTxGasLimit:   validDestChainConfig.DefaultTxGasLimit,
					MaxPerMsgGasLimit:   validDestChainConfig.MaxPerMsgGasLimit,
					ChainFamilySelector: [4]uint8{0, 0, 0, 0},
				},
			},
			{
				Name:     "DefaultTxGasLimit > MaxPerMsgGasLimit",
				Selector: config.EvmChainSelector,
				Conf: ccip_router.DestChainConfig{
					DefaultTxGasLimit:   100,
					MaxPerMsgGasLimit:   1,
					ChainFamilySelector: validDestChainConfig.ChainFamilySelector,
				},
			},
		}

		t.Run("When and admin adds a chain selector with invalid dest chain config, it fails", func(t *testing.T) {
			for _, test := range invalidInputTests {
				t.Run(test.Name, func(t *testing.T) {
					sourceChainStatePDA, serr := state.FindSourceChainStatePDA(test.Selector, config.CcipRouterProgram)
					require.NoError(t, serr)
					destChainStatePDA, derr := state.FindDestChainStatePDA(test.Selector, config.CcipRouterProgram)
					require.NoError(t, derr)
					instruction, err := ccip_router.NewAddChainSelectorInstruction(
						test.Selector,
						validSourceChainConfig,
						test.Conf, // here is the invalid dest config data
						sourceChainStatePDA,
						destChainStatePDA,
						config.RouterConfigPDA,
						admin.PublicKey(),
						solana.SystemProgramID,
					).ValidateAndBuild()
					require.NoError(t, err)
					result := testutils.SendAndFailWith(ctx, t, solanaGoClient, []solana.Instruction{instruction}, admin, config.DefaultCommitment, []string{"Error Code: " + ccip_router.InvalidInputs_CcipRouterError.String()})
					require.NotNil(t, result)
				})
			}
		})

		t.Run("When an unauthorized user tries to add a chain selector, it fails", func(t *testing.T) {
			instruction, err := ccip_router.NewAddChainSelectorInstruction(
				config.EvmChainSelector,
				validSourceChainConfig,
				validDestChainConfig,
				config.EvmSourceChainStatePDA,
				config.EvmDestChainStatePDA,
				config.RouterConfigPDA,
				user.PublicKey(), // not an admin
				solana.SystemProgramID,
			).ValidateAndBuild()
			require.NoError(t, err)
			result := testutils.SendAndFailWith(ctx, t, solanaGoClient, []solana.Instruction{instruction}, user, config.DefaultCommitment, []string{"Error Code: " + ccip_router.Unauthorized_CcipRouterError.String()})
			require.NotNil(t, result)
		})

		t.Run("When admin adds a chain selector it's added on the list", func(t *testing.T) {
			instruction, err := ccip_router.NewAddChainSelectorInstruction(
				config.EvmChainSelector,
				validSourceChainConfig,
				validDestChainConfig,
				config.EvmSourceChainStatePDA,
				config.EvmDestChainStatePDA,
				config.RouterConfigPDA,
				admin.PublicKey(),
				solana.SystemProgramID,
			).ValidateAndBuild()
			require.NoError(t, err)
			result := testutils.SendAndConfirm(ctx, t, solanaGoClient, []solana.Instruction{instruction}, admin, config.DefaultCommitment)
			require.NotNil(t, result)

			var sourceChainStateAccount ccip_router.SourceChain
			err = common.GetAccountDataBorshInto(ctx, solanaGoClient, config.EvmSourceChainStatePDA, config.DefaultCommitment, &sourceChainStateAccount)
			require.NoError(t, err, "failed to get account info")
			require.Equal(t, uint64(1), sourceChainStateAccount.State.MinSeqNr)
			require.Equal(t, true, sourceChainStateAccount.Config.IsEnabled)
			require.Equal(t, [2][64]byte{config.OnRampAddressPadded, emptyAddress}, sourceChainStateAccount.Config.OnRamp)

			var destChainStateAccount ccip_router.DestChain
			err = common.GetAccountDataBorshInto(ctx, solanaGoClient, config.EvmDestChainStatePDA, config.DefaultCommitment, &destChainStateAccount)
			require.NoError(t, err, "failed to get account info")
			require.Equal(t, uint64(0), destChainStateAccount.State.SequenceNumber)
			require.Equal(t, validDestChainConfig, destChainStateAccount.Config)
		})

		t.Run("When admin adds another chain selector it's also added on the list", func(t *testing.T) {
			// Using another chain, solana as an example (which allows SVM -> SVM messages)
			// Regardless of whether we allow SVM -> SVM in mainnet, it's easy to use for tests here

			// the router is the SVM onramp
			var paddedCcipRouterProgram [64]byte
			copy(paddedCcipRouterProgram[:], config.CcipRouterProgram[:])

			onRampConfig := [2][64]byte{paddedCcipRouterProgram, emptyAddress}

			instruction, err := ccip_router.NewAddChainSelectorInstruction(
				config.SVMChainSelector,
				ccip_router.SourceChainConfig{
					OnRamp:    onRampConfig, // the source on ramp address must be padded, as this value is an array of 64 bytes
					IsEnabled: true,
				},
				ccip_router.DestChainConfig{
					IsEnabled: true,
					// minimal valid config
					DefaultTxGasLimit:   1,
					MaxPerMsgGasLimit:   100,
					ChainFamilySelector: [4]uint8{3, 2, 1, 0},
					EnforceOutOfOrder:   true,
				},
				config.SVMSourceChainStatePDA,
				config.SVMDestChainStatePDA,
				config.RouterConfigPDA,
				admin.PublicKey(),
				solana.SystemProgramID,
			).ValidateAndBuild()
			require.NoError(t, err)
			result := testutils.SendAndConfirm(ctx, t, solanaGoClient, []solana.Instruction{instruction}, admin, config.DefaultCommitment)
			require.NotNil(t, result)

			var sourceChainStateAccount ccip_router.SourceChain
			err = common.GetAccountDataBorshInto(ctx, solanaGoClient, config.SVMSourceChainStatePDA, config.DefaultCommitment, &sourceChainStateAccount)
			require.NoError(t, err, "failed to get account info")
			require.Equal(t, uint64(1), sourceChainStateAccount.State.MinSeqNr)
			require.Equal(t, true, sourceChainStateAccount.Config.IsEnabled)
			require.Equal(t, [2][64]byte{paddedCcipRouterProgram, emptyAddress}, sourceChainStateAccount.Config.OnRamp)

			var destChainStateAccount ccip_router.DestChain
			err = common.GetAccountDataBorshInto(ctx, solanaGoClient, config.SVMDestChainStatePDA, config.DefaultCommitment, &destChainStateAccount)
			require.NoError(t, err, "failed to get account info")
			require.Equal(t, uint64(0), destChainStateAccount.State.SequenceNumber)
		})

		t.Run("When a non-admin tries to disable the chain selector, it fails", func(t *testing.T) {
			t.Run("Source", func(t *testing.T) {
				ix, err := ccip_router.NewDisableSourceChainSelectorInstruction(
					config.EvmChainSelector,
					config.EvmSourceChainStatePDA,
					config.RouterConfigPDA,
					user.PublicKey(),
				).ValidateAndBuild()
				require.NoError(t, err)
				result := testutils.SendAndFailWith(ctx, t, solanaGoClient, []solana.Instruction{ix}, user, config.DefaultCommitment, []string{"Error Code: " + ccip_router.Unauthorized_CcipRouterError.String()})
				require.NotNil(t, result)
			})

			t.Run("Dest", func(t *testing.T) {
				ix, err := ccip_router.NewDisableDestChainSelectorInstruction(
					config.EvmChainSelector,
					config.EvmDestChainStatePDA,
					config.RouterConfigPDA,
					user.PublicKey(),
				).ValidateAndBuild()
				require.NoError(t, err)
				result := testutils.SendAndFailWith(ctx, t, solanaGoClient, []solana.Instruction{ix}, user, config.DefaultCommitment, []string{"Error Code: " + ccip_router.Unauthorized_CcipRouterError.String()})
				require.NotNil(t, result)
			})
		})

		t.Run("When an admin disables the chain selector, it is no longer enabled", func(t *testing.T) {
			t.Run("Source", func(t *testing.T) {
				var initial ccip_router.SourceChain
				err := common.GetAccountDataBorshInto(ctx, solanaGoClient, config.EvmSourceChainStatePDA, config.DefaultCommitment, &initial)
				require.NoError(t, err, "failed to get account info")
				require.Equal(t, true, initial.Config.IsEnabled)

				ix, err := ccip_router.NewDisableSourceChainSelectorInstruction(
					config.EvmChainSelector,
					config.EvmSourceChainStatePDA,
					config.RouterConfigPDA,
					admin.PublicKey(),
				).ValidateAndBuild()
				require.NoError(t, err)
				testutils.SendAndConfirm(ctx, t, solanaGoClient, []solana.Instruction{ix}, admin, config.DefaultCommitment)

				var final ccip_router.SourceChain
				err = common.GetAccountDataBorshInto(ctx, solanaGoClient, config.EvmSourceChainStatePDA, config.DefaultCommitment, &final)
				require.NoError(t, err, "failed to get account info")
				require.Equal(t, false, final.Config.IsEnabled)
			})

			t.Run("Dest", func(t *testing.T) {
				var initial ccip_router.DestChain
				err := common.GetAccountDataBorshInto(ctx, solanaGoClient, config.EvmDestChainStatePDA, config.DefaultCommitment, &initial)
				require.NoError(t, err, "failed to get account info")
				require.Equal(t, true, initial.Config.IsEnabled)

				ix, err := ccip_router.NewDisableDestChainSelectorInstruction(
					config.EvmChainSelector,
					config.EvmDestChainStatePDA,
					config.RouterConfigPDA,
					admin.PublicKey(),
				).ValidateAndBuild()
				require.NoError(t, err)
				testutils.SendAndConfirm(ctx, t, solanaGoClient, []solana.Instruction{ix}, admin, config.DefaultCommitment)

				var final ccip_router.DestChain
				err = common.GetAccountDataBorshInto(ctx, solanaGoClient, config.EvmDestChainStatePDA, config.DefaultCommitment, &final)
				require.NoError(t, err, "failed to get account info")
				require.Equal(t, false, final.Config.IsEnabled)
			})
		})

		t.Run("When an admin tries to update the chain state with invalid destination chain config, it fails", func(t *testing.T) {
			for _, test := range invalidInputTests {
				if test.SkipOnUpdate {
					continue
				}
				t.Run(test.Name, func(t *testing.T) {
					destChainStatePDA, derr := state.FindDestChainStatePDA(test.Selector, config.CcipRouterProgram)
					require.NoError(t, derr)
					instruction, err := ccip_router.NewUpdateDestChainConfigInstruction(
						test.Selector,
						test.Conf,
						destChainStatePDA,
						config.RouterConfigPDA,
						admin.PublicKey(),
					).ValidateAndBuild()
					require.NoError(t, err)
					result := testutils.SendAndFailWith(ctx, t, solanaGoClient, []solana.Instruction{instruction}, admin, config.DefaultCommitment, []string{"Error Code: " + ccip_router.InvalidInputs_CcipRouterError.String()})
					require.NotNil(t, result)
				})
			}
		})

		t.Run("When an unauthorized user tries to update the chain state config, it fails", func(t *testing.T) {
			t.Run("Source", func(t *testing.T) {
				instruction, err := ccip_router.NewUpdateSourceChainConfigInstruction(
					config.EvmChainSelector,
					validSourceChainConfig,
					config.EvmSourceChainStatePDA,
					config.RouterConfigPDA,
					user.PublicKey(), // unauthorized
				).ValidateAndBuild()
				require.NoError(t, err)
				result := testutils.SendAndFailWith(ctx, t, solanaGoClient, []solana.Instruction{instruction}, user, config.DefaultCommitment, []string{"Error Code: " + ccip_router.Unauthorized_CcipRouterError.String()})
				require.NotNil(t, result)
			})

			t.Run("Dest", func(t *testing.T) {
				instruction, err := ccip_router.NewUpdateDestChainConfigInstruction(
					config.EvmChainSelector,
					validDestChainConfig,
					config.EvmDestChainStatePDA,
					config.RouterConfigPDA,
					user.PublicKey(), // unauthorized
				).ValidateAndBuild()
				require.NoError(t, err)
				result := testutils.SendAndFailWith(ctx, t, solanaGoClient, []solana.Instruction{instruction}, user, config.DefaultCommitment, []string{"Error Code: " + ccip_router.Unauthorized_CcipRouterError.String()})
				require.NotNil(t, result)
			})
		})

		t.Run("When an admin updates the chain state config, it is configured", func(t *testing.T) {
			var initialSource ccip_router.SourceChain
			serr := common.GetAccountDataBorshInto(ctx, solanaGoClient, config.EvmSourceChainStatePDA, config.DefaultCommitment, &initialSource)
			require.NoError(t, serr, "failed to get account info")

			t.Run("Source", func(t *testing.T) {
				updated := initialSource.Config
				updated.IsEnabled = true
				require.NotEqual(t, initialSource.Config, updated) // at this point, onchain is disabled and we'll re-enable it

				instruction, err := ccip_router.NewUpdateSourceChainConfigInstruction(
					config.EvmChainSelector,
					updated,
					config.EvmSourceChainStatePDA,
					config.RouterConfigPDA,
					admin.PublicKey(),
				).ValidateAndBuild()
				require.NoError(t, err)
				result := testutils.SendAndConfirm(ctx, t, solanaGoClient, []solana.Instruction{instruction}, admin, config.DefaultCommitment)
				require.NotNil(t, result)

				var final ccip_router.SourceChain
				err = common.GetAccountDataBorshInto(ctx, solanaGoClient, config.EvmSourceChainStatePDA, config.DefaultCommitment, &final)
				require.NoError(t, err, "failed to get account info")
				require.Equal(t, updated, final.Config)
			})

			var initialDest ccip_router.DestChain
			derr := common.GetAccountDataBorshInto(ctx, solanaGoClient, config.EvmDestChainStatePDA, config.DefaultCommitment, &initialDest)
			require.NoError(t, derr, "failed to get account info")

			t.Run("Dest", func(t *testing.T) {
				updated := initialDest.Config
				updated.IsEnabled = true
				require.NotEqual(t, initialDest.Config, updated) // at this point, onchain is disabled and we'll re-enable it

				instruction, err := ccip_router.NewUpdateDestChainConfigInstruction(
					config.EvmChainSelector,
					updated,
					config.EvmDestChainStatePDA,
					config.RouterConfigPDA,
					admin.PublicKey(),
				).ValidateAndBuild()
				require.NoError(t, err)
				result := testutils.SendAndConfirm(ctx, t, solanaGoClient, []solana.Instruction{instruction}, admin, config.DefaultCommitment)
				require.NotNil(t, result)

				var final ccip_router.DestChain
				err = common.GetAccountDataBorshInto(ctx, solanaGoClient, config.EvmDestChainStatePDA, config.DefaultCommitment, &final)
				require.NoError(t, err, "failed to get account info")
				require.Equal(t, updated, final.Config)
			})
		})

		t.Run("When an unauthorized user tries to update the fee aggregator, it fails", func(t *testing.T) {
			instruction, err := ccip_router.NewUpdateFeeAggregatorInstruction(
				user.PublicKey(), // updating to some other address
				config.RouterConfigPDA,
				user.PublicKey(), // wrong user
				solana.SystemProgramID,
			).ValidateAndBuild()
			require.NoError(t, err)
			result := testutils.SendAndFailWith(ctx, t, solanaGoClient, []solana.Instruction{instruction}, user, config.DefaultCommitment, []string{"Error Code: " + ccip_router.Unauthorized_CcipRouterError.String()})
			require.NotNil(t, result)
		})

		t.Run("When an authorized user tries updates the fee aggregator, it succeeds", func(t *testing.T) {
			var configAccount ccip_router.Config
			err := common.GetAccountDataBorshInto(ctx, solanaGoClient, config.RouterConfigPDA, config.DefaultCommitment, &configAccount)
			require.NoError(t, err, "failed to get account info")
			require.NotEqual(t, feeAggregator.PublicKey(), configAccount.FeeAggregator) // at this point, the fee aggregator is different

			instruction, err := ccip_router.NewUpdateFeeAggregatorInstruction(
				feeAggregator.PublicKey(), // updating to some other address
				config.RouterConfigPDA,
				admin.PublicKey(),
				solana.SystemProgramID,
			).ValidateAndBuild()
			require.NoError(t, err)
			result := testutils.SendAndConfirm(ctx, t, solanaGoClient, []solana.Instruction{instruction}, admin, config.DefaultCommitment)
			require.NotNil(t, result)

			err = common.GetAccountDataBorshInto(ctx, solanaGoClient, config.RouterConfigPDA, config.DefaultCommitment, &configAccount)
			require.NoError(t, err, "failed to get account info")
			require.Equal(t, feeAggregator.PublicKey(), configAccount.FeeAggregator) // now the fee aggregator is updated
		})

		t.Run("Can transfer ownership", func(t *testing.T) {
			// Fail to transfer ownership when not owner
			instruction, err := ccip_router.NewTransferOwnershipInstruction(
				anotherAdmin.PublicKey(),
				config.RouterConfigPDA,
				user.PublicKey(),
			).ValidateAndBuild()
			require.NoError(t, err)
			result := testutils.SendAndFailWith(ctx, t, solanaGoClient, []solana.Instruction{instruction}, user, config.DefaultCommitment, []string{"Error Code: " + ccip_router.Unauthorized_CcipRouterError.String()})
			require.NotNil(t, result)

			// successfully transfer ownership
			instruction, err = ccip_router.NewTransferOwnershipInstruction(
				anotherAdmin.PublicKey(),
				config.RouterConfigPDA,
				admin.PublicKey(),
			).ValidateAndBuild()
			require.NoError(t, err)
			result = testutils.SendAndConfirm(ctx, t, solanaGoClient, []solana.Instruction{instruction}, admin, config.DefaultCommitment)
			require.NotNil(t, result)

			transferEvent := ccip.OwnershipTransferRequested{}
			require.NoError(t, common.ParseEvent(result.Meta.LogMessages, "OwnershipTransferRequested", &transferEvent, config.PrintEvents))
			require.Equal(t, admin.PublicKey(), transferEvent.From)
			require.Equal(t, anotherAdmin.PublicKey(), transferEvent.To)

			// Fail to accept ownership when not proposed_owner
			instruction, err = ccip_router.NewAcceptOwnershipInstruction(
				config.RouterConfigPDA,
				user.PublicKey(),
			).ValidateAndBuild()
			require.NoError(t, err)
			result = testutils.SendAndFailWith(ctx, t, solanaGoClient, []solana.Instruction{instruction}, user, config.DefaultCommitment, []string{"Error Code: " + ccip_router.Unauthorized_CcipRouterError.String()})
			require.NotNil(t, result)

			// Successfully accept ownership
			// anotherAdmin becomes owner for remaining tests
			instruction, err = ccip_router.NewAcceptOwnershipInstruction(
				config.RouterConfigPDA,
				anotherAdmin.PublicKey(),
			).ValidateAndBuild()
			require.NoError(t, err)
			result = testutils.SendAndConfirm(ctx, t, solanaGoClient, []solana.Instruction{instruction}, anotherAdmin, config.DefaultCommitment)
			require.NotNil(t, result)
			acceptEvent := ccip.OwnershipTransferred{}
			require.NoError(t, common.ParseEvent(result.Meta.LogMessages, "OwnershipTransferred", &acceptEvent, config.PrintEvents))
			require.Equal(t, admin.PublicKey(), transferEvent.From)
			require.Equal(t, anotherAdmin.PublicKey(), transferEvent.To)

			// Current owner cannot propose self
			instruction, err = ccip_router.NewTransferOwnershipInstruction(
				anotherAdmin.PublicKey(),
				config.RouterConfigPDA,
				anotherAdmin.PublicKey(),
			).ValidateAndBuild()
			require.NoError(t, err)
			result = testutils.SendAndFailWith(ctx, t, solanaGoClient, []solana.Instruction{instruction}, anotherAdmin, config.DefaultCommitment, []string{"Error Code: " + ccip_router.InvalidInputs_CcipRouterError.String()})
			require.NotNil(t, result)

			// Validate proposed set to 0-address
			var configAccount ccip_router.Config
			err = common.GetAccountDataBorshInto(ctx, solanaGoClient, config.RouterConfigPDA, config.DefaultCommitment, &configAccount)
			if err != nil {
				require.NoError(t, err, "failed to get account info")
			}
			require.Equal(t, solana.PublicKey{}, configAccount.ProposedOwner)
		})
	})

	//////////////////////////
	// Billing Config Tests //
	//////////////////////////

	t.Run("Billing", func(t *testing.T) {
		t.Run("setup:add_tokens", func(t *testing.T) {
			type TestToken struct {
				Config   ccip_router.BillingTokenConfig
				Accounts AccountsPerToken
			}

			// Any nonzero timestamp is valid (for now)
			validTimestamp := int64(100)
			bigValue := [28]uint8{}
			bigNum, ok := new(big.Int).SetString("19816680000000000000", 10)
			require.True(t, ok)
			bigNum.FillBytes(bigValue[:])

			smallValue := [28]uint8{}
			smallNum, ok := new(big.Int).SetString("1981668000000000000", 10)
			require.True(t, ok)
			smallNum.FillBytes(smallValue[:])

			testTokens := []TestToken{
				{
					Accounts: wsol,
					Config: ccip_router.BillingTokenConfig{
						Enabled: true,
						Mint:    solana.SolMint,
						UsdPerToken: ccip_router.TimestampedPackedU224{
							Value:     smallValue,
							Timestamp: validTimestamp,
						},
						PremiumMultiplierWeiPerEth: 9000000,
					}},
				{
					Accounts: token2022,
					Config: ccip_router.BillingTokenConfig{
						Enabled: true,
						Mint:    token2022.mint,
						UsdPerToken: ccip_router.TimestampedPackedU224{
							Value:     bigValue,
							Timestamp: validTimestamp,
						},
						PremiumMultiplierWeiPerEth: 11000000,
					}},
			}

			for _, token := range testTokens {
				t.Run("add_"+token.Accounts.name, func(t *testing.T) {
					ixConfig, cerr := ccip_router.NewAddBillingTokenConfigInstruction(
						token.Config,
						config.RouterConfigPDA,
						token.Accounts.billingConfigPDA,
						token.Accounts.program,
						token.Accounts.mint,
						token.Accounts.billingATA,
						anotherAdmin.PublicKey(),
						config.BillingSignerPDA,
						tokens.AssociatedTokenProgramID,
						solana.SystemProgramID,
					).ValidateAndBuild()
					require.NoError(t, cerr)

					testutils.SendAndConfirm(ctx, t, solanaGoClient, []solana.Instruction{ixConfig}, anotherAdmin, config.DefaultCommitment)
				})
			}
		})

		t.Run("setup:funding_and_approvals", func(t *testing.T) {
			type Item struct {
				name       string
				user       solana.PrivateKey
				getATA     func(apt *AccountsPerToken) solana.PublicKey
				shouldFund bool
			}
			list := []Item{
				{
					name:       "user",
					user:       user,
					getATA:     func(apt *AccountsPerToken) solana.PublicKey { return apt.userATA },
					shouldFund: true,
				},
				{
					name:       "anotherUser",
					user:       anotherUser,
					getATA:     func(apt *AccountsPerToken) solana.PublicKey { return apt.anotherUserATA },
					shouldFund: true,
				},
				{
					name:       "tokenlessUser",
					user:       tokenlessUser,
					getATA:     func(apt *AccountsPerToken) solana.PublicKey { return apt.tokenlessUserATA },
					shouldFund: false, // do not fund tokenless user
				},
			}

			feeAggrAtaIx := make([]solana.Instruction, len(billingTokens))
			for i, token := range billingTokens {
				// create ATA for fee aggregator
				ixAtaFeeAggr, addrFeeAggr, uerr := tokens.CreateAssociatedTokenAccount(token.program, token.mint, feeAggregator.PublicKey(), feeAggregator.PublicKey())
				require.NoError(t, uerr)
				require.Equal(t, token.feeAggregatorATA, addrFeeAggr, fmt.Sprintf("ATA for feeAggregator and token %s", token.name))
				feeAggrAtaIx[i] = ixAtaFeeAggr
			}
			testutils.SendAndConfirm(ctx, t, solanaGoClient, feeAggrAtaIx, feeAggregator, config.DefaultCommitment)

			for _, it := range list {
				for _, token := range billingTokens {
					// create ATA for user
					ixAtaUser, addrUser, uerr := tokens.CreateAssociatedTokenAccount(token.program, token.mint, it.user.PublicKey(), it.user.PublicKey())
					require.NoError(t, uerr)
					require.Equal(t, it.getATA(token), addrUser, fmt.Sprintf("ATA for user %s and token %s", it.name, token.name))

					// Approve CCIP to transfer the user's token for billing
					ixApprove, aerr := tokens.TokenApproveChecked(1e9, 9, token.program, it.getATA(token), token.mint, config.BillingSignerPDA, it.user.PublicKey(), []solana.PublicKey{})
					require.NoError(t, aerr)

					testutils.SendAndConfirm(ctx, t, solanaGoClient, []solana.Instruction{ixAtaUser, ixApprove}, it.user, config.DefaultCommitment)
				}

				if it.shouldFund {
					// fund user token2022 (mint directly to user ATA)
					ixMint, merr := tokens.MintTo(1e9, token2022.program, token2022.mint, it.getATA(&token2022), admin.PublicKey())
					require.NoError(t, merr)
					testutils.SendAndConfirm(ctx, t, solanaGoClient, []solana.Instruction{ixMint}, admin, config.DefaultCommitment)

					// fund user WSOL (transfer SOL + syncNative)
					transferAmount := 1.0 * solana.LAMPORTS_PER_SOL
					ixTransfer, terr := tokens.NativeTransfer(wsol.program, transferAmount, it.user.PublicKey(), it.getATA(&wsol))
					require.NoError(t, terr)
					ixSync, serr := tokens.SyncNative(wsol.program, it.getATA(&wsol))
					require.NoError(t, serr)
					testutils.SendAndConfirm(ctx, t, solanaGoClient, []solana.Instruction{ixTransfer, ixSync}, it.user, config.DefaultCommitment)
				}
			}
		})

		t.Run("Billing Token Config", func(t *testing.T) {
			pools := []tokens.TokenPool{token0, token1}

			for i, token := range pools {
				t.Run(fmt.Sprintf("token%d", i), func(t *testing.T) {
					t.Run("Pre-condition: Does not support token by default", func(t *testing.T) {
						tokenBillingPDA := getTokenConfigPDA(token.Mint.PublicKey())
						var tokenConfigAccount ccip_router.BillingTokenConfigWrapper
						err := common.GetAccountDataBorshInto(ctx, solanaGoClient, tokenBillingPDA, config.DefaultCommitment, &tokenConfigAccount)
						require.EqualError(t, err, "not found")
					})

					t.Run("When admin adds token with valid input it is configured", func(t *testing.T) {
						// Any nonzero timestamp is valid (for now)
						validTimestamp := int64(100)
						value := [28]uint8{}
						big.NewInt(3e18).FillBytes(value[:])

						tokenConfig := ccip_router.BillingTokenConfig{
							Enabled: true,
							Mint:    token.Mint.PublicKey(),
							UsdPerToken: ccip_router.TimestampedPackedU224{
								Timestamp: validTimestamp,
								Value:     value,
							},
							PremiumMultiplierWeiPerEth: 1,
						}

						tokenBillingPDA := getTokenConfigPDA(token.Mint.PublicKey())
						tokenReceiver, _, ferr := tokens.FindAssociatedTokenAddress(token.Program, token.Mint.PublicKey(), config.BillingSignerPDA)
						require.NoError(t, ferr)

						ixConfig, cerr := ccip_router.NewAddBillingTokenConfigInstruction(
							tokenConfig,
							config.RouterConfigPDA,
							tokenBillingPDA,
							token.Program,
							token.Mint.PublicKey(),
							tokenReceiver,
							anotherAdmin.PublicKey(),
							config.BillingSignerPDA,
							tokens.AssociatedTokenProgramID,
							solana.SystemProgramID,
						).ValidateAndBuild()
						require.NoError(t, cerr)

						testutils.SendAndConfirm(ctx, t, solanaGoClient, []solana.Instruction{ixConfig}, anotherAdmin, config.DefaultCommitment)

						var tokenConfigAccount ccip_router.BillingTokenConfigWrapper
						aerr := common.GetAccountDataBorshInto(ctx, solanaGoClient, tokenBillingPDA, config.DefaultCommitment, &tokenConfigAccount)
						require.NoError(t, aerr)

						require.Equal(t, tokenConfig, tokenConfigAccount.Config)
					})

					t.Run("When an unauthorized user updates token with correct configuration it fails", func(t *testing.T) {
						tokenBillingPDA := getTokenConfigPDA(token.Mint.PublicKey())
						var initial ccip_router.BillingTokenConfigWrapper
						ierr := common.GetAccountDataBorshInto(ctx, solanaGoClient, tokenBillingPDA, config.DefaultCommitment, &initial)
						require.NoError(t, ierr)

						tokenConfig := initial.Config
						tokenConfig.PremiumMultiplierWeiPerEth = initial.Config.PremiumMultiplierWeiPerEth*2 + 1 // updating something valid

						ixConfig, cerr := ccip_router.NewUpdateBillingTokenConfigInstruction(tokenConfig, config.RouterConfigPDA, tokenBillingPDA, admin.PublicKey()).ValidateAndBuild() // wrong admin
						require.NoError(t, cerr)
						testutils.SendAndFailWith(ctx, t, solanaGoClient, []solana.Instruction{ixConfig}, admin, config.DefaultCommitment, []string{ccip_router.Unauthorized_CcipRouterError.String()})

						var final ccip_router.BillingTokenConfigWrapper
						ferr := common.GetAccountDataBorshInto(ctx, solanaGoClient, tokenBillingPDA, config.DefaultCommitment, &final)
						require.NoError(t, ferr)

						require.Equal(t, initial.Config, final.Config) // it was not updated, same values as initial
					})

					t.Run("When admin updates token it is updated", func(t *testing.T) {
						tokenBillingPDA := getTokenConfigPDA(token.Mint.PublicKey())
						var initial ccip_router.BillingTokenConfigWrapper
						ierr := common.GetAccountDataBorshInto(ctx, solanaGoClient, tokenBillingPDA, config.DefaultCommitment, &initial)
						require.NoError(t, ierr)

						tokenConfig := initial.Config
						tokenConfig.PremiumMultiplierWeiPerEth = initial.Config.PremiumMultiplierWeiPerEth*2 + 1 // updating something else

						ixConfig, cerr := ccip_router.NewUpdateBillingTokenConfigInstruction(tokenConfig, config.RouterConfigPDA, tokenBillingPDA, anotherAdmin.PublicKey()).ValidateAndBuild()
						require.NoError(t, cerr)
						testutils.SendAndConfirm(ctx, t, solanaGoClient, []solana.Instruction{ixConfig}, anotherAdmin, config.DefaultCommitment)

						var final ccip_router.BillingTokenConfigWrapper
						ferr := common.GetAccountDataBorshInto(ctx, solanaGoClient, tokenBillingPDA, rpc.CommitmentProcessed, &final)
						require.NoError(t, ferr)

						require.NotEqual(t, initial.Config.PremiumMultiplierWeiPerEth, final.Config.PremiumMultiplierWeiPerEth) // it was updated
						require.Equal(t, tokenConfig.PremiumMultiplierWeiPerEth, final.Config.PremiumMultiplierWeiPerEth)
					})
				})
			}
		})
	})

	//////////////////////////
	//  setOcrConfig Tests  //
	//////////////////////////

	t.Run("Config SetOcrConfig", func(t *testing.T) {
		t.Run("Successfully configures commit & execute DON ocr config for maximum signers and transmitters", func(t *testing.T) {
			// Check owner permissions
			instruction, err := ccip_router.NewSetOcrConfigInstruction(
				0,
				ccip_router.Ocr3ConfigInfo{},
				[][20]byte{},
				[]solana.PublicKey{},
				config.RouterConfigPDA,
				config.RouterStatePDA,
				user.PublicKey(),
			).ValidateAndBuild()
			require.NoError(t, err)
			testutils.SendAndFailWith(ctx, t, solanaGoClient, []solana.Instruction{instruction}, user, config.DefaultCommitment, []string{"Error Code: " + ccip_router.Unauthorized_CcipRouterError.String()})

			inputs := []struct {
				plugin       testutils.OcrPlugin
				signers      [][20]byte
				transmitters []solana.PublicKey
				verifySig    uint8 // use as bool
			}{
				{
					testutils.OcrCommitPlugin,
					signerAddresses,
					transmitterPubKeys,
					1, // true
				},
				{
					testutils.OcrExecutePlugin,
					nil,
					transmitterPubKeys,
					0, // no sign verify needed for execute
				},
			}

			for _, v := range inputs {
				t.Run(v.plugin.String(), func(t *testing.T) {
					instruction, err := ccip_router.NewSetOcrConfigInstruction(
						uint8(v.plugin),
						ccip_router.Ocr3ConfigInfo{
							ConfigDigest:                   config.ConfigDigest,
							F:                              config.OcrF,
							IsSignatureVerificationEnabled: v.verifySig,
						},
						v.signers,
						v.transmitters,
						config.RouterConfigPDA,
						config.RouterStatePDA,
						anotherAdmin.PublicKey(),
					).ValidateAndBuild()
					require.NoError(t, err)
					result := testutils.SendAndConfirm(ctx, t, solanaGoClient, []solana.Instruction{instruction}, anotherAdmin, config.DefaultCommitment)
					require.NotNil(t, result)

					// Check event ConfigSet
					configSetEvent := ccip.EventConfigSet{}
					require.NoError(t, common.ParseEvent(result.Meta.LogMessages, "ConfigSet", &configSetEvent, config.PrintEvents))
					require.Equal(t, uint8(v.plugin), configSetEvent.OcrPluginType)
					require.Equal(t, config.ConfigDigest, configSetEvent.ConfigDigest)
					require.Equal(t, config.OcrF, configSetEvent.F)
					require.Equal(t, v.signers, configSetEvent.Signers)
					require.Equal(t, v.transmitters, configSetEvent.Transmitters)

					// check config state
					var configAccount ccip_router.Config
					err = common.GetAccountDataBorshInto(ctx, solanaGoClient, config.RouterConfigPDA, config.DefaultCommitment, &configAccount)
					if err != nil {
						require.NoError(t, err, "failed to get account info")
					}
					pluginState := configAccount.Ocr3[v.plugin]
					require.Equal(t, config.ConfigDigest, pluginState.ConfigInfo.ConfigDigest)
					require.Equal(t, config.OcrF, pluginState.ConfigInfo.F)
					require.Equal(t, len(v.signers), int(pluginState.ConfigInfo.N))
					require.Equal(t, v.verifySig, pluginState.ConfigInfo.IsSignatureVerificationEnabled)
					require.Equal(t, config.MaxSignersAndTransmitters, len(pluginState.Signers))
					require.Equal(t, config.MaxSignersAndTransmitters, len(pluginState.Transmitters))
					for i := 0; i < config.MaxSignersAndTransmitters; i++ {
						// check signers (and zero values)
						signer := [20]byte{}
						if i < len(v.signers) {
							signer = v.signers[i]
						}
						require.Equal(t, signer, pluginState.Signers[i])

						// check transmitters (and zero values)
						transmitter := solana.PublicKey{}
						if i < len(v.transmitters) {
							transmitter = v.transmitters[i]
						}
						require.Equal(t, transmitter.Bytes(), pluginState.Transmitters[i][:])
					}
				})
			}
		})

		t.Run("SetOcrConfig edge cases", func(t *testing.T) {
			t.Run("It rejects an invalid plugin type", func(t *testing.T) {
				t.Parallel()
				instruction, err := ccip_router.NewSetOcrConfigInstruction(
					uint8(100),
					ccip_router.Ocr3ConfigInfo{
						ConfigDigest: config.ConfigDigest,
						F:            config.OcrF,
					},
					signerAddresses,
					transmitterPubKeys,
					config.RouterConfigPDA,
					config.RouterStatePDA,
					anotherAdmin.PublicKey(),
				).ValidateAndBuild()
				require.NoError(t, err)

				testutils.SendAndFailWith(ctx, t, solanaGoClient, []solana.Instruction{instruction}, anotherAdmin, config.DefaultCommitment, []string{"Error Code: " + ccip_router.InvalidInputs_CcipRouterError.String()})
			})

			t.Run("It rejects F = 0", func(t *testing.T) {
				t.Parallel()
				instruction, err := ccip_router.NewSetOcrConfigInstruction(
					uint8(testutils.OcrCommitPlugin),
					ccip_router.Ocr3ConfigInfo{
						ConfigDigest: config.ConfigDigest,
						F:            0,
					},
					signerAddresses,
					transmitterPubKeys,
					config.RouterConfigPDA,
					config.RouterStatePDA,
					anotherAdmin.PublicKey(),
				).ValidateAndBuild()
				require.NoError(t, err)

				testutils.SendAndFailWith(ctx, t, solanaGoClient, []solana.Instruction{instruction}, anotherAdmin, config.DefaultCommitment, []string{"Error Code: " + ccip.Ocr3ErrorInvalidConfigFMustBePositive.String()})
			})

			t.Run("It rejects too many transmitters", func(t *testing.T) {
				t.Parallel()
				invalidTransmitters := make([]solana.PublicKey, config.MaxOracles+1)
				for i := range invalidTransmitters {
					invalidTransmitters[i] = getTransmitter().PublicKey()
				}
				instruction, err := ccip_router.NewSetOcrConfigInstruction(
					uint8(testutils.OcrCommitPlugin),
					ccip_router.Ocr3ConfigInfo{
						ConfigDigest: config.ConfigDigest,
						F:            config.OcrF,
					},
					signerAddresses,
					invalidTransmitters,
					config.RouterConfigPDA,
					config.RouterStatePDA,
					anotherAdmin.PublicKey(),
				).ValidateAndBuild()
				require.NoError(t, err)

				testutils.SendAndFailWith(ctx, t, solanaGoClient, []solana.Instruction{instruction}, anotherAdmin, config.DefaultCommitment, []string{"Error Code: " + ccip.Ocr3ErrorInvalidConfigTooManyTransmitters.String()})
			})

			t.Run("It rejects too many signers", func(t *testing.T) {
				t.Parallel()
				invalidSigners := make([][20]byte, config.MaxOracles+1)
				for i := range invalidSigners {
					invalidSigners[i] = signerAddresses[0]
				}

				instruction, err := ccip_router.NewSetOcrConfigInstruction(
					uint8(testutils.OcrCommitPlugin),
					ccip_router.Ocr3ConfigInfo{
						ConfigDigest: config.ConfigDigest,
						F:            config.OcrF,
					},
					invalidSigners,
					transmitterPubKeys,
					config.RouterConfigPDA,
					config.RouterStatePDA,
					anotherAdmin.PublicKey(),
				).ValidateAndBuild()
				require.NoError(t, err)

				testutils.SendAndFailWith(ctx, t, solanaGoClient, []solana.Instruction{instruction}, anotherAdmin, config.DefaultCommitment, []string{"Error Code: " + ccip.Ocr3ErrorInvalidConfigTooManySigners.String()})
			})

			t.Run("It rejects too high of F for signers", func(t *testing.T) {
				t.Parallel()
				invalidSigners := make([][20]byte, 1)
				invalidSigners[0] = signerAddresses[0]

				instruction, err := ccip_router.NewSetOcrConfigInstruction(
					uint8(testutils.OcrCommitPlugin),
					ccip_router.Ocr3ConfigInfo{
						ConfigDigest: config.ConfigDigest,
						F:            config.OcrF,
					},
					invalidSigners,
					transmitterPubKeys,
					config.RouterConfigPDA,
					config.RouterStatePDA,
					anotherAdmin.PublicKey(),
				).ValidateAndBuild()
				require.NoError(t, err)

				testutils.SendAndFailWith(ctx, t, solanaGoClient, []solana.Instruction{instruction}, anotherAdmin, config.DefaultCommitment, []string{"Error Code: " + ccip.Ocr3ErrorInvalidConfigFIsTooHigh.String()})
			})

			t.Run("It rejects duplicate transmitters", func(t *testing.T) {
				t.Parallel()
				transmitter := getTransmitter().PublicKey()

				invalidTransmitters := make([]solana.PublicKey, 2)
				for i := range invalidTransmitters {
					invalidTransmitters[i] = transmitter
				}
				instruction, err := ccip_router.NewSetOcrConfigInstruction(
					uint8(testutils.OcrCommitPlugin),
					ccip_router.Ocr3ConfigInfo{
						ConfigDigest: config.ConfigDigest,
						F:            config.OcrF,
					},
					signerAddresses,
					invalidTransmitters,
					config.RouterConfigPDA,
					config.RouterStatePDA,
					anotherAdmin.PublicKey(),
				).ValidateAndBuild()
				require.NoError(t, err)

				testutils.SendAndFailWith(ctx, t, solanaGoClient, []solana.Instruction{instruction}, anotherAdmin, config.DefaultCommitment, []string{"Error Code: " + ccip.Ocr3ErrorInvalidConfigRepeatedOracle.String()})
			})

			t.Run("It rejects duplicate signers", func(t *testing.T) {
				t.Parallel()
				repeatedSignerAddresses := [][20]byte{}
				for range signers {
					repeatedSignerAddresses = append(repeatedSignerAddresses, signers[0].Address)
				}
				oneTransmitter := []solana.PublicKey{transmitterPubKeys[0]}

				instruction, err := ccip_router.NewSetOcrConfigInstruction(
					uint8(testutils.OcrCommitPlugin),
					ccip_router.Ocr3ConfigInfo{
						ConfigDigest: config.ConfigDigest,
						F:            config.OcrF,
					},
					repeatedSignerAddresses,
					oneTransmitter,
					config.RouterConfigPDA,
					config.RouterStatePDA,
					anotherAdmin.PublicKey(),
				).ValidateAndBuild()
				require.NoError(t, err)

				testutils.SendAndFailWith(ctx, t, solanaGoClient, []solana.Instruction{instruction}, anotherAdmin, config.DefaultCommitment, []string{"Error Code: " + ccip.Ocr3ErrorInvalidConfigRepeatedOracle.String()})
			})

			t.Run("It rejects zero transmitter address", func(t *testing.T) {
				t.Parallel()
				invalidTransmitterPubKeys := []solana.PublicKey{transmitterPubKeys[0], common.ZeroAddress}

				instruction, err := ccip_router.NewSetOcrConfigInstruction(
					uint8(testutils.OcrCommitPlugin),
					ccip_router.Ocr3ConfigInfo{
						ConfigDigest: config.ConfigDigest,
						F:            config.OcrF,
					},
					signerAddresses,
					invalidTransmitterPubKeys,
					config.RouterConfigPDA,
					config.RouterStatePDA,
					anotherAdmin.PublicKey(),
				).ValidateAndBuild()
				require.NoError(t, err)

				testutils.SendAndFailWith(ctx, t, solanaGoClient, []solana.Instruction{instruction}, anotherAdmin, config.DefaultCommitment, []string{"Error Code: " + ccip.Ocr3ErrorOracleCannotBeZeroAddress.String()})
			})

			t.Run("It rejects zero signer address", func(t *testing.T) {
				t.Parallel()
				invalidSignerAddresses := [][20]byte{{}}
				for _, v := range signers[1:] {
					invalidSignerAddresses = append(invalidSignerAddresses, v.Address)
				}
				instruction, err := ccip_router.NewSetOcrConfigInstruction(
					uint8(testutils.OcrCommitPlugin),
					ccip_router.Ocr3ConfigInfo{
						ConfigDigest: config.ConfigDigest,
						F:            config.OcrF,
					},
					invalidSignerAddresses,
					transmitterPubKeys,
					config.RouterConfigPDA,
					config.RouterStatePDA,
					anotherAdmin.PublicKey(),
				).ValidateAndBuild()
				require.NoError(t, err)

				testutils.SendAndFailWith(ctx, t, solanaGoClient, []solana.Instruction{instruction}, anotherAdmin, config.DefaultCommitment, []string{"Error Code: " + ccip.Ocr3ErrorOracleCannotBeZeroAddress.String()})
			})
		})
	})

	////////////////////////////////
	// Token Admin Registry Tests //
	////////////////////////////////

	t.Run("Token Admin Registry", func(t *testing.T) {
		t.Run("Token Admin Registry by Admin", func(t *testing.T) {
			t.Run("register token admin registry via get ccip admin", func(t *testing.T) {
				t.Run("When any user wants to set up the token admin registry, it fails", func(t *testing.T) {
					instruction, err := ccip_router.NewRegisterTokenAdminRegistryViaGetCcipAdminInstruction(
						token0.Mint.PublicKey(),
						tokenPoolAdmin.PublicKey(),
						config.RouterConfigPDA,
						token0.AdminRegistry,
						user.PublicKey(),
						solana.SystemProgramID,
					).ValidateAndBuild()
					require.NoError(t, err)

					testutils.SendAndFailWith(ctx, t, solanaGoClient, []solana.Instruction{instruction}, user, config.DefaultCommitment, []string{ccip_router.Unauthorized_CcipRouterError.String()})
				})

				t.Run("When transmitter wants to set up the token admin registry, it fails", func(t *testing.T) {
					transmitter := getTransmitter()
					instruction, err := ccip_router.NewRegisterTokenAdminRegistryViaGetCcipAdminInstruction(
						token0.Mint.PublicKey(),
						tokenPoolAdmin.PublicKey(),
						config.RouterConfigPDA,
						token0.AdminRegistry,
						transmitter.PublicKey(),
						solana.SystemProgramID,
					).ValidateAndBuild()
					require.NoError(t, err)

					testutils.SendAndFailWith(ctx, t, solanaGoClient, []solana.Instruction{instruction}, transmitter, config.DefaultCommitment, []string{ccip_router.Unauthorized_CcipRouterError.String()})
				})

				t.Run("When admin wants to set up the token admin registry, it succeeds", func(t *testing.T) {
					instruction, err := ccip_router.NewRegisterTokenAdminRegistryViaGetCcipAdminInstruction(
						token0.Mint.PublicKey(),
						tokenPoolAdmin.PublicKey(),
						config.RouterConfigPDA,
						token0.AdminRegistry,
						anotherAdmin.PublicKey(),
						solana.SystemProgramID,
					).ValidateAndBuild()
					require.NoError(t, err)

					testutils.SendAndConfirm(ctx, t, solanaGoClient, []solana.Instruction{instruction}, anotherAdmin, config.DefaultCommitment)

					// Validate Token Pool Registry PDA
					tokenAdminRegistry := ccip_router.TokenAdminRegistry{}
					err = common.GetAccountDataBorshInto(ctx, solanaGoClient, token0.AdminRegistry, config.DefaultCommitment, &tokenAdminRegistry)
					require.NoError(t, err)
					require.Equal(t, tokenPoolAdmin.PublicKey(), tokenAdminRegistry.Administrator)
					require.Equal(t, uint8(1), tokenAdminRegistry.Version)
					require.Equal(t, solana.PublicKey{}, tokenAdminRegistry.PendingAdministrator)
					require.Equal(t, solana.PublicKey{}, tokenAdminRegistry.LookupTable)
				})
			})

			t.Run("set pool", func(t *testing.T) {
				t.Run("When any user wants to set up the pool, it fails", func(t *testing.T) {
					instruction, err := ccip_router.NewSetPoolInstruction(
						token0.Mint.PublicKey(),
						token0.WritableIndexes,
						config.RouterConfigPDA,
						token0.AdminRegistry,
						token0.PoolLookupTable,
						user.PublicKey(),
					).ValidateAndBuild()
					require.NoError(t, err)

					testutils.SendAndFailWith(ctx, t, solanaGoClient, []solana.Instruction{instruction}, user, config.DefaultCommitment, []string{ccip_router.Unauthorized_CcipRouterError.String()})
				})

				t.Run("When transmitter wants to set up the pool, it fails", func(t *testing.T) {
					transmitter := getTransmitter()
					instruction, err := ccip_router.NewSetPoolInstruction(
						token0.Mint.PublicKey(),
						token0.WritableIndexes,
						config.RouterConfigPDA,
						token0.AdminRegistry,
						token0.PoolLookupTable,
						transmitter.PublicKey(),
					).ValidateAndBuild()
					require.NoError(t, err)

					testutils.SendAndFailWith(ctx, t, solanaGoClient, []solana.Instruction{instruction}, transmitter, config.DefaultCommitment, []string{ccip_router.Unauthorized_CcipRouterError.String()})
				})

				t.Run("When admin wants to set up the pool, it fails", func(t *testing.T) {
					instruction, err := ccip_router.NewSetPoolInstruction(
						token0.Mint.PublicKey(),
						token0.WritableIndexes,
						config.RouterConfigPDA,
						token0.AdminRegistry,
						token0.PoolLookupTable,
						anotherAdmin.PublicKey(),
					).ValidateAndBuild()
					require.NoError(t, err)

					testutils.SendAndFailWith(ctx, t, solanaGoClient, []solana.Instruction{instruction}, anotherAdmin, config.DefaultCommitment, []string{ccip_router.Unauthorized_CcipRouterError.String()})
				})

				t.Run("When setting pool to incorrect addresses in lookup table, it fails", func(t *testing.T) {
					instruction, err := ccip_router.NewSetPoolInstruction(
						token0.Mint.PublicKey(),
						token0.WritableIndexes,
						config.RouterConfigPDA,
						token0.AdminRegistry,
						token1.PoolLookupTable, // accounts do not match the expected mint related accounts
						anotherAdmin.PublicKey(),
					).ValidateAndBuild()
					require.NoError(t, err)

					testutils.SendAndFailWith(ctx, t, solanaGoClient, []solana.Instruction{instruction}, anotherAdmin, config.DefaultCommitment, []string{ccip_router.Unauthorized_CcipRouterError.String()})
				})

				t.Run("When Token Pool Admin wants to set up the pool, it succeeds", func(t *testing.T) {
					base := ccip_router.NewSetPoolInstruction(
						token0.Mint.PublicKey(),
						token0.WritableIndexes,
						config.RouterConfigPDA,
						token0.AdminRegistry,
						token0.PoolLookupTable,
						tokenPoolAdmin.PublicKey(),
					)

					base.AccountMetaSlice = append(base.AccountMetaSlice, solana.Meta(token0.PoolLookupTable))
					instruction, err := base.ValidateAndBuild()
					require.NoError(t, err)

					testutils.SendAndConfirm(ctx, t, solanaGoClient, []solana.Instruction{instruction}, tokenPoolAdmin, config.DefaultCommitment)

					// Validate Token Pool Registry PDA
					tokenAdminRegistry := ccip_router.TokenAdminRegistry{}
					err = common.GetAccountDataBorshInto(ctx, solanaGoClient, token0.AdminRegistry, config.DefaultCommitment, &tokenAdminRegistry)
					require.NoError(t, err)
					require.Equal(t, tokenPoolAdmin.PublicKey(), tokenAdminRegistry.Administrator)
					require.Equal(t, uint8(1), tokenAdminRegistry.Version)
					require.Equal(t, solana.PublicKey{}, tokenAdminRegistry.PendingAdministrator)
					require.Equal(t, token0.PoolLookupTable, tokenAdminRegistry.LookupTable)
				})

				t.Run("When Token Pool Admin wants to set up the pool again to zero, it is none", func(t *testing.T) {
					instruction, err := ccip_router.NewSetPoolInstruction(
						token0.Mint.PublicKey(),
						token0.WritableIndexes,
						config.RouterConfigPDA,
						token0.AdminRegistry,
						solana.PublicKey{},
						tokenPoolAdmin.PublicKey(),
					).ValidateAndBuild()
					require.NoError(t, err)

					testutils.SendAndConfirm(ctx, t, solanaGoClient, []solana.Instruction{instruction}, tokenPoolAdmin, config.DefaultCommitment)

					// Validate Token Pool Registry PDA
					tokenAdminRegistry := ccip_router.TokenAdminRegistry{}
					err = common.GetAccountDataBorshInto(ctx, solanaGoClient, token0.AdminRegistry, config.DefaultCommitment, &tokenAdminRegistry)
					require.NoError(t, err)
					require.Equal(t, tokenPoolAdmin.PublicKey(), tokenAdminRegistry.Administrator)
					require.Equal(t, uint8(1), tokenAdminRegistry.Version)
					require.Equal(t, solana.PublicKey{}, tokenAdminRegistry.PendingAdministrator)
					require.Equal(t, solana.PublicKey{}, tokenAdminRegistry.LookupTable)

					// Rollback to previous state
					instruction, err = ccip_router.NewSetPoolInstruction(
						token0.Mint.PublicKey(),
						token0.WritableIndexes,
						config.RouterConfigPDA,
						token0.AdminRegistry,
						token0.PoolLookupTable,
						tokenPoolAdmin.PublicKey(),
					).ValidateAndBuild()
					require.NoError(t, err)

					testutils.SendAndConfirm(ctx, t, solanaGoClient, []solana.Instruction{instruction}, tokenPoolAdmin, config.DefaultCommitment)
				})
			})

			t.Run("Transfer admin role for token admin registry", func(t *testing.T) {
				t.Run("When any user wants to transfer the token admin registry, it fails", func(t *testing.T) {
					instruction, err := ccip_router.NewTransferAdminRoleTokenAdminRegistryInstruction(
						token0.Mint.PublicKey(),
						anotherTokenPoolAdmin.PublicKey(),
						config.RouterConfigPDA,
						token0.AdminRegistry,
						user.PublicKey(),
					).ValidateAndBuild()
					require.NoError(t, err)

					testutils.SendAndFailWith(ctx, t, solanaGoClient, []solana.Instruction{instruction}, user, config.DefaultCommitment, []string{ccip_router.Unauthorized_CcipRouterError.String()})
				})

				t.Run("When admin wants to transfer the token admin registry, it succeeds and permissions stay with no changes", func(t *testing.T) {
					instruction, err := ccip_router.NewTransferAdminRoleTokenAdminRegistryInstruction(
						token0.Mint.PublicKey(),
						anotherTokenPoolAdmin.PublicKey(),
						config.RouterConfigPDA,
						token0.AdminRegistry,
						tokenPoolAdmin.PublicKey(),
					).ValidateAndBuild()
					require.NoError(t, err)

					testutils.SendAndConfirm(ctx, t, solanaGoClient, []solana.Instruction{instruction}, tokenPoolAdmin, config.DefaultCommitment)

					// Validate Token Pool Registry PDA
					tokenAdminRegistry := ccip_router.TokenAdminRegistry{}
					err = common.GetAccountDataBorshInto(ctx, solanaGoClient, token0.AdminRegistry, config.DefaultCommitment, &tokenAdminRegistry)
					require.NoError(t, err)
					require.Equal(t, tokenPoolAdmin.PublicKey(), tokenAdminRegistry.Administrator)
					require.Equal(t, uint8(1), tokenAdminRegistry.Version)
					require.Equal(t, anotherTokenPoolAdmin.PublicKey(), tokenAdminRegistry.PendingAdministrator)
					require.Equal(t, token0.PoolLookupTable, tokenAdminRegistry.LookupTable)

					// check if the admin is still the same
					instruction, err = ccip_router.NewSetPoolInstruction(
						token0.Mint.PublicKey(),
						token0.WritableIndexes,
						config.RouterConfigPDA,
						token0.AdminRegistry,
						token0.PoolLookupTable,
						tokenPoolAdmin.PublicKey(),
					).ValidateAndBuild()
					require.NoError(t, err)

					testutils.SendAndConfirm(ctx, t, solanaGoClient, []solana.Instruction{instruction}, tokenPoolAdmin, config.DefaultCommitment)

					// new one cant make changes yet
					instruction, err = ccip_router.NewSetPoolInstruction(
						token0.Mint.PublicKey(),
						token0.WritableIndexes,
						config.RouterConfigPDA,
						token0.AdminRegistry,
						token0.PoolLookupTable,
						anotherTokenPoolAdmin.PublicKey(),
					).ValidateAndBuild()
					require.NoError(t, err)

					testutils.SendAndFailWith(ctx, t, solanaGoClient, []solana.Instruction{instruction}, anotherTokenPoolAdmin, config.DefaultCommitment, []string{ccip_router.Unauthorized_CcipRouterError.String()})
				})

				t.Run("When new admin accepts the token admin registry, it succeeds and permissions are updated", func(t *testing.T) {
					instruction, err := ccip_router.NewAcceptAdminRoleTokenAdminRegistryInstruction(
						token0.Mint.PublicKey(),
						config.RouterConfigPDA,
						token0.AdminRegistry,
						anotherTokenPoolAdmin.PublicKey(),
					).ValidateAndBuild()
					require.NoError(t, err)

					testutils.SendAndConfirm(ctx, t, solanaGoClient, []solana.Instruction{instruction}, anotherTokenPoolAdmin, config.DefaultCommitment)

					// Validate Token Pool Registry PDA
					tokenAdminRegistry := ccip_router.TokenAdminRegistry{}
					err = common.GetAccountDataBorshInto(ctx, solanaGoClient, token0.AdminRegistry, config.DefaultCommitment, &tokenAdminRegistry)
					require.NoError(t, err)
					require.Equal(t, anotherTokenPoolAdmin.PublicKey(), tokenAdminRegistry.Administrator)
					require.Equal(t, uint8(1), tokenAdminRegistry.Version)
					require.Equal(t, solana.PublicKey{}, tokenAdminRegistry.PendingAdministrator)
					require.Equal(t, token0.PoolLookupTable, tokenAdminRegistry.LookupTable)

					// check old admin can not make changes anymore
					instruction, err = ccip_router.NewSetPoolInstruction(
						token0.Mint.PublicKey(),
						token0.WritableIndexes,
						config.RouterConfigPDA,
						token0.AdminRegistry,
						token0.PoolLookupTable,
						tokenPoolAdmin.PublicKey(),
					).ValidateAndBuild()
					require.NoError(t, err)

					testutils.SendAndFailWith(ctx, t, solanaGoClient, []solana.Instruction{instruction}, tokenPoolAdmin, config.DefaultCommitment, []string{ccip_router.Unauthorized_CcipRouterError.String()})

					// new one can make changes now
					instruction, err = ccip_router.NewSetPoolInstruction(
						token0.Mint.PublicKey(),
						token0.WritableIndexes,
						config.RouterConfigPDA,
						token0.AdminRegistry,
						token0.PoolLookupTable,
						anotherTokenPoolAdmin.PublicKey(),
					).ValidateAndBuild()
					require.NoError(t, err)

					testutils.SendAndConfirm(ctx, t, solanaGoClient, []solana.Instruction{instruction}, anotherTokenPoolAdmin, config.DefaultCommitment)
				})
			})
		})

		t.Run("Token Admin Registry by Mint Authority", func(t *testing.T) {
			t.Run("register token admin registry via token mint authority", func(t *testing.T) {
				t.Run("When any user wants to set up the token admin registry, it fails", func(t *testing.T) {
					instruction, err := ccip_router.NewRegisterTokenAdminRegistryViaOwnerInstruction(
						config.RouterConfigPDA,
						token1.AdminRegistry,
						token1.Mint.PublicKey(),
						user.PublicKey(),
						solana.SystemProgramID,
					).ValidateAndBuild()
					require.NoError(t, err)

					testutils.SendAndFailWith(ctx, t, solanaGoClient, []solana.Instruction{instruction}, user, config.DefaultCommitment, []string{ccip_router.Unauthorized_CcipRouterError.String()})
				})

				t.Run("When transmitter wants to set up the token admin registry, it fails", func(t *testing.T) {
					transmitter := getTransmitter()
					instruction, err := ccip_router.NewRegisterTokenAdminRegistryViaOwnerInstruction(
						config.RouterConfigPDA,
						token1.AdminRegistry,
						token1.Mint.PublicKey(),
						transmitter.PublicKey(),
						solana.SystemProgramID,
					).ValidateAndBuild()
					require.NoError(t, err)

					testutils.SendAndFailWith(ctx, t, solanaGoClient, []solana.Instruction{instruction}, transmitter, config.DefaultCommitment, []string{ccip_router.Unauthorized_CcipRouterError.String()})
				})

				t.Run("When admin wants to set up the token admin registry, it fails", func(t *testing.T) {
					instruction, err := ccip_router.NewRegisterTokenAdminRegistryViaOwnerInstruction(
						config.RouterConfigPDA,
						token1.AdminRegistry,
						token1.Mint.PublicKey(),
						anotherAdmin.PublicKey(),
						solana.SystemProgramID,
					).ValidateAndBuild()
					require.NoError(t, err)

					testutils.SendAndFailWith(ctx, t, solanaGoClient, []solana.Instruction{instruction}, anotherAdmin, config.DefaultCommitment, []string{ccip_router.Unauthorized_CcipRouterError.String()})
				})

				t.Run("When invalid mint_authority wants to set up the token admin registry, it fails", func(t *testing.T) {
					instruction, err := ccip_router.NewRegisterTokenAdminRegistryViaOwnerInstruction(
						config.RouterConfigPDA,
						token1.AdminRegistry,
						token1.Mint.PublicKey(),
						tokenPoolAdmin.PublicKey(), // invalid
						solana.SystemProgramID,
					).ValidateAndBuild()
					require.NoError(t, err)

					testutils.SendAndFailWith(ctx, t, solanaGoClient, []solana.Instruction{instruction}, tokenPoolAdmin, config.DefaultCommitment, []string{ccip_router.Unauthorized_CcipRouterError.String()})
				})

				t.Run("When token mint_authority wants to set up the token admin registry, it succeeds", func(t *testing.T) {
					instruction, err := ccip_router.NewRegisterTokenAdminRegistryViaOwnerInstruction(
						config.RouterConfigPDA,
						token1.AdminRegistry,
						token1.Mint.PublicKey(),
						anotherTokenPoolAdmin.PublicKey(),
						solana.SystemProgramID,
					).ValidateAndBuild()
					require.NoError(t, err)

					testutils.SendAndConfirm(ctx, t, solanaGoClient, []solana.Instruction{instruction}, anotherTokenPoolAdmin, config.DefaultCommitment)

					// Validate Token Pool Registry PDA
					tokenAdminRegistry := ccip_router.TokenAdminRegistry{}
					err = common.GetAccountDataBorshInto(ctx, solanaGoClient, token1.AdminRegistry, config.DefaultCommitment, &tokenAdminRegistry)
					require.NoError(t, err)
					require.Equal(t, anotherTokenPoolAdmin.PublicKey(), tokenAdminRegistry.Administrator)
					require.Equal(t, uint8(1), tokenAdminRegistry.Version)
					require.Equal(t, solana.PublicKey{}, tokenAdminRegistry.PendingAdministrator)
					require.Equal(t, solana.PublicKey{}, tokenAdminRegistry.LookupTable)
				})
			})

			t.Run("set pool", func(t *testing.T) {
				t.Run("When Mint Authority wants to set up the pool, it succeeds", func(t *testing.T) {
					instruction, err := ccip_router.NewSetPoolInstruction(
						token1.Mint.PublicKey(),
						token1.WritableIndexes,
						config.RouterConfigPDA,
						token1.AdminRegistry,
						token1.PoolLookupTable,
						anotherTokenPoolAdmin.PublicKey(),
					).ValidateAndBuild()
					require.NoError(t, err)

					// transfer mint authority to pool once admin registry is set
					ixAuth, err := tokens.SetTokenMintAuthority(token1.Program, token1.PoolSigner, token1.Mint.PublicKey(), anotherTokenPoolAdmin.PublicKey())
					require.NoError(t, err)

					testutils.SendAndConfirm(ctx, t, solanaGoClient, []solana.Instruction{instruction, ixAuth}, anotherTokenPoolAdmin, config.DefaultCommitment)

					// Validate Token Pool Registry PDA
					tokenAdminRegistry := ccip_router.TokenAdminRegistry{}
					err = common.GetAccountDataBorshInto(ctx, solanaGoClient, token1.AdminRegistry, config.DefaultCommitment, &tokenAdminRegistry)
					require.NoError(t, err)
					require.Equal(t, anotherTokenPoolAdmin.PublicKey(), tokenAdminRegistry.Administrator)
					require.Equal(t, uint8(1), tokenAdminRegistry.Version)
					require.Equal(t, solana.PublicKey{}, tokenAdminRegistry.PendingAdministrator)
					require.Equal(t, token1.PoolLookupTable, tokenAdminRegistry.LookupTable)
				})
			})

			t.Run("Transfer admin role for token admin registry", func(t *testing.T) {
				t.Run("When invalid wants to transfer the token admin registry, it fails", func(t *testing.T) {
					instruction, err := ccip_router.NewTransferAdminRoleTokenAdminRegistryInstruction(
						token1.Mint.PublicKey(),
						tokenPoolAdmin.PublicKey(),
						config.RouterConfigPDA,
						token1.AdminRegistry,
						tokenPoolAdmin.PublicKey(),
					).ValidateAndBuild()
					require.NoError(t, err)

					testutils.SendAndFailWith(ctx, t, solanaGoClient, []solana.Instruction{instruction}, tokenPoolAdmin, config.DefaultCommitment, []string{ccip_router.Unauthorized_CcipRouterError.String()})
				})
				t.Run("When mint authority wants to transfer the token admin registry, it succeeds and permissions stay with no changes", func(t *testing.T) {
					instruction, err := ccip_router.NewTransferAdminRoleTokenAdminRegistryInstruction(
						token1.Mint.PublicKey(),
						tokenPoolAdmin.PublicKey(),
						config.RouterConfigPDA,
						token1.AdminRegistry,
						anotherTokenPoolAdmin.PublicKey(),
					).ValidateAndBuild()
					require.NoError(t, err)

					testutils.SendAndConfirm(ctx, t, solanaGoClient, []solana.Instruction{instruction}, anotherTokenPoolAdmin, config.DefaultCommitment)

					// Validate Token Pool Registry PDA
					tokenAdminRegistry := ccip_router.TokenAdminRegistry{}
					err = common.GetAccountDataBorshInto(ctx, solanaGoClient, token1.AdminRegistry, config.DefaultCommitment, &tokenAdminRegistry)
					require.NoError(t, err)
					require.Equal(t, anotherTokenPoolAdmin.PublicKey(), tokenAdminRegistry.Administrator)
					require.Equal(t, uint8(1), tokenAdminRegistry.Version)
					require.Equal(t, tokenPoolAdmin.PublicKey(), tokenAdminRegistry.PendingAdministrator)
					require.Equal(t, token1.PoolLookupTable, tokenAdminRegistry.LookupTable)

					// check if the admin is still the same
					instruction, err = ccip_router.NewSetPoolInstruction(
						token1.Mint.PublicKey(),
						token1.WritableIndexes,
						config.RouterConfigPDA,
						token1.AdminRegistry,
						token1.PoolLookupTable,
						anotherTokenPoolAdmin.PublicKey(),
					).ValidateAndBuild()
					require.NoError(t, err)

					testutils.SendAndConfirm(ctx, t, solanaGoClient, []solana.Instruction{instruction}, anotherTokenPoolAdmin, config.DefaultCommitment)

					// new one cant make changes yet
					instruction, err = ccip_router.NewSetPoolInstruction(
						token1.Mint.PublicKey(),
						token1.WritableIndexes,
						config.RouterConfigPDA,
						token1.AdminRegistry,
						token1.PoolLookupTable,
						tokenPoolAdmin.PublicKey(),
					).ValidateAndBuild()
					require.NoError(t, err)

					testutils.SendAndFailWith(ctx, t, solanaGoClient, []solana.Instruction{instruction}, tokenPoolAdmin, config.DefaultCommitment, []string{ccip_router.Unauthorized_CcipRouterError.String()})
				})

				t.Run("When new admin accepts the token admin registry, it succeeds and permissions are updated", func(t *testing.T) {
					instruction, err := ccip_router.NewAcceptAdminRoleTokenAdminRegistryInstruction(
						token1.Mint.PublicKey(),
						config.RouterConfigPDA,
						token1.AdminRegistry,
						tokenPoolAdmin.PublicKey(),
					).ValidateAndBuild()
					require.NoError(t, err)

					testutils.SendAndConfirm(ctx, t, solanaGoClient, []solana.Instruction{instruction}, tokenPoolAdmin, config.DefaultCommitment)

					// Validate Token Pool Registry PDA
					tokenAdminRegistry := ccip_router.TokenAdminRegistry{}
					err = common.GetAccountDataBorshInto(ctx, solanaGoClient, token1.AdminRegistry, config.DefaultCommitment, &tokenAdminRegistry)
					require.NoError(t, err)
					require.Equal(t, tokenPoolAdmin.PublicKey(), tokenAdminRegistry.Administrator)
					require.Equal(t, uint8(1), tokenAdminRegistry.Version)
					require.Equal(t, solana.PublicKey{}, tokenAdminRegistry.PendingAdministrator)
					require.Equal(t, token1.PoolLookupTable, tokenAdminRegistry.LookupTable)

					// check old admin can not make changes anymore
					instruction, err = ccip_router.NewSetPoolInstruction(
						token1.Mint.PublicKey(),
						token1.WritableIndexes,
						config.RouterConfigPDA,
						token1.AdminRegistry,
						token1.PoolLookupTable,
						anotherTokenPoolAdmin.PublicKey(),
					).ValidateAndBuild()
					require.NoError(t, err)

					testutils.SendAndFailWith(ctx, t, solanaGoClient, []solana.Instruction{instruction}, anotherTokenPoolAdmin, config.DefaultCommitment, []string{ccip_router.Unauthorized_CcipRouterError.String()})

					// new one can make changes now
					instruction, err = ccip_router.NewSetPoolInstruction(
						token1.Mint.PublicKey(),
						token1.WritableIndexes,
						config.RouterConfigPDA,
						token1.AdminRegistry,
						token1.PoolLookupTable,
						tokenPoolAdmin.PublicKey(),
					).ValidateAndBuild()
					require.NoError(t, err)

					testutils.SendAndConfirm(ctx, t, solanaGoClient, []solana.Instruction{instruction}, tokenPoolAdmin, config.DefaultCommitment)
				})
			})
		})
	})

	//////////////////////////////
	// Token Pool Config Tests //
	/////////////////////////////
	t.Run("Token Pool Configuration", func(t *testing.T) {
		t.Run("RemoteConfig", func(t *testing.T) {
			ix0, err := token_pool.NewSetChainRemoteConfigInstruction(config.EvmChainSelector, token0.Mint.PublicKey(), token_pool.RemoteConfig{
				PoolAddress:  []byte{1, 2, 3},
				TokenAddress: []byte{1, 2, 3},
			}, token0.PoolConfig, token0.Chain[config.EvmChainSelector], tokenPoolAdmin.PublicKey(), solana.SystemProgramID).ValidateAndBuild()
			require.NoError(t, err)
			ix1, err := token_pool.NewSetChainRemoteConfigInstruction(config.EvmChainSelector, token1.Mint.PublicKey(), token_pool.RemoteConfig{
				PoolAddress:  []byte{4, 5, 6},
				TokenAddress: []byte{4, 5, 6},
			}, token1.PoolConfig, token1.Chain[config.EvmChainSelector], anotherTokenPoolAdmin.PublicKey(), solana.SystemProgramID).ValidateAndBuild()
			require.NoError(t, err)
			testutils.SendAndConfirm(ctx, t, solanaGoClient, []solana.Instruction{ix0, ix1}, tokenPoolAdmin, config.DefaultCommitment, common.AddSigners(anotherTokenPoolAdmin))
		})

		t.Run("RateLimit", func(t *testing.T) {
			ix0, err := token_pool.NewSetChainRateLimitInstruction(config.EvmChainSelector, token0.Mint.PublicKey(), token_pool.RateLimitConfig{}, token_pool.RateLimitConfig{}, token0.PoolConfig, token0.Chain[config.EvmChainSelector], tokenPoolAdmin.PublicKey(), solana.SystemProgramID).ValidateAndBuild()
			require.NoError(t, err)
			ix1, err := token_pool.NewSetChainRateLimitInstruction(config.EvmChainSelector, token1.Mint.PublicKey(), token_pool.RateLimitConfig{}, token_pool.RateLimitConfig{}, token1.PoolConfig, token1.Chain[config.EvmChainSelector], anotherTokenPoolAdmin.PublicKey(), solana.SystemProgramID).ValidateAndBuild()
			require.NoError(t, err)
			testutils.SendAndConfirm(ctx, t, solanaGoClient, []solana.Instruction{ix0, ix1}, tokenPoolAdmin, config.DefaultCommitment, common.AddSigners(anotherTokenPoolAdmin))
		})

		t.Run("Billing", func(t *testing.T) {
			ix0, err := ccip_router.NewSetTokenBillingInstruction(config.EvmChainSelector, token0.Mint.PublicKey(), ccip_router.TokenBilling{}, config.RouterConfigPDA, token0.Billing[config.EvmChainSelector], anotherAdmin.PublicKey(), solana.SystemProgramID).ValidateAndBuild()
			require.NoError(t, err)
			ix1, err := ccip_router.NewSetTokenBillingInstruction(config.EvmChainSelector, token1.Mint.PublicKey(), ccip_router.TokenBilling{}, config.RouterConfigPDA, token1.Billing[config.EvmChainSelector], anotherAdmin.PublicKey(), solana.SystemProgramID).ValidateAndBuild()
			require.NoError(t, err)
			testutils.SendAndConfirm(ctx, t, solanaGoClient, []solana.Instruction{ix0, ix1}, anotherAdmin, config.DefaultCommitment)
		})

		// validate permissions for setting config
		t.Run("Permissions", func(t *testing.T) {
			t.Parallel()
			t.Run("Billing can only be set by CCIP admin", func(t *testing.T) {
				ix, err := ccip_router.NewSetTokenBillingInstruction(config.EvmChainSelector, token0.Mint.PublicKey(), ccip_router.TokenBilling{}, config.RouterConfigPDA, token0.Billing[config.EvmChainSelector], anotherTokenPoolAdmin.PublicKey(), solana.SystemProgramID).ValidateAndBuild()
				require.NoError(t, err)
				testutils.SendAndFailWith(ctx, t, solanaGoClient, []solana.Instruction{ix}, anotherTokenPoolAdmin, config.DefaultCommitment, []string{ccip_router.Unauthorized_CcipRouterError.String()})
			})
		})
	})

	//////////////////////////
	//     getFee Tests     //
	//////////////////////////
	t.Run("getFee", func(t *testing.T) {
		t.Run("Fee is retrieved for a correctly formatted message", func(t *testing.T) {
			message := ccip_router.SVM2AnyMessage{
				Receiver: validReceiverAddress[:],
				FeeToken: wsol.mint,
			}

			raw := ccip_router.NewGetFeeInstruction(config.EvmChainSelector, message, config.RouterConfigPDA, config.EvmDestChainStatePDA, wsol.billingConfigPDA)
			instruction, err := raw.ValidateAndBuild()
			require.NoError(t, err)

			feeResult := testutils.SendAndConfirm(ctx, t, solanaGoClient, []solana.Instruction{instruction}, user, config.DefaultCommitment)
			require.NotNil(t, feeResult)
			fee, _ := common.ExtractTypedReturnValue(ctx, feeResult.Meta.LogMessages, config.CcipRouterProgram.String(), binary.LittleEndian.Uint64)
			require.Greater(t, fee, uint64(0))
		})

		t.Run("Fee is retrieved for a correctly formatted message containing a nonnative token", func(t *testing.T) {
			message := ccip_router.SVM2AnyMessage{
				Receiver:     validReceiverAddress[:],
				FeeToken:     wsol.mint,
				TokenAmounts: []ccip_router.SVMTokenAmount{{Token: token0.Mint.PublicKey(), Amount: 1}},
			}

			// Set some fees that will result in some appreciable change in the message fee
			billing := ccip_router.TokenBilling{
				MinFeeUsdcents:    800,
				MaxFeeUsdcents:    1600,
				DeciBps:           0,
				DestGasOverhead:   100,
				DestBytesOverhead: 100,
				IsEnabled:         true,
			}
			token0BillingConfigPda := getTokenConfigPDA(token0.Mint.PublicKey())
			token0PerChainPerConfigPda := getPerChainPerTokenConfigBillingPDA(token0.Mint.PublicKey())
			ix, err := ccip_router.NewSetTokenBillingInstruction(config.EvmChainSelector, token0.Mint.PublicKey(), billing, config.RouterConfigPDA, token0PerChainPerConfigPda, anotherAdmin.PublicKey(), solana.SystemProgramID).ValidateAndBuild()
			require.NoError(t, err)
			testutils.SendAndConfirm(ctx, t, solanaGoClient, []solana.Instruction{ix}, anotherAdmin, config.DefaultCommitment)

			raw := ccip_router.NewGetFeeInstruction(config.EvmChainSelector, message, config.RouterConfigPDA, config.EvmDestChainStatePDA, wsol.billingConfigPDA)
			raw.AccountMetaSlice.Append(solana.Meta(token0BillingConfigPda))
			raw.AccountMetaSlice.Append(solana.Meta(token0PerChainPerConfigPda))
			instruction, err := raw.ValidateAndBuild()
			require.NoError(t, err)

			feeResult := testutils.SendAndConfirm(ctx, t, solanaGoClient, []solana.Instruction{instruction}, user, config.DefaultCommitment)
			require.NotNil(t, feeResult)
			fee, _ := common.ExtractTypedReturnValue(ctx, feeResult.Meta.LogMessages, config.CcipRouterProgram.String(), binary.LittleEndian.Uint64)
			require.Greater(t, fee, uint64(0))
		})

		t.Run("Cannot get fee for message with invalid address", func(t *testing.T) {
			// Bigger than u160
			tooBigAddress := [32]byte{}
			tooBigAddress[11] = 1

			// Falls within precompile region
			tooSmallAddress := [32]byte{}
			tooSmallAddress[31] = 1

			for _, address := range [][32]byte{tooBigAddress, tooSmallAddress} {
				message := ccip_router.SVM2AnyMessage{
					Receiver: address[:],
					FeeToken: wsol.mint,
				}

				raw := ccip_router.NewGetFeeInstruction(config.EvmChainSelector, message, config.RouterConfigPDA, config.EvmDestChainStatePDA, wsol.billingConfigPDA)
				instruction, err := raw.ValidateAndBuild()
				require.NoError(t, err)

				result := testutils.SendAndFailWith(ctx, t, solanaGoClient, []solana.Instruction{instruction}, user, config.DefaultCommitment, []string{"Error Code: InvalidEVMAddress"})
				require.NotNil(t, result)
			}
		})
	})

	//////////////////////////
	//    ccipSend Tests    //
	//////////////////////////

	t.Run("OnRamp ccipSend", func(t *testing.T) {
		t.Run("When sending to an invalid destination chain selector it fails", func(t *testing.T) {
			destinationChainSelector := uint64(189)
			destinationChainStatePDA, err := state.FindDestChainStatePDA(destinationChainSelector, config.CcipRouterProgram)
			require.NoError(t, err)
			message := ccip_router.SVM2AnyMessage{
				FeeToken: wsol.mint,
				Receiver: validReceiverAddress[:],
				Data:     []byte{4, 5, 6},
			}

			raw := ccip_router.NewCcipSendInstruction(
				destinationChainSelector,
				message,
				[]byte{},
				config.RouterConfigPDA,
				destinationChainStatePDA,
				nonceEvmPDA,
				user.PublicKey(),
				solana.SystemProgramID,
				wsol.program,
				wsol.mint,
				wsol.billingConfigPDA,
				token2022.billingConfigPDA,
				wsol.userATA,
				wsol.billingATA,
				config.BillingSignerPDA,
				config.ExternalTokenPoolsSignerPDA,
			)
			raw.GetFeeTokenUserAssociatedAccountAccount().WRITE()
			instruction, err := raw.ValidateAndBuild()

			require.NoError(t, err)
			result := testutils.SendAndFailWith(ctx, t, solanaGoClient, []solana.Instruction{instruction}, user, config.DefaultCommitment, []string{"Error Code: AccountNotInitialized"})
			require.NotNil(t, result)
		})

		t.Run("When sending a Valid CCIP Message Emits CCIPMessageSent", func(t *testing.T) {
			destinationChainSelector := config.EvmChainSelector
			destinationChainStatePDA := config.EvmDestChainStatePDA
			message := ccip_router.SVM2AnyMessage{
				FeeToken: wsol.mint,
				Receiver: validReceiverAddress[:],
				Data:     []byte{4, 5, 6},
			}

			raw := ccip_router.NewCcipSendInstruction(
				destinationChainSelector,
				message,
				[]byte{},
				config.RouterConfigPDA,
				destinationChainStatePDA,
				nonceEvmPDA,
				user.PublicKey(),
				solana.SystemProgramID,
				wsol.program,
				wsol.mint,
				wsol.billingConfigPDA,
				token2022.billingConfigPDA,
				wsol.userATA,
				wsol.billingATA,
				config.BillingSignerPDA,
				config.ExternalTokenPoolsSignerPDA,
			)
			raw.GetFeeTokenUserAssociatedAccountAccount().WRITE()
			instruction, err := raw.ValidateAndBuild()
			require.NoError(t, err)
			result := testutils.SendAndConfirm(ctx, t, solanaGoClient, []solana.Instruction{instruction}, user, config.DefaultCommitment)
			require.NotNil(t, result)

			var chainStateAccount ccip_router.DestChain
			err = common.GetAccountDataBorshInto(ctx, solanaGoClient, destinationChainStatePDA, config.DefaultCommitment, &chainStateAccount)
			require.NoError(t, err, "failed to get account info")
			// Do not check source chain config, as it may have been updated by other tests in ccip offramp
			require.Equal(t, uint64(1), chainStateAccount.State.SequenceNumber)

			var nonceCounterAccount ccip_router.Nonce
			err = common.GetAccountDataBorshInto(ctx, solanaGoClient, nonceEvmPDA, config.DefaultCommitment, &nonceCounterAccount)
			require.NoError(t, err, "failed to get account info")
			require.Equal(t, uint64(1), nonceCounterAccount.Counter)

			ccipMessageSentEvent := ccip.EventCCIPMessageSent{}
			require.NoError(t, common.ParseEvent(result.Meta.LogMessages, "CCIPMessageSent", &ccipMessageSentEvent, config.PrintEvents))
			require.Equal(t, uint64(21), ccipMessageSentEvent.DestinationChainSelector)
			require.Equal(t, uint64(1), ccipMessageSentEvent.SequenceNumber)
			require.Equal(t, user.PublicKey(), ccipMessageSentEvent.Message.Sender)
			require.Equal(t, validReceiverAddress[:], ccipMessageSentEvent.Message.Receiver)
			data := [3]uint8{4, 5, 6}
			require.Equal(t, data[:], ccipMessageSentEvent.Message.Data)
			require.Equal(t, bin.Uint128{Lo: 5000, Hi: 0}, ccipMessageSentEvent.Message.ExtraArgs.GasLimit) // default gas limit
			require.Equal(t, false, ccipMessageSentEvent.Message.ExtraArgs.AllowOutOfOrderExecution)        // default OOO Execution
			require.Equal(t, uint64(15), ccipMessageSentEvent.Message.Header.SourceChainSelector)
			require.Equal(t, uint64(21), ccipMessageSentEvent.Message.Header.DestChainSelector)
			require.Equal(t, uint64(1), ccipMessageSentEvent.Message.Header.SequenceNumber)
			require.Equal(t, uint64(1), ccipMessageSentEvent.Message.Header.Nonce)
			hash, err := ccip.HashSVMToAnyMessage(ccipMessageSentEvent.Message)
			require.NoError(t, err)
			require.Equal(t, hash, ccipMessageSentEvent.Message.Header.MessageId[:])
		})

		t.Run("When sending a CCIP Message with ExtraArgs overrides Emits CCIPMessageSent", func(t *testing.T) {
			destinationChainSelector := config.EvmChainSelector
			destinationChainStatePDA := config.EvmDestChainStatePDA
			trueValue := true
			message := ccip_router.SVM2AnyMessage{
				FeeToken: wsol.mint,
				Receiver: validReceiverAddress[:],
				Data:     []byte{4, 5, 6},
				ExtraArgs: ccip_router.ExtraArgsInput{
					GasLimit:                 &bin.Uint128{Lo: 99, Hi: 0},
					AllowOutOfOrderExecution: &trueValue,
				},
			}

			raw := ccip_router.NewCcipSendInstruction(
				destinationChainSelector,
				message,
				[]byte{},
				config.RouterConfigPDA,
				destinationChainStatePDA,
				nonceEvmPDA,
				user.PublicKey(),
				solana.SystemProgramID,
				wsol.program,
				wsol.mint,
				wsol.billingConfigPDA,
				token2022.billingConfigPDA,
				wsol.userATA,
				wsol.billingATA,
				config.BillingSignerPDA,
				config.ExternalTokenPoolsSignerPDA,
			)
			raw.GetFeeTokenUserAssociatedAccountAccount().WRITE()
			instruction, err := raw.ValidateAndBuild()
			require.NoError(t, err)
			result := testutils.SendAndConfirm(ctx, t, solanaGoClient, []solana.Instruction{instruction}, user, config.DefaultCommitment)
			require.NotNil(t, result)

			var chainStateAccount ccip_router.DestChain
			err = common.GetAccountDataBorshInto(ctx, solanaGoClient, destinationChainStatePDA, config.DefaultCommitment, &chainStateAccount)
			require.NoError(t, err, "failed to get account info")
			// Do not check source chain config, as it may have been updated by other tests in ccip offramp
			require.Equal(t, uint64(2), chainStateAccount.State.SequenceNumber)

			var nonceCounterAccount ccip_router.Nonce
			err = common.GetAccountDataBorshInto(ctx, solanaGoClient, nonceEvmPDA, config.DefaultCommitment, &nonceCounterAccount)
			require.NoError(t, err, "failed to get account info")
			require.Equal(t, uint64(1), nonceCounterAccount.Counter)

			ccipMessageSentEvent := ccip.EventCCIPMessageSent{}
			require.NoError(t, common.ParseEvent(result.Meta.LogMessages, "CCIPMessageSent", &ccipMessageSentEvent, config.PrintEvents))
			require.Equal(t, uint64(21), ccipMessageSentEvent.DestinationChainSelector)
			require.Equal(t, uint64(2), ccipMessageSentEvent.SequenceNumber)
			require.Equal(t, user.PublicKey(), ccipMessageSentEvent.Message.Sender)
			require.Equal(t, validReceiverAddress[:], ccipMessageSentEvent.Message.Receiver)
			data := [3]uint8{4, 5, 6}
			require.Equal(t, data[:], ccipMessageSentEvent.Message.Data)
			require.Equal(t, bin.Uint128{Lo: 99, Hi: 0}, ccipMessageSentEvent.Message.ExtraArgs.GasLimit) // check it's overwritten
			require.Equal(t, true, ccipMessageSentEvent.Message.ExtraArgs.AllowOutOfOrderExecution)       // check it's overwritten
			require.Equal(t, uint64(15), ccipMessageSentEvent.Message.Header.SourceChainSelector)
			require.Equal(t, uint64(21), ccipMessageSentEvent.Message.Header.DestChainSelector)
			require.Equal(t, uint64(2), ccipMessageSentEvent.Message.Header.SequenceNumber)
			require.Equal(t, uint64(0), ccipMessageSentEvent.Message.Header.Nonce) // nonce is not incremented as it is OOO
		})

		t.Run("When sending a CCIP Message with only gas limit ExtraArgs overrides Emits CCIPMessageSent", func(t *testing.T) {
			destinationChainSelector := config.EvmChainSelector
			destinationChainStatePDA := config.EvmDestChainStatePDA
			message := ccip_router.SVM2AnyMessage{
				FeeToken: wsol.mint,
				Receiver: validReceiverAddress[:],
				Data:     []byte{4, 5, 6},
				ExtraArgs: ccip_router.ExtraArgsInput{
					GasLimit: &bin.Uint128{Lo: 99, Hi: 0},
				},
			}

			raw := ccip_router.NewCcipSendInstruction(
				destinationChainSelector,
				message,
				[]byte{},
				config.RouterConfigPDA,
				destinationChainStatePDA,
				nonceEvmPDA,
				user.PublicKey(),
				solana.SystemProgramID,
				wsol.program,
				wsol.mint,
				wsol.billingConfigPDA,
				token2022.billingConfigPDA,
				wsol.userATA,
				wsol.billingATA,
				config.BillingSignerPDA,
				config.ExternalTokenPoolsSignerPDA,
			)
			raw.GetFeeTokenUserAssociatedAccountAccount().WRITE()
			instruction, err := raw.ValidateAndBuild()
			require.NoError(t, err)
			result := testutils.SendAndConfirm(ctx, t, solanaGoClient, []solana.Instruction{instruction}, user, config.DefaultCommitment)
			require.NotNil(t, result)

			var chainStateAccount ccip_router.DestChain
			err = common.GetAccountDataBorshInto(ctx, solanaGoClient, destinationChainStatePDA, config.DefaultCommitment, &chainStateAccount)
			require.NoError(t, err, "failed to get account info")
			// Do not check source chain config, as it may have been updated by other tests in ccip offramp
			require.Equal(t, uint64(3), chainStateAccount.State.SequenceNumber)

			var nonceCounterAccount ccip_router.Nonce
			err = common.GetAccountDataBorshInto(ctx, solanaGoClient, nonceEvmPDA, config.DefaultCommitment, &nonceCounterAccount)
			require.NoError(t, err, "failed to get account info")
			require.Equal(t, uint64(2), nonceCounterAccount.Counter)

			ccipMessageSentEvent := ccip.EventCCIPMessageSent{}
			require.NoError(t, common.ParseEvent(result.Meta.LogMessages, "CCIPMessageSent", &ccipMessageSentEvent, config.PrintEvents))
			require.Equal(t, uint64(21), ccipMessageSentEvent.DestinationChainSelector)
			require.Equal(t, uint64(3), ccipMessageSentEvent.SequenceNumber)
			require.Equal(t, user.PublicKey(), ccipMessageSentEvent.Message.Sender)
			require.Equal(t, validReceiverAddress[:], ccipMessageSentEvent.Message.Receiver)
			data := [3]uint8{4, 5, 6}
			require.Equal(t, data[:], ccipMessageSentEvent.Message.Data)
			require.Equal(t, bin.Uint128{Lo: 99, Hi: 0}, ccipMessageSentEvent.Message.ExtraArgs.GasLimit) // check it's overwritten
			require.Equal(t, false, ccipMessageSentEvent.Message.ExtraArgs.AllowOutOfOrderExecution)      // check it's default value
			require.Equal(t, uint64(15), ccipMessageSentEvent.Message.Header.SourceChainSelector)
			require.Equal(t, uint64(21), ccipMessageSentEvent.Message.Header.DestChainSelector)
			require.Equal(t, uint64(3), ccipMessageSentEvent.Message.Header.SequenceNumber)
			require.Equal(t, uint64(2), ccipMessageSentEvent.Message.Header.Nonce) // nonce is incremented
		})

		t.Run("When sending a CCIP Message with allow out of order ExtraArgs overrides Emits CCIPMessageSent", func(t *testing.T) {
			destinationChainSelector := config.EvmChainSelector
			destinationChainStatePDA := config.EvmDestChainStatePDA
			trueValue := true
			message := ccip_router.SVM2AnyMessage{
				FeeToken: wsol.mint,
				Receiver: validReceiverAddress[:],
				Data:     []byte{4, 5, 6},
				ExtraArgs: ccip_router.ExtraArgsInput{
					AllowOutOfOrderExecution: &trueValue,
				},
			}

			raw := ccip_router.NewCcipSendInstruction(
				destinationChainSelector,
				message,
				[]byte{},
				config.RouterConfigPDA,
				destinationChainStatePDA,
				nonceEvmPDA,
				user.PublicKey(),
				solana.SystemProgramID,
				wsol.program,
				wsol.mint,
				wsol.billingConfigPDA,
				token2022.billingConfigPDA,
				wsol.userATA,
				wsol.billingATA,
				config.BillingSignerPDA,
				config.ExternalTokenPoolsSignerPDA,
			)
			raw.GetFeeTokenUserAssociatedAccountAccount().WRITE()
			instruction, err := raw.ValidateAndBuild()
			require.NoError(t, err)
			result := testutils.SendAndConfirm(ctx, t, solanaGoClient, []solana.Instruction{instruction}, user, config.DefaultCommitment)
			require.NotNil(t, result)

			var chainStateAccount ccip_router.DestChain
			err = common.GetAccountDataBorshInto(ctx, solanaGoClient, destinationChainStatePDA, config.DefaultCommitment, &chainStateAccount)
			require.NoError(t, err, "failed to get account info")
			// Do not check source chain config, as it may have been updated by other tests in ccip offramp
			require.Equal(t, uint64(4), chainStateAccount.State.SequenceNumber)

			var nonceCounterAccount ccip_router.Nonce
			err = common.GetAccountDataBorshInto(ctx, solanaGoClient, nonceEvmPDA, config.DefaultCommitment, &nonceCounterAccount)
			require.NoError(t, err, "failed to get account info")
			require.Equal(t, uint64(2), nonceCounterAccount.Counter)

			ccipMessageSentEvent := ccip.EventCCIPMessageSent{}
			require.NoError(t, common.ParseEvent(result.Meta.LogMessages, "CCIPMessageSent", &ccipMessageSentEvent, config.PrintEvents))
			require.Equal(t, uint64(21), ccipMessageSentEvent.DestinationChainSelector)
			require.Equal(t, uint64(4), ccipMessageSentEvent.SequenceNumber)
			require.Equal(t, user.PublicKey(), ccipMessageSentEvent.Message.Sender)
			require.Equal(t, validReceiverAddress[:], ccipMessageSentEvent.Message.Receiver)
			data := [3]uint8{4, 5, 6}
			require.Equal(t, data[:], ccipMessageSentEvent.Message.Data)
			require.Equal(t, bin.Uint128{Lo: 5000, Hi: 0}, ccipMessageSentEvent.Message.ExtraArgs.GasLimit) // default gas limit
			require.Equal(t, true, ccipMessageSentEvent.Message.ExtraArgs.AllowOutOfOrderExecution)         // check it's overwritten
			require.Equal(t, uint64(15), ccipMessageSentEvent.Message.Header.SourceChainSelector)
			require.Equal(t, uint64(21), ccipMessageSentEvent.Message.Header.DestChainSelector)
			require.Equal(t, uint64(4), ccipMessageSentEvent.Message.Header.SequenceNumber)
			require.Equal(t, uint64(0), ccipMessageSentEvent.Message.Header.Nonce) // nonce is not incremented as it is OOO
		})

		t.Run("When gasLimit is set to zero, it overrides Emits CCIPMessageSent", func(t *testing.T) {
			destinationChainSelector := config.EvmChainSelector
			destinationChainStatePDA := config.EvmDestChainStatePDA
			message := ccip_router.SVM2AnyMessage{
				FeeToken: token2022.mint,
				Receiver: validReceiverAddress[:],
				Data:     []byte{4, 5, 6},
				ExtraArgs: ccip_router.ExtraArgsInput{
					GasLimit: &bin.Uint128{Lo: 0, Hi: 0},
				},
			}

			raw := ccip_router.NewCcipSendInstruction(
				destinationChainSelector,
				message,
				[]byte{},
				config.RouterConfigPDA,
				destinationChainStatePDA,
				nonceEvmPDA,
				user.PublicKey(),
				solana.SystemProgramID,
				token2022.program,
				token2022.mint,
				token2022.billingConfigPDA,
				token2022.billingConfigPDA,
				token2022.userATA,
				token2022.billingATA,
				config.BillingSignerPDA,
				config.ExternalTokenPoolsSignerPDA,
			)
			raw.GetFeeTokenUserAssociatedAccountAccount().WRITE()
			instruction, err := raw.ValidateAndBuild()
			require.NoError(t, err)
			result := testutils.SendAndConfirm(ctx, t, solanaGoClient, []solana.Instruction{instruction}, user, config.DefaultCommitment)
			require.NotNil(t, result)

			var chainStateAccount ccip_router.DestChain
			err = common.GetAccountDataBorshInto(ctx, solanaGoClient, destinationChainStatePDA, config.DefaultCommitment, &chainStateAccount)
			require.NoError(t, err, "failed to get account info")
			// Do not check source chain config, as it may have been updated by other tests in ccip offramp
			require.Equal(t, uint64(5), chainStateAccount.State.SequenceNumber)

			var nonceCounterAccount ccip_router.Nonce
			err = common.GetAccountDataBorshInto(ctx, solanaGoClient, nonceEvmPDA, config.DefaultCommitment, &nonceCounterAccount)
			require.NoError(t, err, "failed to get account info")
			require.Equal(t, uint64(3), nonceCounterAccount.Counter)

			ccipMessageSentEvent := ccip.EventCCIPMessageSent{}
			require.NoError(t, common.ParseEvent(result.Meta.LogMessages, "CCIPMessageSent", &ccipMessageSentEvent, config.PrintEvents))
			require.Equal(t, uint64(21), ccipMessageSentEvent.DestinationChainSelector)
			require.Equal(t, uint64(5), ccipMessageSentEvent.SequenceNumber)
			require.Equal(t, user.PublicKey(), ccipMessageSentEvent.Message.Sender)
			require.Equal(t, validReceiverAddress[:], ccipMessageSentEvent.Message.Receiver)
			data := [3]uint8{4, 5, 6}
			require.Equal(t, data[:], ccipMessageSentEvent.Message.Data)
			require.Equal(t, bin.Uint128{Lo: 0, Hi: 0}, ccipMessageSentEvent.Message.ExtraArgs.GasLimit)
			require.Equal(t, false, ccipMessageSentEvent.Message.ExtraArgs.AllowOutOfOrderExecution)
			require.Equal(t, uint64(15), ccipMessageSentEvent.Message.Header.SourceChainSelector)
			require.Equal(t, uint64(21), ccipMessageSentEvent.Message.Header.DestChainSelector)
			require.Equal(t, uint64(5), ccipMessageSentEvent.Message.Header.SequenceNumber)
			require.Equal(t, uint64(3), ccipMessageSentEvent.Message.Header.Nonce)
		})

		t.Run("When gasLimit is too high, it fails", func(t *testing.T) {
			destinationChainSelector := config.EvmChainSelector
			destinationChainStatePDA := config.EvmDestChainStatePDA
			message := ccip_router.SVM2AnyMessage{
				FeeToken: token2022.mint,
				Receiver: validReceiverAddress[:],
				Data:     []byte{4, 5, 6},
				ExtraArgs: ccip_router.ExtraArgsInput{
					GasLimit: &bin.Uint128{Lo: 0, Hi: 1_000_000_000},
				},
			}

			raw := ccip_router.NewCcipSendInstruction(
				destinationChainSelector,
				message,
				[]byte{},
				config.RouterConfigPDA,
				destinationChainStatePDA,
				nonceEvmPDA,
				user.PublicKey(),
				solana.SystemProgramID,
				token2022.program,
				token2022.mint,
				token2022.billingConfigPDA,
				token2022.billingConfigPDA,
				token2022.userATA,
				token2022.billingATA,
				config.BillingSignerPDA,
				config.ExternalTokenPoolsSignerPDA,
			)
			raw.GetFeeTokenUserAssociatedAccountAccount().WRITE()
			instruction, err := raw.ValidateAndBuild()
			require.NoError(t, err)
			testutils.SendAndFailWith(ctx, t, solanaGoClient, []solana.Instruction{instruction}, user, config.DefaultCommitment, []string{ccip_router.MessageGasLimitTooHigh_CcipRouterError.String()})
		})

		t.Run("When out of order execution is enforced, it fails when not enabled", func(t *testing.T) {
			destinationChainSelector := config.SVMChainSelector // SVM dest chain requires out of order execution
			destinationChainStatePDA := config.SVMDestChainStatePDA
			falseVal := false
			message := ccip_router.SVM2AnyMessage{
				FeeToken: token2022.mint,
				Receiver: validReceiverAddress[:],
				ExtraArgs: ccip_router.ExtraArgsInput{
					AllowOutOfOrderExecution: &falseVal,
				},
			}

			raw := ccip_router.NewCcipSendInstruction(
				destinationChainSelector,
				message,
				[]byte{},
				config.RouterConfigPDA,
				destinationChainStatePDA,
				nonceSvmPDA,
				user.PublicKey(),
				solana.SystemProgramID,
				token2022.program,
				token2022.mint,
				token2022.billingConfigPDA,
				token2022.billingConfigPDA,
				token2022.userATA,
				token2022.billingATA,
				config.BillingSignerPDA,
				config.ExternalTokenPoolsSignerPDA,
			)
			raw.GetFeeTokenUserAssociatedAccountAccount().WRITE()
			instruction, err := raw.ValidateAndBuild()
			require.NoError(t, err)
			testutils.SendAndFailWith(ctx, t, solanaGoClient, []solana.Instruction{instruction}, user, config.DefaultCommitment, []string{ccip_router.ExtraArgOutOfOrderExecutionMustBeTrue_CcipRouterError.String()})
		})

		t.Run("When sending a message with an invalid nonce account, it fails", func(t *testing.T) {
			destinationChainSelector := config.EvmChainSelector
			destinationChainStatePDA := config.EvmDestChainStatePDA
			message := ccip_router.SVM2AnyMessage{
				FeeToken: wsol.mint,
				Receiver: validReceiverAddress[:],
				Data:     []byte{4, 5, 6},
			}

			raw := ccip_router.NewCcipSendInstruction(
				destinationChainSelector,
				message,
				[]byte{},
				config.RouterConfigPDA,
				destinationChainStatePDA,
				nonceEvmPDA,
				anotherUser.PublicKey(),
				solana.SystemProgramID,
				wsol.program,
				wsol.mint,
				wsol.billingConfigPDA,
				token2022.billingConfigPDA,
				wsol.userATA,
				wsol.billingATA,
				config.BillingSignerPDA,
				config.ExternalTokenPoolsSignerPDA,
			)
			raw.GetFeeTokenUserAssociatedAccountAccount().WRITE()
			instruction, err := raw.ValidateAndBuild()
			require.NoError(t, err)

			result := testutils.SendAndFailWith(ctx, t, solanaGoClient, []solana.Instruction{instruction}, anotherUser, config.DefaultCommitment, []string{"Error Message: A seeds constraint was violated"})
			require.NotNil(t, result)
		})

		t.Run("When sending a message impersonating another user, it fails", func(t *testing.T) {
			destinationChainSelector := config.EvmChainSelector
			destinationChainStatePDA := config.EvmDestChainStatePDA
			message := ccip_router.SVM2AnyMessage{
				FeeToken: wsol.mint,
				Receiver: validReceiverAddress[:],
				Data:     []byte{4, 5, 6},
			}

			raw := ccip_router.NewCcipSendInstruction(
				destinationChainSelector,
				message,
				[]byte{},
				config.RouterConfigPDA,
				destinationChainStatePDA,
				nonceEvmPDA,
				user.PublicKey(),
				solana.SystemProgramID,
				wsol.program,
				wsol.mint,
				wsol.billingConfigPDA,
				token2022.billingConfigPDA,
				wsol.userATA,
				wsol.billingATA,
				config.BillingSignerPDA,
				config.ExternalTokenPoolsSignerPDA,
			)
			raw.GetFeeTokenUserAssociatedAccountAccount().WRITE()
			instruction, err := raw.ValidateAndBuild()
			require.NoError(t, err)

			testutils.SendAndFailWithRPCError(ctx, t, solanaGoClient, []solana.Instruction{instruction}, anotherUser, config.DefaultCommitment, []string{"Transaction signature verification failure"})
		})

		t.Run("When sending a message without flagging the user ATA as writable, it fails", func(t *testing.T) {
			destinationChainSelector := config.EvmChainSelector
			destinationChainStatePDA := config.EvmDestChainStatePDA
			message := ccip_router.SVM2AnyMessage{
				FeeToken: wsol.mint,
				Receiver: validReceiverAddress[:],
				Data:     []byte{4, 5, 6},
			}

			raw := ccip_router.NewCcipSendInstruction(
				destinationChainSelector,
				message,
				[]byte{},
				config.RouterConfigPDA,
				destinationChainStatePDA,
				nonceEvmPDA,
				user.PublicKey(),
				solana.SystemProgramID,
				wsol.program,
				wsol.mint,
				wsol.billingConfigPDA,
				token2022.billingConfigPDA,
				wsol.userATA,
				wsol.billingATA,
				config.BillingSignerPDA,
				config.ExternalTokenPoolsSignerPDA,
			)

			// do NOT mark the user ATA as writable

			instruction, err := raw.ValidateAndBuild()
			require.NoError(t, err)

			testutils.SendAndFailWithRPCError(ctx, t, solanaGoClient, []solana.Instruction{instruction}, user, config.DefaultCommitment, []string{ccip_router.InvalidInputsAtaWritable_CcipRouterError.String()})
		})

		t.Run("When sending a message and paying with inconsistent fee token accounts, it fails", func(t *testing.T) {
			destinationChainSelector := config.EvmChainSelector
			destinationChainStatePDA := config.EvmDestChainStatePDA

			// These testcases are a quite a lot, this obviously blows up combinatorially and adds many seconds to the suite.
			// We can remove/reduce this, but I used it during development so for now I'm keeping them here
			for i, program := range common.Map(billingTokens, func(t *AccountsPerToken) solana.PublicKey { return t.program }) {
				for j, mint := range common.Map(billingTokens, func(t *AccountsPerToken) solana.PublicKey { return t.mint }) {
					for k, messageMint := range common.Map(billingTokens, func(t *AccountsPerToken) solana.PublicKey { return t.mint }) {
						for l, billingConfigPDA := range common.Map(billingTokens, func(t *AccountsPerToken) solana.PublicKey { return t.billingConfigPDA }) {
							for m, userATA := range common.Map(billingTokens, func(t *AccountsPerToken) solana.PublicKey { return t.userATA }) {
								for n, billingATA := range common.Map(billingTokens, func(t *AccountsPerToken) solana.PublicKey { return t.billingATA }) {
									if i == j && j == k && k == l && l == m && m == n {
										// skip cases where everything aligns well, which work
										continue
									}
									testName := fmt.Sprintf("when using program %v, mint %v, message mint %v, configPDA %v, userATA %v, billingATA %v", i, j, k, l, m, n)
									t.Run(testName, func(t *testing.T) {
										t.Parallel()
										raw := ccip_router.NewCcipSendInstruction(
											destinationChainSelector,
											ccip_router.SVM2AnyMessage{
												FeeToken: messageMint,
												Receiver: validReceiverAddress[:],
												Data:     []byte{4, 5, 6},
											},
											[]byte{},
											config.RouterConfigPDA,
											destinationChainStatePDA,
											nonceEvmPDA,
											user.PublicKey(),
											solana.SystemProgramID,
											program,
											mint,
											billingConfigPDA,
											token2022.billingConfigPDA,
											userATA,
											billingATA,
											config.BillingSignerPDA,
											config.ExternalTokenPoolsSignerPDA,
										)
										raw.GetFeeTokenUserAssociatedAccountAccount().WRITE()
										instruction, err := raw.ValidateAndBuild()
										require.NoError(t, err)

										// Given the mixture of inputs, there can be different error types here, so just check that it fails but not each message
										testutils.SendAndFailWith(ctx, t, solanaGoClient, []solana.Instruction{instruction}, user, config.DefaultCommitment, []string{""})
									})
								}
							}
						}
					}
				}
			}
		})

		t.Run("When another user sending a Valid CCIP Message tries to pay with some else's tokens it fails", func(t *testing.T) {
			destinationChainSelector := config.EvmChainSelector
			destinationChainStatePDA := config.EvmDestChainStatePDA
			message := ccip_router.SVM2AnyMessage{
				FeeToken: token2022.mint,
				Receiver: validReceiverAddress[:],
				Data:     []byte{4, 5, 6},
			}
			anotherUserNonceEVMPDA, err := state.FindNoncePDA(config.EvmChainSelector, anotherUser.PublicKey(), config.CcipRouterProgram)
			require.NoError(t, err)

			raw := ccip_router.NewCcipSendInstruction(
				destinationChainSelector,
				message,
				[]byte{},
				config.RouterConfigPDA,
				destinationChainStatePDA,
				anotherUserNonceEVMPDA,
				anotherUser.PublicKey(),
				solana.SystemProgramID,
				token2022.program,
				token2022.mint,
				token2022.billingConfigPDA,
				token2022.billingConfigPDA,
				token2022.userATA, // token account of a different user
				token2022.billingATA,
				config.BillingSignerPDA,
				config.ExternalTokenPoolsSignerPDA,
			)
			raw.GetFeeTokenUserAssociatedAccountAccount().WRITE()
			instruction, err := raw.ValidateAndBuild()
			require.NoError(t, err)
			testutils.SendAndFailWith(ctx, t, solanaGoClient, []solana.Instruction{instruction}, anotherUser, config.DefaultCommitment, []string{ccip_router.InvalidInputs_CcipRouterError.String()})
		})

		t.Run("When another user sending a Valid CCIP Message Emits CCIPMessageSent", func(t *testing.T) {
			destinationChainSelector := config.EvmChainSelector
			destinationChainStatePDA := config.EvmDestChainStatePDA
			message := ccip_router.SVM2AnyMessage{
				FeeToken: token2022.mint,
				Receiver: validReceiverAddress[:],
				Data:     []byte{4, 5, 6},
			}
			anotherUserNonceEVMPDA, err := state.FindNoncePDA(config.EvmChainSelector, anotherUser.PublicKey(), config.CcipRouterProgram)
			require.NoError(t, err)

			raw := ccip_router.NewCcipSendInstruction(
				destinationChainSelector,
				message,
				[]byte{},
				config.RouterConfigPDA,
				destinationChainStatePDA,
				anotherUserNonceEVMPDA,
				anotherUser.PublicKey(),
				solana.SystemProgramID,
				token2022.program,
				token2022.mint,
				token2022.billingConfigPDA,
				token2022.billingConfigPDA,
				token2022.anotherUserATA,
				token2022.billingATA,
				config.BillingSignerPDA,
				config.ExternalTokenPoolsSignerPDA,
			)
			raw.GetFeeTokenUserAssociatedAccountAccount().WRITE()
			instruction, err := raw.ValidateAndBuild()
			require.NoError(t, err)
			result := testutils.SendAndConfirm(ctx, t, solanaGoClient, []solana.Instruction{instruction}, anotherUser, config.DefaultCommitment)
			require.NotNil(t, result)

			var chainStateAccount ccip_router.DestChain
			err = common.GetAccountDataBorshInto(ctx, solanaGoClient, destinationChainStatePDA, config.DefaultCommitment, &chainStateAccount)
			require.NoError(t, err, "failed to get account info")
			// Do not check source chain config, as it may have been updated by other tests in ccip offramp
			require.Equal(t, uint64(6), chainStateAccount.State.SequenceNumber)

			var nonceCounterAccount ccip_router.Nonce
			err = common.GetAccountDataBorshInto(ctx, solanaGoClient, anotherUserNonceEVMPDA, config.DefaultCommitment, &nonceCounterAccount)
			require.NoError(t, err, "failed to get account info")
			require.Equal(t, uint64(1), nonceCounterAccount.Counter)

			ccipMessageSentEvent := ccip.EventCCIPMessageSent{}
			require.NoError(t, common.ParseEvent(result.Meta.LogMessages, "CCIPMessageSent", &ccipMessageSentEvent, config.PrintEvents))
			require.Equal(t, uint64(21), ccipMessageSentEvent.DestinationChainSelector)
			require.Equal(t, uint64(6), ccipMessageSentEvent.SequenceNumber)
			require.Equal(t, anotherUser.PublicKey(), ccipMessageSentEvent.Message.Sender)
			require.Equal(t, validReceiverAddress[:], ccipMessageSentEvent.Message.Receiver)
			data := [3]uint8{4, 5, 6}
			require.Equal(t, data[:], ccipMessageSentEvent.Message.Data)
			require.Equal(t, bin.Uint128{Lo: 5000, Hi: 0}, ccipMessageSentEvent.Message.ExtraArgs.GasLimit)
			require.Equal(t, false, ccipMessageSentEvent.Message.ExtraArgs.AllowOutOfOrderExecution)
			require.Equal(t, uint64(15), ccipMessageSentEvent.Message.Header.SourceChainSelector)
			require.Equal(t, uint64(21), ccipMessageSentEvent.Message.Header.DestChainSelector)
			require.Equal(t, uint64(6), ccipMessageSentEvent.Message.Header.SequenceNumber)
			require.Equal(t, uint64(1), ccipMessageSentEvent.Message.Header.Nonce)
		})

		t.Run("token happy path", func(t *testing.T) {
			t.Run("single token", func(t *testing.T) {
				_, initSupply, err := tokens.TokenSupply(ctx, solanaGoClient, token0.Mint.PublicKey(), config.DefaultCommitment)
				require.NoError(t, err)
				_, initBal, err := tokens.TokenBalance(ctx, solanaGoClient, token0.User[user.PublicKey()], config.DefaultCommitment)
				require.NoError(t, err)

				destinationChainSelector := config.EvmChainSelector
				destinationChainStatePDA := config.EvmDestChainStatePDA
				message := ccip_router.SVM2AnyMessage{
					FeeToken: wsol.mint,
					Receiver: validReceiverAddress[:],
					Data:     []byte{4, 5, 6},
					TokenAmounts: []ccip_router.SVMTokenAmount{
						{
							Token:  token0.Mint.PublicKey(),
							Amount: 1,
						},
					},
				}

				userTokenAccount, ok := token0.User[user.PublicKey()]
				require.True(t, ok)

				base := ccip_router.NewCcipSendInstruction(
					destinationChainSelector,
					message,
					[]byte{0}, // starting indices for accounts
					config.RouterConfigPDA,
					destinationChainStatePDA,
					nonceEvmPDA,
					user.PublicKey(),
					solana.SystemProgramID,
					wsol.program,
					wsol.mint,
					wsol.billingConfigPDA,
					token2022.billingConfigPDA,
					wsol.userATA,
					wsol.billingATA,
					config.BillingSignerPDA,
					config.ExternalTokenPoolsSignerPDA,
				)
				base.GetFeeTokenUserAssociatedAccountAccount().WRITE()

				tokenMetas, addressTables, err := tokens.ParseTokenLookupTable(ctx, solanaGoClient, token0, userTokenAccount)
				require.NoError(t, err)
				base.AccountMetaSlice = append(base.AccountMetaSlice, tokenMetas...)

				ix, err := base.ValidateAndBuild()
				require.NoError(t, err)

				ixApprove, err := tokens.TokenApproveChecked(1, 0, token0.Program, userTokenAccount, token0.Mint.PublicKey(), config.ExternalTokenPoolsSignerPDA, user.PublicKey(), nil)
				require.NoError(t, err)

				result := testutils.SendAndConfirmWithLookupTables(ctx, t, solanaGoClient, []solana.Instruction{ixApprove, ix}, user, config.DefaultCommitment, addressTables, common.AddComputeUnitLimit(300_000))
				require.NotNil(t, result)

				// check CCIP event
				ccipMessageSentEvent := ccip.EventCCIPMessageSent{}
				require.NoError(t, common.ParseEvent(result.Meta.LogMessages, "CCIPMessageSent", &ccipMessageSentEvent, config.PrintEvents))
				require.Equal(t, 1, len(ccipMessageSentEvent.Message.TokenAmounts))
				ta := ccipMessageSentEvent.Message.TokenAmounts[0]

				require.Equal(t, wsol.mint, ccipMessageSentEvent.Message.FeeToken)
				require.Equal(t, tokens.ToLittleEndianU256(36333028), ccipMessageSentEvent.Message.FeeTokenAmount.LeBytes)
				// The difference is the ratio between the fee token value (wsol) and link token value (signified by token2022 in these tests).
				// Since they have been configured in the test setup to differ by a factor of 10, so does the token amount and its value in juels
				require.Equal(t, tokens.ToLittleEndianU256(3633302), ccipMessageSentEvent.Message.FeeValueJuels.LeBytes)
				require.Equal(t, token0.PoolConfig, ta.SourcePoolAddress)
				require.Equal(t, []byte{1, 2, 3}, ta.DestTokenAddress)
				require.Equal(t, 0, len(ta.ExtraData))
				require.Equal(t, tokens.ToLittleEndianU256(1), ta.Amount.LeBytes)
				require.Equal(t, 32, len(ta.DestExecData))
				expectedDestExecData := make([]byte, 32)
				// Token0 billing had DestGasOverhead set to 100 during setup
				binary.BigEndian.PutUint64(expectedDestExecData[24:], 100)
				require.Equal(t, expectedDestExecData, ta.DestExecData)

				// check pool event
				poolEvent := tokens.EventBurnLock{}
				require.NoError(t, common.ParseEvent(result.Meta.LogMessages, "Burned", &poolEvent, config.PrintEvents))
				require.Equal(t, config.ExternalTokenPoolsSignerPDA, poolEvent.Sender)
				require.Equal(t, uint64(1), poolEvent.Amount)

				// check balances
				_, currSupply, err := tokens.TokenSupply(ctx, solanaGoClient, token0.Mint.PublicKey(), config.DefaultCommitment)
				require.NoError(t, err)
				require.Equal(t, 1, initSupply-currSupply) // burned amount
				_, currBal, err := tokens.TokenBalance(ctx, solanaGoClient, token0.User[user.PublicKey()], config.DefaultCommitment)
				require.NoError(t, err)
				require.Equal(t, 1, initBal-currBal) // burned amount
				_, poolBal, err := tokens.TokenBalance(ctx, solanaGoClient, token0.PoolTokenAccount, config.DefaultCommitment)
				require.NoError(t, err)
				require.Equal(t, 0, poolBal) // pool burned any sent to it
			})

			t.Run("two tokens", func(t *testing.T) {
				_, initBal0, err := tokens.TokenBalance(ctx, solanaGoClient, token0.User[user.PublicKey()], config.DefaultCommitment)
				require.NoError(t, err)
				_, initBal1, err := tokens.TokenBalance(ctx, solanaGoClient, token1.User[user.PublicKey()], config.DefaultCommitment)
				require.NoError(t, err)

				destinationChainSelector := config.EvmChainSelector
				destinationChainStatePDA := config.EvmDestChainStatePDA
				message := ccip_router.SVM2AnyMessage{
					FeeToken: wsol.mint,
					Receiver: validReceiverAddress[:],
					Data:     []byte{4, 5, 6},
					TokenAmounts: []ccip_router.SVMTokenAmount{
						{
							Token:  token0.Mint.PublicKey(),
							Amount: 1,
						},
						{
							Token:  token1.Mint.PublicKey(),
							Amount: 1,
						},
					},
				}

				userTokenAccount0, ok := token0.User[user.PublicKey()]
				require.True(t, ok)
				userTokenAccount1, ok := token1.User[user.PublicKey()]
				require.True(t, ok)

				base := ccip_router.NewCcipSendInstruction(
					destinationChainSelector,
					message,
					[]byte{0, 13}, // starting indices for accounts
					config.RouterConfigPDA,
					destinationChainStatePDA,
					nonceEvmPDA,
					user.PublicKey(),
					solana.SystemProgramID,
					wsol.program,
					wsol.mint,
					wsol.billingConfigPDA,
					token2022.billingConfigPDA,
					wsol.userATA,
					wsol.billingATA,
					config.BillingSignerPDA,
					config.ExternalTokenPoolsSignerPDA,
				)
				base.GetFeeTokenUserAssociatedAccountAccount().WRITE()

				tokenMetas0, addressTables, err := tokens.ParseTokenLookupTable(ctx, solanaGoClient, token0, userTokenAccount0)
				require.NoError(t, err)
				base.AccountMetaSlice = append(base.AccountMetaSlice, tokenMetas0...)
				tokenMetas1, addressTables1, err := tokens.ParseTokenLookupTable(ctx, solanaGoClient, token1, userTokenAccount1)
				require.NoError(t, err)
				base.AccountMetaSlice = append(base.AccountMetaSlice, tokenMetas1...)
				addressTables[token1.PoolLookupTable] = addressTables1[token1.PoolLookupTable]

				ix, err := base.ValidateAndBuild()
				require.NoError(t, err)

				ixApprove0, err := tokens.TokenApproveChecked(1, 0, token0.Program, userTokenAccount0, token0.Mint.PublicKey(), config.ExternalTokenPoolsSignerPDA, user.PublicKey(), nil)
				require.NoError(t, err)
				ixApprove1, err := tokens.TokenApproveChecked(1, 0, token1.Program, userTokenAccount1, token1.Mint.PublicKey(), config.ExternalTokenPoolsSignerPDA, user.PublicKey(), nil)
				require.NoError(t, err)

				result := testutils.SendAndConfirmWithLookupTables(ctx, t, solanaGoClient, []solana.Instruction{ixApprove0, ixApprove1, ix}, user, config.DefaultCommitment, addressTables, common.AddComputeUnitLimit(300_000))
				require.NotNil(t, result)

				// check balances
				_, currBal0, err := tokens.TokenBalance(ctx, solanaGoClient, token0.User[user.PublicKey()], config.DefaultCommitment)
				require.NoError(t, err)
				require.Equal(t, 1, initBal0-currBal0) // burned amount
				_, currBal1, err := tokens.TokenBalance(ctx, solanaGoClient, token1.User[user.PublicKey()], config.DefaultCommitment)
				require.NoError(t, err)
				require.Equal(t, 1, initBal1-currBal1) // burned amount
			})
		})

		t.Run("token pool accounts: validation", func(t *testing.T) {
			t.Parallel()
			// base transaction
			destinationChainSelector := config.EvmChainSelector
			destinationChainStatePDA := config.EvmDestChainStatePDA
			message := ccip_router.SVM2AnyMessage{
				FeeToken: wsol.mint,
				Receiver: validReceiverAddress[:],
				Data:     []byte{4, 5, 6},
				TokenAmounts: []ccip_router.SVMTokenAmount{
					{
						Token:  token0.Mint.PublicKey(),
						Amount: 1,
					},
				},
			}

			userTokenAccount, ok := token0.User[user.PublicKey()]
			require.True(t, ok)

			inputs := []struct {
				name        string
				index       uint
				replaceWith *solana.AccountMeta // default to zero address
				errorStr    ccip_router.CcipRouterError
			}{
				{
					name:     "incorrect user token account",
					index:    0,
					errorStr: ccip_router.InvalidInputsTokenAccounts_CcipRouterError,
				},
				{
					name:     "invalid billing config",
					index:    1,
					errorStr: ccip_router.InvalidInputsConfigAccounts_CcipRouterError,
				},
				{
					name:     "invalid token pool chain config",
					index:    2,
					errorStr: ccip_router.InvalidInputsConfigAccounts_CcipRouterError,
				},
				{
					name:     "pool config is not owned by pool program",
					index:    6,
					errorStr: ccip_router.InvalidInputsPoolAccounts_CcipRouterError,
				},
				{
					name:        "is pool config but for wrong token",
					index:       6,
					replaceWith: solana.Meta(token1.PoolConfig),
					errorStr:    ccip_router.InvalidInputsPoolAccounts_CcipRouterError,
				},
				{
					name:        "is pool config but missing write permissions",
					index:       6,
					replaceWith: solana.Meta(token0.PoolConfig),
					errorStr:    ccip_router.InvalidInputsLookupTableAccountWritable_CcipRouterError,
				},
				{
					name:        "is pool lookup table but has write permissions",
					index:       3,
					replaceWith: solana.Meta(token0.PoolLookupTable).WRITE(),
					errorStr:    ccip_router.InvalidInputsLookupTableAccountWritable_CcipRouterError,
				},
				{
					name:     "incorrect pool signer",
					index:    8,
					errorStr: ccip_router.InvalidInputsPoolAccounts_CcipRouterError,
				},
				{
					name:     "invalid token program",
					index:    9,
					errorStr: ccip_router.InvalidInputsTokenAccounts_CcipRouterError,
				},
				{
					name:     "incorrect pool token account",
					index:    7,
					errorStr: ccip_router.InvalidInputsTokenAccounts_CcipRouterError,
				},
				{
					name:        "incorrect token pool lookup table",
					index:       3,
					replaceWith: solana.Meta(token1.PoolLookupTable),
					errorStr:    ccip_router.InvalidInputsLookupTableAccounts_CcipRouterError,
				},
				{
					name:     "invalid fee token config",
					index:    11,
					errorStr: ccip_router.InvalidInputsConfigAccounts_CcipRouterError,
				},
				{
					name:     "extra accounts not in lookup table",
					index:    1_000, // large number to indicate append
					errorStr: ccip_router.InvalidInputsLookupTableAccounts_CcipRouterError,
				},
				{
					name:     "remaining accounts mismatch",
					index:    12, // only works with token0
					errorStr: ccip_router.InvalidInputsLookupTableAccounts_CcipRouterError,
				},
			}

			for _, in := range inputs {
				t.Run(in.name, func(t *testing.T) {
					t.Parallel()
					tx := ccip_router.NewCcipSendInstruction(
						destinationChainSelector,
						message,
						[]byte{0}, // starting indices for accounts
						config.RouterConfigPDA,
						destinationChainStatePDA,
						nonceEvmPDA,
						user.PublicKey(),
						solana.SystemProgramID,
						wsol.program,
						wsol.mint,
						wsol.billingConfigPDA,
						token2022.billingConfigPDA,
						wsol.userATA,
						wsol.billingATA,
						config.BillingSignerPDA,
						config.ExternalTokenPoolsSignerPDA,
					)
					tx.GetFeeTokenUserAssociatedAccountAccount().WRITE()

					tokenMetas, addressTables, err := tokens.ParseTokenLookupTable(ctx, solanaGoClient, token0, userTokenAccount)
					require.NoError(t, err)
					// replace account meta with invalid account to trigger error or append
					if in.replaceWith == nil {
						in.replaceWith = solana.Meta(solana.PublicKey{}) // default 0 address
					}
					if in.index >= uint(len(tokenMetas)) {
						tokenMetas = append(tokenMetas, in.replaceWith)
					} else {
						tokenMetas[in.index] = in.replaceWith
					}

					tx.AccountMetaSlice = append(tx.AccountMetaSlice, tokenMetas...)
					ix, err := tx.ValidateAndBuild()
					require.NoError(t, err)

					testutils.SendAndFailWithLookupTables(ctx, t, solanaGoClient, []solana.Instruction{ix}, user, config.DefaultCommitment, addressTables, []string{in.errorStr.String()})
				})
			}
		})

		t.Run("When sending a Valid CCIP Message it bills the amount that getFee previously returned", func(t *testing.T) {
			destinationChainSelector := config.EvmChainSelector
			destinationChainStatePDA := config.EvmDestChainStatePDA

			for _, token := range billingTokens {
				t.Run("using "+token.name, func(t *testing.T) {
					message := ccip_router.SVM2AnyMessage{
						FeeToken: token.mint,
						Receiver: validReceiverAddress[:],
						Data:     []byte{4, 5, 6},
					}
					rawGetFeeIx := ccip_router.NewGetFeeInstruction(config.EvmChainSelector, message, config.RouterConfigPDA, config.EvmDestChainStatePDA, token.billingConfigPDA)
					ix, err := rawGetFeeIx.ValidateAndBuild()
					require.NoError(t, err)

					feeResult := testutils.SendAndConfirm(ctx, t, solanaGoClient, []solana.Instruction{ix}, user, config.DefaultCommitment)
					require.NotNil(t, feeResult)
					fee, _ := common.ExtractTypedReturnValue(ctx, feeResult.Meta.LogMessages, config.CcipRouterProgram.String(), binary.LittleEndian.Uint64)
					require.Greater(t, fee, uint64(0))

					initialBalance := getBalance(token.billingATA)

					// ccipSend
					raw := ccip_router.NewCcipSendInstruction(
						destinationChainSelector,
						message,
						[]byte{},
						config.RouterConfigPDA,
						destinationChainStatePDA,
						nonceEvmPDA,
						user.PublicKey(),
						solana.SystemProgramID,
						token.program,
						token.mint,
						token.billingConfigPDA,
						token2022.billingConfigPDA,
						token.userATA,
						token.billingATA,
						config.BillingSignerPDA,
						config.ExternalTokenPoolsSignerPDA,
					)
					raw.GetFeeTokenUserAssociatedAccountAccount().WRITE()
					instruction, err := raw.ValidateAndBuild()
					require.NoError(t, err)
					result := testutils.SendAndConfirm(ctx, t, solanaGoClient, []solana.Instruction{instruction}, user, config.DefaultCommitment)
					require.NotNil(t, result)

					finalBalance := getBalance(token.billingATA)

					// Check that the billing receiver account balance has increased by the fee amount
					require.Equal(t, fee, finalBalance-initialBalance)
				})
			}
		})

		t.Run("When sending a Valid CCIP Message but the user does not have enough funds of the fee token, it fails", func(t *testing.T) {
			message := ccip_router.SVM2AnyMessage{
				FeeToken: token2022.mint,
				Receiver: validReceiverAddress[:],
				Data:     []byte{4, 5, 6},
			}

			noncePDA, err := state.FindNoncePDA(config.EvmChainSelector, tokenlessUser.PublicKey(), config.CcipRouterProgram)
			require.NoError(t, err)

			// ccipSend
			raw := ccip_router.NewCcipSendInstruction(
				config.EvmChainSelector,
				message,
				[]byte{},
				config.RouterConfigPDA,
				config.EvmDestChainStatePDA,
				noncePDA,
				tokenlessUser.PublicKey(), // this user has 0 token2022 balance, though they've approved the transfer
				solana.SystemProgramID,
				token2022.program,
				token2022.mint,
				token2022.billingConfigPDA,
				token2022.billingConfigPDA,
				token2022.tokenlessUserATA,
				token2022.billingATA,
				config.BillingSignerPDA,
				config.ExternalTokenPoolsSignerPDA,
			)
			raw.GetFeeTokenUserAssociatedAccountAccount().WRITE()
			instruction, err := raw.ValidateAndBuild()
			require.NoError(t, err)
			testutils.SendAndFailWith(ctx, t, solanaGoClient, []solana.Instruction{instruction}, tokenlessUser, config.DefaultCommitment, []string{"insufficient funds"})
		})

		t.Run("When sending a valid CCIP message and paying in native SOL, it bills the same amount that getFee previously returned and it's accumulated as Wrapped SOL", func(t *testing.T) {
			getLamports := func(account solana.PublicKey) uint64 {
				out, err := solanaGoClient.GetBalance(ctx, account, rpc.CommitmentConfirmed)
				require.NoError(t, err)
				return out.Value
			}

			zeroPubkey := solana.PublicKeyFromBytes(make([]byte, 32))

			message := ccip_router.SVM2AnyMessage{
				FeeToken: zeroPubkey, // will pay with native SOL
				Receiver: validReceiverAddress[:],
				Data:     []byte{4, 5, 6},
			}

			// getFee
			rawGetFeeIx := ccip_router.NewGetFeeInstruction(config.EvmChainSelector, message, config.RouterConfigPDA, config.EvmDestChainStatePDA, wsol.billingConfigPDA)
			ix, err := rawGetFeeIx.ValidateAndBuild()
			require.NoError(t, err)

			feeResult := testutils.SimulateTransaction(ctx, t, solanaGoClient, []solana.Instruction{ix}, user)
			require.NotNil(t, feeResult)
			fee, err := common.ExtractTypedReturnValue(ctx, feeResult.Value.Logs, config.CcipRouterProgram.String(), binary.LittleEndian.Uint64)
			require.NoError(t, err)
			require.Greater(t, fee, uint64(0))

			initialBalance := getBalance(wsol.billingATA)
			initialLamports := getLamports(user.PublicKey())

			// ccipSend
			raw := ccip_router.NewCcipSendInstruction(
				config.EvmChainSelector,
				message,
				[]byte{},
				config.RouterConfigPDA,
				config.EvmDestChainStatePDA,
				nonceEvmPDA,
				user.PublicKey(),
				solana.SystemProgramID,
				wsol.program,
				wsol.mint,
				wsol.billingConfigPDA,
				token2022.billingConfigPDA,
				zeroPubkey, // no user token account, because paying with native SOL
				wsol.billingATA,
				config.BillingSignerPDA,
				config.ExternalTokenPoolsSignerPDA,
			)

			instruction, err := raw.ValidateAndBuild()
			require.NoError(t, err)
			result := testutils.SendAndConfirm(ctx, t, solanaGoClient, []solana.Instruction{instruction}, user, config.DefaultCommitment)
			require.NotNil(t, result)

			finalBalance := getBalance(wsol.billingATA)
			finalLamports := getLamports(user.PublicKey())

			// Check that the billing receiver account balance has increased by the fee amount
			require.Equal(t, fee, finalBalance-initialBalance)

			// Check that the user has paid for the tx cost and the ccip fee from their SOL
			require.Equal(t, fee+result.Meta.Fee, initialLamports-finalLamports)
		})

		////////////////////
		// Billing config //
		////////////////////
		// These tests are run at the end as they require previous successful ccip_send executions
		// (so that there's a billed balance)
		t.Run("Remove billing token after successful onramp calls", func(t *testing.T) {
			t.Run("When trying to remove a billing token for which there is still a held balance, it fails", func(t *testing.T) {
				for _, token := range billingTokens {
					t.Run(token.name, func(t *testing.T) {
						balance := getBalance(token.billingATA)
						require.Greater(t, balance, uint64(0))

						ix, err := ccip_router.NewRemoveBillingTokenConfigInstruction(
							config.RouterConfigPDA,
							token.billingConfigPDA,
							token.program,
							token.mint,
							token.billingATA,
							config.BillingSignerPDA,
							anotherAdmin.PublicKey(),
							solana.SystemProgramID,
						).ValidateAndBuild()
						require.NoError(t, err)
						testutils.SendAndFailWith(ctx, t, solanaGoClient, []solana.Instruction{ix}, anotherAdmin, config.DefaultCommitment, []string{ccip_router.InvalidInputs_CcipRouterError.String()})
					})
				}
			})
		})
	})

	///////////////////////////
	// Withdraw billed funds //
	////////////////////.......
	t.Run("Withdraw billed funds", func(t *testing.T) {
		t.Run("Preconditions", func(t *testing.T) {
			require.Greater(t, getBalance(wsol.billingATA), uint64(0))
			require.Greater(t, getBalance(token2022.billingATA), uint64(0))
		})

		t.Run("When an non-admin user tries to withdraw funds from a billing token account, it fails", func(t *testing.T) {
			ix, err := ccip_router.NewWithdrawBilledFundsInstruction(
				true,      // withdraw all
				uint64(0), // amount
				wsol.mint,
				wsol.billingATA,
				wsol.feeAggregatorATA,
				wsol.program,
				config.BillingSignerPDA,
				config.RouterConfigPDA,
				user.PublicKey(), // wrong user here
			).ValidateAndBuild()
			require.NoError(t, err)

			testutils.SendAndFailWith(ctx, t, solanaGoClient, []solana.Instruction{ix}, user, config.DefaultCommitment, []string{ccip_router.Unauthorized_CcipRouterError.String()})
		})

		t.Run("When withdrawing funds but sending them to the token account for a wrong token, it fails", func(t *testing.T) {
			ix, err := ccip_router.NewWithdrawBilledFundsInstruction(
				true,      // withdraw all
				uint64(0), // amount
				wsol.mint,
				wsol.billingATA,
				token2022.feeAggregatorATA, // wrong token account
				wsol.program,
				config.BillingSignerPDA,
				config.RouterConfigPDA,
				anotherAdmin.PublicKey(),
			).ValidateAndBuild()
			require.NoError(t, err)

			testutils.SendAndFailWith(ctx, t, solanaGoClient, []solana.Instruction{ix}, anotherAdmin, config.DefaultCommitment, []string{ccip_router.InvalidInputs_CcipRouterError.String()})
		})

		t.Run("When withdrawing funds from a token account that does not belong to billing, it fails", func(t *testing.T) {
			ix, err := ccip_router.NewWithdrawBilledFundsInstruction(
				true,      // withdraw all
				uint64(0), // amount
				wsol.mint,
				wsol.userATA, // attempt to withdraw from user account instead of billingATA
				wsol.feeAggregatorATA,
				wsol.program,
				config.BillingSignerPDA,
				config.RouterConfigPDA,
				anotherAdmin.PublicKey(),
			).ValidateAndBuild()
			require.NoError(t, err)

			testutils.SendAndFailWith(ctx, t, solanaGoClient, []solana.Instruction{ix}, anotherAdmin, config.DefaultCommitment, []string{"Error Code: ConstraintTokenOwner. Error Number: 2015"})
		})

		t.Run("When withdrawing funds but sending them to a non-whitelisted token account, it fails", func(t *testing.T) {
			ix, err := ccip_router.NewWithdrawBilledFundsInstruction(
				true,      // withdraw all
				uint64(0), // amount
				wsol.mint,
				wsol.billingATA,
				wsol.userATA, // wrong destination, sending to user account instead of fee aggregator's
				wsol.program,
				config.BillingSignerPDA,
				config.RouterConfigPDA,
				anotherAdmin.PublicKey(),
			).ValidateAndBuild()
			require.NoError(t, err)

			testutils.SendAndFailWith(ctx, t, solanaGoClient, []solana.Instruction{ix}, anotherAdmin, config.DefaultCommitment, []string{ccip_router.InvalidInputs_CcipRouterError.String()})
		})

		t.Run("When trying to withdraw more funds than what's available, it fails", func(t *testing.T) {
			ix, err := ccip_router.NewWithdrawBilledFundsInstruction(
				false,                         // withdraw all
				getBalance(wsol.billingATA)+1, // amount (more than what's available)
				wsol.mint,
				wsol.billingATA,
				wsol.feeAggregatorATA,
				wsol.program,
				config.BillingSignerPDA,
				config.RouterConfigPDA,
				anotherAdmin.PublicKey(),
			).ValidateAndBuild()
			require.NoError(t, err)

			testutils.SendAndFailWith(ctx, t, solanaGoClient, []solana.Instruction{ix}, anotherAdmin, config.DefaultCommitment, []string{ccip_router.InsufficientFunds_CcipRouterError.String()})
		})

		t.Run("When withdrawing a specific amount of funds, it succeeds", func(t *testing.T) {
			funds := getBalance(token2022.billingATA)
			require.Greater(t, funds, uint64(0))

			initialAggrBalance := getBalance(token2022.feeAggregatorATA)

			amount := uint64(2)

			ix, err := ccip_router.NewWithdrawBilledFundsInstruction(
				false,  // withdraw all
				amount, // amount
				token2022.mint,
				token2022.billingATA,
				token2022.feeAggregatorATA,
				token2022.program,
				config.BillingSignerPDA,
				config.RouterConfigPDA,
				anotherAdmin.PublicKey(),
			).ValidateAndBuild()
			require.NoError(t, err)

			testutils.SendAndConfirm(ctx, t, solanaGoClient, []solana.Instruction{ix}, anotherAdmin, config.DefaultCommitment)

			require.Equal(t, funds-amount, getBalance(token2022.billingATA))                    // empty
			require.Equal(t, amount, getBalance(token2022.feeAggregatorATA)-initialAggrBalance) // increased by exact amount
		})

		t.Run("When withdrawing all funds, it succeeds", func(t *testing.T) {
			funds := getBalance(wsol.billingATA)
			require.Greater(t, funds, uint64(0))

			initialAggrBalance := getBalance(wsol.feeAggregatorATA)

			ix, err := ccip_router.NewWithdrawBilledFundsInstruction(
				true,      // withdraw all
				uint64(0), // amount
				wsol.mint,
				wsol.billingATA,
				wsol.feeAggregatorATA,
				wsol.program,
				config.BillingSignerPDA,
				config.RouterConfigPDA,
				anotherAdmin.PublicKey(),
			).ValidateAndBuild()
			require.NoError(t, err)

			testutils.SendAndConfirm(ctx, t, solanaGoClient, []solana.Instruction{ix}, anotherAdmin, config.DefaultCommitment)

			require.Equal(t, uint64(0), getBalance(wsol.billingATA))                      // empty
			require.Equal(t, funds, getBalance(wsol.feeAggregatorATA)-initialAggrBalance) // increased by exact amount
		})

		t.Run("When withdrawing all funds but the accumulator account is already empty (no balance), it fails", func(t *testing.T) {
			funds := getBalance(wsol.billingATA)
			require.Equal(t, uint64(0), funds)

			ix, err := ccip_router.NewWithdrawBilledFundsInstruction(
				true,      // withdraw all
				uint64(0), // amount
				wsol.mint,
				wsol.billingATA,
				wsol.feeAggregatorATA,
				wsol.program,
				config.BillingSignerPDA,
				config.RouterConfigPDA,
				anotherAdmin.PublicKey(),
			).ValidateAndBuild()
			require.NoError(t, err)

			testutils.SendAndFailWith(ctx, t, solanaGoClient, []solana.Instruction{ix}, anotherAdmin, config.DefaultCommitment, []string{ccip_router.InsufficientFunds_CcipRouterError.String()})
		})
	})

	//////////////////////////
	//        OffRamp       //
	//////////////////////////

	t.Run("OffRamp", func(t *testing.T) {
		//////////////////////////
		//     commit Tests     //
		//////////////////////////
		t.Run("Commit", func(t *testing.T) {
			currentMinSeqNr := uint64(1)

			oldReportContext := ccip.CreateReportContext(1) // use old sequence number

			type Comparator int
			const (
				Less Comparator = iota
				Equal
				Greater
			)

			t.Run("When committing a report with a valid source chain selector, merkle root and interval it succeeds", func(t *testing.T) {
				priceUpdatesCases := []struct {
					Name                    string
					PriceUpdates            ccip_router.PriceUpdates
					RemainingAccounts       []solana.PublicKey
					RunEventValidations     func(t *testing.T, tx *rpc.GetTransactionResult)
					RunStateValidations     func(t *testing.T)
					ReportContext           *[3][32]byte
					PriceSequenceComparator Comparator
				}{
					{
						Name:              "No price updates",
						PriceUpdates:      ccip_router.PriceUpdates{},
						RemainingAccounts: []solana.PublicKey{},
						RunEventValidations: func(t *testing.T, tx *rpc.GetTransactionResult) {
							require.ErrorContains(t, common.ParseEvent(tx.Meta.LogMessages, "UsdPerTokenUpdated", nil, config.PrintEvents), "event not found")
							require.ErrorContains(t, common.ParseEvent(tx.Meta.LogMessages, "UsdPerUnitGasUpdated", nil, config.PrintEvents), "event not found")
						},
						RunStateValidations:     func(t *testing.T) {},
						PriceSequenceComparator: Greater, // it is a newer commit but with no price update
					},
					{
						Name: "Single token price update",
						PriceUpdates: ccip_router.PriceUpdates{
							TokenPriceUpdates: []ccip_router.TokenPriceUpdate{{
								SourceToken: wsol.mint,
								UsdPerToken: common.To28BytesBE(1),
							}},
						},
						RemainingAccounts: []solana.PublicKey{config.RouterStatePDA, wsol.billingConfigPDA},
						RunEventValidations: func(t *testing.T, tx *rpc.GetTransactionResult) {
							// yes token update
							var update ccip.UsdPerTokenUpdated
							require.NoError(t, common.ParseEvent(tx.Meta.LogMessages, "UsdPerTokenUpdated", &update, config.PrintEvents))
							require.Greater(t, update.Timestamp, int64(0)) // timestamp is set
							require.Equal(t, common.To28BytesBE(1), update.Value)

							// no gas updates
							require.ErrorContains(t, common.ParseEvent(tx.Meta.LogMessages, "UsdPerUnitGasUpdated", nil, config.PrintEvents), "event not found")
						},
						RunStateValidations: func(t *testing.T) {
							var tokenConfig ccip_router.BillingTokenConfigWrapper
							require.NoError(t, common.GetAccountDataBorshInto(ctx, solanaGoClient, wsol.billingConfigPDA, config.DefaultCommitment, &tokenConfig))
							require.Equal(t, common.To28BytesBE(1), tokenConfig.Config.UsdPerToken.Value)
							require.Greater(t, tokenConfig.Config.UsdPerToken.Timestamp, int64(0))
						},
						PriceSequenceComparator: Equal,
					},
					{
						Name: "Single gas price update on same chain as commit message",
						PriceUpdates: ccip_router.PriceUpdates{
							GasPriceUpdates: []ccip_router.GasPriceUpdate{{
								DestChainSelector: config.EvmChainSelector,
								UsdPerUnitGas:     common.To28BytesBE(1),
							}},
						},
						RemainingAccounts: []solana.PublicKey{config.RouterStatePDA, config.EvmDestChainStatePDA},
						RunEventValidations: func(t *testing.T, tx *rpc.GetTransactionResult) {
							// no token updates
							require.ErrorContains(t, common.ParseEvent(tx.Meta.LogMessages, "UsdPerTokenUpdated", nil, config.PrintEvents), "event not found")

							// yes gas update
							var update ccip.UsdPerUnitGasUpdated
							require.NoError(t, common.ParseEvent(tx.Meta.LogMessages, "UsdPerUnitGasUpdated", &update, config.PrintEvents))
							require.Greater(t, update.Timestamp, int64(0)) // timestamp is set
							require.Equal(t, common.To28BytesBE(1), update.Value)
						},
						RunStateValidations: func(t *testing.T) {
							var chainState ccip_router.DestChain
							require.NoError(t, common.GetAccountDataBorshInto(ctx, solanaGoClient, config.EvmDestChainStatePDA, config.DefaultCommitment, &chainState))
							require.Equal(t, common.To28BytesBE(1), chainState.State.UsdPerUnitGas.Value)
							require.Greater(t, chainState.State.UsdPerUnitGas.Timestamp, int64(0))
						},
						PriceSequenceComparator: Equal,
					},
					{
						Name: "Single gas price update on different chain (SVM) as commit message (EVM)",
						PriceUpdates: ccip_router.PriceUpdates{
							GasPriceUpdates: []ccip_router.GasPriceUpdate{{
								DestChainSelector: config.SVMChainSelector,
								UsdPerUnitGas:     common.To28BytesBE(2),
							}},
						},
						RemainingAccounts: []solana.PublicKey{config.RouterStatePDA, config.SVMDestChainStatePDA},
						RunEventValidations: func(t *testing.T, tx *rpc.GetTransactionResult) {
							// no token updates
							require.ErrorContains(t, common.ParseEvent(tx.Meta.LogMessages, "UsdPerTokenUpdated", nil, config.PrintEvents), "event not found")

							// yes gas update
							var update ccip.UsdPerUnitGasUpdated
							require.NoError(t, common.ParseEvent(tx.Meta.LogMessages, "UsdPerUnitGasUpdated", &update, config.PrintEvents))
							require.Greater(t, update.Timestamp, int64(0)) // timestamp is set
							require.Equal(t, common.To28BytesBE(2), update.Value)
						},
						RunStateValidations: func(t *testing.T) {
							var chainState ccip_router.DestChain
							require.NoError(t, common.GetAccountDataBorshInto(ctx, solanaGoClient, config.SVMDestChainStatePDA, config.DefaultCommitment, &chainState))
							require.Equal(t, common.To28BytesBE(2), chainState.State.UsdPerUnitGas.Value)
							require.Greater(t, chainState.State.UsdPerUnitGas.Timestamp, int64(0))
						},
						PriceSequenceComparator: Equal,
					},
					{
						Name: "Multiple token & gas updates",
						PriceUpdates: ccip_router.PriceUpdates{
							TokenPriceUpdates: []ccip_router.TokenPriceUpdate{
								{SourceToken: wsol.mint, UsdPerToken: common.To28BytesBE(3)},
								{SourceToken: token2022.mint, UsdPerToken: common.To28BytesBE(4)},
							},
							GasPriceUpdates: []ccip_router.GasPriceUpdate{
								{DestChainSelector: config.EvmChainSelector, UsdPerUnitGas: common.To28BytesBE(5)},
								{DestChainSelector: config.SVMChainSelector, UsdPerUnitGas: common.To28BytesBE(6)},
							},
						},
						RemainingAccounts: []solana.PublicKey{config.RouterStatePDA, wsol.billingConfigPDA, token2022.billingConfigPDA, config.EvmDestChainStatePDA, config.SVMDestChainStatePDA},
						RunEventValidations: func(t *testing.T, tx *rpc.GetTransactionResult) {
							// yes multiple token updates
							tokenUpdates, err := common.ParseMultipleEvents[ccip.UsdPerTokenUpdated](tx.Meta.LogMessages, "UsdPerTokenUpdated", config.PrintEvents)
							require.NoError(t, err)
							require.Len(t, tokenUpdates, 2)
							var eventWsol, eventToken2022 bool
							for _, tokenUpdate := range tokenUpdates {
								switch tokenUpdate.Token {
								case wsol.mint:
									eventWsol = true
									require.Equal(t, common.To28BytesBE(3), tokenUpdate.Value)
								case token2022.mint:
									eventToken2022 = true
									require.Equal(t, common.To28BytesBE(4), tokenUpdate.Value)
								default:
									t.Fatalf("unexpected token update: %v", tokenUpdate)
								}
								require.Greater(t, tokenUpdate.Timestamp, int64(0)) // timestamp is set
							}
							require.True(t, eventWsol, "missing wsol update event")
							require.True(t, eventToken2022, "missing token2022 update event")

							// yes gas update
							gasUpdates, err := common.ParseMultipleEvents[ccip.UsdPerUnitGasUpdated](tx.Meta.LogMessages, "UsdPerUnitGasUpdated", config.PrintEvents)
							require.NoError(t, err)
							require.Len(t, gasUpdates, 2)
							var eventEvm, eventSVM bool
							for _, gasUpdate := range gasUpdates {
								switch gasUpdate.DestChain {
								case config.EvmChainSelector:
									eventEvm = true
									require.Equal(t, common.To28BytesBE(5), gasUpdate.Value)
								case config.SVMChainSelector:
									eventSVM = true
									require.Equal(t, common.To28BytesBE(6), gasUpdate.Value)
								default:
									t.Fatalf("unexpected gas update: %v", gasUpdate)
								}
								require.Greater(t, gasUpdate.Timestamp, int64(0)) // timestamp is set
							}
							require.True(t, eventEvm, "missing evm gas update event")
							require.True(t, eventSVM, "missing solana gas update event")
						},
						RunStateValidations: func(t *testing.T) {
							var wsolTokenConfig ccip_router.BillingTokenConfigWrapper
							require.NoError(t, common.GetAccountDataBorshInto(ctx, solanaGoClient, wsol.billingConfigPDA, config.DefaultCommitment, &wsolTokenConfig))
							require.Equal(t, common.To28BytesBE(3), wsolTokenConfig.Config.UsdPerToken.Value)
							require.Greater(t, wsolTokenConfig.Config.UsdPerToken.Timestamp, int64(0))

							var token2022Config ccip_router.BillingTokenConfigWrapper
							require.NoError(t, common.GetAccountDataBorshInto(ctx, solanaGoClient, token2022.billingConfigPDA, config.DefaultCommitment, &token2022Config))
							require.Equal(t, common.To28BytesBE(4), token2022Config.Config.UsdPerToken.Value)
							require.Greater(t, token2022Config.Config.UsdPerToken.Timestamp, int64(0))

							var evmChainState ccip_router.DestChain
							require.NoError(t, common.GetAccountDataBorshInto(ctx, solanaGoClient, config.EvmDestChainStatePDA, config.DefaultCommitment, &evmChainState))
							require.Equal(t, common.To28BytesBE(5), evmChainState.State.UsdPerUnitGas.Value)
							require.Greater(t, evmChainState.State.UsdPerUnitGas.Timestamp, int64(0))

							var solanaChainState ccip_router.DestChain
							require.NoError(t, common.GetAccountDataBorshInto(ctx, solanaGoClient, config.SVMDestChainStatePDA, config.DefaultCommitment, &solanaChainState))
							require.Equal(t, common.To28BytesBE(6), solanaChainState.State.UsdPerUnitGas.Value)
							require.Greater(t, solanaChainState.State.UsdPerUnitGas.Timestamp, int64(0))
						},
						PriceSequenceComparator: Equal,
					},
					{
						Name: "Valid price updates but old sequence number, so updates are ignored",
						PriceUpdates: ccip_router.PriceUpdates{
							TokenPriceUpdates: []ccip_router.TokenPriceUpdate{
								{SourceToken: wsol.mint, UsdPerToken: common.To28BytesBE(1)},
							},
							GasPriceUpdates: []ccip_router.GasPriceUpdate{
								{DestChainSelector: config.EvmChainSelector, UsdPerUnitGas: common.To28BytesBE(1)},
							},
						},
						RemainingAccounts: []solana.PublicKey{config.RouterStatePDA, wsol.billingConfigPDA, config.EvmDestChainStatePDA},
						ReportContext:     &oldReportContext,
						RunEventValidations: func(t *testing.T, tx *rpc.GetTransactionResult) {
							// no events as updates are ignored (but commit is still accepted)
							require.ErrorContains(t, common.ParseEvent(tx.Meta.LogMessages, "UsdPerTokenUpdated", nil, config.PrintEvents), "event not found")
							require.ErrorContains(t, common.ParseEvent(tx.Meta.LogMessages, "UsdPerUnitGasUpdated", nil, config.PrintEvents), "event not found")
						},
						RunStateValidations: func(t *testing.T) {
							var wsolTokenConfig ccip_router.BillingTokenConfigWrapper
							require.NoError(t, common.GetAccountDataBorshInto(ctx, solanaGoClient, wsol.billingConfigPDA, config.DefaultCommitment, &wsolTokenConfig))
							// the price is NOT the one sent in this commit
							require.NotEqual(t, common.To28BytesBE(1), wsolTokenConfig.Config.UsdPerToken.Value)
							require.Greater(t, wsolTokenConfig.Config.UsdPerToken.Timestamp, int64(0))

							var evmChainState ccip_router.DestChain
							require.NoError(t, common.GetAccountDataBorshInto(ctx, solanaGoClient, config.EvmDestChainStatePDA, config.DefaultCommitment, &evmChainState))
							// the price is NOT the one sent in this commit
							require.NotEqual(t, common.To28BytesBE(1), evmChainState.State.UsdPerUnitGas.Value)
							require.Greater(t, evmChainState.State.UsdPerUnitGas.Timestamp, int64(0))
						},
						PriceSequenceComparator: Less, // it is an older commit, so price update is ignored and state remains ahead of this commit
					},
				}

				sequenceLength := uint64(5)

				for i, testcase := range priceUpdatesCases {
					t.Run(testcase.Name, func(t *testing.T) {
						_, root := testutils.MakeAnyToSVMMessage(t, config.CcipTokenReceiver, config.CcipLogicReceiver, config.EvmChainSelector, config.SVMChainSelector, []byte{1, 2, 3, uint8(i)})
						rootPDA, err := state.FindCommitReportPDA(config.EvmChainSelector, root, config.CcipRouterProgram)
						require.NoError(t, err)

						minV := currentMinSeqNr
						maxV := currentMinSeqNr + sequenceLength - 1

						currentMinSeqNr = maxV + 1 // advance the outer sequence counter

						report := ccip_router.CommitInput{
							MerkleRoot: ccip_router.MerkleRoot{
								SourceChainSelector: config.EvmChainSelector,
								OnRampAddress:       config.OnRampAddress,
								MinSeqNr:            minV,
								MaxSeqNr:            maxV,
								MerkleRoot:          root,
							},
							PriceUpdates: testcase.PriceUpdates,
						}

						var reportContext [3][32]byte
						var reportSequence uint64
						if testcase.ReportContext != nil {
							reportContext = *testcase.ReportContext
							reportSequence = ccip.ParseSequenceNumber(reportContext)
						} else {
							reportContext = ccip.NextCommitReportContext()
							reportSequence = ccip.ReportSequence()
						}

						sigs, err := ccip.SignCommitReport(reportContext, report, signers)
						require.NoError(t, err)

						transmitter := getTransmitter()

						raw := ccip_router.NewCommitInstruction(
							reportContext,
							report,
							sigs,
							config.RouterConfigPDA,
							config.EvmSourceChainStatePDA,
							rootPDA,
							transmitter.PublicKey(),
							solana.SystemProgramID,
							solana.SysVarInstructionsPubkey,
						)

						for _, pubkey := range testcase.RemainingAccounts {
							raw.AccountMetaSlice.Append(solana.Meta(pubkey).WRITE())
						}

						instruction, err := raw.ValidateAndBuild()
						require.NoError(t, err)
						tx := testutils.SendAndConfirmWithLookupTables(ctx, t, solanaGoClient, []solana.Instruction{instruction}, transmitter, rpc.CommitmentConfirmed, commitLookupTable, common.AddComputeUnitLimit(MaxCU))

						commitEvent := ccip.EventCommitReportAccepted{}
						require.NoError(t, common.ParseEvent(tx.Meta.LogMessages, "CommitReportAccepted", &commitEvent, config.PrintEvents))
						require.Equal(t, config.EvmChainSelector, commitEvent.Report.SourceChainSelector)
						require.Equal(t, root, commitEvent.Report.MerkleRoot)
						require.Equal(t, minV, commitEvent.Report.MinSeqNr)
						require.Equal(t, maxV, commitEvent.Report.MaxSeqNr)

						transmittedEvent := ccip.EventTransmitted{}
						require.NoError(t, common.ParseEvent(tx.Meta.LogMessages, "Transmitted", &transmittedEvent, config.PrintEvents))
						require.Equal(t, config.ConfigDigest, transmittedEvent.ConfigDigest)
						require.Equal(t, uint8(testutils.OcrCommitPlugin), transmittedEvent.OcrPluginType)
						require.Equal(t, reportSequence, transmittedEvent.SequenceNumber)

						var chainStateAccount ccip_router.SourceChain
						err = common.GetAccountDataBorshInto(ctx, solanaGoClient, config.EvmSourceChainStatePDA, config.DefaultCommitment, &chainStateAccount)
						require.NoError(t, err, "failed to get account info")
						require.Equal(t, currentMinSeqNr, chainStateAccount.State.MinSeqNr) // state now holds the "advanced outer" sequence number, which is the minimum for the next report
						// Do not check dest chain config, as it may have been updated by other tests in ccip onramp

						var rootAccount ccip_router.CommitReport
						err = common.GetAccountDataBorshInto(ctx, solanaGoClient, rootPDA, config.DefaultCommitment, &rootAccount)
						require.NoError(t, err, "failed to get account info")
						require.NotEqual(t, bin.Uint128{Lo: 0, Hi: 0}, rootAccount.Timestamp)

						var globalState ccip_router.GlobalState
						err = common.GetAccountDataBorshInto(ctx, solanaGoClient, config.RouterStatePDA, config.DefaultCommitment, &globalState)
						require.NoError(t, err)

						switch testcase.PriceSequenceComparator {
						case Less:
							require.Less(t, reportSequence, globalState.LatestPriceSequenceNumber)
						case Equal:
							require.Equal(t, reportSequence, globalState.LatestPriceSequenceNumber)
						case Greater:
							require.Greater(t, reportSequence, globalState.LatestPriceSequenceNumber)
						}

						testcase.RunEventValidations(t, tx)
						testcase.RunStateValidations(t)
					})
				}
			})

			t.Run("Edge cases", func(t *testing.T) {
				t.Run("When committing a report with an invalid source chain selector it fails", func(t *testing.T) {
					t.Parallel()
					sourceChainSelector := uint64(34)
					sourceChainStatePDA, err := state.FindSourceChainStatePDA(sourceChainSelector, config.CcipRouterProgram)
					require.NoError(t, err)
					_, root := testutils.MakeAnyToSVMMessage(t, config.CcipTokenReceiver, config.CcipLogicReceiver, sourceChainSelector, config.SVMChainSelector, []byte{4, 5, 6})
					rootPDA, err := state.FindCommitReportPDA(sourceChainSelector, root, config.CcipRouterProgram)
					require.NoError(t, err)

					minV := currentMinSeqNr
					maxV := currentMinSeqNr + 4

					report := ccip_router.CommitInput{
						MerkleRoot: ccip_router.MerkleRoot{
							SourceChainSelector: sourceChainSelector,
							OnRampAddress:       config.OnRampAddress,
							MinSeqNr:            minV,
							MaxSeqNr:            maxV,
							MerkleRoot:          root,
						},
					}
					reportContext := ccip.NextCommitReportContext()
					sigs, err := ccip.SignCommitReport(reportContext, report, signers)
					require.NoError(t, err)
					transmitter := getTransmitter()
					instruction, err := ccip_router.NewCommitInstruction(
						reportContext,
						report,
						sigs,
						config.RouterConfigPDA,
						sourceChainStatePDA,
						rootPDA,
						transmitter.PublicKey(),
						solana.SystemProgramID,
						solana.SysVarInstructionsPubkey,
					).ValidateAndBuild()
					require.NoError(t, err)
					testutils.SendAndFailWith(ctx, t, solanaGoClient, []solana.Instruction{instruction}, transmitter, config.DefaultCommitment, []string{"Error Code: AccountNotInitialized"})
				})

				t.Run("When committing a report with an invalid interval it fails", func(t *testing.T) {
					t.Parallel()
					_, root := testutils.MakeAnyToSVMMessage(t, config.CcipTokenReceiver, config.CcipLogicReceiver, config.EvmChainSelector, config.SVMChainSelector, []byte{4, 5, 6})
					rootPDA, err := state.FindCommitReportPDA(config.EvmChainSelector, root, config.CcipRouterProgram)
					require.NoError(t, err)

					minV := currentMinSeqNr
					maxV := currentMinSeqNr - 2 // max lower than min

					report := ccip_router.CommitInput{
						MerkleRoot: ccip_router.MerkleRoot{
							SourceChainSelector: config.EvmChainSelector,
							OnRampAddress:       config.OnRampAddress,
							MinSeqNr:            minV,
							MaxSeqNr:            maxV,
							MerkleRoot:          root,
						},
					}
					reportContext := ccip.NextCommitReportContext()
					sigs, err := ccip.SignCommitReport(reportContext, report, signers)
					require.NoError(t, err)
					transmitter := getTransmitter()
					instruction, err := ccip_router.NewCommitInstruction(
						reportContext,
						report,
						sigs,
						config.RouterConfigPDA,
						config.EvmSourceChainStatePDA,
						rootPDA,
						transmitter.PublicKey(),
						solana.SystemProgramID,
						solana.SysVarInstructionsPubkey,
					).ValidateAndBuild()
					require.NoError(t, err)
					testutils.SendAndFailWith(ctx, t, solanaGoClient, []solana.Instruction{instruction}, transmitter, config.DefaultCommitment, []string{"Error Code: " + ccip_router.InvalidSequenceInterval_CcipRouterError.String()})
				})

				t.Run("When committing a report with an interval size bigger than supported it fails", func(t *testing.T) {
					t.Parallel()
					_, root := testutils.MakeAnyToSVMMessage(t, config.CcipTokenReceiver, config.CcipLogicReceiver, config.EvmChainSelector, config.SVMChainSelector, []byte{4, 5, 6})
					rootPDA, err := state.FindCommitReportPDA(config.EvmChainSelector, root, config.CcipRouterProgram)
					require.NoError(t, err)

					minV := currentMinSeqNr
					maxV := currentMinSeqNr + 65 // max - min > 64

					report := ccip_router.CommitInput{
						MerkleRoot: ccip_router.MerkleRoot{
							SourceChainSelector: config.EvmChainSelector,
							OnRampAddress:       config.OnRampAddress,
							MinSeqNr:            minV,
							MaxSeqNr:            maxV,
							MerkleRoot:          root,
						},
					}
					reportContext := ccip.NextCommitReportContext()
					sigs, err := ccip.SignCommitReport(reportContext, report, signers)
					require.NoError(t, err)
					transmitter := getTransmitter()
					instruction, err := ccip_router.NewCommitInstruction(
						reportContext,
						report,
						sigs,
						config.RouterConfigPDA,
						config.EvmSourceChainStatePDA,
						rootPDA,
						transmitter.PublicKey(),
						solana.SystemProgramID,
						solana.SysVarInstructionsPubkey,
					).ValidateAndBuild()
					require.NoError(t, err)
					testutils.SendAndFailWith(ctx, t, solanaGoClient, []solana.Instruction{instruction}, transmitter, config.DefaultCommitment, []string{"Error Code: " + ccip_router.InvalidSequenceInterval_CcipRouterError.String()})
				})

				t.Run("When committing a report with a zero merkle root it fails", func(t *testing.T) {
					t.Parallel()
					root := [32]byte{}
					rootPDA, err := state.FindCommitReportPDA(config.EvmChainSelector, root, config.CcipRouterProgram)
					require.NoError(t, err)

					minV := currentMinSeqNr
					maxV := currentMinSeqNr // max = min

					report := ccip_router.CommitInput{
						MerkleRoot: ccip_router.MerkleRoot{
							SourceChainSelector: config.EvmChainSelector,
							OnRampAddress:       config.OnRampAddress,
							MinSeqNr:            minV,
							MaxSeqNr:            maxV,
							MerkleRoot:          root,
						},
					}
					reportContext := ccip.NextCommitReportContext()
					sigs, err := ccip.SignCommitReport(reportContext, report, signers)
					require.NoError(t, err)
					transmitter := getTransmitter()
					instruction, err := ccip_router.NewCommitInstruction(
						reportContext,
						report,
						sigs,
						config.RouterConfigPDA,
						config.EvmSourceChainStatePDA,
						rootPDA,
						transmitter.PublicKey(),
						solana.SystemProgramID,
						solana.SysVarInstructionsPubkey,
					).ValidateAndBuild()
					require.NoError(t, err)
					testutils.SendAndFailWith(ctx, t, solanaGoClient, []solana.Instruction{instruction}, transmitter, config.DefaultCommitment, []string{"Error Code: " + ccip_router.InvalidProof_CcipRouterError.String()})
				})

				t.Run("When committing a report with a repeated merkle root, it fails", func(t *testing.T) {
					t.Parallel()
					_, root := testutils.MakeAnyToSVMMessage(t, config.CcipTokenReceiver, config.CcipLogicReceiver, config.EvmChainSelector, config.SVMChainSelector, []byte{1, 2, 3, 1}) // repeated root
					rootPDA, err := state.FindCommitReportPDA(config.EvmChainSelector, root, config.CcipRouterProgram)
					require.NoError(t, err)

					minV := currentMinSeqNr
					maxV := currentMinSeqNr + 4

					report := ccip_router.CommitInput{
						MerkleRoot: ccip_router.MerkleRoot{
							SourceChainSelector: config.EvmChainSelector,
							OnRampAddress:       config.OnRampAddress,
							MinSeqNr:            minV,
							MaxSeqNr:            maxV,
							MerkleRoot:          root,
						},
					}
					reportContext := ccip.NextCommitReportContext()
					sigs, err := ccip.SignCommitReport(reportContext, report, signers)
					require.NoError(t, err)
					transmitter := getTransmitter()
					instruction, err := ccip_router.NewCommitInstruction(
						reportContext,
						report,
						sigs,
						config.RouterConfigPDA,
						config.EvmSourceChainStatePDA,
						rootPDA,
						transmitter.PublicKey(),
						solana.SystemProgramID,
						solana.SysVarInstructionsPubkey,
					).ValidateAndBuild()
					require.NoError(t, err)
					testutils.SendAndFailWith(ctx, t, solanaGoClient, []solana.Instruction{instruction}, transmitter, config.DefaultCommitment,
						[]string{"Allocate: account Address", "already in use", "failed: custom program error: 0x0"})
				})

				t.Run("When committing a report with an invalid min interval, it fails", func(t *testing.T) {
					t.Parallel()
					_, root := testutils.MakeAnyToSVMMessage(t, config.CcipTokenReceiver, config.CcipLogicReceiver, config.EvmChainSelector, config.SVMChainSelector, []byte{4, 5, 6})
					rootPDA, err := state.FindCommitReportPDA(config.EvmChainSelector, root, config.CcipRouterProgram)
					require.NoError(t, err)

					minV := uint64(8) // this is lower than expected
					maxV := uint64(10)

					report := ccip_router.CommitInput{
						MerkleRoot: ccip_router.MerkleRoot{
							SourceChainSelector: config.EvmChainSelector,
							OnRampAddress:       config.OnRampAddress,
							MinSeqNr:            minV,
							MaxSeqNr:            maxV,
							MerkleRoot:          root,
						},
					}
					reportContext := ccip.NextCommitReportContext()
					sigs, err := ccip.SignCommitReport(reportContext, report, signers)
					require.NoError(t, err)
					transmitter := getTransmitter()
					instruction, err := ccip_router.NewCommitInstruction(
						reportContext,
						report,
						sigs,
						config.RouterConfigPDA,
						config.EvmSourceChainStatePDA,
						rootPDA,
						transmitter.PublicKey(),
						solana.SystemProgramID,
						solana.SysVarInstructionsPubkey,
					).ValidateAndBuild()
					require.NoError(t, err)
					testutils.SendAndFailWith(ctx, t, solanaGoClient, []solana.Instruction{instruction}, transmitter, config.DefaultCommitment, []string{"Error Code: " + ccip_router.InvalidSequenceInterval_CcipRouterError.String()})
				})

				t.Run("Invalid price updates", func(t *testing.T) {
					randomToken := solana.MustPublicKeyFromBase58("AGDpGy7auzgKT8zt6qhfHFm1rDwvqQGGTYxuYn7MtydQ") // just some non-existing token

					randomChain := uint64(123456) // just some non-existing chain
					randomChainPDA, err := state.FindDestChainStatePDA(randomChain, config.CcipRouterProgram)
					require.NoError(t, err)

					testcases := []struct {
						Name              string
						Tokens            []solana.PublicKey
						GasChainSelectors []uint64
						AccountMetaSlice  solana.AccountMetaSlice
						ExpectedError     string
					}{
						{
							Name:             "with a price update for a token that doesn't exist",
							Tokens:           []solana.PublicKey{randomToken},
							AccountMetaSlice: solana.AccountMetaSlice{solana.Meta(getTokenConfigPDA(randomToken)).WRITE()},
							ExpectedError:    "AccountNotInitialized",
						},
						{
							Name:              "with a gas price update for a chain that doesn't exist",
							GasChainSelectors: []uint64{randomChain},
							AccountMetaSlice:  solana.AccountMetaSlice{solana.Meta(randomChainPDA).WRITE()},
							ExpectedError:     "AccountNotInitialized",
						},
						{
							Name:             "with a non-writable billing token config account",
							Tokens:           []solana.PublicKey{wsol.mint},
							AccountMetaSlice: solana.AccountMetaSlice{solana.Meta(wsol.billingConfigPDA)}, // not writable
							ExpectedError:    ccip_router.InvalidInputs_CcipRouterError.String(),
						},
						{
							// when the message source chain is the same as the chain whose gas is updated, then the same chain state is passed
							// in twice, in which case the resulting permissions are the sum of both instances. As only one is manually constructed here,
							// the other one is always writable (handled by the auto-generated code).
							Name:              "with a non-writable chain state account (different from the message source chain)",
							GasChainSelectors: []uint64{config.SVMChainSelector},                                 // the message source chain is EVM
							AccountMetaSlice:  solana.AccountMetaSlice{solana.Meta(config.SVMDestChainStatePDA)}, // not writable
							ExpectedError:     ccip_router.InvalidInputs_CcipRouterError.String(),
						},
						{
							Name:             "with the wrong billing token config account for a valid token",
							Tokens:           []solana.PublicKey{wsol.mint},
							AccountMetaSlice: solana.AccountMetaSlice{solana.Meta(token2022.billingConfigPDA).WRITE()}, // mismatch token
							ExpectedError:    ccip_router.InvalidInputs_CcipRouterError.String(),
						},
						{
							Name:              "with the wrong chain state account for a valid gas update",
							GasChainSelectors: []uint64{config.SVMChainSelector},
							AccountMetaSlice:  solana.AccountMetaSlice{solana.Meta(config.EvmDestChainStatePDA).WRITE()}, // mismatch chain
							ExpectedError:     ccip_router.InvalidInputs_CcipRouterError.String(),
						},
						{
							Name:              "with too few accounts",
							Tokens:            []solana.PublicKey{wsol.mint},
							GasChainSelectors: []uint64{config.EvmChainSelector},
							AccountMetaSlice:  solana.AccountMetaSlice{solana.Meta(wsol.billingConfigPDA).WRITE()}, // missing chain state account
							ExpectedError:     ccip_router.InvalidInputs_CcipRouterError.String(),
						},
						// TODO right now I'm allowing sending too many remaining_accounts, but if we want to be restrictive with that we can add a test here
					}

					_, root := testutils.MakeAnyToSVMMessage(t, config.CcipTokenReceiver, config.CcipLogicReceiver, config.EvmChainSelector, config.SVMChainSelector, []byte{1, 2, 3})
					rootPDA, err := state.FindCommitReportPDA(config.EvmChainSelector, root, config.CcipRouterProgram)
					require.NoError(t, err)

					for _, testcase := range testcases {
						t.Run(testcase.Name, func(t *testing.T) {
							t.Parallel()

							priceUpdates := ccip_router.PriceUpdates{
								TokenPriceUpdates: make([]ccip_router.TokenPriceUpdate, len(testcase.Tokens)),
								GasPriceUpdates:   make([]ccip_router.GasPriceUpdate, len(testcase.GasChainSelectors)),
							}
							for i, token := range testcase.Tokens {
								priceUpdates.TokenPriceUpdates[i] = ccip_router.TokenPriceUpdate{
									SourceToken: token,
									UsdPerToken: common.To28BytesBE(uint64(i)),
								}
							}
							for i, chainSelector := range testcase.GasChainSelectors {
								priceUpdates.GasPriceUpdates[i] = ccip_router.GasPriceUpdate{
									DestChainSelector: chainSelector,
									UsdPerUnitGas:     common.To28BytesBE(uint64(i)),
								}
							}

							transmitter := getTransmitter()

							report := ccip_router.CommitInput{
								MerkleRoot: ccip_router.MerkleRoot{
									SourceChainSelector: config.EvmChainSelector,
									OnRampAddress:       config.OnRampAddress,
									MinSeqNr:            currentMinSeqNr,
									MaxSeqNr:            currentMinSeqNr + 2,
									MerkleRoot:          root,
								},
								PriceUpdates: priceUpdates,
							}
							reportContext := ccip.NextCommitReportContext()
							sigs, err := ccip.SignCommitReport(reportContext, report, signers)
							require.NoError(t, err)

							raw := ccip_router.NewCommitInstruction(
								reportContext,
								report,
								sigs,
								config.RouterConfigPDA,
								config.EvmSourceChainStatePDA,
								rootPDA,
								transmitter.PublicKey(),
								solana.SystemProgramID,
								solana.SysVarInstructionsPubkey,
							)

							raw.AccountMetaSlice.Append(solana.Meta(config.RouterStatePDA).WRITE())
							for _, meta := range testcase.AccountMetaSlice {
								raw.AccountMetaSlice.Append(meta)
							}

							instruction, err := raw.ValidateAndBuild()
							require.NoError(t, err)
							testutils.SendAndFailWithLookupTables(ctx, t, solanaGoClient, []solana.Instruction{instruction}, transmitter, rpc.CommitmentConfirmed, commitLookupTable, []string{testcase.ExpectedError}, common.AddComputeUnitLimit(MaxCU))
						})
					}
				})
			})

			t.Run("When committing a report with the exact next interval, it succeeds", func(t *testing.T) {
				_, root := testutils.MakeAnyToSVMMessage(t, config.CcipTokenReceiver, config.CcipLogicReceiver, config.EvmChainSelector, config.SVMChainSelector, []byte{4, 5, 6})
				rootPDA, err := state.FindCommitReportPDA(config.EvmChainSelector, root, config.CcipRouterProgram)
				require.NoError(t, err)

				minV := currentMinSeqNr
				maxV := currentMinSeqNr + 4

				currentMinSeqNr = maxV + 1 // advance the outer sequence counter as this will succeed

				report := ccip_router.CommitInput{
					MerkleRoot: ccip_router.MerkleRoot{
						SourceChainSelector: config.EvmChainSelector,
						OnRampAddress:       config.OnRampAddress,
						MinSeqNr:            minV,
						MaxSeqNr:            maxV,
						MerkleRoot:          root,
					},
				}
				reportContext := ccip.NextCommitReportContext()
				sigs, err := ccip.SignCommitReport(reportContext, report, signers)
				require.NoError(t, err)
				transmitter := getTransmitter()
				instruction, err := ccip_router.NewCommitInstruction(
					reportContext,
					report,
					sigs,
					config.RouterConfigPDA,
					config.EvmSourceChainStatePDA,
					rootPDA,
					transmitter.PublicKey(),
					solana.SystemProgramID,
					solana.SysVarInstructionsPubkey,
				).ValidateAndBuild()
				require.NoError(t, err)
				tx := testutils.SendAndConfirm(ctx, t, solanaGoClient, []solana.Instruction{instruction}, transmitter, config.DefaultCommitment)
				event := ccip.EventCommitReportAccepted{}
				require.NoError(t, common.ParseEvent(tx.Meta.LogMessages, "CommitReportAccepted", &event, config.PrintEvents))

				commitEvent := ccip.EventCommitReportAccepted{}
				require.NoError(t, common.ParseEvent(tx.Meta.LogMessages, "CommitReportAccepted", &commitEvent, config.PrintEvents))
				require.Equal(t, config.EvmChainSelector, commitEvent.Report.SourceChainSelector)
				require.Equal(t, root, commitEvent.Report.MerkleRoot)
				require.Equal(t, minV, commitEvent.Report.MinSeqNr)
				require.Equal(t, maxV, commitEvent.Report.MaxSeqNr)

				transmittedEvent := ccip.EventTransmitted{}
				require.NoError(t, common.ParseEvent(tx.Meta.LogMessages, "Transmitted", &transmittedEvent, config.PrintEvents))
				require.Equal(t, config.ConfigDigest, transmittedEvent.ConfigDigest)
				require.Equal(t, uint8(testutils.OcrCommitPlugin), transmittedEvent.OcrPluginType)
				require.Equal(t, ccip.ReportSequence(), transmittedEvent.SequenceNumber)

				var chainStateAccount ccip_router.SourceChain
				err = common.GetAccountDataBorshInto(ctx, solanaGoClient, config.EvmSourceChainStatePDA, config.DefaultCommitment, &chainStateAccount)
				require.NoError(t, err, "failed to get account info")
				require.Equal(t, currentMinSeqNr, chainStateAccount.State.MinSeqNr)
				// Do not check dest chain config, as it may have been updated by other tests in ccip onramp

				var rootAccount ccip_router.CommitReport
				err = common.GetAccountDataBorshInto(ctx, solanaGoClient, rootPDA, config.DefaultCommitment, &rootAccount)
				require.NoError(t, err, "failed to get account info")
				require.NotEqual(t, bin.Uint128{Lo: 0, Hi: 0}, rootAccount.Timestamp)
			})

			t.Run("Ocr3Base::Transmit edge cases", func(t *testing.T) {
				t.Run("It rejects mismatch config digest", func(t *testing.T) {
					t.Parallel()
					msg, root := testutils.CreateNextMessage(ctx, solanaGoClient, t)
					rootPDA, err := state.FindCommitReportPDA(config.EvmChainSelector, root, config.CcipRouterProgram)
					require.NoError(t, err)

					minV := msg.Header.SequenceNumber
					maxV := msg.Header.SequenceNumber

					report := ccip_router.CommitInput{
						MerkleRoot: ccip_router.MerkleRoot{
							SourceChainSelector: config.EvmChainSelector,
							OnRampAddress:       config.OnRampAddress,
							MinSeqNr:            minV,
							MaxSeqNr:            maxV,
							MerkleRoot:          root,
						},
					}
					reportContext := ccip.NextCommitReportContext()
					sigs, err := ccip.SignCommitReport(reportContext, report, signers)
					require.NoError(t, err)
					transmitter := getTransmitter()
					emptyReportContext := [3][32]byte{}

					instruction, err := ccip_router.NewCommitInstruction(
						emptyReportContext,
						report,
						sigs,
						config.RouterConfigPDA,
						config.EvmSourceChainStatePDA,
						rootPDA,
						transmitter.PublicKey(),
						solana.SystemProgramID,
						solana.SysVarInstructionsPubkey,
					).ValidateAndBuild()
					require.NoError(t, err)
					testutils.SendAndFailWith(ctx, t, solanaGoClient, []solana.Instruction{instruction}, transmitter, config.DefaultCommitment, []string{"Error Code: " + ccip.Ocr3ErrorConfigDigestMismatch.String()})
				})

				t.Run("It rejects unauthorized transmitter", func(t *testing.T) {
					t.Parallel()
					msg, root := testutils.CreateNextMessage(ctx, solanaGoClient, t)
					rootPDA, err := state.FindCommitReportPDA(config.EvmChainSelector, root, config.CcipRouterProgram)
					require.NoError(t, err)

					minV := msg.Header.SequenceNumber
					maxV := msg.Header.SequenceNumber

					report := ccip_router.CommitInput{
						MerkleRoot: ccip_router.MerkleRoot{
							SourceChainSelector: config.EvmChainSelector,
							OnRampAddress:       config.OnRampAddress,
							MinSeqNr:            minV,
							MaxSeqNr:            maxV,
							MerkleRoot:          root,
						},
					}
					reportContext := ccip.NextCommitReportContext()
					sigs, err := ccip.SignCommitReport(reportContext, report, signers)
					require.NoError(t, err)

					instruction, err := ccip_router.NewCommitInstruction(
						reportContext,
						report,
						sigs,
						config.RouterConfigPDA,
						config.EvmSourceChainStatePDA,
						rootPDA,
						user.PublicKey(),
						solana.SystemProgramID,
						solana.SysVarInstructionsPubkey,
					).ValidateAndBuild()
					require.NoError(t, err)
					testutils.SendAndFailWith(ctx, t, solanaGoClient, []solana.Instruction{instruction}, user, config.DefaultCommitment, []string{"Error Code: " + ccip.Ocr3ErrorUnauthorizedTransmitter.String()})
				})

				t.Run("It rejects incorrect signature count", func(t *testing.T) {
					t.Parallel()
					msg, root := testutils.CreateNextMessage(ctx, solanaGoClient, t)
					rootPDA, err := state.FindCommitReportPDA(config.EvmChainSelector, root, config.CcipRouterProgram)
					require.NoError(t, err)

					minV := msg.Header.SequenceNumber
					maxV := msg.Header.SequenceNumber

					report := ccip_router.CommitInput{
						MerkleRoot: ccip_router.MerkleRoot{
							SourceChainSelector: config.EvmChainSelector,
							OnRampAddress:       config.OnRampAddress,
							MinSeqNr:            minV,
							MaxSeqNr:            maxV,
							MerkleRoot:          root,
						},
					}
					reportContext := ccip.NextCommitReportContext()
					hash, err := ccip.HashCommitReport(reportContext, report)
					require.NoError(t, err)

					baseSig := ecdsa.SignCompact(secp256k1.PrivKeyFromBytes(signers[0].PrivateKey), hash, false)
					baseSig[0] = baseSig[0] - 27 // key signs 27 or 28, but verification expects 0 or 1 (remove offset)
					sigs := [][65]byte{}
					sigs = append(sigs, [65]byte(baseSig))

					require.NoError(t, err)
					transmitter := getTransmitter()

					instruction, err := ccip_router.NewCommitInstruction(
						reportContext,
						report,
						sigs,
						config.RouterConfigPDA,
						config.EvmSourceChainStatePDA,
						rootPDA,
						transmitter.PublicKey(),
						solana.SystemProgramID,
						solana.SysVarInstructionsPubkey,
					).ValidateAndBuild()
					require.NoError(t, err)
					testutils.SendAndFailWith(ctx, t, solanaGoClient, []solana.Instruction{instruction}, transmitter, config.DefaultCommitment, []string{"Error Code: " + ccip.Ocr3ErrorWrongNumberOfSignatures.String()})
				})

				t.Run("It rejects invalid signature", func(t *testing.T) {
					t.Parallel()
					msg, root := testutils.CreateNextMessage(ctx, solanaGoClient, t)
					rootPDA, err := state.FindCommitReportPDA(config.EvmChainSelector, root, config.CcipRouterProgram)
					require.NoError(t, err)

					minV := msg.Header.SequenceNumber
					maxV := msg.Header.SequenceNumber

					report := ccip_router.CommitInput{
						MerkleRoot: ccip_router.MerkleRoot{
							SourceChainSelector: config.EvmChainSelector,
							OnRampAddress:       config.OnRampAddress,
							MinSeqNr:            minV,
							MaxSeqNr:            maxV,
							MerkleRoot:          root,
						},
					}
					sigs := [][65]byte{}
					transmitter := getTransmitter()

					instruction, err := ccip_router.NewCommitInstruction(
						ccip.NextCommitReportContext(),
						report,
						sigs,
						config.RouterConfigPDA,
						config.EvmSourceChainStatePDA,
						rootPDA,
						transmitter.PublicKey(),
						solana.SystemProgramID,
						solana.SysVarInstructionsPubkey,
					).ValidateAndBuild()
					require.NoError(t, err)
					testutils.SendAndFailWith(ctx, t, solanaGoClient, []solana.Instruction{instruction}, transmitter, config.DefaultCommitment, []string{"Error Code: " + ccip.Ocr3ErrorWrongNumberOfSignatures.String()})
				})

				t.Run("It rejects unauthorized signer", func(t *testing.T) {
					t.Parallel()
					msg, root := testutils.CreateNextMessage(ctx, solanaGoClient, t)
					rootPDA, err := state.FindCommitReportPDA(config.EvmChainSelector, root, config.CcipRouterProgram)
					require.NoError(t, err)

					minV := msg.Header.SequenceNumber
					maxV := msg.Header.SequenceNumber

					report := ccip_router.CommitInput{
						MerkleRoot: ccip_router.MerkleRoot{
							SourceChainSelector: config.EvmChainSelector,
							OnRampAddress:       config.OnRampAddress,
							MinSeqNr:            minV,
							MaxSeqNr:            maxV,
							MerkleRoot:          root,
						},
					}
					reportContext := ccip.NextCommitReportContext()
					sigs, err := ccip.SignCommitReport(reportContext, report, signers)
					require.NoError(t, err)

					hash, err := ccip.HashCommitReport(reportContext, report)
					require.NoError(t, err)
					randomPrivateKey, err := secp256k1.GeneratePrivateKey()
					require.NoError(t, err)
					baseSig := ecdsa.SignCompact(randomPrivateKey, hash, false)
					baseSig[0] = baseSig[0] - 27 // key signs 27 or 28, but verification expects 0 or 1 (remove offset)

					sigs[0] = [65]byte(baseSig)

					transmitter := getTransmitter()

					instruction, err := ccip_router.NewCommitInstruction(
						reportContext,
						report,
						sigs,
						config.RouterConfigPDA,
						config.EvmSourceChainStatePDA,
						rootPDA,
						transmitter.PublicKey(),
						solana.SystemProgramID,
						solana.SysVarInstructionsPubkey,
					).ValidateAndBuild()
					require.NoError(t, err)
					testutils.SendAndFailWith(ctx, t, solanaGoClient, []solana.Instruction{instruction}, transmitter, config.DefaultCommitment, []string{"Error Code: " + ccip.Ocr3ErrorUnauthorizedSigner.String()})
				})

				t.Run("It rejects duplicate signatures", func(t *testing.T) {
					t.Parallel()
					msg, root := testutils.CreateNextMessage(ctx, solanaGoClient, t)
					rootPDA, err := state.FindCommitReportPDA(config.EvmChainSelector, root, config.CcipRouterProgram)
					require.NoError(t, err)

					minV := msg.Header.SequenceNumber
					maxV := msg.Header.SequenceNumber

					report := ccip_router.CommitInput{
						MerkleRoot: ccip_router.MerkleRoot{
							SourceChainSelector: config.EvmChainSelector,
							OnRampAddress:       config.OnRampAddress,
							MinSeqNr:            minV,
							MaxSeqNr:            maxV,
							MerkleRoot:          root,
						},
					}
					reportContext := ccip.NextCommitReportContext()
					sigs, err := ccip.SignCommitReport(reportContext, report, signers)
					require.NoError(t, err)
					sigs[0] = sigs[1]
					transmitter := getTransmitter()

					instruction, err := ccip_router.NewCommitInstruction(
						reportContext,
						report,
						sigs,
						config.RouterConfigPDA,
						config.EvmSourceChainStatePDA,
						rootPDA,
						transmitter.PublicKey(),
						solana.SystemProgramID,
						solana.SysVarInstructionsPubkey,
					).ValidateAndBuild()
					require.NoError(t, err)
					testutils.SendAndFailWith(ctx, t, solanaGoClient, []solana.Instruction{instruction}, transmitter, config.DefaultCommitment, []string{"Error Code: " + ccip.Ocr3ErrorNonUniqueSignatures.String()}, common.AddComputeUnitLimit(210_000))
				})
			})
		})

		//////////////////////////
		//     execute Tests    //
		//////////////////////////

		t.Run("Execute", func(t *testing.T) {
			var executedSequenceNumber uint64
			reportContext := ccip.NextCommitReportContext() // reuse the same commit for all executions

			t.Run("When executing a report with merkle tree of size 1, it succeeds", func(t *testing.T) {
				transmitter := getTransmitter()

				sourceChainSelector := config.EvmChainSelector
				message, root := testutils.CreateNextMessage(ctx, solanaGoClient, t)

				sequenceNumber := message.Header.SequenceNumber

				executedSequenceNumber = sequenceNumber // persist this number as executed, for later tests

				commitReport := ccip_router.CommitInput{
					MerkleRoot: ccip_router.MerkleRoot{
						SourceChainSelector: sourceChainSelector,
						OnRampAddress:       config.OnRampAddress,
						MinSeqNr:            sequenceNumber,
						MaxSeqNr:            sequenceNumber,
						MerkleRoot:          root,
					},
				}
				sigs, err := ccip.SignCommitReport(reportContext, commitReport, signers)
				require.NoError(t, err)
				rootPDA, err := state.FindCommitReportPDA(config.EvmChainSelector, root, config.CcipRouterProgram)
				require.NoError(t, err)

				instruction, err := ccip_router.NewCommitInstruction(
					reportContext,
					commitReport,
					sigs,
					config.RouterConfigPDA,
					config.EvmSourceChainStatePDA,
					rootPDA,
					transmitter.PublicKey(),
					solana.SystemProgramID,
					solana.SysVarInstructionsPubkey,
				).ValidateAndBuild()
				require.NoError(t, err)
				tx := testutils.SendAndConfirm(ctx, t, solanaGoClient, []solana.Instruction{instruction}, transmitter, config.DefaultCommitment, common.AddComputeUnitLimit(210_000)) // signature verification compute unit amounts can vary depending on sorting
				event := ccip.EventCommitReportAccepted{}
				require.NoError(t, common.ParseEvent(tx.Meta.LogMessages, "CommitReportAccepted", &event, config.PrintEvents))

				executionReport := ccip_router.ExecutionReportSingleChain{
					SourceChainSelector: sourceChainSelector,
					Message:             message,
					Root:                root,
					Proofs:              [][32]uint8{}, // single leaf merkle tree
				}
				raw := ccip_router.NewExecuteInstruction(
					executionReport,
					reportContext,
					[]byte{},
					config.RouterConfigPDA,
					config.EvmSourceChainStatePDA,
					rootPDA,
					config.ExternalExecutionConfigPDA,
					transmitter.PublicKey(),
					solana.SystemProgramID,
					solana.SysVarInstructionsPubkey,
					config.ExternalTokenPoolsSignerPDA,
				)
				raw.AccountMetaSlice = append(
					raw.AccountMetaSlice,
					solana.NewAccountMeta(config.CcipLogicReceiver, false, false),
					solana.NewAccountMeta(config.ReceiverExternalExecutionConfigPDA, true, false),
					solana.NewAccountMeta(config.ReceiverTargetAccountPDA, true, false),
					solana.NewAccountMeta(solana.SystemProgramID, false, false),
				)
				instruction, err = raw.ValidateAndBuild()
				require.NoError(t, err)

				tx = testutils.SendAndConfirm(ctx, t, solanaGoClient, []solana.Instruction{instruction}, transmitter, config.DefaultCommitment)
				executionEvent := ccip.EventExecutionStateChanged{}
				require.NoError(t, common.ParseEvent(tx.Meta.LogMessages, "ExecutionStateChanged", &executionEvent, config.PrintEvents))

				require.NoError(t, err)
				require.NotNil(t, executionEvent)
				require.Equal(t, config.EvmChainSelector, executionEvent.SourceChainSelector)
				require.Equal(t, sequenceNumber, executionEvent.SequenceNumber)
				require.Equal(t, hex.EncodeToString(message.Header.MessageId[:]), hex.EncodeToString(executionEvent.MessageID[:]))
				require.Equal(t, hex.EncodeToString(root[:]), hex.EncodeToString(executionEvent.MessageHash[:]))
				require.Equal(t, ccip_router.Success_MessageExecutionState, executionEvent.State)

				var rootAccount ccip_router.CommitReport
				err = common.GetAccountDataBorshInto(ctx, solanaGoClient, rootPDA, config.DefaultCommitment, &rootAccount)
				require.NoError(t, err, "failed to get account info")
				require.NotEqual(t, bin.Uint128{Lo: 0, Hi: 0}, rootAccount.Timestamp)
				require.Equal(t, bin.Uint128{Lo: 2, Hi: 0}, rootAccount.ExecutionStates)
				require.Equal(t, sequenceNumber, rootAccount.MinMsgNr)
				require.Equal(t, sequenceNumber, rootAccount.MaxMsgNr)
			})

			t.Run("When executing a report with not matching source chain selector in message, it fails", func(t *testing.T) {
				transmitter := getTransmitter()

				message, root := testutils.CreateNextMessage(ctx, solanaGoClient, t)
				sequenceNumber := message.Header.SequenceNumber

				commitReport := ccip_router.CommitInput{
					MerkleRoot: ccip_router.MerkleRoot{
						SourceChainSelector: config.EvmChainSelector,
						OnRampAddress:       config.OnRampAddress,
						MinSeqNr:            sequenceNumber,
						MaxSeqNr:            sequenceNumber,
						MerkleRoot:          root,
					},
				}
				sigs, err := ccip.SignCommitReport(reportContext, commitReport, signers)
				require.NoError(t, err)
				rootPDA, err := state.FindCommitReportPDA(config.EvmChainSelector, root, config.CcipRouterProgram)
				require.NoError(t, err)

				instruction, err := ccip_router.NewCommitInstruction(
					reportContext,
					commitReport,
					sigs,
					config.RouterConfigPDA,
					config.EvmSourceChainStatePDA,
					rootPDA,
					transmitter.PublicKey(),
					solana.SystemProgramID,
					solana.SysVarInstructionsPubkey,
				).ValidateAndBuild()
				require.NoError(t, err)
				tx := testutils.SendAndConfirm(ctx, t, solanaGoClient, []solana.Instruction{instruction}, transmitter, config.DefaultCommitment, common.AddComputeUnitLimit(210_000)) // signature verification compute unit amounts can vary depending on sorting
				event := ccip.EventCommitReportAccepted{}
				require.NoError(t, common.ParseEvent(tx.Meta.LogMessages, "CommitReportAccepted", &event, config.PrintEvents))

				message.Header.SourceChainSelector = 89

				executionReport := ccip_router.ExecutionReportSingleChain{
					SourceChainSelector: config.EvmChainSelector,
					Message:             message,
					Root:                root,
					Proofs:              [][32]uint8{}, // single leaf merkle tree
				}
				raw := ccip_router.NewExecuteInstruction(
					executionReport,
					reportContext,
					[]byte{},
					config.RouterConfigPDA,
					config.EvmSourceChainStatePDA,
					rootPDA,
					config.ExternalExecutionConfigPDA,
					transmitter.PublicKey(),
					solana.SystemProgramID,
					solana.SysVarInstructionsPubkey,
					config.ExternalTokenPoolsSignerPDA,
				)
				raw.AccountMetaSlice = append(
					raw.AccountMetaSlice,
					solana.NewAccountMeta(config.CcipLogicReceiver, false, false),
					solana.NewAccountMeta(config.ReceiverExternalExecutionConfigPDA, true, false),
					solana.NewAccountMeta(config.ReceiverTargetAccountPDA, true, false),
					solana.NewAccountMeta(solana.SystemProgramID, false, false),
				)
				instruction, err = raw.ValidateAndBuild()
				require.NoError(t, err)

				testutils.SendAndFailWith(ctx, t, solanaGoClient, []solana.Instruction{instruction}, transmitter, config.DefaultCommitment, []string{"Error Message: Source chain selector not supported."})
			})

			t.Run("When executing a report with unsupported source chain selector account, it fails", func(t *testing.T) {
				transmitter := getTransmitter()

				unsupportedChainSelector := uint64(34)
				message, root := testutils.CreateNextMessage(ctx, solanaGoClient, t)
				sequenceNumber := message.Header.SequenceNumber

				commitReport := ccip_router.CommitInput{
					MerkleRoot: ccip_router.MerkleRoot{
						SourceChainSelector: config.EvmChainSelector,
						OnRampAddress:       config.OnRampAddress,
						MinSeqNr:            sequenceNumber,
						MaxSeqNr:            sequenceNumber,
						MerkleRoot:          root,
					},
				}
				sigs, err := ccip.SignCommitReport(reportContext, commitReport, signers)
				require.NoError(t, err)
				rootPDA, err := state.FindCommitReportPDA(config.EvmChainSelector, root, config.CcipRouterProgram)
				require.NoError(t, err)

				instruction, err := ccip_router.NewCommitInstruction(
					reportContext,
					commitReport,
					sigs,
					config.RouterConfigPDA,
					config.EvmSourceChainStatePDA,
					rootPDA,
					transmitter.PublicKey(),
					solana.SystemProgramID,
					solana.SysVarInstructionsPubkey,
				).ValidateAndBuild()
				require.NoError(t, err)
				tx := testutils.SendAndConfirm(ctx, t, solanaGoClient, []solana.Instruction{instruction}, transmitter, config.DefaultCommitment, common.AddComputeUnitLimit(210_000)) // signature verification compute unit amounts can vary depending on sorting
				event := ccip.EventCommitReportAccepted{}
				require.NoError(t, common.ParseEvent(tx.Meta.LogMessages, "CommitReportAccepted", &event, config.PrintEvents))

				unsupportedSourceChainStatePDA, err := state.FindSourceChainStatePDA(unsupportedChainSelector, config.CcipRouterProgram)
				require.NoError(t, err)
				unsupportedDestChainStatePDA, err := state.FindDestChainStatePDA(unsupportedChainSelector, config.CcipRouterProgram)
				require.NoError(t, err)
				message.Header.SourceChainSelector = unsupportedChainSelector
				message.Header.SequenceNumber = 1

				instruction, err = ccip_router.NewAddChainSelectorInstruction(
					unsupportedChainSelector,
					validSourceChainConfig,
					validDestChainConfig,
					unsupportedSourceChainStatePDA,
					unsupportedDestChainStatePDA,
					config.RouterConfigPDA,
					anotherAdmin.PublicKey(),
					solana.SystemProgramID,
				).ValidateAndBuild()
				require.NoError(t, err)
				result := testutils.SendAndConfirm(ctx, t, solanaGoClient, []solana.Instruction{instruction}, anotherAdmin, config.DefaultCommitment)
				require.NotNil(t, result)

				executionReport := ccip_router.ExecutionReportSingleChain{
					SourceChainSelector: unsupportedChainSelector,
					Message:             message,
					Root:                root,
					Proofs:              [][32]uint8{}, // single leaf merkle tree
				}
				raw := ccip_router.NewExecuteInstruction(
					executionReport,
					reportContext,
					[]byte{},
					config.RouterConfigPDA,
					unsupportedSourceChainStatePDA,
					rootPDA,
					config.ExternalExecutionConfigPDA,
					transmitter.PublicKey(),
					solana.SystemProgramID,
					solana.SysVarInstructionsPubkey,
					config.ExternalTokenPoolsSignerPDA,
				)
				raw.AccountMetaSlice = append(
					raw.AccountMetaSlice,
					solana.NewAccountMeta(config.CcipLogicReceiver, false, false),
					solana.NewAccountMeta(config.ReceiverExternalExecutionConfigPDA, true, false),
					solana.NewAccountMeta(config.ReceiverTargetAccountPDA, true, false),
					solana.NewAccountMeta(solana.SystemProgramID, false, false),
				)
				instruction, err = raw.ValidateAndBuild()
				require.NoError(t, err)

				testutils.SendAndFailWith(ctx, t, solanaGoClient, []solana.Instruction{instruction}, transmitter, config.DefaultCommitment, []string{"AnchorError caused by account: commit_report. Error Code: ConstraintSeeds. Error Number: 2006. Error Message: A seeds constraint was violated."})
			})

			t.Run("When executing a report with incorrect solana chain selector, it fails", func(t *testing.T) {
				transmitter := getTransmitter()

				message, _ := testutils.CreateNextMessage(ctx, solanaGoClient, t)
				message.Header.DestChainSelector = 89 // invalid dest chain selector
				sequenceNumber := message.Header.SequenceNumber
				hash, err := ccip.HashAnyToSVMMessage(message, config.OnRampAddress)
				require.NoError(t, err)
				root := [32]byte(hash)

				commitReport := ccip_router.CommitInput{
					MerkleRoot: ccip_router.MerkleRoot{
						SourceChainSelector: config.EvmChainSelector,
						OnRampAddress:       config.OnRampAddress,
						MinSeqNr:            sequenceNumber,
						MaxSeqNr:            sequenceNumber,
						MerkleRoot:          root,
					},
				}
				sigs, err := ccip.SignCommitReport(reportContext, commitReport, signers)
				require.NoError(t, err)
				rootPDA, err := state.FindCommitReportPDA(config.EvmChainSelector, root, config.CcipRouterProgram)
				require.NoError(t, err)

				instruction, err := ccip_router.NewCommitInstruction(
					reportContext,
					commitReport,
					sigs,
					config.RouterConfigPDA,
					config.EvmSourceChainStatePDA,
					rootPDA,
					transmitter.PublicKey(),
					solana.SystemProgramID,
					solana.SysVarInstructionsPubkey,
				).ValidateAndBuild()
				require.NoError(t, err)
				tx := testutils.SendAndConfirm(ctx, t, solanaGoClient, []solana.Instruction{instruction}, transmitter, config.DefaultCommitment)
				event := ccip.EventCommitReportAccepted{}
				require.NoError(t, common.ParseEvent(tx.Meta.LogMessages, "CommitReportAccepted", &event, config.PrintEvents))

				executionReport := ccip_router.ExecutionReportSingleChain{
					SourceChainSelector: config.EvmChainSelector,
					Message:             message,
					Root:                root,
					Proofs:              [][32]uint8{}, // single leaf merkle tree
				}
				raw := ccip_router.NewExecuteInstruction(
					executionReport,
					reportContext,
					[]byte{},
					config.RouterConfigPDA,
					config.EvmSourceChainStatePDA,
					rootPDA,
					config.ExternalExecutionConfigPDA,
					transmitter.PublicKey(),
					solana.SystemProgramID,
					solana.SysVarInstructionsPubkey,
					config.ExternalTokenPoolsSignerPDA,
				)
				raw.AccountMetaSlice = append(
					raw.AccountMetaSlice,
					solana.NewAccountMeta(config.CcipLogicReceiver, false, false),
					solana.NewAccountMeta(config.ReceiverExternalExecutionConfigPDA, true, false),
					solana.NewAccountMeta(config.ReceiverTargetAccountPDA, true, false),
					solana.NewAccountMeta(solana.SystemProgramID, false, false),
				)
				instruction, err = raw.ValidateAndBuild()
				require.NoError(t, err)

				testutils.SendAndFailWith(ctx, t, solanaGoClient, []solana.Instruction{instruction}, transmitter, config.DefaultCommitment, []string{"Error Code: " + ccip_router.UnsupportedDestinationChainSelector_CcipRouterError.String()})
			})

			t.Run("When executing a report with nonexisting PDA for the Merkle Root, it fails", func(t *testing.T) {
				transmitter := getTransmitter()

				message, root := testutils.CreateNextMessage(ctx, solanaGoClient, t)
				rootPDA, err := state.FindCommitReportPDA(config.EvmChainSelector, root, config.CcipRouterProgram)
				require.NoError(t, err)

				executionReport := ccip_router.ExecutionReportSingleChain{
					SourceChainSelector: config.EvmChainSelector,
					Message:             message,
					Root:                root,
					Proofs:              [][32]uint8{}, // single leaf merkle tree
				}
				raw := ccip_router.NewExecuteInstruction(
					executionReport,
					reportContext,
					[]byte{},
					config.RouterConfigPDA,
					config.EvmSourceChainStatePDA,
					rootPDA,
					config.ExternalExecutionConfigPDA,
					transmitter.PublicKey(),
					solana.SystemProgramID,
					solana.SysVarInstructionsPubkey,
					config.ExternalTokenPoolsSignerPDA,
				)
				raw.AccountMetaSlice = append(
					raw.AccountMetaSlice,
					solana.NewAccountMeta(config.CcipLogicReceiver, false, false),
					solana.NewAccountMeta(config.ReceiverExternalExecutionConfigPDA, true, false),
					solana.NewAccountMeta(config.ReceiverTargetAccountPDA, true, false),
					solana.NewAccountMeta(solana.SystemProgramID, false, false),
				)
				instruction, err := raw.ValidateAndBuild()
				require.NoError(t, err)

				testutils.SendAndFailWith(ctx, t, solanaGoClient, []solana.Instruction{instruction}, transmitter, config.DefaultCommitment, []string{"Error Message: The program expected this account to be already initialized."})
			})

			t.Run("When executing a report for an already executed message, it is skipped", func(t *testing.T) {
				transmitter := getTransmitter()

				sourceChainSelector := config.EvmChainSelector

				message := ccip.CreateDefaultMessageWith(sourceChainSelector, executedSequenceNumber) // already executed seq number
				hash, err := ccip.HashAnyToSVMMessage(message, config.OnRampAddress)
				require.NoError(t, err)
				root := [32]byte(hash)

				rootPDA, err := state.FindCommitReportPDA(config.EvmChainSelector, root, config.CcipRouterProgram)
				require.NoError(t, err)

				executionReport := ccip_router.ExecutionReportSingleChain{
					SourceChainSelector: config.EvmChainSelector,
					Message:             message,
					Root:                root,
					Proofs:              [][32]uint8{}, // single leaf merkle tree
				}
				raw := ccip_router.NewExecuteInstruction(
					executionReport,
					reportContext,
					[]byte{},
					config.RouterConfigPDA,
					config.EvmSourceChainStatePDA,
					rootPDA,
					config.ExternalExecutionConfigPDA,
					transmitter.PublicKey(),
					solana.SystemProgramID,
					solana.SysVarInstructionsPubkey,
					config.ExternalTokenPoolsSignerPDA,
				)
				raw.AccountMetaSlice = append(
					raw.AccountMetaSlice,
					solana.NewAccountMeta(config.CcipLogicReceiver, false, false),
					solana.NewAccountMeta(config.ReceiverExternalExecutionConfigPDA, true, false),
					solana.NewAccountMeta(config.ReceiverTargetAccountPDA, true, false),
					solana.NewAccountMeta(solana.SystemProgramID, false, false),
				)
				instruction, err := raw.ValidateAndBuild()
				require.NoError(t, err)

				tx := testutils.SendAndConfirm(ctx, t, solanaGoClient, []solana.Instruction{instruction}, transmitter, config.DefaultCommitment)
				executionEvent := ccip.EventSkippedAlreadyExecutedMessage{}
				require.NoError(t, common.ParseEvent(tx.Meta.LogMessages, "SkippedAlreadyExecutedMessage", &executionEvent, config.PrintEvents))

				require.NoError(t, err)
				require.NotNil(t, executionEvent)
				require.Equal(t, config.EvmChainSelector, executionEvent.SourceChainSelector)
				require.Equal(t, executedSequenceNumber, executionEvent.SequenceNumber)
			})

			t.Run("When executing a report for an already executed root, but not message, it succeeds", func(t *testing.T) {
				transmitter := getTransmitter()

				message1, hash1 := testutils.CreateNextMessage(ctx, solanaGoClient, t)
				message2 := ccip.CreateDefaultMessageWith(config.EvmChainSelector, message1.Header.SequenceNumber+1)
				hash2, err := ccip.HashAnyToSVMMessage(message2, config.OnRampAddress)
				require.NoError(t, err)

				root := [32]byte(ccip.MerkleFrom([][]byte{hash1[:], hash2[:]}))

				commitReport := ccip_router.CommitInput{
					MerkleRoot: ccip_router.MerkleRoot{
						SourceChainSelector: config.EvmChainSelector,
						OnRampAddress:       config.OnRampAddress,
						MinSeqNr:            message1.Header.SequenceNumber,
						MaxSeqNr:            message2.Header.SequenceNumber,
						MerkleRoot:          root,
					},
				}
				sigs, err := ccip.SignCommitReport(reportContext, commitReport, signers)
				require.NoError(t, err)
				rootPDA, err := state.FindCommitReportPDA(config.EvmChainSelector, root, config.CcipRouterProgram)
				require.NoError(t, err)

				instruction, err := ccip_router.NewCommitInstruction(
					reportContext,
					commitReport,
					sigs,
					config.RouterConfigPDA,
					config.EvmSourceChainStatePDA,
					rootPDA,
					transmitter.PublicKey(),
					solana.SystemProgramID,
					solana.SysVarInstructionsPubkey,
				).ValidateAndBuild()
				require.NoError(t, err)
				tx := testutils.SendAndConfirm(ctx, t, solanaGoClient, []solana.Instruction{instruction}, transmitter, config.DefaultCommitment)
				event := ccip.EventCommitReportAccepted{}
				require.NoError(t, common.ParseEvent(tx.Meta.LogMessages, "CommitReportAccepted", &event, config.PrintEvents))

				executionReport1 := ccip_router.ExecutionReportSingleChain{
					SourceChainSelector: config.EvmChainSelector,
					Message:             message2, // execute out of order
					Root:                root,
					Proofs:              [][32]uint8{hash1},
				}
				raw := ccip_router.NewExecuteInstruction(
					executionReport1,
					reportContext,
					[]byte{},
					config.RouterConfigPDA,
					config.EvmSourceChainStatePDA,
					rootPDA,
					config.ExternalExecutionConfigPDA,
					transmitter.PublicKey(),
					solana.SystemProgramID,
					solana.SysVarInstructionsPubkey,
					config.ExternalTokenPoolsSignerPDA,
				)
				raw.AccountMetaSlice = append(
					raw.AccountMetaSlice,
					solana.NewAccountMeta(config.CcipLogicReceiver, false, false),
					solana.NewAccountMeta(config.ReceiverExternalExecutionConfigPDA, true, false),
					solana.NewAccountMeta(config.ReceiverTargetAccountPDA, true, false),
					solana.NewAccountMeta(solana.SystemProgramID, false, false),
				)
				instruction, err = raw.ValidateAndBuild()
				require.NoError(t, err)

				tx = testutils.SendAndConfirm(ctx, t, solanaGoClient, []solana.Instruction{instruction}, transmitter, config.DefaultCommitment)
				executionEvent := ccip.EventExecutionStateChanged{}
				require.NoError(t, common.ParseEvent(tx.Meta.LogMessages, "ExecutionStateChanged", &executionEvent, config.PrintEvents))

				executionReport2 := ccip_router.ExecutionReportSingleChain{
					SourceChainSelector: config.EvmChainSelector,
					Message:             message1,
					Root:                root,
					Proofs:              [][32]uint8{[32]byte(hash2)},
				}
				raw = ccip_router.NewExecuteInstruction(
					executionReport2,
					reportContext,
					[]byte{},
					config.RouterConfigPDA,
					config.EvmSourceChainStatePDA,
					rootPDA,
					config.ExternalExecutionConfigPDA,
					transmitter.PublicKey(),
					solana.SystemProgramID,
					solana.SysVarInstructionsPubkey,
					config.ExternalTokenPoolsSignerPDA,
				)
				raw.AccountMetaSlice = append(
					raw.AccountMetaSlice,
					solana.NewAccountMeta(config.CcipLogicReceiver, false, false),
					solana.NewAccountMeta(config.ReceiverExternalExecutionConfigPDA, true, false),
					solana.NewAccountMeta(config.ReceiverTargetAccountPDA, true, false),
					solana.NewAccountMeta(solana.SystemProgramID, false, false),
				)
				instruction, err = raw.ValidateAndBuild()
				require.NoError(t, err)

				tx = testutils.SendAndConfirm(ctx, t, solanaGoClient, []solana.Instruction{instruction}, transmitter, config.DefaultCommitment)
				executionEvent = ccip.EventExecutionStateChanged{}
				require.NoError(t, common.ParseEvent(tx.Meta.LogMessages, "ExecutionStateChanged", &executionEvent, config.PrintEvents))

				require.NoError(t, err)
				require.NotNil(t, executionEvent)
				require.Equal(t, config.EvmChainSelector, executionEvent.SourceChainSelector)
				require.Equal(t, message1.Header.SequenceNumber, executionEvent.SequenceNumber)
				require.Equal(t, hex.EncodeToString(message1.Header.MessageId[:]), hex.EncodeToString(executionEvent.MessageID[:]))
				require.Equal(t, hex.EncodeToString(hash1[:]), hex.EncodeToString(executionEvent.MessageHash[:]))

				require.Equal(t, ccip_router.Success_MessageExecutionState, executionEvent.State)

				var rootAccount ccip_router.CommitReport
				err = common.GetAccountDataBorshInto(ctx, solanaGoClient, rootPDA, config.DefaultCommitment, &rootAccount)
				require.NoError(t, err, "failed to get account info")
				require.NotEqual(t, bin.Uint128{Lo: 0, Hi: 0}, rootAccount.Timestamp)
				require.Equal(t, bin.Uint128{Lo: 10, Hi: 0}, rootAccount.ExecutionStates)
				require.Equal(t, message1.Header.SequenceNumber, rootAccount.MinMsgNr)
				require.Equal(t, message2.Header.SequenceNumber, rootAccount.MaxMsgNr)
			})

			t.Run("When executing a report that receiver program needs to init an account, it fails", func(t *testing.T) {
				transmitter := getTransmitter()

				stubAccountPDA, _, _ := solana.FindProgramAddress([][]byte{[]byte("counter")}, config.CcipInvalidReceiverProgram)

				message, _ := testutils.CreateNextMessage(ctx, solanaGoClient, t)
				message.TokenReceiver = stubAccountPDA
				message.LogicReceiver = config.CcipInvalidReceiverProgram
				sequenceNumber := message.Header.SequenceNumber
				message.ExtraArgs.IsWritableBitmap = 0
				message.ExtraArgs.Accounts = []solana.PublicKey{
					stubAccountPDA,
					solana.SystemProgramID,
				}

				hash, err := ccip.HashAnyToSVMMessage(message, config.OnRampAddress)
				require.NoError(t, err)
				root := [32]byte(hash)

				commitReport := ccip_router.CommitInput{
					MerkleRoot: ccip_router.MerkleRoot{
						SourceChainSelector: config.EvmChainSelector,
						OnRampAddress:       config.OnRampAddress,
						MinSeqNr:            sequenceNumber,
						MaxSeqNr:            sequenceNumber,
						MerkleRoot:          root,
					},
				}
				sigs, err := ccip.SignCommitReport(reportContext, commitReport, signers)
				require.NoError(t, err)
				rootPDA, err := state.FindCommitReportPDA(config.EvmChainSelector, root, config.CcipRouterProgram)
				require.NoError(t, err)

				instruction, err := ccip_router.NewCommitInstruction(
					reportContext,
					commitReport,
					sigs,
					config.RouterConfigPDA,
					config.EvmSourceChainStatePDA,
					rootPDA,
					transmitter.PublicKey(),
					solana.SystemProgramID,
					solana.SysVarInstructionsPubkey,
				).ValidateAndBuild()
				require.NoError(t, err)
				tx := testutils.SendAndConfirm(ctx, t, solanaGoClient, []solana.Instruction{instruction}, transmitter, config.DefaultCommitment)
				event := ccip.EventCommitReportAccepted{}
				require.NoError(t, common.ParseEvent(tx.Meta.LogMessages, "CommitReportAccepted", &event, config.PrintEvents))

				executionReport := ccip_router.ExecutionReportSingleChain{
					SourceChainSelector: config.EvmChainSelector,
					Message:             message,
					Root:                root,
					Proofs:              [][32]uint8{}, // single leaf merkle tree
				}
				raw := ccip_router.NewExecuteInstruction(
					executionReport,
					reportContext,
					[]byte{},
					config.RouterConfigPDA,
					config.EvmSourceChainStatePDA,
					rootPDA,
					config.ExternalExecutionConfigPDA,
					transmitter.PublicKey(),
					solana.SystemProgramID,
					solana.SysVarInstructionsPubkey,
					config.ExternalTokenPoolsSignerPDA,
				)
				raw.AccountMetaSlice = append(
					raw.AccountMetaSlice,
					solana.NewAccountMeta(config.CcipInvalidReceiverProgram, false, false),
					solana.NewAccountMeta(stubAccountPDA, false, false),
					solana.NewAccountMeta(solana.SystemProgramID, false, false),
				)

				instruction, err = raw.ValidateAndBuild()
				require.NoError(t, err)

				// failed ccipReceiver - init account requires mutable authority
				// ccipSigner is not a mutable account
				testutils.SendAndFailWith(ctx, t, solanaGoClient, []solana.Instruction{instruction}, transmitter, config.DefaultCommitment, []string{"writable privilege escalated", "Cross-program invocation with unauthorized signer or writable account"})
			})

			t.Run("message can be executed with empty Any2SVMRampMessage.Data", func(t *testing.T) {
				transmitter := getTransmitter()

				sourceChainSelector := config.EvmChainSelector
				message, _ := testutils.CreateNextMessage(ctx, solanaGoClient, t)
				message.Data = []byte{} // empty message data
				hash, err := ccip.HashAnyToSVMMessage(message, config.OnRampAddress)
				require.NoError(t, err)
				root := [32]byte(hash)

				sequenceNumber := message.Header.SequenceNumber
				executedSequenceNumber = sequenceNumber // persist this number as executed, for later tests

				commitReport := ccip_router.CommitInput{
					MerkleRoot: ccip_router.MerkleRoot{
						SourceChainSelector: sourceChainSelector,
						OnRampAddress:       config.OnRampAddress,
						MinSeqNr:            sequenceNumber,
						MaxSeqNr:            sequenceNumber,
						MerkleRoot:          root,
					},
				}
				sigs, err := ccip.SignCommitReport(reportContext, commitReport, signers)
				require.NoError(t, err)
				rootPDA, err := state.FindCommitReportPDA(config.EvmChainSelector, root, config.CcipRouterProgram)
				require.NoError(t, err)

				instruction, err := ccip_router.NewCommitInstruction(
					reportContext,
					commitReport,
					sigs,
					config.RouterConfigPDA,
					config.EvmSourceChainStatePDA,
					rootPDA,
					transmitter.PublicKey(),
					solana.SystemProgramID,
					solana.SysVarInstructionsPubkey,
				).ValidateAndBuild()
				require.NoError(t, err)
				tx := testutils.SendAndConfirm(ctx, t, solanaGoClient, []solana.Instruction{instruction}, transmitter, config.DefaultCommitment, common.AddComputeUnitLimit(210_000)) // signature verification compute unit amounts can vary depending on sorting
				event := ccip.EventCommitReportAccepted{}
				require.NoError(t, common.ParseEvent(tx.Meta.LogMessages, "CommitReportAccepted", &event, config.PrintEvents))

				executionReport := ccip_router.ExecutionReportSingleChain{
					SourceChainSelector: sourceChainSelector,
					Message:             message,
					Root:                root,
					Proofs:              [][32]uint8{}, // single leaf merkle tree
				}
				raw := ccip_router.NewExecuteInstruction(
					executionReport,
					reportContext,
					[]byte{},
					config.RouterConfigPDA,
					config.EvmSourceChainStatePDA,
					rootPDA,
					config.ExternalExecutionConfigPDA,
					transmitter.PublicKey(),
					solana.SystemProgramID,
					solana.SysVarInstructionsPubkey,
					config.ExternalTokenPoolsSignerPDA,
				)
				raw.AccountMetaSlice = append(
					raw.AccountMetaSlice,
					solana.NewAccountMeta(config.CcipLogicReceiver, false, false),
					solana.NewAccountMeta(config.ReceiverExternalExecutionConfigPDA, true, false),
					solana.NewAccountMeta(config.ReceiverTargetAccountPDA, true, false),
					solana.NewAccountMeta(solana.SystemProgramID, false, false),
				)
				instruction, err = raw.ValidateAndBuild()
				require.NoError(t, err)

				testutils.SendAndConfirm(ctx, t, solanaGoClient, []solana.Instruction{instruction}, transmitter, config.DefaultCommitment)
			})

			t.Run("token happy path", func(t *testing.T) {
				t.Run("single token", func(t *testing.T) {
					_, initSupply, err := tokens.TokenSupply(ctx, solanaGoClient, token0.Mint.PublicKey(), config.DefaultCommitment)
					require.NoError(t, err)
					_, initBal, err := tokens.TokenBalance(ctx, solanaGoClient, token0.User[config.ReceiverExternalExecutionConfigPDA], config.DefaultCommitment)
					require.NoError(t, err)

					transmitter := getTransmitter()

					sourceChainSelector := config.EvmChainSelector
					message, _ := testutils.CreateNextMessage(ctx, solanaGoClient, t)
					message.TokenReceiver = config.ReceiverExternalExecutionConfigPDA
					message.TokenAmounts = []ccip_router.Any2SVMTokenTransfer{{
						SourcePoolAddress: []byte{1, 2, 3},
						DestTokenAddress:  token0.Mint.PublicKey(),
						Amount:            ccip_router.CrossChainAmount{LeBytes: tokens.ToLittleEndianU256(1)},
					}}
					rootBytes, err := ccip.HashAnyToSVMMessage(message, config.OnRampAddress)
					require.NoError(t, err)

					root := [32]byte(rootBytes)
					sequenceNumber := message.Header.SequenceNumber

					commitReport := ccip_router.CommitInput{
						MerkleRoot: ccip_router.MerkleRoot{
							SourceChainSelector: sourceChainSelector,
							OnRampAddress:       config.OnRampAddress,
							MinSeqNr:            sequenceNumber,
							MaxSeqNr:            sequenceNumber,
							MerkleRoot:          root,
						},
					}
					sigs, err := ccip.SignCommitReport(reportContext, commitReport, signers)
					require.NoError(t, err)
					rootPDA, err := ccip.GetCommitReportPDA(config.EvmChainSelector, root)
					require.NoError(t, err)

					instruction, err := ccip_router.NewCommitInstruction(
						reportContext,
						commitReport,
						sigs,
						config.RouterConfigPDA,
						config.EvmSourceChainStatePDA,
						rootPDA,
						transmitter.PublicKey(),
						solana.SystemProgramID,
						solana.SysVarInstructionsPubkey,
					).ValidateAndBuild()
					require.NoError(t, err)
					tx := testutils.SendAndConfirm(ctx, t, solanaGoClient, []solana.Instruction{instruction}, transmitter, config.DefaultCommitment)
					event := ccip.EventCommitReportAccepted{}
					require.NoError(t, common.ParseEvent(tx.Meta.LogMessages, "CommitReportAccepted", &event, config.PrintEvents))

					executionReport := ccip_router.ExecutionReportSingleChain{
						SourceChainSelector: sourceChainSelector,
<<<<<<< HEAD
						Message:             message,
						OffchainTokenData:   [][]byte{{}},
						Root:                root,
						Proofs:              [][32]uint8{},
					}
					raw := ccip_router.NewExecuteInstruction(
						executionReport,
						reportContext,
						[]byte{4},
						config.RouterConfigPDA,
						config.EvmSourceChainStatePDA,
						rootPDA,
						config.ExternalExecutionConfigPDA,
						transmitter.PublicKey(),
						solana.SystemProgramID,
						solana.SysVarInstructionsPubkey,
						config.ExternalTokenPoolsSignerPDA,
					)
					raw.AccountMetaSlice = append(
						raw.AccountMetaSlice,
						solana.NewAccountMeta(config.CcipLogicReceiver, false, false),
						solana.NewAccountMeta(config.ReceiverExternalExecutionConfigPDA, true, false),
						solana.NewAccountMeta(config.ReceiverTargetAccountPDA, true, false),
						solana.NewAccountMeta(solana.SystemProgramID, false, false),
					)
=======
						OnRampAddress:       config.OnRampAddress,
						MinSeqNr:            sequenceNumber,
						MaxSeqNr:            sequenceNumber,
						MerkleRoot:          root,
					},
				}
				sigs, err := ccip.SignCommitReport(reportContext, commitReport, signers)
				require.NoError(t, err)
				rootPDA, err := state.FindCommitReportPDA(config.EvmChainSelector, root, config.CcipRouterProgram)
				require.NoError(t, err)
>>>>>>> 5f86ab69

					tokenMetas, addressTables, err := tokens.ParseTokenLookupTable(ctx, solanaGoClient, token0, token0.User[config.ReceiverExternalExecutionConfigPDA])
					require.NoError(t, err)
					raw.AccountMetaSlice = append(raw.AccountMetaSlice, tokenMetas...)
					instruction, err = raw.ValidateAndBuild()
					require.NoError(t, err)

					tx = testutils.SendAndConfirmWithLookupTables(ctx, t, solanaGoClient, []solana.Instruction{instruction}, transmitter, config.DefaultCommitment, addressTables, common.AddComputeUnitLimit(300_000))
					executionEvent := ccip.EventExecutionStateChanged{}
					require.NoError(t, common.ParseEvent(tx.Meta.LogMessages, "ExecutionStateChanged", &executionEvent, config.PrintEvents))
					require.Equal(t, ccip_router.Success_MessageExecutionState, executionEvent.State)

					mintEvent := tokens.EventMintRelease{}
					require.NoError(t, common.ParseEvent(tx.Meta.LogMessages, "Minted", &mintEvent, config.PrintEvents))
					require.Equal(t, config.ReceiverExternalExecutionConfigPDA, mintEvent.Recipient)
					require.Equal(t, token0.PoolSigner, mintEvent.Sender)
					require.Equal(t, uint64(1), mintEvent.Amount)

					_, finalSupply, err := tokens.TokenSupply(ctx, solanaGoClient, token0.Mint.PublicKey(), config.DefaultCommitment)
					require.NoError(t, err)
					_, finalBal, err := tokens.TokenBalance(ctx, solanaGoClient, token0.User[config.ReceiverExternalExecutionConfigPDA], config.DefaultCommitment)
					require.NoError(t, err)
					require.Equal(t, 1, finalSupply-initSupply)
					require.Equal(t, 1, finalBal-initBal)
				})

				t.Run("two tokens", func(t *testing.T) {
					_, initBal0, err := tokens.TokenBalance(ctx, solanaGoClient, token0.User[config.ReceiverExternalExecutionConfigPDA], config.DefaultCommitment)
					require.NoError(t, err)
					_, initBal1, err := tokens.TokenBalance(ctx, solanaGoClient, token1.User[config.ReceiverExternalExecutionConfigPDA], config.DefaultCommitment)
					require.NoError(t, err)

					transmitter := getTransmitter()

					sourceChainSelector := config.EvmChainSelector
					message, _ := testutils.CreateNextMessage(ctx, solanaGoClient, t)
					message.LogicReceiver = solana.PublicKey{}
					message.ExtraArgs = ccip_router.SVMExtraArgs{}
					message.Data = []byte{}
					message.TokenReceiver = config.ReceiverExternalExecutionConfigPDA
					message.TokenAmounts = []ccip_router.Any2SVMTokenTransfer{{
						SourcePoolAddress: []byte{1, 2, 3},
						DestTokenAddress:  token0.Mint.PublicKey(),
						Amount:            ccip_router.CrossChainAmount{LeBytes: tokens.ToLittleEndianU256(1)},
					}, {
						SourcePoolAddress: []byte{4, 5, 6},
						DestTokenAddress:  token1.Mint.PublicKey(),
						Amount:            ccip_router.CrossChainAmount{LeBytes: tokens.ToLittleEndianU256(1)},
					}}
					rootBytes, err := ccip.HashAnyToSVMMessage(message, config.OnRampAddress)
					require.NoError(t, err)

					root := [32]byte(rootBytes)
					sequenceNumber := message.Header.SequenceNumber

					commitReport := ccip_router.CommitInput{
						MerkleRoot: ccip_router.MerkleRoot{
							SourceChainSelector: sourceChainSelector,
							OnRampAddress:       config.OnRampAddress,
							MinSeqNr:            sequenceNumber,
							MaxSeqNr:            sequenceNumber,
							MerkleRoot:          root,
						},
					}
					sigs, err := ccip.SignCommitReport(reportContext, commitReport, signers)
					require.NoError(t, err)
					rootPDA, err := ccip.GetCommitReportPDA(config.EvmChainSelector, root)
					require.NoError(t, err)

					instruction, err := ccip_router.NewCommitInstruction(
						reportContext,
						commitReport,
						sigs,
						config.RouterConfigPDA,
						config.EvmSourceChainStatePDA,
						rootPDA,
						transmitter.PublicKey(),
						solana.SystemProgramID,
						solana.SysVarInstructionsPubkey,
					).ValidateAndBuild()
					require.NoError(t, err)
					tx := testutils.SendAndConfirm(ctx, t, solanaGoClient, []solana.Instruction{instruction}, transmitter, config.DefaultCommitment)
					event := ccip.EventCommitReportAccepted{}
					require.NoError(t, common.ParseEvent(tx.Meta.LogMessages, "CommitReportAccepted", &event, config.PrintEvents))

					executionReport := ccip_router.ExecutionReportSingleChain{
						SourceChainSelector: sourceChainSelector,
						Message:             message,
						OffchainTokenData:   [][]byte{{}, {}},
						Root:                root,
						Proofs:              [][32]uint8{},
					}
					raw := ccip_router.NewExecuteInstruction(
						executionReport,
						reportContext,
						[]byte{0, 13},
						config.RouterConfigPDA,
						config.EvmSourceChainStatePDA,
						rootPDA,
						config.ExternalExecutionConfigPDA,
						transmitter.PublicKey(),
						solana.SystemProgramID,
						solana.SysVarInstructionsPubkey,
						config.ExternalTokenPoolsSignerPDA,
					)

					tokenMetas0, addressTables, err := tokens.ParseTokenLookupTable(ctx, solanaGoClient, token0, token0.User[config.ReceiverExternalExecutionConfigPDA])
					require.NoError(t, err)
					raw.AccountMetaSlice = append(raw.AccountMetaSlice, tokenMetas0...)
					tokenMetas1, addressTables1, err := tokens.ParseTokenLookupTable(ctx, solanaGoClient, token1, token1.User[config.ReceiverExternalExecutionConfigPDA])
					require.NoError(t, err)
					raw.AccountMetaSlice = append(raw.AccountMetaSlice, tokenMetas1...)
					maps.Copy(addressTables, addressTables1)
					maps.Copy(addressTables, commitLookupTable) // commonly used ccip addresses - required otherwise tx is too large

					instruction, err = raw.ValidateAndBuild()
					require.NoError(t, err)

					testutils.SendAndConfirmWithLookupTables(ctx, t, solanaGoClient, []solana.Instruction{instruction}, transmitter, config.DefaultCommitment, addressTables, common.AddComputeUnitLimit(300_000))

					// validate amounts
					_, finalBal0, err := tokens.TokenBalance(ctx, solanaGoClient, token0.User[config.ReceiverExternalExecutionConfigPDA], config.DefaultCommitment)
					require.NoError(t, err)
					require.Equal(t, 1, finalBal0-initBal0)
					_, finalBal1, err := tokens.TokenBalance(ctx, solanaGoClient, token1.User[config.ReceiverExternalExecutionConfigPDA], config.DefaultCommitment)
					require.NoError(t, err)
					require.Equal(t, 1, finalBal1-initBal1)
				})
			})

			t.Run("OffRamp Manual Execution: when executing a non-committed report, it fails", func(t *testing.T) {
				message, root := testutils.CreateNextMessage(ctx, solanaGoClient, t)
				rootPDA, err := state.FindCommitReportPDA(config.EvmChainSelector, root, config.CcipRouterProgram)
				require.NoError(t, err)

				executionReport := ccip_router.ExecutionReportSingleChain{
					SourceChainSelector: config.EvmChainSelector,
					Message:             message,
					Root:                root,
					Proofs:              [][32]uint8{}, // single leaf merkle tree
				}

				raw := ccip_router.NewManuallyExecuteInstruction(
					executionReport,
					[]byte{},
					config.RouterConfigPDA,
					config.EvmSourceChainStatePDA,
					rootPDA,
					config.ExternalExecutionConfigPDA,
					user.PublicKey(),
					solana.SystemProgramID,
					solana.SysVarInstructionsPubkey,
					config.ExternalTokenPoolsSignerPDA,
				)
				raw.AccountMetaSlice = append(
					raw.AccountMetaSlice,
					solana.NewAccountMeta(config.CcipLogicReceiver, false, false),
					solana.NewAccountMeta(config.ReceiverExternalExecutionConfigPDA, true, false),
					solana.NewAccountMeta(config.ReceiverTargetAccountPDA, true, false),
					solana.NewAccountMeta(solana.SystemProgramID, false, false),
				)
				instruction, err := raw.ValidateAndBuild()
				require.NoError(t, err)

				testutils.SendAndFailWith(ctx, t, solanaGoClient, []solana.Instruction{instruction}, user, config.DefaultCommitment, []string{"The program expected this account to be already initialized"})
			})

			t.Run("OffRamp Manual execution", func(t *testing.T) {
				transmitter := getTransmitter()

				message1, _ := testutils.CreateNextMessage(ctx, solanaGoClient, t)
				hash1, err := ccip.HashAnyToSVMMessage(message1, config.OnRampAddress)
				require.NoError(t, err)

				message2 := ccip.CreateDefaultMessageWith(config.EvmChainSelector, message1.Header.SequenceNumber+1)
				hash2, err := ccip.HashAnyToSVMMessage(message2, config.OnRampAddress)
				require.NoError(t, err)

				root := [32]byte(ccip.MerkleFrom([][]byte{hash1, hash2}))

				commitReport := ccip_router.CommitInput{
					MerkleRoot: ccip_router.MerkleRoot{
						SourceChainSelector: config.EvmChainSelector,
						OnRampAddress:       config.OnRampAddress,
						MinSeqNr:            message1.Header.SequenceNumber,
						MaxSeqNr:            message2.Header.SequenceNumber,
						MerkleRoot:          root,
					},
				}
				sigs, err := ccip.SignCommitReport(reportContext, commitReport, signers)
				require.NoError(t, err)
				rootPDA, err := state.FindCommitReportPDA(config.EvmChainSelector, root, config.CcipRouterProgram)
				require.NoError(t, err)

				instruction, err := ccip_router.NewCommitInstruction(
					reportContext,
					commitReport,
					sigs,
					config.RouterConfigPDA,
					config.EvmSourceChainStatePDA,
					rootPDA,
					transmitter.PublicKey(),
					solana.SystemProgramID,
					solana.SysVarInstructionsPubkey,
				).ValidateAndBuild()
				require.NoError(t, err)
				tx := testutils.SendAndConfirm(ctx, t, solanaGoClient, []solana.Instruction{instruction}, transmitter, config.DefaultCommitment, common.AddComputeUnitLimit(210_000))
				event := ccip.EventCommitReportAccepted{}
				require.NoError(t, common.ParseEvent(tx.Meta.LogMessages, "CommitReportAccepted", &event, config.PrintEvents))

				t.Run("Before elapsed time", func(t *testing.T) {
					t.Run("When user manually executing before the period of time has passed, it fails", func(t *testing.T) {
						executionReport := ccip_router.ExecutionReportSingleChain{
							SourceChainSelector: config.EvmChainSelector,
							Message:             message1,
							Root:                root,
							Proofs:              [][32]uint8{[32]byte(hash2)},
						}

						raw := ccip_router.NewManuallyExecuteInstruction(
							executionReport,
							[]byte{},
							config.RouterConfigPDA,
							config.EvmSourceChainStatePDA,
							rootPDA,
							config.ExternalExecutionConfigPDA,
							user.PublicKey(),
							solana.SystemProgramID,
							solana.SysVarInstructionsPubkey,
							config.ExternalTokenPoolsSignerPDA,
						)
						raw.AccountMetaSlice = append(
							raw.AccountMetaSlice,
							solana.NewAccountMeta(config.ReceiverExternalExecutionConfigPDA, true, false),
							solana.NewAccountMeta(config.ReceiverTargetAccountPDA, true, false),
							solana.NewAccountMeta(solana.SystemProgramID, false, false),
						)
						instruction, err = raw.ValidateAndBuild()
						require.NoError(t, err)

						fmt.Printf("User: %s\n", user.PublicKey().String())
						fmt.Printf("Transmitter: %s\n", transmitter.PublicKey().String())

						testutils.SendAndFailWith(ctx, t, solanaGoClient, []solana.Instruction{instruction}, user, config.DefaultCommitment, []string{ccip_router.ManualExecutionNotAllowed_CcipRouterError.String()})
					})

					t.Run("When transmitter manually executing before the period of time has passed, it fails", func(t *testing.T) {
						executionReport := ccip_router.ExecutionReportSingleChain{
							SourceChainSelector: config.EvmChainSelector,
							Message:             message1,
							Root:                root,
							Proofs:              [][32]uint8{[32]byte(hash2)},
						}

						raw := ccip_router.NewManuallyExecuteInstruction(
							executionReport,
							[]byte{},
							config.RouterConfigPDA,
							config.EvmSourceChainStatePDA,
							rootPDA,
							config.ExternalExecutionConfigPDA,
							transmitter.PublicKey(),
							solana.SystemProgramID,
							solana.SysVarInstructionsPubkey,
							config.ExternalTokenPoolsSignerPDA,
						)
						raw.AccountMetaSlice = append(
							raw.AccountMetaSlice,
							solana.NewAccountMeta(config.ReceiverExternalExecutionConfigPDA, true, false),
							solana.NewAccountMeta(config.ReceiverTargetAccountPDA, true, false),
							solana.NewAccountMeta(solana.SystemProgramID, false, false),
						)
						instruction, err = raw.ValidateAndBuild()
						require.NoError(t, err)

						testutils.SendAndFailWith(ctx, t, solanaGoClient, []solana.Instruction{instruction}, transmitter, config.DefaultCommitment, []string{ccip_router.ManualExecutionNotAllowed_CcipRouterError.String()})
					})
				})

				t.Run("Given the period of time has passed", func(t *testing.T) {
					instruction, err = ccip_router.NewUpdateEnableManualExecutionAfterInstruction(
						-1,
						config.RouterConfigPDA,
						anotherAdmin.PublicKey(),
						solana.SystemProgramID,
					).ValidateAndBuild()
					require.NoError(t, err)
					result := testutils.SendAndConfirm(ctx, t, solanaGoClient, []solana.Instruction{instruction}, anotherAdmin, config.DefaultCommitment)
					require.NotNil(t, result)

					t.Run("When user manually executing after the period of time has passed, it succeeds", func(t *testing.T) {
						executionReport := ccip_router.ExecutionReportSingleChain{
							SourceChainSelector: config.EvmChainSelector,
							Message:             message1,
							Root:                root,
							Proofs:              [][32]uint8{[32]byte(hash2)},
						}

						raw := ccip_router.NewManuallyExecuteInstruction(
							executionReport,
							[]byte{},
							config.RouterConfigPDA,
							config.EvmSourceChainStatePDA,
							rootPDA,
							config.ExternalExecutionConfigPDA,
							user.PublicKey(),
							solana.SystemProgramID,
							solana.SysVarInstructionsPubkey,
							config.ExternalTokenPoolsSignerPDA,
						)
						raw.AccountMetaSlice = append(
							raw.AccountMetaSlice,
							solana.NewAccountMeta(config.CcipLogicReceiver, false, false),
							solana.NewAccountMeta(config.ReceiverExternalExecutionConfigPDA, true, false),
							solana.NewAccountMeta(config.ReceiverTargetAccountPDA, true, false),
							solana.NewAccountMeta(solana.SystemProgramID, false, false),
						)
						instruction, err = raw.ValidateAndBuild()
						require.NoError(t, err)

						tx = testutils.SendAndConfirm(ctx, t, solanaGoClient, []solana.Instruction{instruction}, user, config.DefaultCommitment)
						executionEvent := ccip.EventExecutionStateChanged{}
						require.NoError(t, common.ParseEvent(tx.Meta.LogMessages, "ExecutionStateChanged", &executionEvent, config.PrintEvents))

						require.NoError(t, err)
						require.NotNil(t, executionEvent)
						require.Equal(t, config.EvmChainSelector, executionEvent.SourceChainSelector)
						require.Equal(t, message1.Header.SequenceNumber, executionEvent.SequenceNumber)
						require.Equal(t, hex.EncodeToString(message1.Header.MessageId[:]), hex.EncodeToString(executionEvent.MessageID[:]))
						require.Equal(t, hex.EncodeToString(hash1[:]), hex.EncodeToString(executionEvent.MessageHash[:]))
						require.Equal(t, ccip_router.Success_MessageExecutionState, executionEvent.State)

						var rootAccount ccip_router.CommitReport
						err = common.GetAccountDataBorshInto(ctx, solanaGoClient, rootPDA, config.DefaultCommitment, &rootAccount)
						require.NoError(t, err, "failed to get account info")
						require.NotEqual(t, bin.Uint128{Lo: 0, Hi: 0}, rootAccount.Timestamp)
						require.Equal(t, bin.Uint128{Lo: 2, Hi: 0}, rootAccount.ExecutionStates)
						require.Equal(t, commitReport.MerkleRoot.MinSeqNr, rootAccount.MinMsgNr)
						require.Equal(t, commitReport.MerkleRoot.MaxSeqNr, rootAccount.MaxMsgNr)
					})

					t.Run("When transmitter executing after the period of time has passed, it succeeds", func(t *testing.T) {
						executionReport := ccip_router.ExecutionReportSingleChain{
							SourceChainSelector: config.EvmChainSelector,
							Message:             message2,
							Root:                root,
							Proofs:              [][32]uint8{[32]byte(hash1)},
						}

						raw := ccip_router.NewManuallyExecuteInstruction(
							executionReport,
							[]byte{},
							config.RouterConfigPDA,
							config.EvmSourceChainStatePDA,
							rootPDA,
							config.ExternalExecutionConfigPDA,
							transmitter.PublicKey(),
							solana.SystemProgramID,
							solana.SysVarInstructionsPubkey,
							config.ExternalTokenPoolsSignerPDA,
						)
						raw.AccountMetaSlice = append(
							raw.AccountMetaSlice,
							solana.NewAccountMeta(config.CcipLogicReceiver, false, false),
							solana.NewAccountMeta(config.ReceiverExternalExecutionConfigPDA, true, false),
							solana.NewAccountMeta(config.ReceiverTargetAccountPDA, true, false),
							solana.NewAccountMeta(solana.SystemProgramID, false, false),
						)
						instruction, err = raw.ValidateAndBuild()
						require.NoError(t, err)

						tx = testutils.SendAndConfirm(ctx, t, solanaGoClient, []solana.Instruction{instruction}, transmitter, config.DefaultCommitment)
						executionEvent := ccip.EventExecutionStateChanged{}
						require.NoError(t, common.ParseEvent(tx.Meta.LogMessages, "ExecutionStateChanged", &executionEvent, config.PrintEvents))

						require.NoError(t, err)
						require.NotNil(t, executionEvent)
						require.Equal(t, config.EvmChainSelector, executionEvent.SourceChainSelector)
						require.Equal(t, message2.Header.SequenceNumber, executionEvent.SequenceNumber)
						require.Equal(t, hex.EncodeToString(message2.Header.MessageId[:]), hex.EncodeToString(executionEvent.MessageID[:]))
						require.Equal(t, hex.EncodeToString(hash2[:]), hex.EncodeToString(executionEvent.MessageHash[:]))
						require.Equal(t, ccip_router.Success_MessageExecutionState, executionEvent.State)

						var rootAccount ccip_router.CommitReport
						err = common.GetAccountDataBorshInto(ctx, solanaGoClient, rootPDA, config.DefaultCommitment, &rootAccount)
						require.NoError(t, err, "failed to get account info")
						require.NotEqual(t, bin.Uint128{Lo: 0, Hi: 0}, rootAccount.Timestamp)
						require.Equal(t, bin.Uint128{Lo: 10, Hi: 0}, rootAccount.ExecutionStates)
						require.Equal(t, commitReport.MerkleRoot.MinSeqNr, rootAccount.MinMsgNr)
						require.Equal(t, commitReport.MerkleRoot.MaxSeqNr, rootAccount.MaxMsgNr)
					})
				})
			})

			// solana re-entry is limited by a simple self-recursion and a limited depth
			// https://defisec.info/solana_top_vulnerabilities
			// note: simple recursion execute -> ccipSend is currently not possible as the router does not implement the ccipReceive method signature
			t.Run("failed reentrancy A (execute) -> B (ccipReceive) -> A (ccipSend)", func(t *testing.T) {
				transmitter := getTransmitter()
				receiverContractEvmPDA, err := state.FindNoncePDA(config.EvmChainSelector, config.ReceiverExternalExecutionConfigPDA, config.CcipRouterProgram)
				require.NoError(t, err)

				message, _ := testutils.CreateNextMessage(ctx, solanaGoClient, t)

				// To make the message go through the validations we need to specify all additional accounts used when executing the CPI
				message.ExtraArgs.IsWritableBitmap = ccip.GenerateBitMapForIndexes([]int{0, 1, 5, 6, 7})
				message.ExtraArgs.Accounts = []solana.PublicKey{
					config.ReceiverExternalExecutionConfigPDA, // writable (index = 0)
					config.ReceiverTargetAccountPDA,           // writable (index = 1)
					solana.SystemProgramID,
					config.CcipRouterProgram,
					config.RouterConfigPDA,
					config.ReceiverExternalExecutionConfigPDA, // writable (index = 5)
					config.EvmSourceChainStatePDA,             // writable (index = 6)
					receiverContractEvmPDA,                    // writable (index = 7)
					solana.SystemProgramID,
				}

				hash, err := ccip.HashAnyToSVMMessage(message, config.OnRampAddress)
				require.NoError(t, err)
				root := [32]byte(hash)

				sourceChainSelector := config.EvmChainSelector
				commitReport := ccip_router.CommitInput{
					MerkleRoot: ccip_router.MerkleRoot{
						SourceChainSelector: sourceChainSelector,
						OnRampAddress:       config.OnRampAddress,
						MinSeqNr:            message.Header.SequenceNumber,
						MaxSeqNr:            message.Header.SequenceNumber,
						MerkleRoot:          root,
					},
				}
				sigs, err := ccip.SignCommitReport(reportContext, commitReport, signers)
				require.NoError(t, err)
				rootPDA, _ := state.FindCommitReportPDA(config.EvmChainSelector, root, config.CcipRouterProgram)

				instruction, err := ccip_router.NewCommitInstruction(
					reportContext,
					commitReport,
					sigs,
					config.RouterConfigPDA,
					config.EvmSourceChainStatePDA,
					rootPDA,
					transmitter.PublicKey(),
					solana.SystemProgramID,
					solana.SysVarInstructionsPubkey,
				).ValidateAndBuild()
				require.NoError(t, err)
				tx := testutils.SendAndConfirm(ctx, t, solanaGoClient, []solana.Instruction{instruction}, transmitter, config.DefaultCommitment)
				event := ccip.EventCommitReportAccepted{}
				require.NoError(t, common.ParseEvent(tx.Meta.LogMessages, "CommitReportAccepted", &event, config.PrintEvents))

				executionReport := ccip_router.ExecutionReportSingleChain{
					SourceChainSelector: sourceChainSelector,
					Message:             message,
					Root:                root,
					Proofs:              [][32]uint8{}, // single leaf merkle tree
				}
				raw := ccip_router.NewExecuteInstruction(
					executionReport,
					reportContext,
					[]byte{},
					config.RouterConfigPDA,
					config.EvmSourceChainStatePDA,
					rootPDA,
					config.ExternalExecutionConfigPDA,
					transmitter.PublicKey(),
					solana.SystemProgramID,
					solana.SysVarInstructionsPubkey,
					config.ExternalTokenPoolsSignerPDA,
				)
				raw.AccountMetaSlice = append(
					raw.AccountMetaSlice,
					solana.NewAccountMeta(config.CcipLogicReceiver, false, false),
					// accounts for base CPI call
					solana.NewAccountMeta(config.ReceiverExternalExecutionConfigPDA, true, false),
					solana.NewAccountMeta(config.ReceiverTargetAccountPDA, true, false),
					solana.NewAccountMeta(solana.SystemProgramID, false, false),

					// accounts for receiver -> router re-entrant CPI call
					solana.NewAccountMeta(config.CcipRouterProgram, false, false),
					solana.NewAccountMeta(config.RouterConfigPDA, false, false),
					solana.NewAccountMeta(config.ReceiverExternalExecutionConfigPDA, true, false),
					solana.NewAccountMeta(config.EvmSourceChainStatePDA, true, false),
					solana.NewAccountMeta(receiverContractEvmPDA, true, false),
					solana.NewAccountMeta(solana.SystemProgramID, false, false),
				)
				instruction, err = raw.ValidateAndBuild()
				require.NoError(t, err)

				testutils.SendAndFailWith(ctx, t, solanaGoClient, []solana.Instruction{instruction}, transmitter, config.DefaultCommitment, []string{"Cross-program invocation reentrancy not allowed for this instruction"})
			})

			t.Run("uninitialized token account can be manually executed", func(t *testing.T) {
				// create new token receiver + find address (does not actually create account, just instruction)
				receiver, err := solana.NewRandomPrivateKey()
				require.NoError(t, err)
				ixATA, ata, err := tokens.CreateAssociatedTokenAccount(token0.Program, token0.Mint.PublicKey(), receiver.PublicKey(), admin.PublicKey())
				require.NoError(t, err)
				token0.User[receiver.PublicKey()] = ata

				// create commit report ---------------------
				transmitter := getTransmitter()
				sourceChainSelector := config.EvmChainSelector
				message, _ := testutils.CreateNextMessage(ctx, solanaGoClient, t)
				message.TokenAmounts = []ccip_router.Any2SVMTokenTransfer{{
					SourcePoolAddress: []byte{1, 2, 3},
					DestTokenAddress:  token0.Mint.PublicKey(),
					Amount:            ccip_router.CrossChainAmount{LeBytes: tokens.ToLittleEndianU256(1)},
				}}
				message.TokenReceiver = receiver.PublicKey()
				message.LogicReceiver = solana.PublicKey{} // no logic receiver
				rootBytes, err := ccip.HashAnyToSVMMessage(message, config.OnRampAddress)
				require.NoError(t, err)

				root := [32]byte(rootBytes)
				sequenceNumber := message.Header.SequenceNumber
				commitReport := ccip_router.CommitInput{
					MerkleRoot: ccip_router.MerkleRoot{
						SourceChainSelector: sourceChainSelector,
						OnRampAddress:       config.OnRampAddress,
						MinSeqNr:            sequenceNumber,
						MaxSeqNr:            sequenceNumber,
						MerkleRoot:          root,
					},
				}
				sigs, err := ccip.SignCommitReport(reportContext, commitReport, signers)
				require.NoError(t, err)
				rootPDA, err := state.FindCommitReportPDA(config.EvmChainSelector, root, config.CcipRouterProgram)
				require.NoError(t, err)
				instruction, err := ccip_router.NewCommitInstruction(
					reportContext,
					commitReport,
					sigs,
					config.RouterConfigPDA,
					config.EvmSourceChainStatePDA,
					rootPDA,
					transmitter.PublicKey(),
					solana.SystemProgramID,
					solana.SysVarInstructionsPubkey,
				).ValidateAndBuild()
				require.NoError(t, err)
				tx := testutils.SendAndConfirm(ctx, t, solanaGoClient, []solana.Instruction{instruction}, transmitter, config.DefaultCommitment, common.AddComputeUnitLimit(300_000))
				event := ccip.EventCommitReportAccepted{}
				require.NoError(t, common.ParseEvent(tx.Meta.LogMessages, "CommitReportAccepted", &event, config.PrintEvents))

				// try to execute report ----------------------
				// should fail because token account does not exist
				executionReport := ccip_router.ExecutionReportSingleChain{
					SourceChainSelector: sourceChainSelector,
					Message:             message,
					OffchainTokenData:   [][]byte{{}},
					Root:                root,
					Proofs:              [][32]uint8{},
				}
				raw := ccip_router.NewExecuteInstruction(
					executionReport,
					reportContext,
					[]byte{0}, // only token transfer message
					config.RouterConfigPDA,
					config.EvmSourceChainStatePDA,
					rootPDA,
					config.ExternalExecutionConfigPDA,
					transmitter.PublicKey(),
					solana.SystemProgramID,
					solana.SysVarInstructionsPubkey,
					config.ExternalTokenPoolsSignerPDA,
				)

				tokenMetas, addressTables, err := tokens.ParseTokenLookupTable(ctx, solanaGoClient, token0, token0.User[receiver.PublicKey()])
				require.NoError(t, err)
				raw.AccountMetaSlice = append(raw.AccountMetaSlice, tokenMetas...)
				instruction, err = raw.ValidateAndBuild()
				require.NoError(t, err)

				testutils.SendAndFailWithLookupTables(ctx, t, solanaGoClient, []solana.Instruction{instruction}, transmitter, config.DefaultCommitment, addressTables, []string{"AccountNotInitialized"})

				// create associated token account for user --------------------
				testutils.SendAndConfirm(ctx, t, solanaGoClient, []solana.Instruction{ixATA}, admin, config.DefaultCommitment)
				_, initBal, err := tokens.TokenBalance(ctx, solanaGoClient, token0.User[receiver.PublicKey()], config.DefaultCommitment)
				require.NoError(t, err)
				require.Equal(t, 0, initBal)

				// manual re-execution is successful -----------------------------------
				// NOTE: expects re-execution time to be instantaneous
				rawManual := ccip_router.NewManuallyExecuteInstruction(
					executionReport,
					[]byte{0}, // only token transfer message
					config.RouterConfigPDA,
					config.EvmSourceChainStatePDA,
					rootPDA,
					config.ExternalExecutionConfigPDA,
					admin.PublicKey(),
					solana.SystemProgramID,
					solana.SysVarInstructionsPubkey,
					config.ExternalTokenPoolsSignerPDA,
				)

				tokenMetas, addressTables, err = tokens.ParseTokenLookupTable(ctx, solanaGoClient, token0, token0.User[receiver.PublicKey()])
				require.NoError(t, err)
				rawManual.AccountMetaSlice = append(rawManual.AccountMetaSlice, tokenMetas...)
				instruction, err = rawManual.ValidateAndBuild()
				require.NoError(t, err)
				testutils.SendAndConfirmWithLookupTables(ctx, t, solanaGoClient, []solana.Instruction{instruction}, admin, config.DefaultCommitment, addressTables)

				_, finalBal, err := tokens.TokenBalance(ctx, solanaGoClient, token0.User[receiver.PublicKey()], config.DefaultCommitment)
				require.NoError(t, err)
				require.Equal(t, 1, finalBal-initBal)
			})
		})
	})

	//////////////////////////
	//     Cleanup tests    //
	//////////////////////////

	t.Run("Cleanup", func(t *testing.T) {
		t.Run("Can remove token config", func(t *testing.T) {
			token0BillingPDA := getTokenConfigPDA(token0.Mint.PublicKey())

			var initial ccip_router.BillingTokenConfigWrapper
			ierr := common.GetAccountDataBorshInto(ctx, solanaGoClient, token0BillingPDA, config.DefaultCommitment, &initial)
			require.NoError(t, ierr) // it exists, initially

			receiver, _, aerr := tokens.FindAssociatedTokenAddress(token0.Program, token0.Mint.PublicKey(), config.BillingSignerPDA)
			require.NoError(t, aerr)

			ixConfig, cerr := ccip_router.NewRemoveBillingTokenConfigInstruction(
				config.RouterConfigPDA,
				token0BillingPDA,
				token0.Program,
				token0.Mint.PublicKey(),
				receiver,
				config.BillingSignerPDA,
				anotherAdmin.PublicKey(),
				solana.SystemProgramID,
			).ValidateAndBuild()
			require.NoError(t, cerr)
			testutils.SendAndConfirm(ctx, t, solanaGoClient, []solana.Instruction{ixConfig}, anotherAdmin, config.DefaultCommitment)

			var final ccip_router.BillingTokenConfigWrapper
			ferr := common.GetAccountDataBorshInto(ctx, solanaGoClient, token0BillingPDA, rpc.CommitmentProcessed, &final)
			require.EqualError(t, ferr, "not found") // it no longer exists
		})

		t.Run("Can remove a pre-2022 token too", func(t *testing.T) {
			mintPriv, kerr := solana.NewRandomPrivateKey()
			require.NoError(t, kerr)
			mint := mintPriv.PublicKey()

			// use old (pre-2022) token program
			ixToken, terr := tokens.CreateToken(ctx, solana.TokenProgramID, mint, admin.PublicKey(), 9, solanaGoClient, config.DefaultCommitment)
			require.NoError(t, terr)
			testutils.SendAndConfirm(ctx, t, solanaGoClient, ixToken, admin, config.DefaultCommitment, common.AddSigners(mintPriv))

			configPDA, _, perr := state.FindFeeBillingTokenConfigPDA(mint, ccip_router.ProgramID)
			require.NoError(t, perr)
			receiver, _, terr := tokens.FindAssociatedTokenAddress(solana.TokenProgramID, mint, config.BillingSignerPDA)
			require.NoError(t, terr)

			tokenConfig := ccip_router.BillingTokenConfig{
				Enabled:                    true,
				Mint:                       mint,
				UsdPerToken:                ccip_router.TimestampedPackedU224{},
				PremiumMultiplierWeiPerEth: 0,
			}

			// add it first
			ixConfig, cerr := ccip_router.NewAddBillingTokenConfigInstruction(
				tokenConfig,
				config.RouterConfigPDA,
				configPDA,
				solana.TokenProgramID,
				mint,
				receiver,
				anotherAdmin.PublicKey(),
				config.BillingSignerPDA,
				tokens.AssociatedTokenProgramID,
				solana.SystemProgramID,
			).ValidateAndBuild()
			require.NoError(t, cerr)

			testutils.SendAndConfirm(ctx, t, solanaGoClient, []solana.Instruction{ixConfig}, anotherAdmin, config.DefaultCommitment)

			var tokenConfigAccount ccip_router.BillingTokenConfigWrapper
			aerr := common.GetAccountDataBorshInto(ctx, solanaGoClient, configPDA, config.DefaultCommitment, &tokenConfigAccount)
			require.NoError(t, aerr)

			require.Equal(t, tokenConfig, tokenConfigAccount.Config)

			// now, remove the added pre-2022 token, which has a balance of 0 in the receiver
			ixConfig, cerr = ccip_router.NewRemoveBillingTokenConfigInstruction(
				config.RouterConfigPDA,
				configPDA,
				solana.TokenProgramID,
				mint,
				receiver,
				config.BillingSignerPDA,
				anotherAdmin.PublicKey(),
				solana.SystemProgramID,
			).ValidateAndBuild()
			require.NoError(t, cerr)

			testutils.SendAndConfirm(ctx, t, solanaGoClient, []solana.Instruction{ixConfig}, anotherAdmin, config.DefaultCommitment)

			var final ccip_router.BillingTokenConfigWrapper
			ferr := common.GetAccountDataBorshInto(ctx, solanaGoClient, configPDA, rpc.CommitmentProcessed, &final)
			require.EqualError(t, ferr, "not found") // it no longer exists
		})
	})
}<|MERGE_RESOLUTION|>--- conflicted
+++ resolved
@@ -5191,7 +5191,7 @@
 					}
 					sigs, err := ccip.SignCommitReport(reportContext, commitReport, signers)
 					require.NoError(t, err)
-					rootPDA, err := ccip.GetCommitReportPDA(config.EvmChainSelector, root)
+					rootPDA, err := state.FindCommitReportPDA(config.EvmChainSelector, root, config.CcipRouterProgram)
 					require.NoError(t, err)
 
 					instruction, err := ccip_router.NewCommitInstruction(
@@ -5212,7 +5212,6 @@
 
 					executionReport := ccip_router.ExecutionReportSingleChain{
 						SourceChainSelector: sourceChainSelector,
-<<<<<<< HEAD
 						Message:             message,
 						OffchainTokenData:   [][]byte{{}},
 						Root:                root,
@@ -5238,18 +5237,6 @@
 						solana.NewAccountMeta(config.ReceiverTargetAccountPDA, true, false),
 						solana.NewAccountMeta(solana.SystemProgramID, false, false),
 					)
-=======
-						OnRampAddress:       config.OnRampAddress,
-						MinSeqNr:            sequenceNumber,
-						MaxSeqNr:            sequenceNumber,
-						MerkleRoot:          root,
-					},
-				}
-				sigs, err := ccip.SignCommitReport(reportContext, commitReport, signers)
-				require.NoError(t, err)
-				rootPDA, err := state.FindCommitReportPDA(config.EvmChainSelector, root, config.CcipRouterProgram)
-				require.NoError(t, err)
->>>>>>> 5f86ab69
 
 					tokenMetas, addressTables, err := tokens.ParseTokenLookupTable(ctx, solanaGoClient, token0, token0.User[config.ReceiverExternalExecutionConfigPDA])
 					require.NoError(t, err)
@@ -5316,7 +5303,7 @@
 					}
 					sigs, err := ccip.SignCommitReport(reportContext, commitReport, signers)
 					require.NoError(t, err)
-					rootPDA, err := ccip.GetCommitReportPDA(config.EvmChainSelector, root)
+					rootPDA, err := state.FindCommitReportPDA(config.EvmChainSelector, root, config.CcipRouterProgram)
 					require.NoError(t, err)
 
 					instruction, err := ccip_router.NewCommitInstruction(
