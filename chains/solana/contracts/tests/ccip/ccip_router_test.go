--- conflicted
+++ resolved
@@ -2011,11 +2011,7 @@
 				).ValidateAndBuild()
 				require.NoError(t, err)
 
-<<<<<<< HEAD
 				testutils.SendAndFailWith(ctx, t, solanaGoClient, []solana.Instruction{instruction}, ccipAdmin, config.DefaultCommitment, []string{"Error Code: InstructionDidNotDeserialize"})
-=======
-				testutils.SendAndFailWith(ctx, t, solanaGoClient, []solana.Instruction{instruction}, ccipAdmin, config.DefaultCommitment, []string{"Error Code: " + ccip.InvalidPluginType_CcipOfframpError.String()})
->>>>>>> 8721e4bf
 			})
 
 			t.Run("It rejects F = 0", func(t *testing.T) {
