package contracts

import (
	"bytes"
	"encoding/binary"
	"encoding/hex"
	"fmt"
	"maps"
	"math/big"
	"sort"
	"testing"

	"github.com/decred/dcrd/dcrec/secp256k1/v4"
	"github.com/decred/dcrd/dcrec/secp256k1/v4/ecdsa"
	bin "github.com/gagliardetto/binary"
	"github.com/gagliardetto/solana-go"
	"github.com/gagliardetto/solana-go/rpc"
	"github.com/smartcontractkit/chainlink-common/pkg/utils/tests"
	"github.com/stretchr/testify/require"

	"github.com/smartcontractkit/chainlink-ccip/chains/solana/contracts/tests/config"
	"github.com/smartcontractkit/chainlink-ccip/chains/solana/contracts/tests/testutils"
	"github.com/smartcontractkit/chainlink-ccip/chains/solana/gobindings/ccip_receiver"
	"github.com/smartcontractkit/chainlink-ccip/chains/solana/gobindings/ccip_router"
	"github.com/smartcontractkit/chainlink-ccip/chains/solana/gobindings/token_pool"
	"github.com/smartcontractkit/chainlink-ccip/chains/solana/utils/ccip"
	"github.com/smartcontractkit/chainlink-ccip/chains/solana/utils/common"
	"github.com/smartcontractkit/chainlink-ccip/chains/solana/utils/state"
	"github.com/smartcontractkit/chainlink-ccip/chains/solana/utils/tokens"
)

const MaxCU = 1_400_000 // this is SVM's hard max Compute Unit limit

func TestCCIPRouter(t *testing.T) {
	t.Parallel()

	ccip_router.SetProgramID(config.CcipRouterProgram)
	ccip_receiver.SetProgramID(config.CcipLogicReceiver)
	token_pool.SetProgramID(config.CcipTokenPoolProgram)

	ctx := tests.Context(t)

	user, gerr := solana.NewRandomPrivateKey()
	require.NoError(t, gerr)
	anotherUser, gerr := solana.NewRandomPrivateKey()
	require.NoError(t, gerr)
	tokenlessUser, gerr := solana.NewRandomPrivateKey()
	require.NoError(t, gerr)
	legacyAdmin, gerr := solana.NewRandomPrivateKey()
	require.NoError(t, gerr)
	ccipAdmin, gerr := solana.NewRandomPrivateKey()
	require.NoError(t, gerr)
	token0PoolAdmin, gerr := solana.NewRandomPrivateKey()
	require.NoError(t, gerr)
	token1PoolAdmin, gerr := solana.NewRandomPrivateKey()
	require.NoError(t, gerr)
	feeAggregator, gerr := solana.NewRandomPrivateKey()
	require.NoError(t, gerr)

	var nonceEvmPDA solana.PublicKey

	// billing
	type AccountsPerToken struct {
		name             string
		program          solana.PublicKey
		mint             solana.PublicKey
		billingATA       solana.PublicKey
		userATA          solana.PublicKey
		anotherUserATA   solana.PublicKey
		tokenlessUserATA solana.PublicKey
		billingConfigPDA solana.PublicKey
		feeAggregatorATA solana.PublicKey
		evmConfigPDA     solana.PublicKey
		// add other accounts as needed
	}
	wsol := AccountsPerToken{name: "WSOL (pre-2022)"}
	token2022 := AccountsPerToken{name: "Token2022 sample token"}
	billingTokens := []*AccountsPerToken{&wsol, &token2022}

	solanaGoClient := testutils.DeployAllPrograms(t, testutils.PathToAnchorConfig, legacyAdmin)

	// token addresses
	token0, gerr := tokens.NewTokenPool(config.Token2022Program)
	require.NoError(t, gerr)
	token1, gerr := tokens.NewTokenPool(config.Token2022Program)
	require.NoError(t, gerr)

	signers, transmitters, getTransmitter := testutils.GenerateSignersAndTransmitters(t, config.MaxOracles)

	signerAddresses := [][20]byte{}
	transmitterPubKeys := []solana.PublicKey{}
	for _, v := range signers {
		signerAddresses = append(signerAddresses, v.Address)
	}
	for _, v := range transmitters {
		transmitterPubKeys = append(transmitterPubKeys, v.PublicKey())
	}
	// sort to match onchain sort
	sort.SliceStable(signerAddresses, func(i, j int) bool {
		return bytes.Compare(signerAddresses[i][:], signerAddresses[j][:]) == 1
	})
	sort.SliceStable(transmitterPubKeys, func(i, j int) bool {
		return bytes.Compare(transmitterPubKeys[i].Bytes(), transmitterPubKeys[j].Bytes()) == 1
	})

	getBalance := func(tokenAccount solana.PublicKey) uint64 {
		_, amount, berr := tokens.TokenBalance(ctx, solanaGoClient, tokenAccount, config.DefaultCommitment)
		require.NoError(t, berr)
		return uint64(amount)
	}

	getTokenConfigPDA := func(mint solana.PublicKey) solana.PublicKey {
		tokenConfigPda, _, _ := state.FindFeeBillingTokenConfigPDA(mint, config.CcipRouterProgram)
		return tokenConfigPda
	}

	getPerChainPerTokenConfigBillingPDA := func(mint solana.PublicKey) solana.PublicKey {
		tokenBillingPda, _, _ := state.FindCcipTokenpoolBillingPDA(config.EvmChainSelector, mint, config.CcipRouterProgram)
		return tokenBillingPda
	}

	onRampAddress := [64]byte{1, 2, 3}
	emptyAddress := [64]byte{}

	validSourceChainConfig := ccip_router.SourceChainConfig{
		OnRamp:    [2][64]byte{onRampAddress, emptyAddress},
		IsEnabled: true,
	}
	validDestChainConfig := ccip_router.DestChainConfig{
		IsEnabled: true,

		// minimal valid config
		DefaultTxGasLimit:           200000,
		MaxPerMsgGasLimit:           3000000,
		MaxDataBytes:                30000,
		MaxNumberOfTokensPerMsg:     5,
		DefaultTokenDestGasOverhead: 50000,
		// bytes4(keccak256("CCIP ChainFamilySelector EVM"))
		ChainFamilySelector: [4]uint8{40, 18, 213, 44},

		DefaultTokenFeeUsdcents: 50,
		NetworkFeeUsdcents:      50,
	}
	// Small enough to fit in u160, big enough to not fall in the precompile space.
	validReceiverAddress := [32]byte{}
	validReceiverAddress[12] = 1
	emptyEVMExtraArgsV2 := testutils.MustSerializeExtraArgs(t, struct{}{}, ccip.EVMExtraArgsV2Tag)

	var commitLookupTable map[solana.PublicKey]solana.PublicKeySlice

	t.Run("setup", func(t *testing.T) {
		t.Run("funding", func(t *testing.T) {
			testutils.FundAccounts(ctx, append(
				transmitters,
				user,
				anotherUser,
				tokenlessUser,
				legacyAdmin,
				ccipAdmin,
				token0PoolAdmin,
				token1PoolAdmin,
				feeAggregator),
				solanaGoClient,
				t)
		})

		t.Run("receiver", func(t *testing.T) {
			instruction, ixErr := ccip_receiver.NewInitializeInstruction(
				config.ReceiverTargetAccountPDA,
				config.ReceiverExternalExecutionConfigPDA,
				user.PublicKey(),
				solana.SystemProgramID,
			).ValidateAndBuild()
			require.NoError(t, ixErr)
			testutils.SendAndConfirm(ctx, t, solanaGoClient, []solana.Instruction{instruction}, user, config.DefaultCommitment)
		})

		t.Run("token", func(t *testing.T) {
			ixs, ixErr := tokens.CreateToken(ctx, token0.Program, token0.Mint.PublicKey(), token0PoolAdmin.PublicKey(), 0, solanaGoClient, config.DefaultCommitment)
			require.NoError(t, ixErr)

			ixsAnotherToken, anotherTokenErr := tokens.CreateToken(ctx, token1.Program, token1.Mint.PublicKey(), token1PoolAdmin.PublicKey(), 0, solanaGoClient, config.DefaultCommitment)
			require.NoError(t, anotherTokenErr)

			// mint tokens to user
			ixAta0, addr0, ataErr := tokens.CreateAssociatedTokenAccount(token0.Program, token0.Mint.PublicKey(), user.PublicKey(), token0PoolAdmin.PublicKey())
			require.NoError(t, ataErr)
			ixMintTo0, mintErr := tokens.MintTo(10000000, token0.Program, token0.Mint.PublicKey(), addr0, token0PoolAdmin.PublicKey())
			require.NoError(t, mintErr)
			ixAta1, addr1, ataErr := tokens.CreateAssociatedTokenAccount(token1.Program, token1.Mint.PublicKey(), user.PublicKey(), token0PoolAdmin.PublicKey())
			require.NoError(t, ataErr)
			ixMintTo1, mintErr := tokens.MintTo(10000000, token1.Program, token1.Mint.PublicKey(), addr1, token1PoolAdmin.PublicKey())
			require.NoError(t, mintErr)

			// create ATA for receiver (receiver program address)
			ixAtaReceiver0, recAddr0, recErr := tokens.CreateAssociatedTokenAccount(token0.Program, token0.Mint.PublicKey(), config.ReceiverExternalExecutionConfigPDA, token0PoolAdmin.PublicKey())
			require.NoError(t, recErr)
			ixAtaReceiver1, recAddr1, recErr := tokens.CreateAssociatedTokenAccount(token1.Program, token1.Mint.PublicKey(), config.ReceiverExternalExecutionConfigPDA, token0PoolAdmin.PublicKey())
			require.NoError(t, recErr)

			token0.User[user.PublicKey()] = addr0
			token0.User[config.ReceiverExternalExecutionConfigPDA] = recAddr0
			token1.User[user.PublicKey()] = addr1
			token1.User[config.ReceiverExternalExecutionConfigPDA] = recAddr1
			ixs = append(ixs, ixAta0, ixMintTo0, ixAtaReceiver0)
			ixs = append(ixs, ixsAnotherToken...)
			ixs = append(ixs, ixAta1, ixMintTo1, ixAtaReceiver1)
			testutils.SendAndConfirm(ctx, t, solanaGoClient, ixs, token0PoolAdmin, config.DefaultCommitment, common.AddSigners(token0.Mint, token1.Mint, token1PoolAdmin))
		})

		t.Run("token-pool", func(t *testing.T) {
			token0.AdditionalAccounts = append(token0.AdditionalAccounts, solana.MemoProgramID) // add test additional accounts in pool interactions

			ixInit0, err := token_pool.NewInitializeInstruction(
				token_pool.BurnAndMint_PoolType,
				config.ExternalTokenPoolsSignerPDA,
				token0.PoolConfig,
				token0.Mint.PublicKey(),
				token0.PoolSigner,
				token0PoolAdmin.PublicKey(),
				solana.SystemProgramID,
			).ValidateAndBuild()
			require.NoError(t, err)

			ixInit1, err := token_pool.NewInitializeInstruction(
				token_pool.BurnAndMint_PoolType,
				config.ExternalTokenPoolsSignerPDA,
				token1.PoolConfig,
				token1.Mint.PublicKey(),
				token1.PoolSigner,
				token1PoolAdmin.PublicKey(),
				solana.SystemProgramID,
			).ValidateAndBuild()
			require.NoError(t, err)

			ixAta0, addr0, err := tokens.CreateAssociatedTokenAccount(token0.Program, token0.Mint.PublicKey(), token0.PoolSigner, token0PoolAdmin.PublicKey())
			require.NoError(t, err)
			token0.PoolTokenAccount = addr0
			token0.User[token0.PoolSigner] = token0.PoolTokenAccount
			ixAta1, addr1, err := tokens.CreateAssociatedTokenAccount(token1.Program, token1.Mint.PublicKey(), token1.PoolSigner, token0PoolAdmin.PublicKey())
			require.NoError(t, err)
			token1.PoolTokenAccount = addr1
			token1.User[token1.PoolSigner] = token1.PoolTokenAccount

			ixAuth, err := tokens.SetTokenMintAuthority(token0.Program, token0.PoolSigner, token0.Mint.PublicKey(), token0PoolAdmin.PublicKey())
			require.NoError(t, err)

			testutils.SendAndConfirm(ctx, t, solanaGoClient, []solana.Instruction{ixInit0, ixInit1, ixAta0, ixAta1, ixAuth}, token0PoolAdmin, config.DefaultCommitment, common.AddSigners(token1PoolAdmin))

			// Lookup Table for Tokens
			require.NoError(t, token0.SetupLookupTable(ctx, solanaGoClient, token0PoolAdmin))
			token0Entries := token0.ToTokenPoolEntries()
			require.NoError(t, token1.SetupLookupTable(ctx, solanaGoClient, token1PoolAdmin))
			token1Entries := token1.ToTokenPoolEntries()

			// Verify Lookup tables where correctly initialized
			lookupTableEntries0, err := common.GetAddressLookupTable(ctx, solanaGoClient, token0.PoolLookupTable)
			require.NoError(t, err)
			require.Equal(t, len(token0Entries), len(lookupTableEntries0))
			require.Equal(t, token0Entries, lookupTableEntries0)

			lookupTableEntries1, err := common.GetAddressLookupTable(ctx, solanaGoClient, token1.PoolLookupTable)
			require.NoError(t, err)
			require.Equal(t, len(token1Entries), len(lookupTableEntries1))
			require.Equal(t, token1Entries, lookupTableEntries1)
		})

		t.Run("billing", func(t *testing.T) {
			//////////
			// WSOL //
			//////////

			wsolPDA, _, aerr := state.FindFeeBillingTokenConfigPDA(solana.SolMint, ccip_router.ProgramID)
			require.NoError(t, aerr)
			wsolReceiver, _, rerr := tokens.FindAssociatedTokenAddress(solana.TokenProgramID, solana.SolMint, config.BillingSignerPDA)
			require.NoError(t, rerr)
			wsolEvmConfigPDA, _, perr := state.FindCcipTokenpoolBillingPDA(config.EvmChainSelector, solana.SolMint, config.CcipRouterProgram)
			require.NoError(t, perr)
			wsolUserATA, _, uerr := tokens.FindAssociatedTokenAddress(solana.TokenProgramID, solana.SolMint, user.PublicKey())
			require.NoError(t, uerr)
			wsolAnotherUserATA, _, auerr := tokens.FindAssociatedTokenAddress(solana.TokenProgramID, solana.SolMint, anotherUser.PublicKey())
			require.NoError(t, auerr)
			wsolTokenlessUserATA, _, tuerr := tokens.FindAssociatedTokenAddress(solana.TokenProgramID, solana.SolMint, tokenlessUser.PublicKey())
			require.NoError(t, tuerr)
			wsolFeeAggregatorATA, _, fuerr := tokens.FindAssociatedTokenAddress(solana.TokenProgramID, solana.SolMint, feeAggregator.PublicKey())
			require.NoError(t, fuerr)

			// persist the WSOL config for later use
			wsol.program = solana.TokenProgramID
			wsol.mint = solana.SolMint
			wsol.billingConfigPDA = wsolPDA
			wsol.userATA = wsolUserATA
			wsol.anotherUserATA = wsolAnotherUserATA
			wsol.tokenlessUserATA = wsolTokenlessUserATA
			wsol.billingATA = wsolReceiver
			wsol.feeAggregatorATA = wsolFeeAggregatorATA
			wsol.evmConfigPDA = wsolEvmConfigPDA

			///////////////
			// Token2022 //
			///////////////

			// Create Token2022 token, managed by "admin" (not "anotherAdmin" who manages CCIP).
			// Random-generated key, but fixing it adds determinism to tests to make it easier to debug.
			mintPrivK := solana.MustPrivateKeyFromBase58("32YVeJArcWWWV96fztfkRQhohyFz5Hwno93AeGVrN4g2LuFyvwznrNd9A6tbvaTU6BuyBsynwJEMLre8vSy3CrVU")

			mintPubK := mintPrivK.PublicKey()
			ixToken, terr := tokens.CreateToken(ctx, config.Token2022Program, mintPubK, legacyAdmin.PublicKey(), 9, solanaGoClient, config.DefaultCommitment)
			require.NoError(t, terr)
			testutils.SendAndConfirm(ctx, t, solanaGoClient, ixToken, legacyAdmin, config.DefaultCommitment, common.AddSigners(mintPrivK))

			token2022PDA, _, aerr := state.FindFeeBillingTokenConfigPDA(mintPubK, ccip_router.ProgramID)
			require.NoError(t, aerr)
			token2022EvmConfigPDA, _, puerr := state.FindCcipTokenpoolBillingPDA(config.EvmChainSelector, mintPubK, config.CcipRouterProgram)
			require.NoError(t, puerr)
			token2022Receiver, _, rerr := tokens.FindAssociatedTokenAddress(config.Token2022Program, mintPubK, config.BillingSignerPDA)
			require.NoError(t, rerr)
			token2022UserATA, _, uerr := tokens.FindAssociatedTokenAddress(config.Token2022Program, mintPubK, user.PublicKey())
			require.NoError(t, uerr)
			token2022AnotherUserATA, _, auerr := tokens.FindAssociatedTokenAddress(config.Token2022Program, mintPubK, anotherUser.PublicKey())
			require.NoError(t, auerr)
			token2022TokenlessUserATA, _, tuerr := tokens.FindAssociatedTokenAddress(config.Token2022Program, mintPubK, tokenlessUser.PublicKey())
			require.NoError(t, tuerr)
			token2022FeeAggregatorATA, _, fuerr := tokens.FindAssociatedTokenAddress(config.Token2022Program, mintPubK, feeAggregator.PublicKey())
			require.NoError(t, fuerr)

			// persist the Token2022 billing config for later use
			token2022.program = config.Token2022Program
			token2022.mint = mintPubK
			token2022.billingConfigPDA = token2022PDA
			token2022.userATA = token2022UserATA
			token2022.anotherUserATA = token2022AnotherUserATA
			token2022.tokenlessUserATA = token2022TokenlessUserATA
			token2022.billingATA = token2022Receiver
			token2022.feeAggregatorATA = token2022FeeAggregatorATA
			token2022.evmConfigPDA = token2022EvmConfigPDA
		})

		t.Run("Commit price updates address lookup table", func(t *testing.T) {
			// Create single Address Lookup Table, to be used in all commit tests.
			// Create it early in the test suite (a "setup" step) to let it warm up with more than enough time,
			// as otherwise it can slow down tests  for ~20 seconds.

			lookupEntries := []solana.PublicKey{
				// static accounts that are always needed
				ccip_router.ProgramID,
				config.RouterConfigPDA,
				config.RouterStatePDA,
				config.EvmSourceChainStatePDA, // for checking the seq numbers
				solana.SystemProgramID,
				solana.SysVarInstructionsPubkey,
				config.ExternalExecutionConfigPDA,
				config.ExternalTokenPoolsSignerPDA,

				// remaining_accounts that are only sometimes needed
				wsol.billingConfigPDA,
				token2022.billingConfigPDA,
				config.EvmDestChainStatePDA, // to update prices
				config.SVMDestChainStatePDA,
			}
			lookupTableAddr, err := common.SetupLookupTable(ctx, solanaGoClient, legacyAdmin, lookupEntries)
			require.NoError(t, err)

			commitLookupTable = map[solana.PublicKey]solana.PublicKeySlice{
				lookupTableAddr: lookupEntries,
			}
		})
	})

	//////////////////////////
	// Config Account Tests //
	//////////////////////////

	t.Run("Config", func(t *testing.T) {
		t.Run("Is initialized", func(t *testing.T) {
			invalidSVMChainSelector := uint64(17)
			defaultMaxFeeJuelsPerMsg := bin.Uint128{Lo: 300000000, Hi: 0, Endianness: nil}

			// get program data account
			data, err := solanaGoClient.GetAccountInfoWithOpts(ctx, config.CcipRouterProgram, &rpc.GetAccountInfoOpts{
				Commitment: config.DefaultCommitment,
			})
			require.NoError(t, err)

			// Decode program data
			var programData struct {
				DataType uint32
				Address  solana.PublicKey
			}
			require.NoError(t, bin.UnmarshalBorsh(&programData, data.Bytes()))

			instruction, err := ccip_router.NewInitializeInstruction(
				invalidSVMChainSelector,
				config.EnableExecutionAfter,
				// fee aggregator address, will be changed in later test
				anotherUser.PublicKey(),
				// We use token2022 as the LINK address, which will be used as a base
				// for fees. It could be any other token mint address, but we use this
				// one for simplicity.
				token2022.mint,
				defaultMaxFeeJuelsPerMsg,
				config.RouterConfigPDA,
				config.RouterStatePDA,
				legacyAdmin.PublicKey(),
				solana.SystemProgramID,
				config.CcipRouterProgram,
				programData.Address,
				config.ExternalExecutionConfigPDA,
				config.ExternalTokenPoolsSignerPDA,
			).ValidateAndBuild()
			require.NoError(t, err)

			result := testutils.SendAndConfirm(ctx, t, solanaGoClient, []solana.Instruction{instruction}, legacyAdmin, config.DefaultCommitment)
			require.NotNil(t, result)

			// Fetch account data
			var configAccount ccip_router.Config
			err = common.GetAccountDataBorshInto(ctx, solanaGoClient, config.RouterConfigPDA, config.DefaultCommitment, &configAccount)
			if err != nil {
				require.NoError(t, err, "failed to get account info")
			}
			require.Equal(t, uint64(17), configAccount.SvmChainSelector)

			nonceEvmPDA, err = state.FindNoncePDA(config.EvmChainSelector, user.PublicKey(), config.CcipRouterProgram)
			require.NoError(t, err)
		})

		t.Run("When admin updates the solana chain selector it's updated", func(t *testing.T) {
			instruction, err := ccip_router.NewUpdateSvmChainSelectorInstruction(
				config.SVMChainSelector,
				config.RouterConfigPDA,
				legacyAdmin.PublicKey(),
				solana.SystemProgramID,
			).ValidateAndBuild()
			require.NoError(t, err)
			result := testutils.SendAndConfirm(ctx, t, solanaGoClient, []solana.Instruction{instruction}, legacyAdmin, config.DefaultCommitment)
			require.NotNil(t, result)

			var configAccount ccip_router.Config
			err = common.GetAccountDataBorshInto(ctx, solanaGoClient, config.RouterConfigPDA, config.DefaultCommitment, &configAccount)
			require.NoError(t, err, "failed to get account info")
			require.Equal(t, config.SVMChainSelector, configAccount.SvmChainSelector)
		})

		type InvalidChainBillingInputTest struct {
			Name         string
			Selector     uint64
			Conf         ccip_router.DestChainConfig
			SkipOnUpdate bool
		}
		invalidInputTests := []InvalidChainBillingInputTest{
			{
				Name:     "Zero DefaultTxGasLimit",
				Selector: config.EvmChainSelector,
				Conf: ccip_router.DestChainConfig{
					DefaultTxGasLimit:   0,
					MaxPerMsgGasLimit:   validDestChainConfig.MaxPerMsgGasLimit,
					ChainFamilySelector: validDestChainConfig.ChainFamilySelector,
				},
			},
			{
				Name:         "Zero DestChainSelector",
				Selector:     0,
				Conf:         validDestChainConfig,
				SkipOnUpdate: true, // as the 0-selector is invalid, the config account can never be initialized
			},
			{
				Name:     "Zero ChainFamilySelector",
				Selector: config.EvmChainSelector,
				Conf: ccip_router.DestChainConfig{
					DefaultTxGasLimit:   validDestChainConfig.DefaultTxGasLimit,
					MaxPerMsgGasLimit:   validDestChainConfig.MaxPerMsgGasLimit,
					ChainFamilySelector: [4]uint8{0, 0, 0, 0},
				},
			},
			{
				Name:     "DefaultTxGasLimit > MaxPerMsgGasLimit",
				Selector: config.EvmChainSelector,
				Conf: ccip_router.DestChainConfig{
					DefaultTxGasLimit:   100,
					MaxPerMsgGasLimit:   1,
					ChainFamilySelector: validDestChainConfig.ChainFamilySelector,
				},
			},
		}

		t.Run("When and admin adds a chain selector with invalid dest chain config, it fails", func(t *testing.T) {
			for _, test := range invalidInputTests {
				t.Run(test.Name, func(t *testing.T) {
					sourceChainStatePDA, serr := state.FindSourceChainStatePDA(test.Selector, config.CcipRouterProgram)
					require.NoError(t, serr)
					destChainStatePDA, derr := state.FindDestChainStatePDA(test.Selector, config.CcipRouterProgram)
					require.NoError(t, derr)
					instruction, err := ccip_router.NewAddChainSelectorInstruction(
						test.Selector,
						validSourceChainConfig,
						test.Conf, // here is the invalid dest config data
						sourceChainStatePDA,
						destChainStatePDA,
						config.RouterConfigPDA,
						legacyAdmin.PublicKey(),
						solana.SystemProgramID,
					).ValidateAndBuild()
					require.NoError(t, err)
					result := testutils.SendAndFailWith(ctx, t, solanaGoClient, []solana.Instruction{instruction}, legacyAdmin, config.DefaultCommitment, []string{"Error Code: " + ccip_router.InvalidInputs_CcipRouterError.String()})
					require.NotNil(t, result)
				})
			}
		})

		t.Run("When an unauthorized user tries to add a chain selector, it fails", func(t *testing.T) {
			instruction, err := ccip_router.NewAddChainSelectorInstruction(
				config.EvmChainSelector,
				validSourceChainConfig,
				validDestChainConfig,
				config.EvmSourceChainStatePDA,
				config.EvmDestChainStatePDA,
				config.RouterConfigPDA,
				user.PublicKey(), // not an admin
				solana.SystemProgramID,
			).ValidateAndBuild()
			require.NoError(t, err)
			result := testutils.SendAndFailWith(ctx, t, solanaGoClient, []solana.Instruction{instruction}, user, config.DefaultCommitment, []string{"Error Code: " + ccip_router.Unauthorized_CcipRouterError.String()})
			require.NotNil(t, result)
		})

		t.Run("When admin adds a chain selector it's added on the list", func(t *testing.T) {
			instruction, err := ccip_router.NewAddChainSelectorInstruction(
				config.EvmChainSelector,
				validSourceChainConfig,
				validDestChainConfig,
				config.EvmSourceChainStatePDA,
				config.EvmDestChainStatePDA,
				config.RouterConfigPDA,
				legacyAdmin.PublicKey(),
				solana.SystemProgramID,
			).ValidateAndBuild()
			require.NoError(t, err)
			result := testutils.SendAndConfirm(ctx, t, solanaGoClient, []solana.Instruction{instruction}, legacyAdmin, config.DefaultCommitment)
			require.NotNil(t, result)

			var sourceChainStateAccount ccip_router.SourceChain
			err = common.GetAccountDataBorshInto(ctx, solanaGoClient, config.EvmSourceChainStatePDA, config.DefaultCommitment, &sourceChainStateAccount)
			require.NoError(t, err, "failed to get account info")
			require.Equal(t, uint64(1), sourceChainStateAccount.State.MinSeqNr)
			require.Equal(t, true, sourceChainStateAccount.Config.IsEnabled)
			require.Equal(t, [2][64]byte{config.OnRampAddressPadded, emptyAddress}, sourceChainStateAccount.Config.OnRamp)

			var destChainStateAccount ccip_router.DestChain
			err = common.GetAccountDataBorshInto(ctx, solanaGoClient, config.EvmDestChainStatePDA, config.DefaultCommitment, &destChainStateAccount)
			require.NoError(t, err, "failed to get account info")
			require.Equal(t, uint64(0), destChainStateAccount.State.SequenceNumber)
			require.Equal(t, validDestChainConfig, destChainStateAccount.Config)
		})

		t.Run("When admin adds another chain selector it's also added on the list", func(t *testing.T) {
			// Using another chain, solana as an example (which allows SVM -> SVM messages)
			// Regardless of whether we allow SVM -> SVM in mainnet, it's easy to use for tests here

			// the router is the SVM onramp
			var paddedCcipRouterProgram [64]byte
			copy(paddedCcipRouterProgram[:], config.CcipRouterProgram[:])

			onRampConfig := [2][64]byte{paddedCcipRouterProgram, emptyAddress}

			instruction, err := ccip_router.NewAddChainSelectorInstruction(
				config.SVMChainSelector,
				ccip_router.SourceChainConfig{
					OnRamp:    onRampConfig, // the source on ramp address must be padded, as this value is an array of 64 bytes
					IsEnabled: true,
				},
				ccip_router.DestChainConfig{
					IsEnabled: true,
					// minimal valid config
					DefaultTxGasLimit:   1,
					MaxPerMsgGasLimit:   100,
					ChainFamilySelector: [4]uint8{3, 2, 1, 0},
					EnforceOutOfOrder:   true,
				},
				config.SVMSourceChainStatePDA,
				config.SVMDestChainStatePDA,
				config.RouterConfigPDA,
				legacyAdmin.PublicKey(),
				solana.SystemProgramID,
			).ValidateAndBuild()
			require.NoError(t, err)
			result := testutils.SendAndConfirm(ctx, t, solanaGoClient, []solana.Instruction{instruction}, legacyAdmin, config.DefaultCommitment)
			require.NotNil(t, result)

			var sourceChainStateAccount ccip_router.SourceChain
			err = common.GetAccountDataBorshInto(ctx, solanaGoClient, config.SVMSourceChainStatePDA, config.DefaultCommitment, &sourceChainStateAccount)
			require.NoError(t, err, "failed to get account info")
			require.Equal(t, uint64(1), sourceChainStateAccount.State.MinSeqNr)
			require.Equal(t, true, sourceChainStateAccount.Config.IsEnabled)
			require.Equal(t, [2][64]byte{paddedCcipRouterProgram, emptyAddress}, sourceChainStateAccount.Config.OnRamp)

			var destChainStateAccount ccip_router.DestChain
			err = common.GetAccountDataBorshInto(ctx, solanaGoClient, config.SVMDestChainStatePDA, config.DefaultCommitment, &destChainStateAccount)
			require.NoError(t, err, "failed to get account info")
			require.Equal(t, uint64(0), destChainStateAccount.State.SequenceNumber)
		})

		t.Run("When a non-admin tries to disable the chain selector, it fails", func(t *testing.T) {
			t.Run("Source", func(t *testing.T) {
				ix, err := ccip_router.NewDisableSourceChainSelectorInstruction(
					config.EvmChainSelector,
					config.EvmSourceChainStatePDA,
					config.RouterConfigPDA,
					user.PublicKey(),
				).ValidateAndBuild()
				require.NoError(t, err)
				result := testutils.SendAndFailWith(ctx, t, solanaGoClient, []solana.Instruction{ix}, user, config.DefaultCommitment, []string{"Error Code: " + ccip_router.Unauthorized_CcipRouterError.String()})
				require.NotNil(t, result)
			})

			t.Run("Dest", func(t *testing.T) {
				ix, err := ccip_router.NewDisableDestChainSelectorInstruction(
					config.EvmChainSelector,
					config.EvmDestChainStatePDA,
					config.RouterConfigPDA,
					user.PublicKey(),
				).ValidateAndBuild()
				require.NoError(t, err)
				result := testutils.SendAndFailWith(ctx, t, solanaGoClient, []solana.Instruction{ix}, user, config.DefaultCommitment, []string{"Error Code: " + ccip_router.Unauthorized_CcipRouterError.String()})
				require.NotNil(t, result)
			})
		})

		t.Run("When an admin disables the chain selector, it is no longer enabled", func(t *testing.T) {
			t.Run("Source", func(t *testing.T) {
				var initial ccip_router.SourceChain
				err := common.GetAccountDataBorshInto(ctx, solanaGoClient, config.EvmSourceChainStatePDA, config.DefaultCommitment, &initial)
				require.NoError(t, err, "failed to get account info")
				require.Equal(t, true, initial.Config.IsEnabled)

				ix, err := ccip_router.NewDisableSourceChainSelectorInstruction(
					config.EvmChainSelector,
					config.EvmSourceChainStatePDA,
					config.RouterConfigPDA,
					legacyAdmin.PublicKey(),
				).ValidateAndBuild()
				require.NoError(t, err)
				testutils.SendAndConfirm(ctx, t, solanaGoClient, []solana.Instruction{ix}, legacyAdmin, config.DefaultCommitment)

				var final ccip_router.SourceChain
				err = common.GetAccountDataBorshInto(ctx, solanaGoClient, config.EvmSourceChainStatePDA, config.DefaultCommitment, &final)
				require.NoError(t, err, "failed to get account info")
				require.Equal(t, false, final.Config.IsEnabled)
			})

			t.Run("Dest", func(t *testing.T) {
				var initial ccip_router.DestChain
				err := common.GetAccountDataBorshInto(ctx, solanaGoClient, config.EvmDestChainStatePDA, config.DefaultCommitment, &initial)
				require.NoError(t, err, "failed to get account info")
				require.Equal(t, true, initial.Config.IsEnabled)

				ix, err := ccip_router.NewDisableDestChainSelectorInstruction(
					config.EvmChainSelector,
					config.EvmDestChainStatePDA,
					config.RouterConfigPDA,
					legacyAdmin.PublicKey(),
				).ValidateAndBuild()
				require.NoError(t, err)
				testutils.SendAndConfirm(ctx, t, solanaGoClient, []solana.Instruction{ix}, legacyAdmin, config.DefaultCommitment)

				var final ccip_router.DestChain
				err = common.GetAccountDataBorshInto(ctx, solanaGoClient, config.EvmDestChainStatePDA, config.DefaultCommitment, &final)
				require.NoError(t, err, "failed to get account info")
				require.Equal(t, false, final.Config.IsEnabled)
			})
		})

		t.Run("When an admin tries to update the chain state with invalid destination chain config, it fails", func(t *testing.T) {
			for _, test := range invalidInputTests {
				if test.SkipOnUpdate {
					continue
				}
				t.Run(test.Name, func(t *testing.T) {
					destChainStatePDA, derr := state.FindDestChainStatePDA(test.Selector, config.CcipRouterProgram)
					require.NoError(t, derr)
					instruction, err := ccip_router.NewUpdateDestChainConfigInstruction(
						test.Selector,
						test.Conf,
						destChainStatePDA,
						config.RouterConfigPDA,
<<<<<<< HEAD
						legacyAdmin.PublicKey(),
=======
						admin.PublicKey(),
						solana.SystemProgramID,
>>>>>>> adce9c3a
					).ValidateAndBuild()
					require.NoError(t, err)
					result := testutils.SendAndFailWith(ctx, t, solanaGoClient, []solana.Instruction{instruction}, legacyAdmin, config.DefaultCommitment, []string{"Error Code: " + ccip_router.InvalidInputs_CcipRouterError.String()})
					require.NotNil(t, result)
				})
			}
		})

		t.Run("When an unauthorized user tries to update the chain state config, it fails", func(t *testing.T) {
			t.Run("Source", func(t *testing.T) {
				instruction, err := ccip_router.NewUpdateSourceChainConfigInstruction(
					config.EvmChainSelector,
					validSourceChainConfig,
					config.EvmSourceChainStatePDA,
					config.RouterConfigPDA,
					user.PublicKey(), // unauthorized
				).ValidateAndBuild()
				require.NoError(t, err)
				result := testutils.SendAndFailWith(ctx, t, solanaGoClient, []solana.Instruction{instruction}, user, config.DefaultCommitment, []string{"Error Code: " + ccip_router.Unauthorized_CcipRouterError.String()})
				require.NotNil(t, result)
			})

			t.Run("Dest", func(t *testing.T) {
				instruction, err := ccip_router.NewUpdateDestChainConfigInstruction(
					config.EvmChainSelector,
					validDestChainConfig,
					config.EvmDestChainStatePDA,
					config.RouterConfigPDA,
					user.PublicKey(), // unauthorized
					solana.SystemProgramID,
				).ValidateAndBuild()
				require.NoError(t, err)
				result := testutils.SendAndFailWith(ctx, t, solanaGoClient, []solana.Instruction{instruction}, user, config.DefaultCommitment, []string{"Error Code: " + ccip_router.Unauthorized_CcipRouterError.String()})
				require.NotNil(t, result)
			})
		})

		t.Run("When an admin updates the chain state config, it is configured", func(t *testing.T) {
			var initialSource ccip_router.SourceChain
			serr := common.GetAccountDataBorshInto(ctx, solanaGoClient, config.EvmSourceChainStatePDA, config.DefaultCommitment, &initialSource)
			require.NoError(t, serr, "failed to get account info")

			t.Run("Source", func(t *testing.T) {
				updated := initialSource.Config
				updated.IsEnabled = true
				require.NotEqual(t, initialSource.Config, updated) // at this point, onchain is disabled and we'll re-enable it

				instruction, err := ccip_router.NewUpdateSourceChainConfigInstruction(
					config.EvmChainSelector,
					updated,
					config.EvmSourceChainStatePDA,
					config.RouterConfigPDA,
					legacyAdmin.PublicKey(),
				).ValidateAndBuild()
				require.NoError(t, err)
				result := testutils.SendAndConfirm(ctx, t, solanaGoClient, []solana.Instruction{instruction}, legacyAdmin, config.DefaultCommitment)
				require.NotNil(t, result)

				var final ccip_router.SourceChain
				err = common.GetAccountDataBorshInto(ctx, solanaGoClient, config.EvmSourceChainStatePDA, config.DefaultCommitment, &final)
				require.NoError(t, err, "failed to get account info")
				require.Equal(t, updated, final.Config)
			})

			var initialDest ccip_router.DestChain
			derr := common.GetAccountDataBorshInto(ctx, solanaGoClient, config.EvmDestChainStatePDA, config.DefaultCommitment, &initialDest)
			require.NoError(t, derr, "failed to get account info")

			t.Run("Dest", func(t *testing.T) {
				updated := initialDest.Config
				updated.IsEnabled = true
				require.NotEqual(t, initialDest.Config, updated) // at this point, onchain is disabled and we'll re-enable it

				instruction, err := ccip_router.NewUpdateDestChainConfigInstruction(
					config.EvmChainSelector,
					updated,
					config.EvmDestChainStatePDA,
					config.RouterConfigPDA,
<<<<<<< HEAD
					legacyAdmin.PublicKey(),
=======
					admin.PublicKey(),
					solana.SystemProgramID,
>>>>>>> adce9c3a
				).ValidateAndBuild()
				require.NoError(t, err)
				result := testutils.SendAndConfirm(ctx, t, solanaGoClient, []solana.Instruction{instruction}, legacyAdmin, config.DefaultCommitment)
				require.NotNil(t, result)

				var final ccip_router.DestChain
				err = common.GetAccountDataBorshInto(ctx, solanaGoClient, config.EvmDestChainStatePDA, config.DefaultCommitment, &final)
				require.NoError(t, err, "failed to get account info")
				require.Equal(t, updated, final.Config)
			})
		})

		t.Run("When an unauthorized user tries to update the fee aggregator, it fails", func(t *testing.T) {
			instruction, err := ccip_router.NewUpdateFeeAggregatorInstruction(
				user.PublicKey(), // updating to some other address
				config.RouterConfigPDA,
				user.PublicKey(), // wrong user
				solana.SystemProgramID,
			).ValidateAndBuild()
			require.NoError(t, err)
			result := testutils.SendAndFailWith(ctx, t, solanaGoClient, []solana.Instruction{instruction}, user, config.DefaultCommitment, []string{"Error Code: " + ccip_router.Unauthorized_CcipRouterError.String()})
			require.NotNil(t, result)
		})

		t.Run("When an authorized user tries updates the fee aggregator, it succeeds", func(t *testing.T) {
			var configAccount ccip_router.Config
			err := common.GetAccountDataBorshInto(ctx, solanaGoClient, config.RouterConfigPDA, config.DefaultCommitment, &configAccount)
			require.NoError(t, err, "failed to get account info")
			require.NotEqual(t, feeAggregator.PublicKey(), configAccount.FeeAggregator) // at this point, the fee aggregator is different

			instruction, err := ccip_router.NewUpdateFeeAggregatorInstruction(
				feeAggregator.PublicKey(), // updating to some other address
				config.RouterConfigPDA,
				legacyAdmin.PublicKey(),
				solana.SystemProgramID,
			).ValidateAndBuild()
			require.NoError(t, err)
			result := testutils.SendAndConfirm(ctx, t, solanaGoClient, []solana.Instruction{instruction}, legacyAdmin, config.DefaultCommitment)
			require.NotNil(t, result)

			err = common.GetAccountDataBorshInto(ctx, solanaGoClient, config.RouterConfigPDA, config.DefaultCommitment, &configAccount)
			require.NoError(t, err, "failed to get account info")
			require.Equal(t, feeAggregator.PublicKey(), configAccount.FeeAggregator) // now the fee aggregator is updated
		})

		t.Run("Can transfer ownership", func(t *testing.T) {
			// Fail to transfer ownership when not owner
			instruction, err := ccip_router.NewTransferOwnershipInstruction(
				ccipAdmin.PublicKey(),
				config.RouterConfigPDA,
				user.PublicKey(),
			).ValidateAndBuild()
			require.NoError(t, err)
			result := testutils.SendAndFailWith(ctx, t, solanaGoClient, []solana.Instruction{instruction}, user, config.DefaultCommitment, []string{"Error Code: " + ccip_router.Unauthorized_CcipRouterError.String()})
			require.NotNil(t, result)

			// successfully transfer ownership
			instruction, err = ccip_router.NewTransferOwnershipInstruction(
				ccipAdmin.PublicKey(),
				config.RouterConfigPDA,
				legacyAdmin.PublicKey(),
			).ValidateAndBuild()
			require.NoError(t, err)
			result = testutils.SendAndConfirm(ctx, t, solanaGoClient, []solana.Instruction{instruction}, legacyAdmin, config.DefaultCommitment)
			require.NotNil(t, result)

			transferEvent := ccip.OwnershipTransferRequested{}
			require.NoError(t, common.ParseEvent(result.Meta.LogMessages, "OwnershipTransferRequested", &transferEvent, config.PrintEvents))
			require.Equal(t, legacyAdmin.PublicKey(), transferEvent.From)
			require.Equal(t, ccipAdmin.PublicKey(), transferEvent.To)

			// Fail to accept ownership when not proposed_owner
			instruction, err = ccip_router.NewAcceptOwnershipInstruction(
				config.RouterConfigPDA,
				user.PublicKey(),
			).ValidateAndBuild()
			require.NoError(t, err)
			result = testutils.SendAndFailWith(ctx, t, solanaGoClient, []solana.Instruction{instruction}, user, config.DefaultCommitment, []string{"Error Code: " + ccip_router.Unauthorized_CcipRouterError.String()})
			require.NotNil(t, result)

			// Successfully accept ownership
			// anotherAdmin becomes owner for remaining tests
			instruction, err = ccip_router.NewAcceptOwnershipInstruction(
				config.RouterConfigPDA,
				ccipAdmin.PublicKey(),
			).ValidateAndBuild()
			require.NoError(t, err)
			result = testutils.SendAndConfirm(ctx, t, solanaGoClient, []solana.Instruction{instruction}, ccipAdmin, config.DefaultCommitment)
			require.NotNil(t, result)
			acceptEvent := ccip.OwnershipTransferred{}
			require.NoError(t, common.ParseEvent(result.Meta.LogMessages, "OwnershipTransferred", &acceptEvent, config.PrintEvents))
			require.Equal(t, legacyAdmin.PublicKey(), transferEvent.From)
			require.Equal(t, ccipAdmin.PublicKey(), transferEvent.To)

			// Current owner cannot propose self
			instruction, err = ccip_router.NewTransferOwnershipInstruction(
				ccipAdmin.PublicKey(),
				config.RouterConfigPDA,
				ccipAdmin.PublicKey(),
			).ValidateAndBuild()
			require.NoError(t, err)
			result = testutils.SendAndFailWith(ctx, t, solanaGoClient, []solana.Instruction{instruction}, ccipAdmin, config.DefaultCommitment, []string{"Error Code: " + ccip_router.InvalidInputs_CcipRouterError.String()})
			require.NotNil(t, result)

			// Validate proposed set to 0-address
			var configAccount ccip_router.Config
			err = common.GetAccountDataBorshInto(ctx, solanaGoClient, config.RouterConfigPDA, config.DefaultCommitment, &configAccount)
			if err != nil {
				require.NoError(t, err, "failed to get account info")
			}
			require.Equal(t, solana.PublicKey{}, configAccount.ProposedOwner)
		})
	})

	//////////////////////////
	// Billing Config Tests //
	//////////////////////////

	t.Run("Billing", func(t *testing.T) {
		t.Run("setup:add_tokens", func(t *testing.T) {
			type TestToken struct {
				Config   ccip_router.BillingTokenConfig
				Accounts AccountsPerToken
			}

			// Any nonzero timestamp is valid (for now)
			validTimestamp := int64(100)
			bigValue := [28]uint8{}
			bigNum, ok := new(big.Int).SetString("19816680000000000000", 10)
			require.True(t, ok)
			bigNum.FillBytes(bigValue[:])

			smallValue := [28]uint8{}
			smallNum, ok := new(big.Int).SetString("1981668000000000000", 10)
			require.True(t, ok)
			smallNum.FillBytes(smallValue[:])

			testTokens := []TestToken{
				{
					Accounts: wsol,
					Config: ccip_router.BillingTokenConfig{
						Enabled: true,
						Mint:    solana.SolMint,
						UsdPerToken: ccip_router.TimestampedPackedU224{
							Value:     smallValue,
							Timestamp: validTimestamp,
						},
						PremiumMultiplierWeiPerEth: 9000000,
					}},
				{
					Accounts: token2022,
					Config: ccip_router.BillingTokenConfig{
						Enabled: true,
						Mint:    token2022.mint,
						UsdPerToken: ccip_router.TimestampedPackedU224{
							Value:     bigValue,
							Timestamp: validTimestamp,
						},
						PremiumMultiplierWeiPerEth: 11000000,
					}},
			}

			for _, token := range testTokens {
				t.Run("add_"+token.Accounts.name, func(t *testing.T) {
					ixConfig, cerr := ccip_router.NewAddBillingTokenConfigInstruction(
						token.Config,
						config.RouterConfigPDA,
						token.Accounts.billingConfigPDA,
						token.Accounts.program,
						token.Accounts.mint,
						token.Accounts.billingATA,
						ccipAdmin.PublicKey(),
						config.BillingSignerPDA,
						tokens.AssociatedTokenProgramID,
						solana.SystemProgramID,
					).ValidateAndBuild()
					require.NoError(t, cerr)

					testutils.SendAndConfirm(ctx, t, solanaGoClient, []solana.Instruction{ixConfig}, ccipAdmin, config.DefaultCommitment)
				})
			}
		})

		t.Run("setup:funding_and_approvals", func(t *testing.T) {
			type Item struct {
				name       string
				user       solana.PrivateKey
				getATA     func(apt *AccountsPerToken) solana.PublicKey
				shouldFund bool
			}
			list := []Item{
				{
					name:       "user",
					user:       user,
					getATA:     func(apt *AccountsPerToken) solana.PublicKey { return apt.userATA },
					shouldFund: true,
				},
				{
					name:       "anotherUser",
					user:       anotherUser,
					getATA:     func(apt *AccountsPerToken) solana.PublicKey { return apt.anotherUserATA },
					shouldFund: true,
				},
				{
					name:       "tokenlessUser",
					user:       tokenlessUser,
					getATA:     func(apt *AccountsPerToken) solana.PublicKey { return apt.tokenlessUserATA },
					shouldFund: false, // do not fund tokenless user
				},
			}

			feeAggrAtaIx := make([]solana.Instruction, len(billingTokens))
			for i, token := range billingTokens {
				// create ATA for fee aggregator
				ixAtaFeeAggr, addrFeeAggr, uerr := tokens.CreateAssociatedTokenAccount(token.program, token.mint, feeAggregator.PublicKey(), feeAggregator.PublicKey())
				require.NoError(t, uerr)
				require.Equal(t, token.feeAggregatorATA, addrFeeAggr, fmt.Sprintf("ATA for feeAggregator and token %s", token.name))
				feeAggrAtaIx[i] = ixAtaFeeAggr
			}
			testutils.SendAndConfirm(ctx, t, solanaGoClient, feeAggrAtaIx, feeAggregator, config.DefaultCommitment)

			for _, it := range list {
				for _, token := range billingTokens {
					// create ATA for user
					ixAtaUser, addrUser, uerr := tokens.CreateAssociatedTokenAccount(token.program, token.mint, it.user.PublicKey(), it.user.PublicKey())
					require.NoError(t, uerr)
					require.Equal(t, it.getATA(token), addrUser, fmt.Sprintf("ATA for user %s and token %s", it.name, token.name))

					// Approve CCIP to transfer the user's token for billing
					ixApprove, aerr := tokens.TokenApproveChecked(1e9, 9, token.program, it.getATA(token), token.mint, config.BillingSignerPDA, it.user.PublicKey(), []solana.PublicKey{})
					require.NoError(t, aerr)

					testutils.SendAndConfirm(ctx, t, solanaGoClient, []solana.Instruction{ixAtaUser, ixApprove}, it.user, config.DefaultCommitment)
				}

				if it.shouldFund {
					// fund user token2022 (mint directly to user ATA)
					ixMint, merr := tokens.MintTo(1e9, token2022.program, token2022.mint, it.getATA(&token2022), legacyAdmin.PublicKey())
					require.NoError(t, merr)
					testutils.SendAndConfirm(ctx, t, solanaGoClient, []solana.Instruction{ixMint}, legacyAdmin, config.DefaultCommitment)

					// fund user WSOL (transfer SOL + syncNative)
					transferAmount := 1.0 * solana.LAMPORTS_PER_SOL
					ixTransfer, terr := tokens.NativeTransfer(wsol.program, transferAmount, it.user.PublicKey(), it.getATA(&wsol))
					require.NoError(t, terr)
					ixSync, serr := tokens.SyncNative(wsol.program, it.getATA(&wsol))
					require.NoError(t, serr)
					testutils.SendAndConfirm(ctx, t, solanaGoClient, []solana.Instruction{ixTransfer, ixSync}, it.user, config.DefaultCommitment)
				}
			}
		})

		t.Run("Billing Token Config", func(t *testing.T) {
			pools := []tokens.TokenPool{token0, token1}

			for i, token := range pools {
				t.Run(fmt.Sprintf("token%d", i), func(t *testing.T) {
					t.Run("Pre-condition: Does not support token by default", func(t *testing.T) {
						tokenBillingPDA := getTokenConfigPDA(token.Mint.PublicKey())
						var tokenConfigAccount ccip_router.BillingTokenConfigWrapper
						err := common.GetAccountDataBorshInto(ctx, solanaGoClient, tokenBillingPDA, config.DefaultCommitment, &tokenConfigAccount)
						require.EqualError(t, err, "not found")
					})

					t.Run("When admin adds token with valid input it is configured", func(t *testing.T) {
						// Any nonzero timestamp is valid (for now)
						validTimestamp := int64(100)
						value := [28]uint8{}
						big.NewInt(3e18).FillBytes(value[:])

						tokenConfig := ccip_router.BillingTokenConfig{
							Enabled: true,
							Mint:    token.Mint.PublicKey(),
							UsdPerToken: ccip_router.TimestampedPackedU224{
								Timestamp: validTimestamp,
								Value:     value,
							},
							PremiumMultiplierWeiPerEth: 1,
						}

						tokenBillingPDA := getTokenConfigPDA(token.Mint.PublicKey())
						tokenReceiver, _, ferr := tokens.FindAssociatedTokenAddress(token.Program, token.Mint.PublicKey(), config.BillingSignerPDA)
						require.NoError(t, ferr)

						ixConfig, cerr := ccip_router.NewAddBillingTokenConfigInstruction(
							tokenConfig,
							config.RouterConfigPDA,
							tokenBillingPDA,
							token.Program,
							token.Mint.PublicKey(),
							tokenReceiver,
							ccipAdmin.PublicKey(),
							config.BillingSignerPDA,
							tokens.AssociatedTokenProgramID,
							solana.SystemProgramID,
						).ValidateAndBuild()
						require.NoError(t, cerr)

						testutils.SendAndConfirm(ctx, t, solanaGoClient, []solana.Instruction{ixConfig}, ccipAdmin, config.DefaultCommitment)

						var tokenConfigAccount ccip_router.BillingTokenConfigWrapper
						aerr := common.GetAccountDataBorshInto(ctx, solanaGoClient, tokenBillingPDA, config.DefaultCommitment, &tokenConfigAccount)
						require.NoError(t, aerr)

						require.Equal(t, tokenConfig, tokenConfigAccount.Config)
					})

					t.Run("When an unauthorized user updates token with correct configuration it fails", func(t *testing.T) {
						tokenBillingPDA := getTokenConfigPDA(token.Mint.PublicKey())
						var initial ccip_router.BillingTokenConfigWrapper
						ierr := common.GetAccountDataBorshInto(ctx, solanaGoClient, tokenBillingPDA, config.DefaultCommitment, &initial)
						require.NoError(t, ierr)

						tokenConfig := initial.Config
						tokenConfig.PremiumMultiplierWeiPerEth = initial.Config.PremiumMultiplierWeiPerEth*2 + 1 // updating something valid

						ixConfig, cerr := ccip_router.NewUpdateBillingTokenConfigInstruction(tokenConfig, config.RouterConfigPDA, tokenBillingPDA, legacyAdmin.PublicKey()).ValidateAndBuild() // wrong admin
						require.NoError(t, cerr)
						testutils.SendAndFailWith(ctx, t, solanaGoClient, []solana.Instruction{ixConfig}, legacyAdmin, config.DefaultCommitment, []string{ccip_router.Unauthorized_CcipRouterError.String()})

						var final ccip_router.BillingTokenConfigWrapper
						ferr := common.GetAccountDataBorshInto(ctx, solanaGoClient, tokenBillingPDA, config.DefaultCommitment, &final)
						require.NoError(t, ferr)

						require.Equal(t, initial.Config, final.Config) // it was not updated, same values as initial
					})

					t.Run("When admin updates token it is updated", func(t *testing.T) {
						tokenBillingPDA := getTokenConfigPDA(token.Mint.PublicKey())
						var initial ccip_router.BillingTokenConfigWrapper
						ierr := common.GetAccountDataBorshInto(ctx, solanaGoClient, tokenBillingPDA, config.DefaultCommitment, &initial)
						require.NoError(t, ierr)

						tokenConfig := initial.Config
						tokenConfig.PremiumMultiplierWeiPerEth = initial.Config.PremiumMultiplierWeiPerEth*2 + 1 // updating something else

						ixConfig, cerr := ccip_router.NewUpdateBillingTokenConfigInstruction(tokenConfig, config.RouterConfigPDA, tokenBillingPDA, ccipAdmin.PublicKey()).ValidateAndBuild()
						require.NoError(t, cerr)
						testutils.SendAndConfirm(ctx, t, solanaGoClient, []solana.Instruction{ixConfig}, ccipAdmin, config.DefaultCommitment)

						var final ccip_router.BillingTokenConfigWrapper
						ferr := common.GetAccountDataBorshInto(ctx, solanaGoClient, tokenBillingPDA, rpc.CommitmentProcessed, &final)
						require.NoError(t, ferr)

						require.NotEqual(t, initial.Config.PremiumMultiplierWeiPerEth, final.Config.PremiumMultiplierWeiPerEth) // it was updated
						require.Equal(t, tokenConfig.PremiumMultiplierWeiPerEth, final.Config.PremiumMultiplierWeiPerEth)
					})
				})
			}
		})
	})

	//////////////////////////
	//  setOcrConfig Tests  //
	//////////////////////////

	t.Run("Config SetOcrConfig", func(t *testing.T) {
		t.Run("Successfully configures commit & execute DON ocr config for maximum signers and transmitters", func(t *testing.T) {
			// Check owner permissions
			instruction, err := ccip_router.NewSetOcrConfigInstruction(
				0,
				ccip_router.Ocr3ConfigInfo{},
				[][20]byte{},
				[]solana.PublicKey{},
				config.RouterConfigPDA,
				config.RouterStatePDA,
				user.PublicKey(),
			).ValidateAndBuild()
			require.NoError(t, err)
			testutils.SendAndFailWith(ctx, t, solanaGoClient, []solana.Instruction{instruction}, user, config.DefaultCommitment, []string{"Error Code: " + ccip_router.Unauthorized_CcipRouterError.String()})

			inputs := []struct {
				plugin       testutils.OcrPlugin
				signers      [][20]byte
				transmitters []solana.PublicKey
				verifySig    uint8 // use as bool
			}{
				{
					testutils.OcrCommitPlugin,
					signerAddresses,
					transmitterPubKeys,
					1, // true
				},
				{
					testutils.OcrExecutePlugin,
					nil,
					transmitterPubKeys,
					0, // no sign verify needed for execute
				},
			}

			for _, v := range inputs {
				t.Run(v.plugin.String(), func(t *testing.T) {
					instruction, err := ccip_router.NewSetOcrConfigInstruction(
						uint8(v.plugin),
						ccip_router.Ocr3ConfigInfo{
							ConfigDigest:                   config.ConfigDigest,
							F:                              config.OcrF,
							IsSignatureVerificationEnabled: v.verifySig,
						},
						v.signers,
						v.transmitters,
						config.RouterConfigPDA,
						config.RouterStatePDA,
						ccipAdmin.PublicKey(),
					).ValidateAndBuild()
					require.NoError(t, err)
					result := testutils.SendAndConfirm(ctx, t, solanaGoClient, []solana.Instruction{instruction}, ccipAdmin, config.DefaultCommitment)
					require.NotNil(t, result)

					// Check event ConfigSet
					configSetEvent := ccip.EventConfigSet{}
					require.NoError(t, common.ParseEvent(result.Meta.LogMessages, "ConfigSet", &configSetEvent, config.PrintEvents))
					require.Equal(t, uint8(v.plugin), configSetEvent.OcrPluginType)
					require.Equal(t, config.ConfigDigest, configSetEvent.ConfigDigest)
					require.Equal(t, config.OcrF, configSetEvent.F)
					require.Equal(t, v.signers, configSetEvent.Signers)
					require.Equal(t, v.transmitters, configSetEvent.Transmitters)

					// check config state
					var configAccount ccip_router.Config
					err = common.GetAccountDataBorshInto(ctx, solanaGoClient, config.RouterConfigPDA, config.DefaultCommitment, &configAccount)
					if err != nil {
						require.NoError(t, err, "failed to get account info")
					}
					pluginState := configAccount.Ocr3[v.plugin]
					require.Equal(t, config.ConfigDigest, pluginState.ConfigInfo.ConfigDigest)
					require.Equal(t, config.OcrF, pluginState.ConfigInfo.F)
					require.Equal(t, len(v.signers), int(pluginState.ConfigInfo.N))
					require.Equal(t, v.verifySig, pluginState.ConfigInfo.IsSignatureVerificationEnabled)
					require.Equal(t, config.MaxSignersAndTransmitters, len(pluginState.Signers))
					require.Equal(t, config.MaxSignersAndTransmitters, len(pluginState.Transmitters))
					for i := 0; i < config.MaxSignersAndTransmitters; i++ {
						// check signers (and zero values)
						signer := [20]byte{}
						if i < len(v.signers) {
							signer = v.signers[i]
						}
						require.Equal(t, signer, pluginState.Signers[i])

						// check transmitters (and zero values)
						transmitter := solana.PublicKey{}
						if i < len(v.transmitters) {
							transmitter = v.transmitters[i]
						}
						require.Equal(t, transmitter.Bytes(), pluginState.Transmitters[i][:])
					}
				})
			}
		})

		t.Run("SetOcrConfig edge cases", func(t *testing.T) {
			t.Run("It rejects an invalid plugin type", func(t *testing.T) {
				t.Parallel()
				instruction, err := ccip_router.NewSetOcrConfigInstruction(
					uint8(100),
					ccip_router.Ocr3ConfigInfo{
						ConfigDigest: config.ConfigDigest,
						F:            config.OcrF,
					},
					signerAddresses,
					transmitterPubKeys,
					config.RouterConfigPDA,
					config.RouterStatePDA,
					ccipAdmin.PublicKey(),
				).ValidateAndBuild()
				require.NoError(t, err)

				testutils.SendAndFailWith(ctx, t, solanaGoClient, []solana.Instruction{instruction}, ccipAdmin, config.DefaultCommitment, []string{"Error Code: " + ccip_router.InvalidInputs_CcipRouterError.String()})
			})

			t.Run("It rejects F = 0", func(t *testing.T) {
				t.Parallel()
				instruction, err := ccip_router.NewSetOcrConfigInstruction(
					uint8(testutils.OcrCommitPlugin),
					ccip_router.Ocr3ConfigInfo{
						ConfigDigest: config.ConfigDigest,
						F:            0,
					},
					signerAddresses,
					transmitterPubKeys,
					config.RouterConfigPDA,
					config.RouterStatePDA,
					ccipAdmin.PublicKey(),
				).ValidateAndBuild()
				require.NoError(t, err)

				testutils.SendAndFailWith(ctx, t, solanaGoClient, []solana.Instruction{instruction}, ccipAdmin, config.DefaultCommitment, []string{"Error Code: " + ccip.Ocr3ErrorInvalidConfigFMustBePositive.String()})
			})

			t.Run("It rejects too many transmitters", func(t *testing.T) {
				t.Parallel()
				invalidTransmitters := make([]solana.PublicKey, config.MaxOracles+1)
				for i := range invalidTransmitters {
					invalidTransmitters[i] = getTransmitter().PublicKey()
				}
				instruction, err := ccip_router.NewSetOcrConfigInstruction(
					uint8(testutils.OcrCommitPlugin),
					ccip_router.Ocr3ConfigInfo{
						ConfigDigest: config.ConfigDigest,
						F:            config.OcrF,
					},
					signerAddresses,
					invalidTransmitters,
					config.RouterConfigPDA,
					config.RouterStatePDA,
					ccipAdmin.PublicKey(),
				).ValidateAndBuild()
				require.NoError(t, err)

				testutils.SendAndFailWith(ctx, t, solanaGoClient, []solana.Instruction{instruction}, ccipAdmin, config.DefaultCommitment, []string{"Error Code: " + ccip.Ocr3ErrorInvalidConfigTooManyTransmitters.String()})
			})

			t.Run("It rejects too many signers", func(t *testing.T) {
				t.Parallel()
				invalidSigners := make([][20]byte, config.MaxOracles+1)
				for i := range invalidSigners {
					invalidSigners[i] = signerAddresses[0]
				}

				instruction, err := ccip_router.NewSetOcrConfigInstruction(
					uint8(testutils.OcrCommitPlugin),
					ccip_router.Ocr3ConfigInfo{
						ConfigDigest: config.ConfigDigest,
						F:            config.OcrF,
					},
					invalidSigners,
					transmitterPubKeys,
					config.RouterConfigPDA,
					config.RouterStatePDA,
					ccipAdmin.PublicKey(),
				).ValidateAndBuild()
				require.NoError(t, err)

				testutils.SendAndFailWith(ctx, t, solanaGoClient, []solana.Instruction{instruction}, ccipAdmin, config.DefaultCommitment, []string{"Error Code: " + ccip.Ocr3ErrorInvalidConfigTooManySigners.String()})
			})

			t.Run("It rejects too high of F for signers", func(t *testing.T) {
				t.Parallel()
				invalidSigners := make([][20]byte, 1)
				invalidSigners[0] = signerAddresses[0]

				instruction, err := ccip_router.NewSetOcrConfigInstruction(
					uint8(testutils.OcrCommitPlugin),
					ccip_router.Ocr3ConfigInfo{
						ConfigDigest: config.ConfigDigest,
						F:            config.OcrF,
					},
					invalidSigners,
					transmitterPubKeys,
					config.RouterConfigPDA,
					config.RouterStatePDA,
					ccipAdmin.PublicKey(),
				).ValidateAndBuild()
				require.NoError(t, err)

				testutils.SendAndFailWith(ctx, t, solanaGoClient, []solana.Instruction{instruction}, ccipAdmin, config.DefaultCommitment, []string{"Error Code: " + ccip.Ocr3ErrorInvalidConfigFIsTooHigh.String()})
			})

			t.Run("It rejects duplicate transmitters", func(t *testing.T) {
				t.Parallel()
				transmitter := getTransmitter().PublicKey()

				invalidTransmitters := make([]solana.PublicKey, 2)
				for i := range invalidTransmitters {
					invalidTransmitters[i] = transmitter
				}
				instruction, err := ccip_router.NewSetOcrConfigInstruction(
					uint8(testutils.OcrCommitPlugin),
					ccip_router.Ocr3ConfigInfo{
						ConfigDigest: config.ConfigDigest,
						F:            config.OcrF,
					},
					signerAddresses,
					invalidTransmitters,
					config.RouterConfigPDA,
					config.RouterStatePDA,
					ccipAdmin.PublicKey(),
				).ValidateAndBuild()
				require.NoError(t, err)

				testutils.SendAndFailWith(ctx, t, solanaGoClient, []solana.Instruction{instruction}, ccipAdmin, config.DefaultCommitment, []string{"Error Code: " + ccip.Ocr3ErrorInvalidConfigRepeatedOracle.String()})
			})

			t.Run("It rejects duplicate signers", func(t *testing.T) {
				t.Parallel()
				repeatedSignerAddresses := [][20]byte{}
				for range signers {
					repeatedSignerAddresses = append(repeatedSignerAddresses, signers[0].Address)
				}
				oneTransmitter := []solana.PublicKey{transmitterPubKeys[0]}

				instruction, err := ccip_router.NewSetOcrConfigInstruction(
					uint8(testutils.OcrCommitPlugin),
					ccip_router.Ocr3ConfigInfo{
						ConfigDigest: config.ConfigDigest,
						F:            config.OcrF,
					},
					repeatedSignerAddresses,
					oneTransmitter,
					config.RouterConfigPDA,
					config.RouterStatePDA,
					ccipAdmin.PublicKey(),
				).ValidateAndBuild()
				require.NoError(t, err)

				testutils.SendAndFailWith(ctx, t, solanaGoClient, []solana.Instruction{instruction}, ccipAdmin, config.DefaultCommitment, []string{"Error Code: " + ccip.Ocr3ErrorInvalidConfigRepeatedOracle.String()})
			})

			t.Run("It rejects zero transmitter address", func(t *testing.T) {
				t.Parallel()
				invalidTransmitterPubKeys := []solana.PublicKey{transmitterPubKeys[0], common.ZeroAddress}

				instruction, err := ccip_router.NewSetOcrConfigInstruction(
					uint8(testutils.OcrCommitPlugin),
					ccip_router.Ocr3ConfigInfo{
						ConfigDigest: config.ConfigDigest,
						F:            config.OcrF,
					},
					signerAddresses,
					invalidTransmitterPubKeys,
					config.RouterConfigPDA,
					config.RouterStatePDA,
					ccipAdmin.PublicKey(),
				).ValidateAndBuild()
				require.NoError(t, err)

				testutils.SendAndFailWith(ctx, t, solanaGoClient, []solana.Instruction{instruction}, ccipAdmin, config.DefaultCommitment, []string{"Error Code: " + ccip.Ocr3ErrorOracleCannotBeZeroAddress.String()})
			})

			t.Run("It rejects zero signer address", func(t *testing.T) {
				t.Parallel()
				invalidSignerAddresses := [][20]byte{{}}
				for _, v := range signers[1:] {
					invalidSignerAddresses = append(invalidSignerAddresses, v.Address)
				}
				instruction, err := ccip_router.NewSetOcrConfigInstruction(
					uint8(testutils.OcrCommitPlugin),
					ccip_router.Ocr3ConfigInfo{
						ConfigDigest: config.ConfigDigest,
						F:            config.OcrF,
					},
					invalidSignerAddresses,
					transmitterPubKeys,
					config.RouterConfigPDA,
					config.RouterStatePDA,
					ccipAdmin.PublicKey(),
				).ValidateAndBuild()
				require.NoError(t, err)

				testutils.SendAndFailWith(ctx, t, solanaGoClient, []solana.Instruction{instruction}, ccipAdmin, config.DefaultCommitment, []string{"Error Code: " + ccip.Ocr3ErrorOracleCannotBeZeroAddress.String()})
			})
		})
	})

	////////////////////////////////
	// Token Admin Registry Tests //
	////////////////////////////////

	t.Run("Token Admin Registry", func(t *testing.T) {
		t.Run("Token Admin Registry by Admin", func(t *testing.T) {
			t.Run("propose token admin registry as ccip admin", func(t *testing.T) {
				t.Run("When any user wants to set up the token admin registry, it fails", func(t *testing.T) {
					instruction, err := ccip_router.NewCcipAdminProposeAdministratorInstruction(
						token0PoolAdmin.PublicKey(),
						config.RouterConfigPDA,
						token0.AdminRegistryPDA,
						token0.Mint.PublicKey(),
						user.PublicKey(),
						solana.SystemProgramID,
					).ValidateAndBuild()
					require.NoError(t, err)

					testutils.SendAndFailWith(ctx, t, solanaGoClient, []solana.Instruction{instruction}, user, config.DefaultCommitment, []string{ccip_router.Unauthorized_CcipRouterError.String()})
				})

				t.Run("When transmitter wants to set up the token admin registry, it fails", func(t *testing.T) {
					transmitter := getTransmitter()
					instruction, err := ccip_router.NewCcipAdminProposeAdministratorInstruction(
						token0PoolAdmin.PublicKey(),
						config.RouterConfigPDA,
						token0.AdminRegistryPDA,
						token0.Mint.PublicKey(),
						transmitter.PublicKey(),
						solana.SystemProgramID,
					).ValidateAndBuild()
					require.NoError(t, err)

					testutils.SendAndFailWith(ctx, t, solanaGoClient, []solana.Instruction{instruction}, transmitter, config.DefaultCommitment, []string{ccip_router.Unauthorized_CcipRouterError.String()})
				})

				t.Run("When admin wants to set up the token admin registry, it succeeds", func(t *testing.T) {
					instruction, err := ccip_router.NewCcipAdminProposeAdministratorInstruction(
						token0PoolAdmin.PublicKey(),
						config.RouterConfigPDA,
						token0.AdminRegistryPDA,
						token0.Mint.PublicKey(),
						ccipAdmin.PublicKey(),
						solana.SystemProgramID,
					).ValidateAndBuild()
					require.NoError(t, err)

					testutils.SendAndConfirm(ctx, t, solanaGoClient, []solana.Instruction{instruction}, ccipAdmin, config.DefaultCommitment)

					// Validate Token Pool Registry PDA
					tokenAdminRegistry := ccip_router.TokenAdminRegistry{}
					err = common.GetAccountDataBorshInto(ctx, solanaGoClient, token0.AdminRegistryPDA, config.DefaultCommitment, &tokenAdminRegistry)
					require.NoError(t, err)
					require.Equal(t, uint8(1), tokenAdminRegistry.Version)
					require.Equal(t, token0PoolAdmin.PublicKey(), tokenAdminRegistry.PendingAdministrator)
					require.Equal(t, solana.PublicKey{}, tokenAdminRegistry.Administrator)
					require.Equal(t, solana.PublicKey{}, tokenAdminRegistry.LookupTable)
				})
			})

			t.Run("accept token admin registry as token admin", func(t *testing.T) {
				t.Run("When any user wants to accept the token admin registry, it fails", func(t *testing.T) {
					instruction, err := ccip_router.NewAcceptAdminRoleTokenAdminRegistryInstruction(
						config.RouterConfigPDA,
						token0.AdminRegistryPDA,
						token0.Mint.PublicKey(),
						user.PublicKey(),
					).ValidateAndBuild()
					require.NoError(t, err)

					testutils.SendAndFailWith(ctx, t, solanaGoClient, []solana.Instruction{instruction}, user, config.DefaultCommitment, []string{ccip_router.Unauthorized_CcipRouterError.String()})
				})

				t.Run("When ccip admin wants to accept the token admin registry, it fails", func(t *testing.T) {
					instruction, err := ccip_router.NewAcceptAdminRoleTokenAdminRegistryInstruction(
						config.RouterConfigPDA,
						token0.AdminRegistryPDA,
						token0.Mint.PublicKey(),
						ccipAdmin.PublicKey(),
					).ValidateAndBuild()
					require.NoError(t, err)

					testutils.SendAndFailWith(ctx, t, solanaGoClient, []solana.Instruction{instruction}, ccipAdmin, config.DefaultCommitment, []string{ccip_router.Unauthorized_CcipRouterError.String()})
				})

				t.Run("When proposed admin wants to accept the token admin registry, it succeeds", func(t *testing.T) {
					instruction, err := ccip_router.NewAcceptAdminRoleTokenAdminRegistryInstruction(
						config.RouterConfigPDA,
						token0.AdminRegistryPDA,
						token0.Mint.PublicKey(),
						token0PoolAdmin.PublicKey(),
					).ValidateAndBuild()
					require.NoError(t, err)

					testutils.SendAndConfirm(ctx, t, solanaGoClient, []solana.Instruction{instruction}, token0PoolAdmin, config.DefaultCommitment)

					// Validate Token Pool Registry PDA
					tokenAdminRegistry := ccip_router.TokenAdminRegistry{}
					err = common.GetAccountDataBorshInto(ctx, solanaGoClient, token0.AdminRegistryPDA, config.DefaultCommitment, &tokenAdminRegistry)
					require.NoError(t, err)
					require.Equal(t, uint8(1), tokenAdminRegistry.Version)
					require.Equal(t, solana.PublicKey{}, tokenAdminRegistry.PendingAdministrator)
					require.Equal(t, token0PoolAdmin.PublicKey(), tokenAdminRegistry.Administrator)
					require.Equal(t, solana.PublicKey{}, tokenAdminRegistry.LookupTable)
				})
			})

			t.Run("when admin is set, proposing a new one fails", func(t *testing.T) {
				instruction, err := ccip_router.NewCcipAdminOverridePendingAdministratorInstruction(
					token0PoolAdmin.PublicKey(),
					config.RouterConfigPDA,
					token0.AdminRegistryPDA,
					token0.Mint.PublicKey(),
					ccipAdmin.PublicKey(),
					solana.SystemProgramID,
				).ValidateAndBuild()
				require.NoError(t, err)

				testutils.SendAndFailWith(ctx, t, solanaGoClient, []solana.Instruction{instruction}, ccipAdmin, config.DefaultCommitment, []string{ccip_router.InvalidTokenAdminRegistryProposedAdmin_CcipRouterError.String()})
			})

			t.Run("set pool", func(t *testing.T) {
				t.Run("When any user wants to set up the pool, it fails", func(t *testing.T) {
					instruction, err := ccip_router.NewSetPoolInstruction(
						token0.WritableIndexes,
						config.RouterConfigPDA,
						token0.AdminRegistryPDA,
						token0.Mint.PublicKey(),
						token0.PoolLookupTable,
						user.PublicKey(),
					).ValidateAndBuild()
					require.NoError(t, err)

					testutils.SendAndFailWith(ctx, t, solanaGoClient, []solana.Instruction{instruction}, user, config.DefaultCommitment, []string{ccip_router.Unauthorized_CcipRouterError.String()})
				})

				t.Run("When transmitter wants to set up the pool, it fails", func(t *testing.T) {
					transmitter := getTransmitter()
					instruction, err := ccip_router.NewSetPoolInstruction(
						token0.WritableIndexes,
						config.RouterConfigPDA,
						token0.AdminRegistryPDA,
						token0.Mint.PublicKey(),
						token0.PoolLookupTable,
						transmitter.PublicKey(),
					).ValidateAndBuild()
					require.NoError(t, err)

					testutils.SendAndFailWith(ctx, t, solanaGoClient, []solana.Instruction{instruction}, transmitter, config.DefaultCommitment, []string{ccip_router.Unauthorized_CcipRouterError.String()})
				})

				t.Run("When admin wants to set up the pool, it fails", func(t *testing.T) {
					instruction, err := ccip_router.NewSetPoolInstruction(
						token0.WritableIndexes,
						config.RouterConfigPDA,
						token0.AdminRegistryPDA,
						token0.Mint.PublicKey(),
						token0.PoolLookupTable,
						ccipAdmin.PublicKey(),
					).ValidateAndBuild()
					require.NoError(t, err)

					testutils.SendAndFailWith(ctx, t, solanaGoClient, []solana.Instruction{instruction}, ccipAdmin, config.DefaultCommitment, []string{ccip_router.Unauthorized_CcipRouterError.String()})
				})

				t.Run("When setting pool to incorrect addresses in lookup table, it fails", func(t *testing.T) {
					instruction, err := ccip_router.NewSetPoolInstruction(
						token0.WritableIndexes,
						config.RouterConfigPDA,
						token0.AdminRegistryPDA,
						token0.Mint.PublicKey(),
						token1.PoolLookupTable, // accounts do not match the expected mint related accounts
						ccipAdmin.PublicKey(),
					).ValidateAndBuild()
					require.NoError(t, err)

					testutils.SendAndFailWith(ctx, t, solanaGoClient, []solana.Instruction{instruction}, ccipAdmin, config.DefaultCommitment, []string{ccip_router.Unauthorized_CcipRouterError.String()})
				})

				t.Run("When Token Pool Admin wants to set up the pool, it succeeds", func(t *testing.T) {
					base := ccip_router.NewSetPoolInstruction(
						token0.WritableIndexes,
						config.RouterConfigPDA,
						token0.AdminRegistryPDA,
						token0.Mint.PublicKey(),
						token0.PoolLookupTable,
						token0PoolAdmin.PublicKey(),
					)

					base.AccountMetaSlice = append(base.AccountMetaSlice, solana.Meta(token0.PoolLookupTable))
					instruction, err := base.ValidateAndBuild()
					require.NoError(t, err)

					testutils.SendAndConfirm(ctx, t, solanaGoClient, []solana.Instruction{instruction}, token0PoolAdmin, config.DefaultCommitment)

					// Validate Token Pool Registry PDA
					tokenAdminRegistry := ccip_router.TokenAdminRegistry{}
					err = common.GetAccountDataBorshInto(ctx, solanaGoClient, token0.AdminRegistryPDA, config.DefaultCommitment, &tokenAdminRegistry)
					require.NoError(t, err)
					require.Equal(t, token0PoolAdmin.PublicKey(), tokenAdminRegistry.Administrator)
					require.Equal(t, uint8(1), tokenAdminRegistry.Version)
					require.Equal(t, solana.PublicKey{}, tokenAdminRegistry.PendingAdministrator)
					require.Equal(t, token0.PoolLookupTable, tokenAdminRegistry.LookupTable)
				})

				t.Run("When Token Pool Admin wants to set up the pool again to zero, it is none", func(t *testing.T) {
					instruction, err := ccip_router.NewSetPoolInstruction(
						token0.WritableIndexes,
						config.RouterConfigPDA,
						token0.AdminRegistryPDA,
						token0.Mint.PublicKey(),
						solana.PublicKey{},
						token0PoolAdmin.PublicKey(),
					).ValidateAndBuild()
					require.NoError(t, err)

					testutils.SendAndConfirm(ctx, t, solanaGoClient, []solana.Instruction{instruction}, token0PoolAdmin, config.DefaultCommitment)

					// Validate Token Pool Registry PDA
					tokenAdminRegistry := ccip_router.TokenAdminRegistry{}
					err = common.GetAccountDataBorshInto(ctx, solanaGoClient, token0.AdminRegistryPDA, config.DefaultCommitment, &tokenAdminRegistry)
					require.NoError(t, err)
					require.Equal(t, token0PoolAdmin.PublicKey(), tokenAdminRegistry.Administrator)
					require.Equal(t, uint8(1), tokenAdminRegistry.Version)
					require.Equal(t, solana.PublicKey{}, tokenAdminRegistry.PendingAdministrator)
					require.Equal(t, solana.PublicKey{}, tokenAdminRegistry.LookupTable)

					// Rollback to previous state
					instruction, err = ccip_router.NewSetPoolInstruction(
						token0.WritableIndexes,
						config.RouterConfigPDA,
						token0.AdminRegistryPDA,
						token0.Mint.PublicKey(),
						token0.PoolLookupTable,
						token0PoolAdmin.PublicKey(),
					).ValidateAndBuild()
					require.NoError(t, err)

					testutils.SendAndConfirm(ctx, t, solanaGoClient, []solana.Instruction{instruction}, token0PoolAdmin, config.DefaultCommitment)
				})
			})

			t.Run("Transfer admin role for token admin registry", func(t *testing.T) {
				t.Run("When any user wants to transfer the token admin registry, it fails", func(t *testing.T) {
					instruction, err := ccip_router.NewTransferAdminRoleTokenAdminRegistryInstruction(
						token1PoolAdmin.PublicKey(),
						config.RouterConfigPDA,
						token0.AdminRegistryPDA,
						token0.Mint.PublicKey(),
						user.PublicKey(),
					).ValidateAndBuild()
					require.NoError(t, err)

					testutils.SendAndFailWith(ctx, t, solanaGoClient, []solana.Instruction{instruction}, user, config.DefaultCommitment, []string{ccip_router.Unauthorized_CcipRouterError.String()})
				})

				t.Run("When admin wants to transfer the token admin registry, it succeeds and permissions stay with no changes", func(t *testing.T) {
					instruction, err := ccip_router.NewTransferAdminRoleTokenAdminRegistryInstruction(
						token1PoolAdmin.PublicKey(),
						config.RouterConfigPDA,
						token0.AdminRegistryPDA,
						token0.Mint.PublicKey(),
						token0PoolAdmin.PublicKey(),
					).ValidateAndBuild()
					require.NoError(t, err)

					testutils.SendAndConfirm(ctx, t, solanaGoClient, []solana.Instruction{instruction}, token0PoolAdmin, config.DefaultCommitment)

					// Validate Token Pool Registry PDA
					tokenAdminRegistry := ccip_router.TokenAdminRegistry{}
					err = common.GetAccountDataBorshInto(ctx, solanaGoClient, token0.AdminRegistryPDA, config.DefaultCommitment, &tokenAdminRegistry)
					require.NoError(t, err)
					require.Equal(t, token0PoolAdmin.PublicKey(), tokenAdminRegistry.Administrator)
					require.Equal(t, uint8(1), tokenAdminRegistry.Version)
					require.Equal(t, token1PoolAdmin.PublicKey(), tokenAdminRegistry.PendingAdministrator)
					require.Equal(t, token0.PoolLookupTable, tokenAdminRegistry.LookupTable)

					// check if the admin is still the same
					instruction, err = ccip_router.NewSetPoolInstruction(
						token0.WritableIndexes,
						config.RouterConfigPDA,
						token0.AdminRegistryPDA,
						token0.Mint.PublicKey(),
						token0.PoolLookupTable,
						token0PoolAdmin.PublicKey(),
					).ValidateAndBuild()
					require.NoError(t, err)

					testutils.SendAndConfirm(ctx, t, solanaGoClient, []solana.Instruction{instruction}, token0PoolAdmin, config.DefaultCommitment)

					// new one cant make changes yet
					instruction, err = ccip_router.NewSetPoolInstruction(
						token0.WritableIndexes,
						config.RouterConfigPDA,
						token0.AdminRegistryPDA,
						token0.Mint.PublicKey(),
						token0.PoolLookupTable,
						token1PoolAdmin.PublicKey(),
					).ValidateAndBuild()
					require.NoError(t, err)

					testutils.SendAndFailWith(ctx, t, solanaGoClient, []solana.Instruction{instruction}, token1PoolAdmin, config.DefaultCommitment, []string{ccip_router.Unauthorized_CcipRouterError.String()})
				})

				t.Run("When new admin accepts the token admin registry, it succeeds and permissions are updated", func(t *testing.T) {
					instruction, err := ccip_router.NewAcceptAdminRoleTokenAdminRegistryInstruction(
						config.RouterConfigPDA,
						token0.AdminRegistryPDA,
						token0.Mint.PublicKey(),
						token1PoolAdmin.PublicKey(),
					).ValidateAndBuild()
					require.NoError(t, err)

					testutils.SendAndConfirm(ctx, t, solanaGoClient, []solana.Instruction{instruction}, token1PoolAdmin, config.DefaultCommitment)

					// Validate Token Pool Registry PDA
					tokenAdminRegistry := ccip_router.TokenAdminRegistry{}
					err = common.GetAccountDataBorshInto(ctx, solanaGoClient, token0.AdminRegistryPDA, config.DefaultCommitment, &tokenAdminRegistry)
					require.NoError(t, err)
					require.Equal(t, token1PoolAdmin.PublicKey(), tokenAdminRegistry.Administrator)
					require.Equal(t, uint8(1), tokenAdminRegistry.Version)
					require.Equal(t, solana.PublicKey{}, tokenAdminRegistry.PendingAdministrator)
					require.Equal(t, token0.PoolLookupTable, tokenAdminRegistry.LookupTable)

					// check old admin can not make changes anymore
					instruction, err = ccip_router.NewSetPoolInstruction(
						token0.WritableIndexes,
						config.RouterConfigPDA,
						token0.AdminRegistryPDA,
						token0.Mint.PublicKey(),
						token0.PoolLookupTable,
						token0PoolAdmin.PublicKey(),
					).ValidateAndBuild()
					require.NoError(t, err)

					testutils.SendAndFailWith(ctx, t, solanaGoClient, []solana.Instruction{instruction}, token0PoolAdmin, config.DefaultCommitment, []string{ccip_router.Unauthorized_CcipRouterError.String()})

					// new one can make changes now
					instruction, err = ccip_router.NewSetPoolInstruction(
						token0.WritableIndexes,
						config.RouterConfigPDA,
						token0.AdminRegistryPDA,
						token0.Mint.PublicKey(),
						token0.PoolLookupTable,
						token1PoolAdmin.PublicKey(),
					).ValidateAndBuild()
					require.NoError(t, err)

					testutils.SendAndConfirm(ctx, t, solanaGoClient, []solana.Instruction{instruction}, token1PoolAdmin, config.DefaultCommitment)
				})
			})
		})

		t.Run("Token Admin Registry by Mint Authority", func(t *testing.T) {
			t.Run("propose token admin registry as token mint authority", func(t *testing.T) {
				t.Run("When any user wants to set up the token admin registry, it fails", func(t *testing.T) {
					instruction, err := ccip_router.NewOwnerProposeAdministratorInstruction(
						token1PoolAdmin.PublicKey(),
						config.RouterConfigPDA,
						token1.AdminRegistryPDA,
						token1.Mint.PublicKey(),
						user.PublicKey(),
						solana.SystemProgramID,
					).ValidateAndBuild()
					require.NoError(t, err)

					testutils.SendAndFailWith(ctx, t, solanaGoClient, []solana.Instruction{instruction}, user, config.DefaultCommitment, []string{ccip_router.Unauthorized_CcipRouterError.String()})
				})

				t.Run("When transmitter wants to set up the token admin registry, it fails", func(t *testing.T) {
					transmitter := getTransmitter()
					instruction, err := ccip_router.NewOwnerProposeAdministratorInstruction(
						token1PoolAdmin.PublicKey(),
						config.RouterConfigPDA,
						token1.AdminRegistryPDA,
						token1.Mint.PublicKey(),
						transmitter.PublicKey(),
						solana.SystemProgramID,
					).ValidateAndBuild()
					require.NoError(t, err)

					testutils.SendAndFailWith(ctx, t, solanaGoClient, []solana.Instruction{instruction}, transmitter, config.DefaultCommitment, []string{ccip_router.Unauthorized_CcipRouterError.String()})
				})

				t.Run("When ccip admin wants to set up the token admin registry, it fails", func(t *testing.T) {
					instruction, err := ccip_router.NewOwnerProposeAdministratorInstruction(
						token1PoolAdmin.PublicKey(),
						config.RouterConfigPDA,
						token1.AdminRegistryPDA,
						token1.Mint.PublicKey(),
						ccipAdmin.PublicKey(),
						solana.SystemProgramID,
					).ValidateAndBuild()
					require.NoError(t, err)

					testutils.SendAndFailWith(ctx, t, solanaGoClient, []solana.Instruction{instruction}, ccipAdmin, config.DefaultCommitment, []string{ccip_router.Unauthorized_CcipRouterError.String()})
				})

				t.Run("When token mint_authority wants to set up the token admin registry, it succeeds", func(t *testing.T) {
					instruction, err := ccip_router.NewOwnerProposeAdministratorInstruction(
						token1PoolAdmin.PublicKey(),
						config.RouterConfigPDA,
						token1.AdminRegistryPDA,
						token1.Mint.PublicKey(),
						token1PoolAdmin.PublicKey(),
						solana.SystemProgramID,
					).ValidateAndBuild()
					require.NoError(t, err)

					testutils.SendAndConfirm(ctx, t, solanaGoClient, []solana.Instruction{instruction}, token1PoolAdmin, config.DefaultCommitment)

					// Validate Token Pool Registry PDA
					tokenAdminRegistry := ccip_router.TokenAdminRegistry{}
					err = common.GetAccountDataBorshInto(ctx, solanaGoClient, token1.AdminRegistryPDA, config.DefaultCommitment, &tokenAdminRegistry)
					require.NoError(t, err)
					require.Equal(t, uint8(1), tokenAdminRegistry.Version)
					require.Equal(t, solana.PublicKey{}, tokenAdminRegistry.Administrator)
					require.Equal(t, token1PoolAdmin.PublicKey(), tokenAdminRegistry.PendingAdministrator)
					require.Equal(t, solana.PublicKey{}, tokenAdminRegistry.LookupTable)
				})
			})

			t.Run("accept token admin registry as token admin", func(t *testing.T) {
				t.Run("When any user wants to accept the token admin registry, it fails", func(t *testing.T) {
					instruction, err := ccip_router.NewAcceptAdminRoleTokenAdminRegistryInstruction(
						config.RouterConfigPDA,
						token1.AdminRegistryPDA,
						token1.Mint.PublicKey(),
						user.PublicKey(),
					).ValidateAndBuild()
					require.NoError(t, err)

					testutils.SendAndFailWith(ctx, t, solanaGoClient, []solana.Instruction{instruction}, user, config.DefaultCommitment, []string{ccip_router.Unauthorized_CcipRouterError.String()})
				})

				t.Run("When ccip admin wants to accept the token admin registry, it fails", func(t *testing.T) {
					instruction, err := ccip_router.NewAcceptAdminRoleTokenAdminRegistryInstruction(
						config.RouterConfigPDA,
						token1.AdminRegistryPDA,
						token1.Mint.PublicKey(),
						ccipAdmin.PublicKey(),
					).ValidateAndBuild()
					require.NoError(t, err)

					testutils.SendAndFailWith(ctx, t, solanaGoClient, []solana.Instruction{instruction}, ccipAdmin, config.DefaultCommitment, []string{ccip_router.Unauthorized_CcipRouterError.String()})
				})

				t.Run("When proposed admin wants to accept the token admin registry, it succeeds", func(t *testing.T) {
					instruction, err := ccip_router.NewAcceptAdminRoleTokenAdminRegistryInstruction(
						config.RouterConfigPDA,
						token1.AdminRegistryPDA,
						token1.Mint.PublicKey(),
						token1PoolAdmin.PublicKey(),
					).ValidateAndBuild()
					require.NoError(t, err)

					testutils.SendAndConfirm(ctx, t, solanaGoClient, []solana.Instruction{instruction}, token1PoolAdmin, config.DefaultCommitment)

					// Validate Token Pool Registry PDA
					tokenAdminRegistry := ccip_router.TokenAdminRegistry{}
					err = common.GetAccountDataBorshInto(ctx, solanaGoClient, token1.AdminRegistryPDA, config.DefaultCommitment, &tokenAdminRegistry)
					require.NoError(t, err)
					require.Equal(t, uint8(1), tokenAdminRegistry.Version)
					require.Equal(t, solana.PublicKey{}, tokenAdminRegistry.PendingAdministrator)
					require.Equal(t, token1PoolAdmin.PublicKey(), tokenAdminRegistry.Administrator)
					require.Equal(t, solana.PublicKey{}, tokenAdminRegistry.LookupTable)
				})
			})

			t.Run("when admin is set, proposing a new one fails", func(t *testing.T) {
				instruction, err := ccip_router.NewOwnerOverridePendingAdministratorInstruction(
					token1PoolAdmin.PublicKey(),
					config.RouterConfigPDA,
					token1.AdminRegistryPDA,
					token1.Mint.PublicKey(),
					token1PoolAdmin.PublicKey(),
					solana.SystemProgramID,
				).ValidateAndBuild()
				require.NoError(t, err)

				testutils.SendAndFailWith(ctx, t, solanaGoClient, []solana.Instruction{instruction}, token1PoolAdmin, config.DefaultCommitment, []string{ccip_router.InvalidTokenAdminRegistryProposedAdmin_CcipRouterError.String()})
			})

			t.Run("set pool", func(t *testing.T) {
				t.Run("When Mint Authority wants to set up the pool, it succeeds", func(t *testing.T) {
					instruction, err := ccip_router.NewSetPoolInstruction(
						token1.WritableIndexes,
						config.RouterConfigPDA,
						token1.AdminRegistryPDA,
						token1.Mint.PublicKey(),
						token1.PoolLookupTable,
						token1PoolAdmin.PublicKey(),
					).ValidateAndBuild()
					require.NoError(t, err)

					// transfer mint authority to pool once admin registry is set
					ixAuth, err := tokens.SetTokenMintAuthority(token1.Program, token1.PoolSigner, token1.Mint.PublicKey(), token1PoolAdmin.PublicKey()) // TODO: Check this
					require.NoError(t, err)

					testutils.SendAndConfirm(ctx, t, solanaGoClient, []solana.Instruction{instruction, ixAuth}, token1PoolAdmin, config.DefaultCommitment)

					// Validate Token Pool Registry PDA
					tokenAdminRegistry := ccip_router.TokenAdminRegistry{}
					err = common.GetAccountDataBorshInto(ctx, solanaGoClient, token1.AdminRegistryPDA, config.DefaultCommitment, &tokenAdminRegistry)
					require.NoError(t, err)
					require.Equal(t, token1PoolAdmin.PublicKey(), tokenAdminRegistry.Administrator)
					require.Equal(t, uint8(1), tokenAdminRegistry.Version)
					require.Equal(t, solana.PublicKey{}, tokenAdminRegistry.PendingAdministrator)
					require.Equal(t, token1.PoolLookupTable, tokenAdminRegistry.LookupTable)
				})
			})

			t.Run("Transfer admin role for token admin registry", func(t *testing.T) {
				t.Run("When invalid wants to transfer the token admin registry, it fails", func(t *testing.T) {
					instruction, err := ccip_router.NewTransferAdminRoleTokenAdminRegistryInstruction(
						token0PoolAdmin.PublicKey(),
						config.RouterConfigPDA,
						token1.AdminRegistryPDA,
						token1.Mint.PublicKey(),
						token0PoolAdmin.PublicKey(),
					).ValidateAndBuild()
					require.NoError(t, err)

					testutils.SendAndFailWith(ctx, t, solanaGoClient, []solana.Instruction{instruction}, token0PoolAdmin, config.DefaultCommitment, []string{ccip_router.Unauthorized_CcipRouterError.String()})
				})
				t.Run("When mint authority wants to transfer the token admin registry, it succeeds and permissions stay with no changes", func(t *testing.T) {
					instruction, err := ccip_router.NewTransferAdminRoleTokenAdminRegistryInstruction(
						token0PoolAdmin.PublicKey(),
						config.RouterConfigPDA,
						token1.AdminRegistryPDA,
						token1.Mint.PublicKey(),
						token1PoolAdmin.PublicKey(),
					).ValidateAndBuild()
					require.NoError(t, err)

					testutils.SendAndConfirm(ctx, t, solanaGoClient, []solana.Instruction{instruction}, token1PoolAdmin, config.DefaultCommitment)

					// Validate Token Pool Registry PDA
					tokenAdminRegistry := ccip_router.TokenAdminRegistry{}
					err = common.GetAccountDataBorshInto(ctx, solanaGoClient, token1.AdminRegistryPDA, config.DefaultCommitment, &tokenAdminRegistry)
					require.NoError(t, err)
					require.Equal(t, token1PoolAdmin.PublicKey(), tokenAdminRegistry.Administrator)
					require.Equal(t, uint8(1), tokenAdminRegistry.Version)
					require.Equal(t, token0PoolAdmin.PublicKey(), tokenAdminRegistry.PendingAdministrator)
					require.Equal(t, token1.PoolLookupTable, tokenAdminRegistry.LookupTable)

					// check if the admin is still the same
					instruction, err = ccip_router.NewSetPoolInstruction(
						token1.WritableIndexes,
						config.RouterConfigPDA,
						token1.AdminRegistryPDA,
						token1.Mint.PublicKey(),
						token1.PoolLookupTable,
						token1PoolAdmin.PublicKey(),
					).ValidateAndBuild()
					require.NoError(t, err)

					testutils.SendAndConfirm(ctx, t, solanaGoClient, []solana.Instruction{instruction}, token1PoolAdmin, config.DefaultCommitment)

					// new one cant make changes yet
					instruction, err = ccip_router.NewSetPoolInstruction(
						token1.WritableIndexes,
						config.RouterConfigPDA,
						token1.AdminRegistryPDA,
						token1.Mint.PublicKey(),
						token1.PoolLookupTable,
						token0PoolAdmin.PublicKey(),
					).ValidateAndBuild()
					require.NoError(t, err)

					testutils.SendAndFailWith(ctx, t, solanaGoClient, []solana.Instruction{instruction}, token0PoolAdmin, config.DefaultCommitment, []string{ccip_router.Unauthorized_CcipRouterError.String()})
				})

				t.Run("When new admin accepts the token admin registry, it succeeds and permissions are updated", func(t *testing.T) {
					instruction, err := ccip_router.NewAcceptAdminRoleTokenAdminRegistryInstruction(
						config.RouterConfigPDA,
						token1.AdminRegistryPDA,
						token1.Mint.PublicKey(),
						token0PoolAdmin.PublicKey(),
					).ValidateAndBuild()
					require.NoError(t, err)

					testutils.SendAndConfirm(ctx, t, solanaGoClient, []solana.Instruction{instruction}, token0PoolAdmin, config.DefaultCommitment)

					// Validate Token Pool Registry PDA
					tokenAdminRegistry := ccip_router.TokenAdminRegistry{}
					err = common.GetAccountDataBorshInto(ctx, solanaGoClient, token1.AdminRegistryPDA, config.DefaultCommitment, &tokenAdminRegistry)
					require.NoError(t, err)
					require.Equal(t, token0PoolAdmin.PublicKey(), tokenAdminRegistry.Administrator)
					require.Equal(t, uint8(1), tokenAdminRegistry.Version)
					require.Equal(t, solana.PublicKey{}, tokenAdminRegistry.PendingAdministrator)
					require.Equal(t, token1.PoolLookupTable, tokenAdminRegistry.LookupTable)

					// check old admin can not make changes anymore
					instruction, err = ccip_router.NewSetPoolInstruction(
						token1.WritableIndexes,
						config.RouterConfigPDA,
						token1.AdminRegistryPDA,
						token1.Mint.PublicKey(),
						token1.PoolLookupTable,
						token1PoolAdmin.PublicKey(),
					).ValidateAndBuild()
					require.NoError(t, err)

					testutils.SendAndFailWith(ctx, t, solanaGoClient, []solana.Instruction{instruction}, token1PoolAdmin, config.DefaultCommitment, []string{ccip_router.Unauthorized_CcipRouterError.String()})

					// new one can make changes now
					instruction, err = ccip_router.NewSetPoolInstruction(
						token1.WritableIndexes,
						config.RouterConfigPDA,
						token1.AdminRegistryPDA,
						token1.Mint.PublicKey(),
						token1.PoolLookupTable,
						token0PoolAdmin.PublicKey(),
					).ValidateAndBuild()
					require.NoError(t, err)

					testutils.SendAndConfirm(ctx, t, solanaGoClient, []solana.Instruction{instruction}, token0PoolAdmin, config.DefaultCommitment)
				})
			})
		})
	})

	//////////////////////////////
	// Token Pool Config Tests //
	/////////////////////////////
	t.Run("Token Pool Configuration", func(t *testing.T) {
		t.Run("RemoteConfig", func(t *testing.T) {
			ix0, err := token_pool.NewInitChainRemoteConfigInstruction(config.EvmChainSelector, token0.Mint.PublicKey(), token_pool.RemoteConfig{
				// PoolAddresses: []token_pool.RemoteAddress{{Address: []byte{1, 2, 3}}},
				TokenAddress: token_pool.RemoteAddress{Address: []byte{1, 2, 3}},
			}, token0.PoolConfig, token0.Chain[config.EvmChainSelector], token0PoolAdmin.PublicKey(), solana.SystemProgramID).ValidateAndBuild()
			require.NoError(t, err)
			ix1, err := token_pool.NewInitChainRemoteConfigInstruction(config.EvmChainSelector, token1.Mint.PublicKey(), token_pool.RemoteConfig{
				PoolAddresses: []token_pool.RemoteAddress{{Address: []byte{4, 5, 6}}},
				TokenAddress:  token_pool.RemoteAddress{Address: []byte{4, 5, 6}},
			}, token1.PoolConfig, token1.Chain[config.EvmChainSelector], token1PoolAdmin.PublicKey(), solana.SystemProgramID).ValidateAndBuild()
			require.NoError(t, err)
			testutils.SendAndConfirm(ctx, t, solanaGoClient, []solana.Instruction{ix0, ix1}, token0PoolAdmin, config.DefaultCommitment, common.AddSigners(token1PoolAdmin))
		})

		t.Run("AppendRemotePools", func(t *testing.T) {
			ix, err := token_pool.NewAppendRemotePoolAddressesInstruction(config.EvmChainSelector, token0.Mint.PublicKey(), []token_pool.RemoteAddress{{Address: []byte{1, 2, 3}}},
				token0.PoolConfig, token0.Chain[config.EvmChainSelector], token0PoolAdmin.PublicKey(), solana.SystemProgramID).ValidateAndBuild()
			require.NoError(t, err)
			testutils.SendAndConfirm(ctx, t, solanaGoClient, []solana.Instruction{ix}, token0PoolAdmin, config.DefaultCommitment)
		})

		t.Run("RateLimit", func(t *testing.T) {
			ix0, err := token_pool.NewSetChainRateLimitInstruction(config.EvmChainSelector, token0.Mint.PublicKey(), token_pool.RateLimitConfig{}, token_pool.RateLimitConfig{}, token0.PoolConfig, token0.Chain[config.EvmChainSelector], token0PoolAdmin.PublicKey(), solana.SystemProgramID).ValidateAndBuild()
			require.NoError(t, err)
			ix1, err := token_pool.NewSetChainRateLimitInstruction(config.EvmChainSelector, token1.Mint.PublicKey(), token_pool.RateLimitConfig{}, token_pool.RateLimitConfig{}, token1.PoolConfig, token1.Chain[config.EvmChainSelector], token1PoolAdmin.PublicKey(), solana.SystemProgramID).ValidateAndBuild()
			require.NoError(t, err)
			testutils.SendAndConfirm(ctx, t, solanaGoClient, []solana.Instruction{ix0, ix1}, token0PoolAdmin, config.DefaultCommitment, common.AddSigners(token1PoolAdmin))
		})

		t.Run("Billing", func(t *testing.T) {
			ix0, err := ccip_router.NewSetTokenBillingInstruction(config.EvmChainSelector, token0.Mint.PublicKey(), ccip_router.TokenBilling{}, config.RouterConfigPDA, token0.Billing[config.EvmChainSelector], ccipAdmin.PublicKey(), solana.SystemProgramID).ValidateAndBuild()
			require.NoError(t, err)
			ix1, err := ccip_router.NewSetTokenBillingInstruction(config.EvmChainSelector, token1.Mint.PublicKey(), ccip_router.TokenBilling{}, config.RouterConfigPDA, token1.Billing[config.EvmChainSelector], ccipAdmin.PublicKey(), solana.SystemProgramID).ValidateAndBuild()
			require.NoError(t, err)
			testutils.SendAndConfirm(ctx, t, solanaGoClient, []solana.Instruction{ix0, ix1}, ccipAdmin, config.DefaultCommitment)
		})

		// validate permissions for setting config
		t.Run("Permissions", func(t *testing.T) {
			t.Parallel()
			t.Run("Billing can only be set by CCIP admin", func(t *testing.T) {
				ix, err := ccip_router.NewSetTokenBillingInstruction(config.EvmChainSelector, token0.Mint.PublicKey(), ccip_router.TokenBilling{}, config.RouterConfigPDA, token0.Billing[config.EvmChainSelector], token1PoolAdmin.PublicKey(), solana.SystemProgramID).ValidateAndBuild()
				require.NoError(t, err)
				testutils.SendAndFailWith(ctx, t, solanaGoClient, []solana.Instruction{ix}, token1PoolAdmin, config.DefaultCommitment, []string{ccip_router.Unauthorized_CcipRouterError.String()})
			})
		})
	})

	//////////////////////////
	//     getFee Tests     //
	//////////////////////////
	t.Run("getFee", func(t *testing.T) {
		t.Run("Fee is retrieved for a correctly formatted message", func(t *testing.T) {
			message := ccip_router.SVM2AnyMessage{
				Receiver:  validReceiverAddress[:],
				FeeToken:  wsol.mint,
				ExtraArgs: emptyEVMExtraArgsV2,
			}

			raw := ccip_router.NewGetFeeInstruction(config.EvmChainSelector, message, config.RouterConfigPDA, config.EvmDestChainStatePDA, wsol.billingConfigPDA)
			instruction, err := raw.ValidateAndBuild()
			require.NoError(t, err)

			feeResult := testutils.SendAndConfirm(ctx, t, solanaGoClient, []solana.Instruction{instruction}, user, config.DefaultCommitment)
			require.NotNil(t, feeResult)
			fee, _ := common.ExtractTypedReturnValue(ctx, feeResult.Meta.LogMessages, config.CcipRouterProgram.String(), binary.LittleEndian.Uint64)
			require.Greater(t, fee, uint64(0))
		})

		t.Run("Fee is retrieved for a correctly formatted message containing a nonnative token", func(t *testing.T) {
			message := ccip_router.SVM2AnyMessage{
				Receiver:     validReceiverAddress[:],
				FeeToken:     wsol.mint,
				TokenAmounts: []ccip_router.SVMTokenAmount{{Token: token0.Mint.PublicKey(), Amount: 1}},
				ExtraArgs:    emptyEVMExtraArgsV2,
			}

			// Set some fees that will result in some appreciable change in the message fee
			billing := ccip_router.TokenBilling{
				MinFeeUsdcents:    800,
				MaxFeeUsdcents:    1600,
				DeciBps:           0,
				DestGasOverhead:   100,
				DestBytesOverhead: 100,
				IsEnabled:         true,
			}
			token0BillingConfigPda := getTokenConfigPDA(token0.Mint.PublicKey())
			token0PerChainPerConfigPda := getPerChainPerTokenConfigBillingPDA(token0.Mint.PublicKey())
			ix, err := ccip_router.NewSetTokenBillingInstruction(config.EvmChainSelector, token0.Mint.PublicKey(), billing, config.RouterConfigPDA, token0PerChainPerConfigPda, ccipAdmin.PublicKey(), solana.SystemProgramID).ValidateAndBuild()
			require.NoError(t, err)
			testutils.SendAndConfirm(ctx, t, solanaGoClient, []solana.Instruction{ix}, ccipAdmin, config.DefaultCommitment)

			raw := ccip_router.NewGetFeeInstruction(config.EvmChainSelector, message, config.RouterConfigPDA, config.EvmDestChainStatePDA, wsol.billingConfigPDA)
			raw.AccountMetaSlice.Append(solana.Meta(token0BillingConfigPda))
			raw.AccountMetaSlice.Append(solana.Meta(token0PerChainPerConfigPda))
			instruction, err := raw.ValidateAndBuild()
			require.NoError(t, err)

			feeResult := testutils.SendAndConfirm(ctx, t, solanaGoClient, []solana.Instruction{instruction}, user, config.DefaultCommitment)
			require.NotNil(t, feeResult)
			fee, _ := common.ExtractTypedReturnValue(ctx, feeResult.Meta.LogMessages, config.CcipRouterProgram.String(), binary.LittleEndian.Uint64)
			require.Greater(t, fee, uint64(0))
		})

		t.Run("Cannot get fee for message with invalid address", func(t *testing.T) {
			// Bigger than u160
			tooBigAddress := [32]byte{}
			tooBigAddress[11] = 1

			// Falls within precompile region
			tooSmallAddress := [32]byte{}
			tooSmallAddress[31] = 1

			for _, address := range [][32]byte{tooBigAddress, tooSmallAddress} {
				message := ccip_router.SVM2AnyMessage{
					Receiver:  address[:],
					FeeToken:  wsol.mint,
					ExtraArgs: emptyEVMExtraArgsV2,
				}

				raw := ccip_router.NewGetFeeInstruction(config.EvmChainSelector, message, config.RouterConfigPDA, config.EvmDestChainStatePDA, wsol.billingConfigPDA)
				instruction, err := raw.ValidateAndBuild()
				require.NoError(t, err)

				result := testutils.SendAndFailWith(ctx, t, solanaGoClient, []solana.Instruction{instruction}, user, config.DefaultCommitment, []string{"Error Code: InvalidEVMAddress"})
				require.NotNil(t, result)
			}
		})
	})

	//////////////////////////
	//    ccipSend Tests    //
	//////////////////////////

	t.Run("OnRamp ccipSend", func(t *testing.T) {
		t.Run("When sending to an invalid destination chain selector it fails", func(t *testing.T) {
			destinationChainSelector := uint64(189)
			destinationChainStatePDA, err := state.FindDestChainStatePDA(destinationChainSelector, config.CcipRouterProgram)
			require.NoError(t, err)
			message := ccip_router.SVM2AnyMessage{
				FeeToken:  wsol.mint,
				Receiver:  validReceiverAddress[:],
				Data:      []byte{4, 5, 6},
				ExtraArgs: emptyEVMExtraArgsV2,
			}

			raw := ccip_router.NewCcipSendInstruction(
				destinationChainSelector,
				message,
				[]byte{},
				config.RouterConfigPDA,
				destinationChainStatePDA,
				nonceEvmPDA,
				user.PublicKey(),
				solana.SystemProgramID,
				wsol.program,
				wsol.mint,
				wsol.billingConfigPDA,
				token2022.billingConfigPDA,
				wsol.userATA,
				wsol.billingATA,
				config.BillingSignerPDA,
				config.ExternalTokenPoolsSignerPDA,
			)
			raw.GetFeeTokenUserAssociatedAccountAccount().WRITE()
			instruction, err := raw.ValidateAndBuild()

			require.NoError(t, err)
			result := testutils.SendAndFailWith(ctx, t, solanaGoClient, []solana.Instruction{instruction}, user, config.DefaultCommitment, []string{"Error Code: AccountNotInitialized"})
			require.NotNil(t, result)
		})

		t.Run("When sending with an empty but enabled allowlist, it fails", func(t *testing.T) {
			var initialDestChain ccip_router.DestChain
			err := common.GetAccountDataBorshInto(ctx, solanaGoClient, config.EvmDestChainStatePDA, config.DefaultCommitment, &initialDestChain)
			require.NoError(t, err, "failed to get account info")
			modifiedDestChain := initialDestChain
			modifiedDestChain.Config.AllowListEnabled = true

			updateDestChainIx, err := ccip_router.NewUpdateDestChainConfigInstruction(
				config.EvmChainSelector,
				modifiedDestChain.Config,
				config.EvmDestChainStatePDA,
				config.RouterConfigPDA,
				anotherAdmin.PublicKey(),
				solana.SystemProgramID,
			).ValidateAndBuild()
			require.NoError(t, err)
			result := testutils.SendAndConfirm(ctx, t, solanaGoClient, []solana.Instruction{updateDestChainIx}, anotherAdmin, config.DefaultCommitment)
			require.NotNil(t, result)

			destinationChainSelector := config.EvmChainSelector
			destinationChainStatePDA := config.EvmDestChainStatePDA
			message := ccip_router.SVM2AnyMessage{
				FeeToken:  wsol.mint,
				Receiver:  validReceiverAddress[:],
				Data:      []byte{4, 5, 6},
				ExtraArgs: emptyEVMExtraArgsV2,
			}

			raw := ccip_router.NewCcipSendInstruction(
				destinationChainSelector,
				message,
				[]byte{},
				config.RouterConfigPDA,
				destinationChainStatePDA,
				nonceEvmPDA,
				user.PublicKey(),
				solana.SystemProgramID,
				wsol.program,
				wsol.mint,
				wsol.billingConfigPDA,
				token2022.billingConfigPDA,
				wsol.userATA,
				wsol.billingATA,
				config.BillingSignerPDA,
				config.ExternalTokenPoolsSignerPDA,
			)
			raw.GetFeeTokenUserAssociatedAccountAccount().WRITE()
			instruction, err := raw.ValidateAndBuild()
			require.NoError(t, err)
			result = testutils.SendAndFailWith(ctx, t, solanaGoClient, []solana.Instruction{instruction}, user, config.DefaultCommitment, []string{"Error Code: SenderNotAllowed"})
			require.NotNil(t, result)

			// We now restore the config to keep the test state-neutral
			updateDestChainIx, err = ccip_router.NewUpdateDestChainConfigInstruction(
				config.EvmChainSelector,
				initialDestChain.Config,
				config.EvmDestChainStatePDA,
				config.RouterConfigPDA,
				anotherAdmin.PublicKey(),
				solana.SystemProgramID,
			).ValidateAndBuild()
			require.NoError(t, err)
			result = testutils.SendAndConfirm(ctx, t, solanaGoClient, []solana.Instruction{updateDestChainIx}, anotherAdmin, config.DefaultCommitment)
			require.NotNil(t, result)
		})

		t.Run("When sending a Valid CCIP Message Emits CCIPMessageSent", func(t *testing.T) {
			destinationChainSelector := config.EvmChainSelector
			destinationChainStatePDA := config.EvmDestChainStatePDA
			message := ccip_router.SVM2AnyMessage{
				FeeToken:  wsol.mint,
				Receiver:  validReceiverAddress[:],
				Data:      []byte{4, 5, 6},
				ExtraArgs: emptyEVMExtraArgsV2,
			}

			raw := ccip_router.NewCcipSendInstruction(
				destinationChainSelector,
				message,
				[]byte{},
				config.RouterConfigPDA,
				destinationChainStatePDA,
				nonceEvmPDA,
				user.PublicKey(),
				solana.SystemProgramID,
				wsol.program,
				wsol.mint,
				wsol.billingConfigPDA,
				token2022.billingConfigPDA,
				wsol.userATA,
				wsol.billingATA,
				config.BillingSignerPDA,
				config.ExternalTokenPoolsSignerPDA,
			)
			raw.GetFeeTokenUserAssociatedAccountAccount().WRITE()
			instruction, err := raw.ValidateAndBuild()
			require.NoError(t, err)
			result := testutils.SendAndConfirm(ctx, t, solanaGoClient, []solana.Instruction{instruction}, user, config.DefaultCommitment)
			require.NotNil(t, result)

			var chainStateAccount ccip_router.DestChain
			err = common.GetAccountDataBorshInto(ctx, solanaGoClient, destinationChainStatePDA, config.DefaultCommitment, &chainStateAccount)
			require.NoError(t, err, "failed to get account info")
			// Do not check source chain config, as it may have been updated by other tests in ccip offramp
			require.Equal(t, uint64(1), chainStateAccount.State.SequenceNumber)

			var nonceCounterAccount ccip_router.Nonce
			err = common.GetAccountDataBorshInto(ctx, solanaGoClient, nonceEvmPDA, config.DefaultCommitment, &nonceCounterAccount)
			require.NoError(t, err, "failed to get account info")
			require.Equal(t, uint64(1), nonceCounterAccount.Counter)

			ccipMessageSentEvent := ccip.EventCCIPMessageSent{}
			require.NoError(t, common.ParseEvent(result.Meta.LogMessages, "CCIPMessageSent", &ccipMessageSentEvent, config.PrintEvents))
			require.Equal(t, uint64(21), ccipMessageSentEvent.DestinationChainSelector)
			require.Equal(t, uint64(1), ccipMessageSentEvent.SequenceNumber)
			require.Equal(t, user.PublicKey(), ccipMessageSentEvent.Message.Sender)
			require.Equal(t, validReceiverAddress[:], ccipMessageSentEvent.Message.Receiver)
			data := [3]uint8{4, 5, 6}
			require.Equal(t, data[:], ccipMessageSentEvent.Message.Data)
			require.Equal(t, bin.Uint128{Lo: uint64(validDestChainConfig.DefaultTxGasLimit), Hi: 0}, testutils.MustDeserializeExtraArgs(t, &ccip_router.EVMExtraArgsV2{}, ccipMessageSentEvent.Message.ExtraArgs, ccip.EVMExtraArgsV2Tag).GasLimit) // default gas limit
			require.Equal(t, false, testutils.MustDeserializeExtraArgs(t, &ccip_router.EVMExtraArgsV2{}, ccipMessageSentEvent.Message.ExtraArgs, ccip.EVMExtraArgsV2Tag).AllowOutOfOrderExecution)                                                  // default OOO Execution
			require.Equal(t, uint64(15), ccipMessageSentEvent.Message.Header.SourceChainSelector)
			require.Equal(t, uint64(21), ccipMessageSentEvent.Message.Header.DestChainSelector)
			require.Equal(t, uint64(1), ccipMessageSentEvent.Message.Header.SequenceNumber)
			require.Equal(t, uint64(1), ccipMessageSentEvent.Message.Header.Nonce)
			hash, err := ccip.HashSVMToAnyMessage(ccipMessageSentEvent.Message)
			require.NoError(t, err)
			require.Equal(t, hash, ccipMessageSentEvent.Message.Header.MessageId[:])
		})

		t.Run("When sending a CCIP Message with ExtraArgs overrides Emits CCIPMessageSent", func(t *testing.T) {
			destinationChainSelector := config.EvmChainSelector
			destinationChainStatePDA := config.EvmDestChainStatePDA
			trueValue := true
			message := ccip_router.SVM2AnyMessage{
				FeeToken: wsol.mint,
				Receiver: validReceiverAddress[:],
				Data:     []byte{4, 5, 6},
				ExtraArgs: testutils.MustSerializeExtraArgs(t, ccip_router.EVMExtraArgsV2{
					GasLimit:                 bin.Uint128{Lo: 99, Hi: 0},
					AllowOutOfOrderExecution: trueValue,
				}, ccip.EVMExtraArgsV2Tag),
			}

			raw := ccip_router.NewCcipSendInstruction(
				destinationChainSelector,
				message,
				[]byte{},
				config.RouterConfigPDA,
				destinationChainStatePDA,
				nonceEvmPDA,
				user.PublicKey(),
				solana.SystemProgramID,
				wsol.program,
				wsol.mint,
				wsol.billingConfigPDA,
				token2022.billingConfigPDA,
				wsol.userATA,
				wsol.billingATA,
				config.BillingSignerPDA,
				config.ExternalTokenPoolsSignerPDA,
			)
			raw.GetFeeTokenUserAssociatedAccountAccount().WRITE()
			instruction, err := raw.ValidateAndBuild()
			require.NoError(t, err)
			result := testutils.SendAndConfirm(ctx, t, solanaGoClient, []solana.Instruction{instruction}, user, config.DefaultCommitment)
			require.NotNil(t, result)

			var chainStateAccount ccip_router.DestChain
			err = common.GetAccountDataBorshInto(ctx, solanaGoClient, destinationChainStatePDA, config.DefaultCommitment, &chainStateAccount)
			require.NoError(t, err, "failed to get account info")
			// Do not check source chain config, as it may have been updated by other tests in ccip offramp
			require.Equal(t, uint64(2), chainStateAccount.State.SequenceNumber)

			var nonceCounterAccount ccip_router.Nonce
			err = common.GetAccountDataBorshInto(ctx, solanaGoClient, nonceEvmPDA, config.DefaultCommitment, &nonceCounterAccount)
			require.NoError(t, err, "failed to get account info")
			require.Equal(t, uint64(1), nonceCounterAccount.Counter)

			ccipMessageSentEvent := ccip.EventCCIPMessageSent{}
			require.NoError(t, common.ParseEvent(result.Meta.LogMessages, "CCIPMessageSent", &ccipMessageSentEvent, config.PrintEvents))
			require.Equal(t, uint64(21), ccipMessageSentEvent.DestinationChainSelector)
			require.Equal(t, uint64(2), ccipMessageSentEvent.SequenceNumber)
			require.Equal(t, user.PublicKey(), ccipMessageSentEvent.Message.Sender)
			require.Equal(t, validReceiverAddress[:], ccipMessageSentEvent.Message.Receiver)
			data := [3]uint8{4, 5, 6}
			require.Equal(t, data[:], ccipMessageSentEvent.Message.Data)
			require.Equal(t, bin.Uint128{Lo: 99, Hi: 0}, testutils.MustDeserializeExtraArgs(t, &ccip_router.EVMExtraArgsV2{}, ccipMessageSentEvent.Message.ExtraArgs, ccip.EVMExtraArgsV2Tag).GasLimit) // check it's overwritten
			require.Equal(t, true, testutils.MustDeserializeExtraArgs(t, &ccip_router.EVMExtraArgsV2{}, ccipMessageSentEvent.Message.ExtraArgs, ccip.EVMExtraArgsV2Tag).AllowOutOfOrderExecution)       // check it's overwritten
			require.Equal(t, uint64(15), ccipMessageSentEvent.Message.Header.SourceChainSelector)
			require.Equal(t, uint64(21), ccipMessageSentEvent.Message.Header.DestChainSelector)
			require.Equal(t, uint64(2), ccipMessageSentEvent.Message.Header.SequenceNumber)
			require.Equal(t, uint64(0), ccipMessageSentEvent.Message.Header.Nonce) // nonce is not incremented as it is OOO
		})

		t.Run("When sending a CCIP Message with only gas limit ExtraArgs overrides Emits CCIPMessageSent", func(t *testing.T) {
			destinationChainSelector := config.EvmChainSelector
			destinationChainStatePDA := config.EvmDestChainStatePDA
			message := ccip_router.SVM2AnyMessage{
				FeeToken: wsol.mint,
				Receiver: validReceiverAddress[:],
				Data:     []byte{4, 5, 6},
				ExtraArgs: testutils.MustSerializeExtraArgs(t, ccip_router.EVMExtraArgsV2{
					GasLimit: bin.Uint128{Lo: 99, Hi: 0},
				}, ccip.EVMExtraArgsV2Tag),
			}

			raw := ccip_router.NewCcipSendInstruction(
				destinationChainSelector,
				message,
				[]byte{},
				config.RouterConfigPDA,
				destinationChainStatePDA,
				nonceEvmPDA,
				user.PublicKey(),
				solana.SystemProgramID,
				wsol.program,
				wsol.mint,
				wsol.billingConfigPDA,
				token2022.billingConfigPDA,
				wsol.userATA,
				wsol.billingATA,
				config.BillingSignerPDA,
				config.ExternalTokenPoolsSignerPDA,
			)
			raw.GetFeeTokenUserAssociatedAccountAccount().WRITE()
			instruction, err := raw.ValidateAndBuild()
			require.NoError(t, err)
			result := testutils.SendAndConfirm(ctx, t, solanaGoClient, []solana.Instruction{instruction}, user, config.DefaultCommitment)
			require.NotNil(t, result)

			var chainStateAccount ccip_router.DestChain
			err = common.GetAccountDataBorshInto(ctx, solanaGoClient, destinationChainStatePDA, config.DefaultCommitment, &chainStateAccount)
			require.NoError(t, err, "failed to get account info")
			// Do not check source chain config, as it may have been updated by other tests in ccip offramp
			require.Equal(t, uint64(3), chainStateAccount.State.SequenceNumber)

			var nonceCounterAccount ccip_router.Nonce
			err = common.GetAccountDataBorshInto(ctx, solanaGoClient, nonceEvmPDA, config.DefaultCommitment, &nonceCounterAccount)
			require.NoError(t, err, "failed to get account info")
			require.Equal(t, uint64(2), nonceCounterAccount.Counter)

			ccipMessageSentEvent := ccip.EventCCIPMessageSent{}
			require.NoError(t, common.ParseEvent(result.Meta.LogMessages, "CCIPMessageSent", &ccipMessageSentEvent, config.PrintEvents))
			require.Equal(t, uint64(21), ccipMessageSentEvent.DestinationChainSelector)
			require.Equal(t, uint64(3), ccipMessageSentEvent.SequenceNumber)
			require.Equal(t, user.PublicKey(), ccipMessageSentEvent.Message.Sender)
			require.Equal(t, validReceiverAddress[:], ccipMessageSentEvent.Message.Receiver)
			data := [3]uint8{4, 5, 6}
			require.Equal(t, data[:], ccipMessageSentEvent.Message.Data)
			require.Equal(t, bin.Uint128{Lo: 99, Hi: 0}, testutils.MustDeserializeExtraArgs(t, &ccip_router.EVMExtraArgsV2{}, ccipMessageSentEvent.Message.ExtraArgs, ccip.EVMExtraArgsV2Tag).GasLimit) // check it's overwritten
			require.Equal(t, false, testutils.MustDeserializeExtraArgs(t, &ccip_router.EVMExtraArgsV2{}, ccipMessageSentEvent.Message.ExtraArgs, ccip.EVMExtraArgsV2Tag).AllowOutOfOrderExecution)      // check it's default value
			require.Equal(t, uint64(15), ccipMessageSentEvent.Message.Header.SourceChainSelector)
			require.Equal(t, uint64(21), ccipMessageSentEvent.Message.Header.DestChainSelector)
			require.Equal(t, uint64(3), ccipMessageSentEvent.Message.Header.SequenceNumber)
			require.Equal(t, uint64(2), ccipMessageSentEvent.Message.Header.Nonce) // nonce is incremented
		})

		t.Run("When sending a CCIP Message with allow out of order ExtraArgs overrides Emits CCIPMessageSent", func(t *testing.T) {
			destinationChainSelector := config.EvmChainSelector
			destinationChainStatePDA := config.EvmDestChainStatePDA
			message := ccip_router.SVM2AnyMessage{
				FeeToken: wsol.mint,
				Receiver: validReceiverAddress[:],
				Data:     []byte{4, 5, 6},
				ExtraArgs: testutils.MustSerializeExtraArgs(t, ccip_router.EVMExtraArgsV2{
					AllowOutOfOrderExecution: true,
					GasLimit:                 bin.Uint128{Lo: 5000, Hi: 0},
				}, ccip.EVMExtraArgsV2Tag),
			}

			raw := ccip_router.NewCcipSendInstruction(
				destinationChainSelector,
				message,
				[]byte{},
				config.RouterConfigPDA,
				destinationChainStatePDA,
				nonceEvmPDA,
				user.PublicKey(),
				solana.SystemProgramID,
				wsol.program,
				wsol.mint,
				wsol.billingConfigPDA,
				token2022.billingConfigPDA,
				wsol.userATA,
				wsol.billingATA,
				config.BillingSignerPDA,
				config.ExternalTokenPoolsSignerPDA,
			)
			raw.GetFeeTokenUserAssociatedAccountAccount().WRITE()
			instruction, err := raw.ValidateAndBuild()
			require.NoError(t, err)
			result := testutils.SendAndConfirm(ctx, t, solanaGoClient, []solana.Instruction{instruction}, user, config.DefaultCommitment)
			require.NotNil(t, result)

			var chainStateAccount ccip_router.DestChain
			err = common.GetAccountDataBorshInto(ctx, solanaGoClient, destinationChainStatePDA, config.DefaultCommitment, &chainStateAccount)
			require.NoError(t, err, "failed to get account info")
			// Do not check source chain config, as it may have been updated by other tests in ccip offramp
			require.Equal(t, uint64(4), chainStateAccount.State.SequenceNumber)

			var nonceCounterAccount ccip_router.Nonce
			err = common.GetAccountDataBorshInto(ctx, solanaGoClient, nonceEvmPDA, config.DefaultCommitment, &nonceCounterAccount)
			require.NoError(t, err, "failed to get account info")
			require.Equal(t, uint64(2), nonceCounterAccount.Counter)

			ccipMessageSentEvent := ccip.EventCCIPMessageSent{}
			require.NoError(t, common.ParseEvent(result.Meta.LogMessages, "CCIPMessageSent", &ccipMessageSentEvent, config.PrintEvents))
			require.Equal(t, uint64(21), ccipMessageSentEvent.DestinationChainSelector)
			require.Equal(t, uint64(4), ccipMessageSentEvent.SequenceNumber)
			require.Equal(t, user.PublicKey(), ccipMessageSentEvent.Message.Sender)
			require.Equal(t, validReceiverAddress[:], ccipMessageSentEvent.Message.Receiver)
			data := [3]uint8{4, 5, 6}
			require.Equal(t, data[:], ccipMessageSentEvent.Message.Data)
			require.Equal(t, bin.Uint128{Lo: 5000, Hi: 0}, testutils.MustDeserializeExtraArgs(t, &ccip_router.EVMExtraArgsV2{}, ccipMessageSentEvent.Message.ExtraArgs, ccip.EVMExtraArgsV2Tag).GasLimit) // default gas limit
			require.Equal(t, true, testutils.MustDeserializeExtraArgs(t, &ccip_router.EVMExtraArgsV2{}, ccipMessageSentEvent.Message.ExtraArgs, ccip.EVMExtraArgsV2Tag).AllowOutOfOrderExecution)         // check it's overwritten
			require.Equal(t, uint64(15), ccipMessageSentEvent.Message.Header.SourceChainSelector)
			require.Equal(t, uint64(21), ccipMessageSentEvent.Message.Header.DestChainSelector)
			require.Equal(t, uint64(4), ccipMessageSentEvent.Message.Header.SequenceNumber)
			require.Equal(t, uint64(0), ccipMessageSentEvent.Message.Header.Nonce) // nonce is not incremented as it is OOO
		})

		t.Run("When gasLimit is set to zero, it overrides Emits CCIPMessageSent", func(t *testing.T) {
			destinationChainSelector := config.EvmChainSelector
			destinationChainStatePDA := config.EvmDestChainStatePDA
			message := ccip_router.SVM2AnyMessage{
				FeeToken: token2022.mint,
				Receiver: validReceiverAddress[:],
				Data:     []byte{4, 5, 6},
				ExtraArgs: testutils.MustSerializeExtraArgs(t, ccip_router.EVMExtraArgsV2{
					GasLimit: bin.Uint128{Lo: 0, Hi: 0},
				}, ccip.EVMExtraArgsV2Tag),
			}

			raw := ccip_router.NewCcipSendInstruction(
				destinationChainSelector,
				message,
				[]byte{},
				config.RouterConfigPDA,
				destinationChainStatePDA,
				nonceEvmPDA,
				user.PublicKey(),
				solana.SystemProgramID,
				token2022.program,
				token2022.mint,
				token2022.billingConfigPDA,
				token2022.billingConfigPDA,
				token2022.userATA,
				token2022.billingATA,
				config.BillingSignerPDA,
				config.ExternalTokenPoolsSignerPDA,
			)
			raw.GetFeeTokenUserAssociatedAccountAccount().WRITE()
			instruction, err := raw.ValidateAndBuild()
			require.NoError(t, err)
			result := testutils.SendAndConfirm(ctx, t, solanaGoClient, []solana.Instruction{instruction}, user, config.DefaultCommitment)
			require.NotNil(t, result)

			var chainStateAccount ccip_router.DestChain
			err = common.GetAccountDataBorshInto(ctx, solanaGoClient, destinationChainStatePDA, config.DefaultCommitment, &chainStateAccount)
			require.NoError(t, err, "failed to get account info")
			// Do not check source chain config, as it may have been updated by other tests in ccip offramp
			require.Equal(t, uint64(5), chainStateAccount.State.SequenceNumber)

			var nonceCounterAccount ccip_router.Nonce
			err = common.GetAccountDataBorshInto(ctx, solanaGoClient, nonceEvmPDA, config.DefaultCommitment, &nonceCounterAccount)
			require.NoError(t, err, "failed to get account info")
			require.Equal(t, uint64(3), nonceCounterAccount.Counter)

			ccipMessageSentEvent := ccip.EventCCIPMessageSent{}
			require.NoError(t, common.ParseEvent(result.Meta.LogMessages, "CCIPMessageSent", &ccipMessageSentEvent, config.PrintEvents))
			require.Equal(t, uint64(21), ccipMessageSentEvent.DestinationChainSelector)
			require.Equal(t, uint64(5), ccipMessageSentEvent.SequenceNumber)
			require.Equal(t, user.PublicKey(), ccipMessageSentEvent.Message.Sender)
			require.Equal(t, validReceiverAddress[:], ccipMessageSentEvent.Message.Receiver)
			data := [3]uint8{4, 5, 6}
			require.Equal(t, data[:], ccipMessageSentEvent.Message.Data)
			require.Equal(t, bin.Uint128{Lo: 0, Hi: 0}, testutils.MustDeserializeExtraArgs(t, &ccip_router.EVMExtraArgsV2{}, ccipMessageSentEvent.Message.ExtraArgs, ccip.EVMExtraArgsV2Tag).GasLimit)
			require.Equal(t, false, testutils.MustDeserializeExtraArgs(t, &ccip_router.EVMExtraArgsV2{}, ccipMessageSentEvent.Message.ExtraArgs, ccip.EVMExtraArgsV2Tag).AllowOutOfOrderExecution)
			require.Equal(t, uint64(15), ccipMessageSentEvent.Message.Header.SourceChainSelector)
			require.Equal(t, uint64(21), ccipMessageSentEvent.Message.Header.DestChainSelector)
			require.Equal(t, uint64(5), ccipMessageSentEvent.Message.Header.SequenceNumber)
			require.Equal(t, uint64(3), ccipMessageSentEvent.Message.Header.Nonce)
		})

		t.Run("When sending a message with an invalid nonce account, it fails", func(t *testing.T) {
			destinationChainSelector := config.EvmChainSelector
			destinationChainStatePDA := config.EvmDestChainStatePDA
			message := ccip_router.SVM2AnyMessage{
				FeeToken:  wsol.mint,
				Receiver:  validReceiverAddress[:],
				Data:      []byte{4, 5, 6},
				ExtraArgs: emptyEVMExtraArgsV2,
			}

			raw := ccip_router.NewCcipSendInstruction(
				destinationChainSelector,
				message,
				[]byte{},
				config.RouterConfigPDA,
				destinationChainStatePDA,
				nonceEvmPDA,
				anotherUser.PublicKey(),
				solana.SystemProgramID,
				wsol.program,
				wsol.mint,
				wsol.billingConfigPDA,
				token2022.billingConfigPDA,
				wsol.userATA,
				wsol.billingATA,
				config.BillingSignerPDA,
				config.ExternalTokenPoolsSignerPDA,
			)
			raw.GetFeeTokenUserAssociatedAccountAccount().WRITE()
			instruction, err := raw.ValidateAndBuild()
			require.NoError(t, err)

			result := testutils.SendAndFailWith(ctx, t, solanaGoClient, []solana.Instruction{instruction}, anotherUser, config.DefaultCommitment, []string{"Error Message: A seeds constraint was violated"})
			require.NotNil(t, result)
		})

		t.Run("When sending a message impersonating another user, it fails", func(t *testing.T) {
			destinationChainSelector := config.EvmChainSelector
			destinationChainStatePDA := config.EvmDestChainStatePDA
			message := ccip_router.SVM2AnyMessage{
				FeeToken:  wsol.mint,
				Receiver:  validReceiverAddress[:],
				Data:      []byte{4, 5, 6},
				ExtraArgs: emptyEVMExtraArgsV2,
			}

			raw := ccip_router.NewCcipSendInstruction(
				destinationChainSelector,
				message,
				[]byte{},
				config.RouterConfigPDA,
				destinationChainStatePDA,
				nonceEvmPDA,
				user.PublicKey(),
				solana.SystemProgramID,
				wsol.program,
				wsol.mint,
				wsol.billingConfigPDA,
				token2022.billingConfigPDA,
				wsol.userATA,
				wsol.billingATA,
				config.BillingSignerPDA,
				config.ExternalTokenPoolsSignerPDA,
			)
			raw.GetFeeTokenUserAssociatedAccountAccount().WRITE()
			instruction, err := raw.ValidateAndBuild()
			require.NoError(t, err)

			testutils.SendAndFailWithRPCError(ctx, t, solanaGoClient, []solana.Instruction{instruction}, anotherUser, config.DefaultCommitment, []string{"Transaction signature verification failure"})
		})

		t.Run("When sending a message without flagging the user ATA as writable, it fails", func(t *testing.T) {
			destinationChainSelector := config.EvmChainSelector
			destinationChainStatePDA := config.EvmDestChainStatePDA
			message := ccip_router.SVM2AnyMessage{
				FeeToken:  wsol.mint,
				Receiver:  validReceiverAddress[:],
				Data:      []byte{4, 5, 6},
				ExtraArgs: emptyEVMExtraArgsV2,
			}

			raw := ccip_router.NewCcipSendInstruction(
				destinationChainSelector,
				message,
				[]byte{},
				config.RouterConfigPDA,
				destinationChainStatePDA,
				nonceEvmPDA,
				user.PublicKey(),
				solana.SystemProgramID,
				wsol.program,
				wsol.mint,
				wsol.billingConfigPDA,
				token2022.billingConfigPDA,
				wsol.userATA,
				wsol.billingATA,
				config.BillingSignerPDA,
				config.ExternalTokenPoolsSignerPDA,
			)

			// do NOT mark the user ATA as writable

			instruction, err := raw.ValidateAndBuild()
			require.NoError(t, err)

			testutils.SendAndFailWithRPCError(ctx, t, solanaGoClient, []solana.Instruction{instruction}, user, config.DefaultCommitment, []string{ccip_router.InvalidInputsAtaWritable_CcipRouterError.String()})
		})

		t.Run("When sending a message and paying with inconsistent fee token accounts, it fails", func(t *testing.T) {
			destinationChainSelector := config.EvmChainSelector
			destinationChainStatePDA := config.EvmDestChainStatePDA

			// These testcases are a quite a lot, this obviously blows up combinatorially and adds many seconds to the suite.
			// We can remove/reduce this, but I used it during development so for now I'm keeping them here
			for i, program := range common.Map(billingTokens, func(t *AccountsPerToken) solana.PublicKey { return t.program }) {
				for j, mint := range common.Map(billingTokens, func(t *AccountsPerToken) solana.PublicKey { return t.mint }) {
					for k, messageMint := range common.Map(billingTokens, func(t *AccountsPerToken) solana.PublicKey { return t.mint }) {
						for l, billingConfigPDA := range common.Map(billingTokens, func(t *AccountsPerToken) solana.PublicKey { return t.billingConfigPDA }) {
							for m, userATA := range common.Map(billingTokens, func(t *AccountsPerToken) solana.PublicKey { return t.userATA }) {
								for n, billingATA := range common.Map(billingTokens, func(t *AccountsPerToken) solana.PublicKey { return t.billingATA }) {
									if i == j && j == k && k == l && l == m && m == n {
										// skip cases where everything aligns well, which work
										continue
									}
									testName := fmt.Sprintf("when using program %v, mint %v, message mint %v, configPDA %v, userATA %v, billingATA %v", i, j, k, l, m, n)
									t.Run(testName, func(t *testing.T) {
										t.Parallel()
										raw := ccip_router.NewCcipSendInstruction(
											destinationChainSelector,
											ccip_router.SVM2AnyMessage{
												FeeToken:  messageMint,
												Receiver:  validReceiverAddress[:],
												Data:      []byte{4, 5, 6},
												ExtraArgs: emptyEVMExtraArgsV2,
											},
											[]byte{},
											config.RouterConfigPDA,
											destinationChainStatePDA,
											nonceEvmPDA,
											user.PublicKey(),
											solana.SystemProgramID,
											program,
											mint,
											billingConfigPDA,
											token2022.billingConfigPDA,
											userATA,
											billingATA,
											config.BillingSignerPDA,
											config.ExternalTokenPoolsSignerPDA,
										)
										raw.GetFeeTokenUserAssociatedAccountAccount().WRITE()
										instruction, err := raw.ValidateAndBuild()
										require.NoError(t, err)

										// Given the mixture of inputs, there can be different error types here, so just check that it fails but not each message
										testutils.SendAndFailWith(ctx, t, solanaGoClient, []solana.Instruction{instruction}, user, config.DefaultCommitment, []string{""})
									})
								}
							}
						}
					}
				}
			}
		})

		t.Run("When another user sending a Valid CCIP Message tries to pay with some else's tokens it fails", func(t *testing.T) {
			destinationChainSelector := config.EvmChainSelector
			destinationChainStatePDA := config.EvmDestChainStatePDA
			message := ccip_router.SVM2AnyMessage{
				FeeToken:  token2022.mint,
				Receiver:  validReceiverAddress[:],
				Data:      []byte{4, 5, 6},
				ExtraArgs: emptyEVMExtraArgsV2,
			}
			anotherUserNonceEVMPDA, err := state.FindNoncePDA(config.EvmChainSelector, anotherUser.PublicKey(), config.CcipRouterProgram)
			require.NoError(t, err)

			raw := ccip_router.NewCcipSendInstruction(
				destinationChainSelector,
				message,
				[]byte{},
				config.RouterConfigPDA,
				destinationChainStatePDA,
				anotherUserNonceEVMPDA,
				anotherUser.PublicKey(),
				solana.SystemProgramID,
				token2022.program,
				token2022.mint,
				token2022.billingConfigPDA,
				token2022.billingConfigPDA,
				token2022.userATA, // token account of a different user
				token2022.billingATA,
				config.BillingSignerPDA,
				config.ExternalTokenPoolsSignerPDA,
			)
			raw.GetFeeTokenUserAssociatedAccountAccount().WRITE()
			instruction, err := raw.ValidateAndBuild()
			require.NoError(t, err)
			testutils.SendAndFailWith(ctx, t, solanaGoClient, []solana.Instruction{instruction}, anotherUser, config.DefaultCommitment, []string{ccip_router.InvalidInputs_CcipRouterError.String()})
		})

		t.Run("When another user sending a Valid CCIP Message Emits CCIPMessageSent", func(t *testing.T) {
			destinationChainSelector := config.EvmChainSelector
			destinationChainStatePDA := config.EvmDestChainStatePDA
			message := ccip_router.SVM2AnyMessage{
				FeeToken:  token2022.mint,
				Receiver:  validReceiverAddress[:],
				Data:      []byte{4, 5, 6},
				ExtraArgs: emptyEVMExtraArgsV2,
			}
			anotherUserNonceEVMPDA, err := state.FindNoncePDA(config.EvmChainSelector, anotherUser.PublicKey(), config.CcipRouterProgram)
			require.NoError(t, err)

			raw := ccip_router.NewCcipSendInstruction(
				destinationChainSelector,
				message,
				[]byte{},
				config.RouterConfigPDA,
				destinationChainStatePDA,
				anotherUserNonceEVMPDA,
				anotherUser.PublicKey(),
				solana.SystemProgramID,
				token2022.program,
				token2022.mint,
				token2022.billingConfigPDA,
				token2022.billingConfigPDA,
				token2022.anotherUserATA,
				token2022.billingATA,
				config.BillingSignerPDA,
				config.ExternalTokenPoolsSignerPDA,
			)
			raw.GetFeeTokenUserAssociatedAccountAccount().WRITE()
			instruction, err := raw.ValidateAndBuild()
			require.NoError(t, err)
			result := testutils.SendAndConfirm(ctx, t, solanaGoClient, []solana.Instruction{instruction}, anotherUser, config.DefaultCommitment)
			require.NotNil(t, result)

			var chainStateAccount ccip_router.DestChain
			err = common.GetAccountDataBorshInto(ctx, solanaGoClient, destinationChainStatePDA, config.DefaultCommitment, &chainStateAccount)
			require.NoError(t, err, "failed to get account info")
			// Do not check source chain config, as it may have been updated by other tests in ccip offramp
			require.Equal(t, uint64(6), chainStateAccount.State.SequenceNumber)

			var nonceCounterAccount ccip_router.Nonce
			err = common.GetAccountDataBorshInto(ctx, solanaGoClient, anotherUserNonceEVMPDA, config.DefaultCommitment, &nonceCounterAccount)
			require.NoError(t, err, "failed to get account info")
			require.Equal(t, uint64(1), nonceCounterAccount.Counter)

			ccipMessageSentEvent := ccip.EventCCIPMessageSent{}
			require.NoError(t, common.ParseEvent(result.Meta.LogMessages, "CCIPMessageSent", &ccipMessageSentEvent, config.PrintEvents))
			require.Equal(t, uint64(21), ccipMessageSentEvent.DestinationChainSelector)
			require.Equal(t, uint64(6), ccipMessageSentEvent.SequenceNumber)
			require.Equal(t, anotherUser.PublicKey(), ccipMessageSentEvent.Message.Sender)
			require.Equal(t, validReceiverAddress[:], ccipMessageSentEvent.Message.Receiver)
			data := [3]uint8{4, 5, 6}
			require.Equal(t, data[:], ccipMessageSentEvent.Message.Data)
			require.Equal(t, bin.Uint128{Lo: uint64(validDestChainConfig.DefaultTxGasLimit), Hi: 0}, testutils.MustDeserializeExtraArgs(t, &ccip_router.EVMExtraArgsV2{}, ccipMessageSentEvent.Message.ExtraArgs, ccip.EVMExtraArgsV2Tag).GasLimit)
			require.Equal(t, false, testutils.MustDeserializeExtraArgs(t, &ccip_router.EVMExtraArgsV2{}, ccipMessageSentEvent.Message.ExtraArgs, ccip.EVMExtraArgsV2Tag).AllowOutOfOrderExecution)
			require.Equal(t, uint64(15), ccipMessageSentEvent.Message.Header.SourceChainSelector)
			require.Equal(t, uint64(21), ccipMessageSentEvent.Message.Header.DestChainSelector)
			require.Equal(t, uint64(6), ccipMessageSentEvent.Message.Header.SequenceNumber)
			require.Equal(t, uint64(1), ccipMessageSentEvent.Message.Header.Nonce)
		})

		t.Run("token happy path", func(t *testing.T) {
			t.Run("single token", func(t *testing.T) {
				_, initSupply, err := tokens.TokenSupply(ctx, solanaGoClient, token0.Mint.PublicKey(), config.DefaultCommitment)
				require.NoError(t, err)
				_, initBal, err := tokens.TokenBalance(ctx, solanaGoClient, token0.User[user.PublicKey()], config.DefaultCommitment)
				require.NoError(t, err)

				destinationChainSelector := config.EvmChainSelector
				destinationChainStatePDA := config.EvmDestChainStatePDA
				message := ccip_router.SVM2AnyMessage{
					FeeToken: wsol.mint,
					Receiver: validReceiverAddress[:],
					Data:     []byte{4, 5, 6},
					TokenAmounts: []ccip_router.SVMTokenAmount{
						{
							Token:  token0.Mint.PublicKey(),
							Amount: 1,
						},
					},
					ExtraArgs: emptyEVMExtraArgsV2,
				}

				userTokenAccount, ok := token0.User[user.PublicKey()]
				require.True(t, ok)

				base := ccip_router.NewCcipSendInstruction(
					destinationChainSelector,
					message,
					[]byte{0}, // starting indices for accounts
					config.RouterConfigPDA,
					destinationChainStatePDA,
					nonceEvmPDA,
					user.PublicKey(),
					solana.SystemProgramID,
					wsol.program,
					wsol.mint,
					wsol.billingConfigPDA,
					token2022.billingConfigPDA,
					wsol.userATA,
					wsol.billingATA,
					config.BillingSignerPDA,
					config.ExternalTokenPoolsSignerPDA,
				)
				base.GetFeeTokenUserAssociatedAccountAccount().WRITE()

				tokenMetas, addressTables, err := tokens.ParseTokenLookupTable(ctx, solanaGoClient, token0, userTokenAccount)
				require.NoError(t, err)
				base.AccountMetaSlice = append(base.AccountMetaSlice, tokenMetas...)

				ix, err := base.ValidateAndBuild()
				require.NoError(t, err)

				ixApprove, err := tokens.TokenApproveChecked(1, 0, token0.Program, userTokenAccount, token0.Mint.PublicKey(), config.ExternalTokenPoolsSignerPDA, user.PublicKey(), nil)
				require.NoError(t, err)

				result := testutils.SendAndConfirmWithLookupTables(ctx, t, solanaGoClient, []solana.Instruction{ixApprove, ix}, user, config.DefaultCommitment, addressTables, common.AddComputeUnitLimit(300_000))
				require.NotNil(t, result)

				// check CCIP event
				ccipMessageSentEvent := ccip.EventCCIPMessageSent{}
				require.NoError(t, common.ParseEvent(result.Meta.LogMessages, "CCIPMessageSent", &ccipMessageSentEvent, config.PrintEvents))
				require.Equal(t, 1, len(ccipMessageSentEvent.Message.TokenAmounts))
				ta := ccipMessageSentEvent.Message.TokenAmounts[0]

				require.Equal(t, wsol.mint, ccipMessageSentEvent.Message.FeeToken)
				require.Equal(t, tokens.ToLittleEndianU256(36333028), ccipMessageSentEvent.Message.FeeTokenAmount.LeBytes)
				// The difference is the ratio between the fee token value (wsol) and link token value (signified by token2022 in these tests).
				// Since they have been configured in the test setup to differ by a factor of 10, so does the token amount and its value in juels
				require.Equal(t, tokens.ToLittleEndianU256(3633302), ccipMessageSentEvent.Message.FeeValueJuels.LeBytes)
				require.Equal(t, token0.PoolConfig, ta.SourcePoolAddress)
				require.Equal(t, []byte{1, 2, 3}, ta.DestTokenAddress)
				require.Equal(t, 0, len(ta.ExtraData))
				require.Equal(t, tokens.ToLittleEndianU256(1), ta.Amount.LeBytes)
				require.Equal(t, 32, len(ta.DestExecData))
				expectedDestExecData := make([]byte, 32)
				// Token0 billing had DestGasOverhead set to 100 during setup
				binary.BigEndian.PutUint64(expectedDestExecData[24:], 100)
				require.Equal(t, expectedDestExecData, ta.DestExecData)

				// check pool event
				poolEvent := tokens.EventBurnLock{}
				require.NoError(t, common.ParseEvent(result.Meta.LogMessages, "Burned", &poolEvent, config.PrintEvents))
				require.Equal(t, config.ExternalTokenPoolsSignerPDA, poolEvent.Sender)
				require.Equal(t, uint64(1), poolEvent.Amount)

				// check balances
				_, currSupply, err := tokens.TokenSupply(ctx, solanaGoClient, token0.Mint.PublicKey(), config.DefaultCommitment)
				require.NoError(t, err)
				require.Equal(t, 1, initSupply-currSupply) // burned amount
				_, currBal, err := tokens.TokenBalance(ctx, solanaGoClient, token0.User[user.PublicKey()], config.DefaultCommitment)
				require.NoError(t, err)
				require.Equal(t, 1, initBal-currBal) // burned amount
				_, poolBal, err := tokens.TokenBalance(ctx, solanaGoClient, token0.PoolTokenAccount, config.DefaultCommitment)
				require.NoError(t, err)
				require.Equal(t, 0, poolBal) // pool burned any sent to it
			})

			t.Run("two tokens", func(t *testing.T) {
				_, initBal0, err := tokens.TokenBalance(ctx, solanaGoClient, token0.User[user.PublicKey()], config.DefaultCommitment)
				require.NoError(t, err)
				_, initBal1, err := tokens.TokenBalance(ctx, solanaGoClient, token1.User[user.PublicKey()], config.DefaultCommitment)
				require.NoError(t, err)

				destinationChainSelector := config.EvmChainSelector
				destinationChainStatePDA := config.EvmDestChainStatePDA
				message := ccip_router.SVM2AnyMessage{
					FeeToken: wsol.mint,
					Receiver: validReceiverAddress[:],
					Data:     []byte{4, 5, 6},
					TokenAmounts: []ccip_router.SVMTokenAmount{
						{
							Token:  token0.Mint.PublicKey(),
							Amount: 1,
						},
						{
							Token:  token1.Mint.PublicKey(),
							Amount: 2,
						},
					},
					ExtraArgs: emptyEVMExtraArgsV2,
				}

				userTokenAccount0, ok := token0.User[user.PublicKey()]
				require.True(t, ok)
				userTokenAccount1, ok := token1.User[user.PublicKey()]
				require.True(t, ok)

				base := ccip_router.NewCcipSendInstruction(
					destinationChainSelector,
					message,
					[]byte{0, 13}, // starting indices for accounts
					config.RouterConfigPDA,
					destinationChainStatePDA,
					nonceEvmPDA,
					user.PublicKey(),
					solana.SystemProgramID,
					wsol.program,
					wsol.mint,
					wsol.billingConfigPDA,
					token2022.billingConfigPDA,
					wsol.userATA,
					wsol.billingATA,
					config.BillingSignerPDA,
					config.ExternalTokenPoolsSignerPDA,
				)
				base.GetFeeTokenUserAssociatedAccountAccount().WRITE()

				tokenMetas0, addressTables, err := tokens.ParseTokenLookupTable(ctx, solanaGoClient, token0, userTokenAccount0)
				require.NoError(t, err)
				base.AccountMetaSlice = append(base.AccountMetaSlice, tokenMetas0...)
				tokenMetas1, addressTables1, err := tokens.ParseTokenLookupTable(ctx, solanaGoClient, token1, userTokenAccount1)
				require.NoError(t, err)
				base.AccountMetaSlice = append(base.AccountMetaSlice, tokenMetas1...)
				addressTables[token1.PoolLookupTable] = addressTables1[token1.PoolLookupTable]

				ix, err := base.ValidateAndBuild()
				require.NoError(t, err)

				ixApprove0, err := tokens.TokenApproveChecked(1, 0, token0.Program, userTokenAccount0, token0.Mint.PublicKey(), config.ExternalTokenPoolsSignerPDA, user.PublicKey(), nil)
				require.NoError(t, err)
				ixApprove1, err := tokens.TokenApproveChecked(2, 0, token1.Program, userTokenAccount1, token1.Mint.PublicKey(), config.ExternalTokenPoolsSignerPDA, user.PublicKey(), nil)
				require.NoError(t, err)

				result := testutils.SendAndConfirmWithLookupTables(ctx, t, solanaGoClient, []solana.Instruction{ixApprove0, ixApprove1, ix}, user, config.DefaultCommitment, addressTables, common.AddComputeUnitLimit(300_000))
				require.NotNil(t, result)

				// check balances
				_, currBal0, err := tokens.TokenBalance(ctx, solanaGoClient, token0.User[user.PublicKey()], config.DefaultCommitment)
				require.NoError(t, err)
				require.Equal(t, 1, initBal0-currBal0) // burned amount
				_, currBal1, err := tokens.TokenBalance(ctx, solanaGoClient, token1.User[user.PublicKey()], config.DefaultCommitment)
				require.NoError(t, err)
				require.Equal(t, 2, initBal1-currBal1) // burned amount
			})
		})

		t.Run("When sending with an enabled allowlist including the sender, it succeeds", func(t *testing.T) {
			var initialDestChain ccip_router.DestChain
			err := common.GetAccountDataBorshInto(ctx, solanaGoClient, config.EvmDestChainStatePDA, config.DefaultCommitment, &initialDestChain)
			require.NoError(t, err, "failed to get account info")
			modifiedDestChain := initialDestChain
			modifiedDestChain.Config.AllowListEnabled = true
			modifiedDestChain.Config.AllowedSenders = []solana.PublicKey{
				user.PublicKey(),
				anotherUser.PublicKey(),
			}

			updateDestChainIx, err := ccip_router.NewUpdateDestChainConfigInstruction(
				config.EvmChainSelector,
				modifiedDestChain.Config,
				config.EvmDestChainStatePDA,
				config.RouterConfigPDA,
				anotherAdmin.PublicKey(),
				solana.SystemProgramID,
			).ValidateAndBuild()
			require.NoError(t, err)
			result := testutils.SendAndConfirm(ctx, t, solanaGoClient, []solana.Instruction{updateDestChainIx}, anotherAdmin, config.DefaultCommitment)
			require.NotNil(t, result)

			var parsedDestChain ccip_router.DestChain
			err = common.GetAccountDataBorshInto(ctx, solanaGoClient, config.EvmDestChainStatePDA, config.DefaultCommitment, &parsedDestChain)
			require.NoError(t, err, "failed to get account info")

			// This proves we're able to update the config with a dynamically sized element
			require.Equal(t, parsedDestChain.Config.AllowedSenders, modifiedDestChain.Config.AllowedSenders)

			destinationChainSelector := config.EvmChainSelector
			destinationChainStatePDA := config.EvmDestChainStatePDA
			message := ccip_router.SVM2AnyMessage{
				FeeToken:  wsol.mint,
				Receiver:  validReceiverAddress[:],
				Data:      []byte{4, 5, 6},
				ExtraArgs: emptyEVMExtraArgsV2,
			}

			raw := ccip_router.NewCcipSendInstruction(
				destinationChainSelector,
				message,
				[]byte{},
				config.RouterConfigPDA,
				destinationChainStatePDA,
				nonceEvmPDA,
				user.PublicKey(),
				solana.SystemProgramID,
				wsol.program,
				wsol.mint,
				wsol.billingConfigPDA,
				token2022.billingConfigPDA,
				wsol.userATA,
				wsol.billingATA,
				config.BillingSignerPDA,
				config.ExternalTokenPoolsSignerPDA,
			)
			raw.GetFeeTokenUserAssociatedAccountAccount().WRITE()
			instruction, err := raw.ValidateAndBuild()
			require.NoError(t, err)
			result = testutils.SendAndConfirm(ctx, t, solanaGoClient, []solana.Instruction{instruction}, user, config.DefaultCommitment)
			require.NotNil(t, result)

			// We now restore the config to keep the test state-neutral
			updateDestChainIx, err = ccip_router.NewUpdateDestChainConfigInstruction(
				config.EvmChainSelector,
				initialDestChain.Config,
				config.EvmDestChainStatePDA,
				config.RouterConfigPDA,
				anotherAdmin.PublicKey(),
				solana.SystemProgramID,
			).ValidateAndBuild()
			require.NoError(t, err)
			result = testutils.SendAndConfirm(ctx, t, solanaGoClient, []solana.Instruction{updateDestChainIx}, anotherAdmin, config.DefaultCommitment)
			require.NotNil(t, result)
		})

		t.Run("token pool accounts: validation", func(t *testing.T) {
			t.Parallel()
			// base transaction
			destinationChainSelector := config.EvmChainSelector
			destinationChainStatePDA := config.EvmDestChainStatePDA
			message := ccip_router.SVM2AnyMessage{
				FeeToken: wsol.mint,
				Receiver: validReceiverAddress[:],
				Data:     []byte{4, 5, 6},
				TokenAmounts: []ccip_router.SVMTokenAmount{
					{
						Token:  token0.Mint.PublicKey(),
						Amount: 1,
					},
				},
				ExtraArgs: emptyEVMExtraArgsV2,
			}

			userTokenAccount, ok := token0.User[user.PublicKey()]
			require.True(t, ok)

			inputs := []struct {
				name        string
				index       uint
				replaceWith *solana.AccountMeta // default to zero address
				errorStr    ccip_router.CcipRouterError
			}{
				{
					name:     "incorrect user token account",
					index:    0,
					errorStr: ccip_router.InvalidInputsTokenAccounts_CcipRouterError,
				},
				{
					name:     "invalid billing config",
					index:    1,
					errorStr: ccip_router.InvalidInputsConfigAccounts_CcipRouterError,
				},
				{
					name:     "invalid token pool chain config",
					index:    2,
					errorStr: ccip_router.InvalidInputsConfigAccounts_CcipRouterError,
				},
				{
					name:     "pool config is not owned by pool program",
					index:    6,
					errorStr: ccip_router.InvalidInputsPoolAccounts_CcipRouterError,
				},
				{
					name:        "is pool config but for wrong token",
					index:       6,
					replaceWith: solana.Meta(token1.PoolConfig),
					errorStr:    ccip_router.InvalidInputsPoolAccounts_CcipRouterError,
				},
				{
					name:        "is pool config but missing write permissions",
					index:       6,
					replaceWith: solana.Meta(token0.PoolConfig),
					errorStr:    ccip_router.InvalidInputsLookupTableAccountWritable_CcipRouterError,
				},
				{
					name:        "is pool lookup table but has write permissions",
					index:       3,
					replaceWith: solana.Meta(token0.PoolLookupTable).WRITE(),
					errorStr:    ccip_router.InvalidInputsLookupTableAccountWritable_CcipRouterError,
				},
				{
					name:     "incorrect pool signer",
					index:    8,
					errorStr: ccip_router.InvalidInputsPoolAccounts_CcipRouterError,
				},
				{
					name:     "invalid token program",
					index:    9,
					errorStr: ccip_router.InvalidInputsTokenAccounts_CcipRouterError,
				},
				{
					name:     "incorrect pool token account",
					index:    7,
					errorStr: ccip_router.InvalidInputsTokenAccounts_CcipRouterError,
				},
				{
					name:        "incorrect token pool lookup table",
					index:       3,
					replaceWith: solana.Meta(token1.PoolLookupTable),
					errorStr:    ccip_router.InvalidInputsLookupTableAccounts_CcipRouterError,
				},
				{
					name:     "invalid fee token config",
					index:    11,
					errorStr: ccip_router.InvalidInputsConfigAccounts_CcipRouterError,
				},
				{
					name:     "extra accounts not in lookup table",
					index:    1_000, // large number to indicate append
					errorStr: ccip_router.InvalidInputsLookupTableAccounts_CcipRouterError,
				},
				{
					name:     "remaining accounts mismatch",
					index:    12, // only works with token0
					errorStr: ccip_router.InvalidInputsLookupTableAccounts_CcipRouterError,
				},
			}

			for _, in := range inputs {
				t.Run(in.name, func(t *testing.T) {
					t.Parallel()
					tx := ccip_router.NewCcipSendInstruction(
						destinationChainSelector,
						message,
						[]byte{0}, // starting indices for accounts
						config.RouterConfigPDA,
						destinationChainStatePDA,
						nonceEvmPDA,
						user.PublicKey(),
						solana.SystemProgramID,
						wsol.program,
						wsol.mint,
						wsol.billingConfigPDA,
						token2022.billingConfigPDA,
						wsol.userATA,
						wsol.billingATA,
						config.BillingSignerPDA,
						config.ExternalTokenPoolsSignerPDA,
					)
					tx.GetFeeTokenUserAssociatedAccountAccount().WRITE()

					tokenMetas, addressTables, err := tokens.ParseTokenLookupTable(ctx, solanaGoClient, token0, userTokenAccount)
					require.NoError(t, err)
					// replace account meta with invalid account to trigger error or append
					if in.replaceWith == nil {
						in.replaceWith = solana.Meta(solana.PublicKey{}) // default 0 address
					}
					if in.index >= uint(len(tokenMetas)) {
						tokenMetas = append(tokenMetas, in.replaceWith)
					} else {
						tokenMetas[in.index] = in.replaceWith
					}

					tx.AccountMetaSlice = append(tx.AccountMetaSlice, tokenMetas...)
					ix, err := tx.ValidateAndBuild()
					require.NoError(t, err)

					testutils.SendAndFailWithLookupTables(ctx, t, solanaGoClient, []solana.Instruction{ix}, user, config.DefaultCommitment, addressTables, []string{in.errorStr.String()})
				})
			}
		})

		t.Run("When sending a Valid CCIP Message it bills the amount that getFee previously returned", func(t *testing.T) {
			destinationChainSelector := config.EvmChainSelector
			destinationChainStatePDA := config.EvmDestChainStatePDA

			for _, token := range billingTokens {
				t.Run("using "+token.name, func(t *testing.T) {
					message := ccip_router.SVM2AnyMessage{
						FeeToken:  token.mint,
						Receiver:  validReceiverAddress[:],
						Data:      []byte{4, 5, 6},
						ExtraArgs: emptyEVMExtraArgsV2,
					}
					rawGetFeeIx := ccip_router.NewGetFeeInstruction(config.EvmChainSelector, message, config.RouterConfigPDA, config.EvmDestChainStatePDA, token.billingConfigPDA)
					ix, err := rawGetFeeIx.ValidateAndBuild()
					require.NoError(t, err)

					feeResult := testutils.SendAndConfirm(ctx, t, solanaGoClient, []solana.Instruction{ix}, user, config.DefaultCommitment)
					require.NotNil(t, feeResult)
					fee, _ := common.ExtractTypedReturnValue(ctx, feeResult.Meta.LogMessages, config.CcipRouterProgram.String(), binary.LittleEndian.Uint64)
					require.Greater(t, fee, uint64(0))

					initialBalance := getBalance(token.billingATA)

					// ccipSend
					raw := ccip_router.NewCcipSendInstruction(
						destinationChainSelector,
						message,
						[]byte{},
						config.RouterConfigPDA,
						destinationChainStatePDA,
						nonceEvmPDA,
						user.PublicKey(),
						solana.SystemProgramID,
						token.program,
						token.mint,
						token.billingConfigPDA,
						token2022.billingConfigPDA,
						token.userATA,
						token.billingATA,
						config.BillingSignerPDA,
						config.ExternalTokenPoolsSignerPDA,
					)
					raw.GetFeeTokenUserAssociatedAccountAccount().WRITE()
					instruction, err := raw.ValidateAndBuild()
					require.NoError(t, err)
					result := testutils.SendAndConfirm(ctx, t, solanaGoClient, []solana.Instruction{instruction}, user, config.DefaultCommitment)
					require.NotNil(t, result)

					finalBalance := getBalance(token.billingATA)

					// Check that the billing receiver account balance has increased by the fee amount
					require.Equal(t, fee, finalBalance-initialBalance)
				})
			}
		})

		t.Run("When sending a Valid CCIP Message but the user does not have enough funds of the fee token, it fails", func(t *testing.T) {
			message := ccip_router.SVM2AnyMessage{
				FeeToken:  token2022.mint,
				Receiver:  validReceiverAddress[:],
				Data:      []byte{4, 5, 6},
				ExtraArgs: emptyEVMExtraArgsV2,
			}

			noncePDA, err := state.FindNoncePDA(config.EvmChainSelector, tokenlessUser.PublicKey(), config.CcipRouterProgram)
			require.NoError(t, err)

			// ccipSend
			raw := ccip_router.NewCcipSendInstruction(
				config.EvmChainSelector,
				message,
				[]byte{},
				config.RouterConfigPDA,
				config.EvmDestChainStatePDA,
				noncePDA,
				tokenlessUser.PublicKey(), // this user has 0 token2022 balance, though they've approved the transfer
				solana.SystemProgramID,
				token2022.program,
				token2022.mint,
				token2022.billingConfigPDA,
				token2022.billingConfigPDA,
				token2022.tokenlessUserATA,
				token2022.billingATA,
				config.BillingSignerPDA,
				config.ExternalTokenPoolsSignerPDA,
			)
			raw.GetFeeTokenUserAssociatedAccountAccount().WRITE()
			instruction, err := raw.ValidateAndBuild()
			require.NoError(t, err)
			testutils.SendAndFailWith(ctx, t, solanaGoClient, []solana.Instruction{instruction}, tokenlessUser, config.DefaultCommitment, []string{"insufficient funds"})
		})

		t.Run("When sending a valid CCIP message and paying in native SOL, it bills the same amount that getFee previously returned and it's accumulated as Wrapped SOL", func(t *testing.T) {
			getLamports := func(account solana.PublicKey) uint64 {
				out, err := solanaGoClient.GetBalance(ctx, account, rpc.CommitmentConfirmed)
				require.NoError(t, err)
				return out.Value
			}

			zeroPubkey := solana.PublicKeyFromBytes(make([]byte, 32))

			message := ccip_router.SVM2AnyMessage{
				FeeToken:  zeroPubkey, // will pay with native SOL
				Receiver:  validReceiverAddress[:],
				Data:      []byte{4, 5, 6},
				ExtraArgs: emptyEVMExtraArgsV2,
			}

			// getFee
			rawGetFeeIx := ccip_router.NewGetFeeInstruction(config.EvmChainSelector, message, config.RouterConfigPDA, config.EvmDestChainStatePDA, wsol.billingConfigPDA)
			ix, err := rawGetFeeIx.ValidateAndBuild()
			require.NoError(t, err)

			feeResult := testutils.SimulateTransaction(ctx, t, solanaGoClient, []solana.Instruction{ix}, user)
			require.NotNil(t, feeResult)
			fee, err := common.ExtractTypedReturnValue(ctx, feeResult.Value.Logs, config.CcipRouterProgram.String(), binary.LittleEndian.Uint64)
			require.NoError(t, err)
			require.Greater(t, fee, uint64(0))

			initialBalance := getBalance(wsol.billingATA)
			initialLamports := getLamports(user.PublicKey())

			// ccipSend
			raw := ccip_router.NewCcipSendInstruction(
				config.EvmChainSelector,
				message,
				[]byte{},
				config.RouterConfigPDA,
				config.EvmDestChainStatePDA,
				nonceEvmPDA,
				user.PublicKey(),
				solana.SystemProgramID,
				wsol.program,
				wsol.mint,
				wsol.billingConfigPDA,
				token2022.billingConfigPDA,
				zeroPubkey, // no user token account, because paying with native SOL
				wsol.billingATA,
				config.BillingSignerPDA,
				config.ExternalTokenPoolsSignerPDA,
			)

			instruction, err := raw.ValidateAndBuild()
			require.NoError(t, err)
			result := testutils.SendAndConfirm(ctx, t, solanaGoClient, []solana.Instruction{instruction}, user, config.DefaultCommitment)
			require.NotNil(t, result)

			finalBalance := getBalance(wsol.billingATA)
			finalLamports := getLamports(user.PublicKey())

			// Check that the billing receiver account balance has increased by the fee amount
			require.Equal(t, fee, finalBalance-initialBalance)

			// Check that the user has paid for the tx cost and the ccip fee from their SOL
			require.Equal(t, fee+result.Meta.Fee, initialLamports-finalLamports)
		})

		////////////////////
		// Billing config //
		////////////////////
		// These tests are run at the end as they require previous successful ccip_send executions
		// (so that there's a billed balance)
		t.Run("Remove billing token after successful onramp calls", func(t *testing.T) {
			t.Run("When trying to remove a billing token for which there is still a held balance, it fails", func(t *testing.T) {
				for _, token := range billingTokens {
					t.Run(token.name, func(t *testing.T) {
						balance := getBalance(token.billingATA)
						require.Greater(t, balance, uint64(0))

						ix, err := ccip_router.NewRemoveBillingTokenConfigInstruction(
							config.RouterConfigPDA,
							token.billingConfigPDA,
							token.program,
							token.mint,
							token.billingATA,
							config.BillingSignerPDA,
							ccipAdmin.PublicKey(),
							solana.SystemProgramID,
						).ValidateAndBuild()
						require.NoError(t, err)
						testutils.SendAndFailWith(ctx, t, solanaGoClient, []solana.Instruction{ix}, ccipAdmin, config.DefaultCommitment, []string{ccip_router.InvalidInputs_CcipRouterError.String()})
					})
				}
			})
		})
	})

	///////////////////////////
	// Withdraw billed funds //
	////////////////////.......
	t.Run("Withdraw billed funds", func(t *testing.T) {
		t.Run("Preconditions", func(t *testing.T) {
			require.Greater(t, getBalance(wsol.billingATA), uint64(0))
			require.Greater(t, getBalance(token2022.billingATA), uint64(0))
		})

		t.Run("When an non-admin user tries to withdraw funds from a billing token account, it fails", func(t *testing.T) {
			ix, err := ccip_router.NewWithdrawBilledFundsInstruction(
				true,      // withdraw all
				uint64(0), // amount
				wsol.mint,
				wsol.billingATA,
				wsol.feeAggregatorATA,
				wsol.program,
				config.BillingSignerPDA,
				config.RouterConfigPDA,
				user.PublicKey(), // wrong user here
			).ValidateAndBuild()
			require.NoError(t, err)

			testutils.SendAndFailWith(ctx, t, solanaGoClient, []solana.Instruction{ix}, user, config.DefaultCommitment, []string{ccip_router.Unauthorized_CcipRouterError.String()})
		})

		t.Run("When withdrawing funds but sending them to the token account for a wrong token, it fails", func(t *testing.T) {
			ix, err := ccip_router.NewWithdrawBilledFundsInstruction(
				true,      // withdraw all
				uint64(0), // amount
				wsol.mint,
				wsol.billingATA,
				token2022.feeAggregatorATA, // wrong token account
				wsol.program,
				config.BillingSignerPDA,
				config.RouterConfigPDA,
				ccipAdmin.PublicKey(),
			).ValidateAndBuild()
			require.NoError(t, err)

			testutils.SendAndFailWith(ctx, t, solanaGoClient, []solana.Instruction{ix}, ccipAdmin, config.DefaultCommitment, []string{ccip_router.InvalidInputs_CcipRouterError.String()})
		})

		t.Run("When withdrawing funds from a token account that does not belong to billing, it fails", func(t *testing.T) {
			ix, err := ccip_router.NewWithdrawBilledFundsInstruction(
				true,      // withdraw all
				uint64(0), // amount
				wsol.mint,
				wsol.userATA, // attempt to withdraw from user account instead of billingATA
				wsol.feeAggregatorATA,
				wsol.program,
				config.BillingSignerPDA,
				config.RouterConfigPDA,
				ccipAdmin.PublicKey(),
			).ValidateAndBuild()
			require.NoError(t, err)

			testutils.SendAndFailWith(ctx, t, solanaGoClient, []solana.Instruction{ix}, ccipAdmin, config.DefaultCommitment, []string{"Error Code: ConstraintTokenOwner. Error Number: 2015"})
		})

		t.Run("When withdrawing funds but sending them to a non-whitelisted token account, it fails", func(t *testing.T) {
			ix, err := ccip_router.NewWithdrawBilledFundsInstruction(
				true,      // withdraw all
				uint64(0), // amount
				wsol.mint,
				wsol.billingATA,
				wsol.userATA, // wrong destination, sending to user account instead of fee aggregator's
				wsol.program,
				config.BillingSignerPDA,
				config.RouterConfigPDA,
				ccipAdmin.PublicKey(),
			).ValidateAndBuild()
			require.NoError(t, err)

			testutils.SendAndFailWith(ctx, t, solanaGoClient, []solana.Instruction{ix}, ccipAdmin, config.DefaultCommitment, []string{ccip_router.InvalidInputs_CcipRouterError.String()})
		})

		t.Run("When trying to withdraw more funds than what's available, it fails", func(t *testing.T) {
			ix, err := ccip_router.NewWithdrawBilledFundsInstruction(
				false,                         // withdraw all
				getBalance(wsol.billingATA)+1, // amount (more than what's available)
				wsol.mint,
				wsol.billingATA,
				wsol.feeAggregatorATA,
				wsol.program,
				config.BillingSignerPDA,
				config.RouterConfigPDA,
				ccipAdmin.PublicKey(),
			).ValidateAndBuild()
			require.NoError(t, err)

			testutils.SendAndFailWith(ctx, t, solanaGoClient, []solana.Instruction{ix}, ccipAdmin, config.DefaultCommitment, []string{ccip_router.InsufficientFunds_CcipRouterError.String()})
		})

		t.Run("When withdrawing a specific amount of funds, it succeeds", func(t *testing.T) {
			funds := getBalance(token2022.billingATA)
			require.Greater(t, funds, uint64(0))

			initialAggrBalance := getBalance(token2022.feeAggregatorATA)

			amount := uint64(2)

			ix, err := ccip_router.NewWithdrawBilledFundsInstruction(
				false,  // withdraw all
				amount, // amount
				token2022.mint,
				token2022.billingATA,
				token2022.feeAggregatorATA,
				token2022.program,
				config.BillingSignerPDA,
				config.RouterConfigPDA,
				ccipAdmin.PublicKey(),
			).ValidateAndBuild()
			require.NoError(t, err)

			testutils.SendAndConfirm(ctx, t, solanaGoClient, []solana.Instruction{ix}, ccipAdmin, config.DefaultCommitment)

			require.Equal(t, funds-amount, getBalance(token2022.billingATA))                    // empty
			require.Equal(t, amount, getBalance(token2022.feeAggregatorATA)-initialAggrBalance) // increased by exact amount
		})

		t.Run("When withdrawing all funds, it succeeds", func(t *testing.T) {
			funds := getBalance(wsol.billingATA)
			require.Greater(t, funds, uint64(0))

			initialAggrBalance := getBalance(wsol.feeAggregatorATA)

			ix, err := ccip_router.NewWithdrawBilledFundsInstruction(
				true,      // withdraw all
				uint64(0), // amount
				wsol.mint,
				wsol.billingATA,
				wsol.feeAggregatorATA,
				wsol.program,
				config.BillingSignerPDA,
				config.RouterConfigPDA,
				ccipAdmin.PublicKey(),
			).ValidateAndBuild()
			require.NoError(t, err)

			testutils.SendAndConfirm(ctx, t, solanaGoClient, []solana.Instruction{ix}, ccipAdmin, config.DefaultCommitment)

			require.Equal(t, uint64(0), getBalance(wsol.billingATA))                      // empty
			require.Equal(t, funds, getBalance(wsol.feeAggregatorATA)-initialAggrBalance) // increased by exact amount
		})

		t.Run("When withdrawing all funds but the accumulator account is already empty (no balance), it fails", func(t *testing.T) {
			funds := getBalance(wsol.billingATA)
			require.Equal(t, uint64(0), funds)

			ix, err := ccip_router.NewWithdrawBilledFundsInstruction(
				true,      // withdraw all
				uint64(0), // amount
				wsol.mint,
				wsol.billingATA,
				wsol.feeAggregatorATA,
				wsol.program,
				config.BillingSignerPDA,
				config.RouterConfigPDA,
				ccipAdmin.PublicKey(),
			).ValidateAndBuild()
			require.NoError(t, err)

			testutils.SendAndFailWith(ctx, t, solanaGoClient, []solana.Instruction{ix}, ccipAdmin, config.DefaultCommitment, []string{ccip_router.InsufficientFunds_CcipRouterError.String()})
		})
	})

	//////////////////////////
	//        OffRamp       //
	//////////////////////////

	t.Run("OffRamp", func(t *testing.T) {
		//////////////////////////
		//     commit Tests     //
		//////////////////////////
		t.Run("Commit", func(t *testing.T) {
			currentMinSeqNr := uint64(1)

			oldReportContext := ccip.CreateReportContext(1) // use old sequence number

			type Comparator int
			const (
				Less Comparator = iota
				Equal
				Greater
			)

			t.Run("When committing a report with a valid source chain selector, merkle root and interval it succeeds", func(t *testing.T) {
				priceUpdatesCases := []struct {
					Name                    string
					PriceUpdates            ccip_router.PriceUpdates
					RemainingAccounts       []solana.PublicKey
					RunEventValidations     func(t *testing.T, tx *rpc.GetTransactionResult)
					RunStateValidations     func(t *testing.T)
					ReportContext           *[2][32]byte
					PriceSequenceComparator Comparator
				}{
					{
						Name:              "No price updates",
						PriceUpdates:      ccip_router.PriceUpdates{},
						RemainingAccounts: []solana.PublicKey{},
						RunEventValidations: func(t *testing.T, tx *rpc.GetTransactionResult) {
							require.ErrorContains(t, common.ParseEvent(tx.Meta.LogMessages, "UsdPerTokenUpdated", nil, config.PrintEvents), "event not found")
							require.ErrorContains(t, common.ParseEvent(tx.Meta.LogMessages, "UsdPerUnitGasUpdated", nil, config.PrintEvents), "event not found")
						},
						RunStateValidations:     func(t *testing.T) {},
						PriceSequenceComparator: Greater, // it is a newer commit but with no price update
					},
					{
						Name: "Single token price update",
						PriceUpdates: ccip_router.PriceUpdates{
							TokenPriceUpdates: []ccip_router.TokenPriceUpdate{{
								SourceToken: wsol.mint,
								UsdPerToken: common.To28BytesBE(1),
							}},
						},
						RemainingAccounts: []solana.PublicKey{config.RouterStatePDA, wsol.billingConfigPDA},
						RunEventValidations: func(t *testing.T, tx *rpc.GetTransactionResult) {
							// yes token update
							var update ccip.UsdPerTokenUpdated
							require.NoError(t, common.ParseEvent(tx.Meta.LogMessages, "UsdPerTokenUpdated", &update, config.PrintEvents))
							require.Greater(t, update.Timestamp, int64(0)) // timestamp is set
							require.Equal(t, common.To28BytesBE(1), update.Value)

							// no gas updates
							require.ErrorContains(t, common.ParseEvent(tx.Meta.LogMessages, "UsdPerUnitGasUpdated", nil, config.PrintEvents), "event not found")
						},
						RunStateValidations: func(t *testing.T) {
							var tokenConfig ccip_router.BillingTokenConfigWrapper
							require.NoError(t, common.GetAccountDataBorshInto(ctx, solanaGoClient, wsol.billingConfigPDA, config.DefaultCommitment, &tokenConfig))
							require.Equal(t, common.To28BytesBE(1), tokenConfig.Config.UsdPerToken.Value)
							require.Greater(t, tokenConfig.Config.UsdPerToken.Timestamp, int64(0))
						},
						PriceSequenceComparator: Equal,
					},
					{
						Name: "Single gas price update on same chain as commit message",
						PriceUpdates: ccip_router.PriceUpdates{
							GasPriceUpdates: []ccip_router.GasPriceUpdate{{
								DestChainSelector: config.EvmChainSelector,
								UsdPerUnitGas:     common.To28BytesBE(1),
							}},
						},
						RemainingAccounts: []solana.PublicKey{config.RouterStatePDA, config.EvmDestChainStatePDA},
						RunEventValidations: func(t *testing.T, tx *rpc.GetTransactionResult) {
							// no token updates
							require.ErrorContains(t, common.ParseEvent(tx.Meta.LogMessages, "UsdPerTokenUpdated", nil, config.PrintEvents), "event not found")

							// yes gas update
							var update ccip.UsdPerUnitGasUpdated
							require.NoError(t, common.ParseEvent(tx.Meta.LogMessages, "UsdPerUnitGasUpdated", &update, config.PrintEvents))
							require.Greater(t, update.Timestamp, int64(0)) // timestamp is set
							require.Equal(t, common.To28BytesBE(1), update.Value)
						},
						RunStateValidations: func(t *testing.T) {
							var chainState ccip_router.DestChain
							require.NoError(t, common.GetAccountDataBorshInto(ctx, solanaGoClient, config.EvmDestChainStatePDA, config.DefaultCommitment, &chainState))
							require.Equal(t, common.To28BytesBE(1), chainState.State.UsdPerUnitGas.Value)
							require.Greater(t, chainState.State.UsdPerUnitGas.Timestamp, int64(0))
						},
						PriceSequenceComparator: Equal,
					},
					{
						Name: "Single gas price update on different chain (SVM) as commit message (EVM)",
						PriceUpdates: ccip_router.PriceUpdates{
							GasPriceUpdates: []ccip_router.GasPriceUpdate{{
								DestChainSelector: config.SVMChainSelector,
								UsdPerUnitGas:     common.To28BytesBE(2),
							}},
						},
						RemainingAccounts: []solana.PublicKey{config.RouterStatePDA, config.SVMDestChainStatePDA},
						RunEventValidations: func(t *testing.T, tx *rpc.GetTransactionResult) {
							// no token updates
							require.ErrorContains(t, common.ParseEvent(tx.Meta.LogMessages, "UsdPerTokenUpdated", nil, config.PrintEvents), "event not found")

							// yes gas update
							var update ccip.UsdPerUnitGasUpdated
							require.NoError(t, common.ParseEvent(tx.Meta.LogMessages, "UsdPerUnitGasUpdated", &update, config.PrintEvents))
							require.Greater(t, update.Timestamp, int64(0)) // timestamp is set
							require.Equal(t, common.To28BytesBE(2), update.Value)
						},
						RunStateValidations: func(t *testing.T) {
							var chainState ccip_router.DestChain
							require.NoError(t, common.GetAccountDataBorshInto(ctx, solanaGoClient, config.SVMDestChainStatePDA, config.DefaultCommitment, &chainState))
							require.Equal(t, common.To28BytesBE(2), chainState.State.UsdPerUnitGas.Value)
							require.Greater(t, chainState.State.UsdPerUnitGas.Timestamp, int64(0))
						},
						PriceSequenceComparator: Equal,
					},
					{
						Name: "Multiple token & gas updates",
						PriceUpdates: ccip_router.PriceUpdates{
							TokenPriceUpdates: []ccip_router.TokenPriceUpdate{
								{SourceToken: wsol.mint, UsdPerToken: common.To28BytesBE(3)},
								{SourceToken: token2022.mint, UsdPerToken: common.To28BytesBE(4)},
							},
							GasPriceUpdates: []ccip_router.GasPriceUpdate{
								{DestChainSelector: config.EvmChainSelector, UsdPerUnitGas: common.To28BytesBE(5)},
								{DestChainSelector: config.SVMChainSelector, UsdPerUnitGas: common.To28BytesBE(6)},
							},
						},
						RemainingAccounts: []solana.PublicKey{config.RouterStatePDA, wsol.billingConfigPDA, token2022.billingConfigPDA, config.EvmDestChainStatePDA, config.SVMDestChainStatePDA},
						RunEventValidations: func(t *testing.T, tx *rpc.GetTransactionResult) {
							// yes multiple token updates
							tokenUpdates, err := common.ParseMultipleEvents[ccip.UsdPerTokenUpdated](tx.Meta.LogMessages, "UsdPerTokenUpdated", config.PrintEvents)
							require.NoError(t, err)
							require.Len(t, tokenUpdates, 2)
							var eventWsol, eventToken2022 bool
							for _, tokenUpdate := range tokenUpdates {
								switch tokenUpdate.Token {
								case wsol.mint:
									eventWsol = true
									require.Equal(t, common.To28BytesBE(3), tokenUpdate.Value)
								case token2022.mint:
									eventToken2022 = true
									require.Equal(t, common.To28BytesBE(4), tokenUpdate.Value)
								default:
									t.Fatalf("unexpected token update: %v", tokenUpdate)
								}
								require.Greater(t, tokenUpdate.Timestamp, int64(0)) // timestamp is set
							}
							require.True(t, eventWsol, "missing wsol update event")
							require.True(t, eventToken2022, "missing token2022 update event")

							// yes gas update
							gasUpdates, err := common.ParseMultipleEvents[ccip.UsdPerUnitGasUpdated](tx.Meta.LogMessages, "UsdPerUnitGasUpdated", config.PrintEvents)
							require.NoError(t, err)
							require.Len(t, gasUpdates, 2)
							var eventEvm, eventSVM bool
							for _, gasUpdate := range gasUpdates {
								switch gasUpdate.DestChain {
								case config.EvmChainSelector:
									eventEvm = true
									require.Equal(t, common.To28BytesBE(5), gasUpdate.Value)
								case config.SVMChainSelector:
									eventSVM = true
									require.Equal(t, common.To28BytesBE(6), gasUpdate.Value)
								default:
									t.Fatalf("unexpected gas update: %v", gasUpdate)
								}
								require.Greater(t, gasUpdate.Timestamp, int64(0)) // timestamp is set
							}
							require.True(t, eventEvm, "missing evm gas update event")
							require.True(t, eventSVM, "missing solana gas update event")
						},
						RunStateValidations: func(t *testing.T) {
							var wsolTokenConfig ccip_router.BillingTokenConfigWrapper
							require.NoError(t, common.GetAccountDataBorshInto(ctx, solanaGoClient, wsol.billingConfigPDA, config.DefaultCommitment, &wsolTokenConfig))
							require.Equal(t, common.To28BytesBE(3), wsolTokenConfig.Config.UsdPerToken.Value)
							require.Greater(t, wsolTokenConfig.Config.UsdPerToken.Timestamp, int64(0))

							var token2022Config ccip_router.BillingTokenConfigWrapper
							require.NoError(t, common.GetAccountDataBorshInto(ctx, solanaGoClient, token2022.billingConfigPDA, config.DefaultCommitment, &token2022Config))
							require.Equal(t, common.To28BytesBE(4), token2022Config.Config.UsdPerToken.Value)
							require.Greater(t, token2022Config.Config.UsdPerToken.Timestamp, int64(0))

							var evmChainState ccip_router.DestChain
							require.NoError(t, common.GetAccountDataBorshInto(ctx, solanaGoClient, config.EvmDestChainStatePDA, config.DefaultCommitment, &evmChainState))
							require.Equal(t, common.To28BytesBE(5), evmChainState.State.UsdPerUnitGas.Value)
							require.Greater(t, evmChainState.State.UsdPerUnitGas.Timestamp, int64(0))

							var solanaChainState ccip_router.DestChain
							require.NoError(t, common.GetAccountDataBorshInto(ctx, solanaGoClient, config.SVMDestChainStatePDA, config.DefaultCommitment, &solanaChainState))
							require.Equal(t, common.To28BytesBE(6), solanaChainState.State.UsdPerUnitGas.Value)
							require.Greater(t, solanaChainState.State.UsdPerUnitGas.Timestamp, int64(0))
						},
						PriceSequenceComparator: Equal,
					},
					{
						Name: "Valid price updates but old sequence number, so updates are ignored",
						PriceUpdates: ccip_router.PriceUpdates{
							TokenPriceUpdates: []ccip_router.TokenPriceUpdate{
								{SourceToken: wsol.mint, UsdPerToken: common.To28BytesBE(1)},
							},
							GasPriceUpdates: []ccip_router.GasPriceUpdate{
								{DestChainSelector: config.EvmChainSelector, UsdPerUnitGas: common.To28BytesBE(1)},
							},
						},
						RemainingAccounts: []solana.PublicKey{config.RouterStatePDA, wsol.billingConfigPDA, config.EvmDestChainStatePDA},
						ReportContext:     &oldReportContext,
						RunEventValidations: func(t *testing.T, tx *rpc.GetTransactionResult) {
							// no events as updates are ignored (but commit is still accepted)
							require.ErrorContains(t, common.ParseEvent(tx.Meta.LogMessages, "UsdPerTokenUpdated", nil, config.PrintEvents), "event not found")
							require.ErrorContains(t, common.ParseEvent(tx.Meta.LogMessages, "UsdPerUnitGasUpdated", nil, config.PrintEvents), "event not found")
						},
						RunStateValidations: func(t *testing.T) {
							var wsolTokenConfig ccip_router.BillingTokenConfigWrapper
							require.NoError(t, common.GetAccountDataBorshInto(ctx, solanaGoClient, wsol.billingConfigPDA, config.DefaultCommitment, &wsolTokenConfig))
							// the price is NOT the one sent in this commit
							require.NotEqual(t, common.To28BytesBE(1), wsolTokenConfig.Config.UsdPerToken.Value)
							require.Greater(t, wsolTokenConfig.Config.UsdPerToken.Timestamp, int64(0))

							var evmChainState ccip_router.DestChain
							require.NoError(t, common.GetAccountDataBorshInto(ctx, solanaGoClient, config.EvmDestChainStatePDA, config.DefaultCommitment, &evmChainState))
							// the price is NOT the one sent in this commit
							require.NotEqual(t, common.To28BytesBE(1), evmChainState.State.UsdPerUnitGas.Value)
							require.Greater(t, evmChainState.State.UsdPerUnitGas.Timestamp, int64(0))
						},
						PriceSequenceComparator: Less, // it is an older commit, so price update is ignored and state remains ahead of this commit
					},
				}

				sequenceLength := uint64(5)

				for i, testcase := range priceUpdatesCases {
					t.Run(testcase.Name, func(t *testing.T) {
						msgAccounts := []solana.PublicKey{}
						_, root := testutils.MakeAnyToSVMMessage(t, config.CcipTokenReceiver, config.EvmChainSelector, config.SVMChainSelector, []byte{1, 2, 3, uint8(i)}, msgAccounts)
						rootPDA, err := state.FindCommitReportPDA(config.EvmChainSelector, root, config.CcipRouterProgram)
						require.NoError(t, err)

						minV := currentMinSeqNr
						maxV := currentMinSeqNr + sequenceLength - 1

						currentMinSeqNr = maxV + 1 // advance the outer sequence counter

						report := ccip_router.CommitInput{
							MerkleRoot: ccip_router.MerkleRoot{
								SourceChainSelector: config.EvmChainSelector,
								OnRampAddress:       config.OnRampAddress,
								MinSeqNr:            minV,
								MaxSeqNr:            maxV,
								MerkleRoot:          root,
							},
							PriceUpdates: testcase.PriceUpdates,
						}

						var reportContext [2][32]byte
						var reportSequence uint64
						if testcase.ReportContext != nil {
							reportContext = *testcase.ReportContext
							reportSequence = ccip.ParseSequenceNumber(reportContext)
						} else {
							reportContext = ccip.NextCommitReportContext()
							reportSequence = ccip.ReportSequence()
						}

						sigs, err := ccip.SignCommitReport(reportContext, report, signers)
						require.NoError(t, err)

						transmitter := getTransmitter()

						raw := ccip_router.NewCommitInstruction(
							reportContext,
							testutils.MustMarshalBorsh(t, report),
							sigs.Rs,
							sigs.Ss,
							sigs.RawVs,
							config.RouterConfigPDA,
							config.EvmSourceChainStatePDA,
							rootPDA,
							transmitter.PublicKey(),
							solana.SystemProgramID,
							solana.SysVarInstructionsPubkey,
						)

						for _, pubkey := range testcase.RemainingAccounts {
							raw.AccountMetaSlice.Append(solana.Meta(pubkey).WRITE())
						}

						instruction, err := raw.ValidateAndBuild()
						require.NoError(t, err)
						tx := testutils.SendAndConfirmWithLookupTables(ctx, t, solanaGoClient, []solana.Instruction{instruction}, transmitter, rpc.CommitmentConfirmed, commitLookupTable, common.AddComputeUnitLimit(MaxCU))

						commitEvent := ccip.EventCommitReportAccepted{}
						require.NoError(t, common.ParseEvent(tx.Meta.LogMessages, "CommitReportAccepted", &commitEvent, config.PrintEvents))
						require.Equal(t, config.EvmChainSelector, commitEvent.Report.SourceChainSelector)
						require.Equal(t, root, commitEvent.Report.MerkleRoot)
						require.Equal(t, minV, commitEvent.Report.MinSeqNr)
						require.Equal(t, maxV, commitEvent.Report.MaxSeqNr)

						transmittedEvent := ccip.EventTransmitted{}
						require.NoError(t, common.ParseEvent(tx.Meta.LogMessages, "Transmitted", &transmittedEvent, config.PrintEvents))
						require.Equal(t, config.ConfigDigest, transmittedEvent.ConfigDigest)
						require.Equal(t, uint8(testutils.OcrCommitPlugin), transmittedEvent.OcrPluginType)
						require.Equal(t, reportSequence, transmittedEvent.SequenceNumber)

						var chainStateAccount ccip_router.SourceChain
						err = common.GetAccountDataBorshInto(ctx, solanaGoClient, config.EvmSourceChainStatePDA, config.DefaultCommitment, &chainStateAccount)
						require.NoError(t, err, "failed to get account info")
						require.Equal(t, currentMinSeqNr, chainStateAccount.State.MinSeqNr) // state now holds the "advanced outer" sequence number, which is the minimum for the next report
						// Do not check dest chain config, as it may have been updated by other tests in ccip onramp

						var rootAccount ccip_router.CommitReport
						err = common.GetAccountDataBorshInto(ctx, solanaGoClient, rootPDA, config.DefaultCommitment, &rootAccount)
						require.NoError(t, err, "failed to get account info")
						require.NotEqual(t, bin.Uint128{Lo: 0, Hi: 0}, rootAccount.Timestamp)

						var globalState ccip_router.GlobalState
						err = common.GetAccountDataBorshInto(ctx, solanaGoClient, config.RouterStatePDA, config.DefaultCommitment, &globalState)
						require.NoError(t, err)

						switch testcase.PriceSequenceComparator {
						case Less:
							require.Less(t, reportSequence, globalState.LatestPriceSequenceNumber)
						case Equal:
							require.Equal(t, reportSequence, globalState.LatestPriceSequenceNumber)
						case Greater:
							require.Greater(t, reportSequence, globalState.LatestPriceSequenceNumber)
						}

						testcase.RunEventValidations(t, tx)
						testcase.RunStateValidations(t)
					})
				}
			})

			t.Run("Edge cases", func(t *testing.T) {
				t.Run("When committing a report with an invalid source chain selector it fails", func(t *testing.T) {
					t.Parallel()
					sourceChainSelector := uint64(34)
					sourceChainStatePDA, err := state.FindSourceChainStatePDA(sourceChainSelector, config.CcipRouterProgram)
					require.NoError(t, err)
					msgAccounts := []solana.PublicKey{}
					_, root := testutils.MakeAnyToSVMMessage(t, config.CcipTokenReceiver, sourceChainSelector, config.SVMChainSelector, []byte{4, 5, 6}, msgAccounts)
					rootPDA, err := state.FindCommitReportPDA(sourceChainSelector, root, config.CcipRouterProgram)
					require.NoError(t, err)

					minV := currentMinSeqNr
					maxV := currentMinSeqNr + 4

					report := ccip_router.CommitInput{
						MerkleRoot: ccip_router.MerkleRoot{
							SourceChainSelector: sourceChainSelector,
							OnRampAddress:       config.OnRampAddress,
							MinSeqNr:            minV,
							MaxSeqNr:            maxV,
							MerkleRoot:          root,
						},
					}
					reportContext := ccip.NextCommitReportContext()
					sigs, err := ccip.SignCommitReport(reportContext, report, signers)
					require.NoError(t, err)
					transmitter := getTransmitter()
					instruction, err := ccip_router.NewCommitInstruction(
						reportContext,
						testutils.MustMarshalBorsh(t, report),
						sigs.Rs,
						sigs.Ss,
						sigs.RawVs,
						config.RouterConfigPDA,
						sourceChainStatePDA,
						rootPDA,
						transmitter.PublicKey(),
						solana.SystemProgramID,
						solana.SysVarInstructionsPubkey,
					).ValidateAndBuild()
					require.NoError(t, err)
					testutils.SendAndFailWith(ctx, t, solanaGoClient, []solana.Instruction{instruction}, transmitter, config.DefaultCommitment, []string{"Error Code: AccountNotInitialized"})
				})

				t.Run("When committing a report with an invalid interval it fails", func(t *testing.T) {
					t.Parallel()
					msgAccounts := []solana.PublicKey{}
					_, root := testutils.MakeAnyToSVMMessage(t, config.CcipTokenReceiver, config.EvmChainSelector, config.SVMChainSelector, []byte{4, 5, 6}, msgAccounts)
					rootPDA, err := state.FindCommitReportPDA(config.EvmChainSelector, root, config.CcipRouterProgram)
					require.NoError(t, err)

					minV := currentMinSeqNr
					maxV := currentMinSeqNr - 2 // max lower than min

					report := ccip_router.CommitInput{
						MerkleRoot: ccip_router.MerkleRoot{
							SourceChainSelector: config.EvmChainSelector,
							OnRampAddress:       config.OnRampAddress,
							MinSeqNr:            minV,
							MaxSeqNr:            maxV,
							MerkleRoot:          root,
						},
					}
					reportContext := ccip.NextCommitReportContext()
					sigs, err := ccip.SignCommitReport(reportContext, report, signers)
					require.NoError(t, err)
					transmitter := getTransmitter()
					instruction, err := ccip_router.NewCommitInstruction(
						reportContext,
						testutils.MustMarshalBorsh(t, report),
						sigs.Rs,
						sigs.Ss,
						sigs.RawVs,
						config.RouterConfigPDA,
						config.EvmSourceChainStatePDA,
						rootPDA,
						transmitter.PublicKey(),
						solana.SystemProgramID,
						solana.SysVarInstructionsPubkey,
					).ValidateAndBuild()
					require.NoError(t, err)
					testutils.SendAndFailWith(ctx, t, solanaGoClient, []solana.Instruction{instruction}, transmitter, config.DefaultCommitment, []string{"Error Code: " + ccip_router.InvalidSequenceInterval_CcipRouterError.String()})
				})

				t.Run("When committing a report with an interval size bigger than supported it fails", func(t *testing.T) {
					t.Parallel()
					_, root := testutils.MakeAnyToSVMMessage(t, config.CcipTokenReceiver, config.EvmChainSelector, config.SVMChainSelector, []byte{4, 5, 6}, []solana.PublicKey{})
					rootPDA, err := state.FindCommitReportPDA(config.EvmChainSelector, root, config.CcipRouterProgram)
					require.NoError(t, err)

					minV := currentMinSeqNr
					maxV := currentMinSeqNr + 65 // max - min > 64

					report := ccip_router.CommitInput{
						MerkleRoot: ccip_router.MerkleRoot{
							SourceChainSelector: config.EvmChainSelector,
							OnRampAddress:       config.OnRampAddress,
							MinSeqNr:            minV,
							MaxSeqNr:            maxV,
							MerkleRoot:          root,
						},
					}
					reportContext := ccip.NextCommitReportContext()
					sigs, err := ccip.SignCommitReport(reportContext, report, signers)
					require.NoError(t, err)
					transmitter := getTransmitter()
					instruction, err := ccip_router.NewCommitInstruction(
						reportContext,
						testutils.MustMarshalBorsh(t, report),
						sigs.Rs,
						sigs.Ss,
						sigs.RawVs,
						config.RouterConfigPDA,
						config.EvmSourceChainStatePDA,
						rootPDA,
						transmitter.PublicKey(),
						solana.SystemProgramID,
						solana.SysVarInstructionsPubkey,
					).ValidateAndBuild()
					require.NoError(t, err)
					testutils.SendAndFailWith(ctx, t, solanaGoClient, []solana.Instruction{instruction}, transmitter, config.DefaultCommitment, []string{"Error Code: " + ccip_router.InvalidSequenceInterval_CcipRouterError.String()})
				})

				t.Run("When committing a report with a zero merkle root it fails", func(t *testing.T) {
					t.Parallel()
					root := [32]byte{}
					rootPDA, err := state.FindCommitReportPDA(config.EvmChainSelector, root, config.CcipRouterProgram)
					require.NoError(t, err)

					minV := currentMinSeqNr
					maxV := currentMinSeqNr // max = min

					report := ccip_router.CommitInput{
						MerkleRoot: ccip_router.MerkleRoot{
							SourceChainSelector: config.EvmChainSelector,
							OnRampAddress:       config.OnRampAddress,
							MinSeqNr:            minV,
							MaxSeqNr:            maxV,
							MerkleRoot:          root,
						},
					}
					reportContext := ccip.NextCommitReportContext()
					sigs, err := ccip.SignCommitReport(reportContext, report, signers)
					require.NoError(t, err)
					transmitter := getTransmitter()
					instruction, err := ccip_router.NewCommitInstruction(
						reportContext,
						testutils.MustMarshalBorsh(t, report),
						sigs.Rs,
						sigs.Ss,
						sigs.RawVs,
						config.RouterConfigPDA,
						config.EvmSourceChainStatePDA,
						rootPDA,
						transmitter.PublicKey(),
						solana.SystemProgramID,
						solana.SysVarInstructionsPubkey,
					).ValidateAndBuild()
					require.NoError(t, err)
					testutils.SendAndFailWith(ctx, t, solanaGoClient, []solana.Instruction{instruction}, transmitter, config.DefaultCommitment, []string{"Error Code: " + ccip_router.InvalidProof_CcipRouterError.String()})
				})

				t.Run("When committing a report with a repeated merkle root, it fails", func(t *testing.T) {
					t.Parallel()
					msgAccounts := []solana.PublicKey{}
					_, root := testutils.MakeAnyToSVMMessage(t, config.CcipTokenReceiver, config.EvmChainSelector, config.SVMChainSelector, []byte{1, 2, 3, 1}, msgAccounts) // repeated root
					rootPDA, err := state.FindCommitReportPDA(config.EvmChainSelector, root, config.CcipRouterProgram)
					require.NoError(t, err)

					minV := currentMinSeqNr
					maxV := currentMinSeqNr + 4

					report := ccip_router.CommitInput{
						MerkleRoot: ccip_router.MerkleRoot{
							SourceChainSelector: config.EvmChainSelector,
							OnRampAddress:       config.OnRampAddress,
							MinSeqNr:            minV,
							MaxSeqNr:            maxV,
							MerkleRoot:          root,
						},
					}
					reportContext := ccip.NextCommitReportContext()
					sigs, err := ccip.SignCommitReport(reportContext, report, signers)
					require.NoError(t, err)
					transmitter := getTransmitter()
					instruction, err := ccip_router.NewCommitInstruction(
						reportContext,
						testutils.MustMarshalBorsh(t, report),
						sigs.Rs,
						sigs.Ss,
						sigs.RawVs,
						config.RouterConfigPDA,
						config.EvmSourceChainStatePDA,
						rootPDA,
						transmitter.PublicKey(),
						solana.SystemProgramID,
						solana.SysVarInstructionsPubkey,
					).ValidateAndBuild()
					require.NoError(t, err)
					testutils.SendAndFailWith(ctx, t, solanaGoClient, []solana.Instruction{instruction}, transmitter, config.DefaultCommitment,
						[]string{"Allocate: account Address", "already in use", "failed: custom program error: 0x0"})
				})

				t.Run("When committing a report with an invalid min interval, it fails", func(t *testing.T) {
					t.Parallel()
					msgAccounts := []solana.PublicKey{}
					_, root := testutils.MakeAnyToSVMMessage(t, config.CcipTokenReceiver, config.EvmChainSelector, config.SVMChainSelector, []byte{4, 5, 6}, msgAccounts)
					rootPDA, err := state.FindCommitReportPDA(config.EvmChainSelector, root, config.CcipRouterProgram)
					require.NoError(t, err)

					minV := uint64(8) // this is lower than expected
					maxV := uint64(10)

					report := ccip_router.CommitInput{
						MerkleRoot: ccip_router.MerkleRoot{
							SourceChainSelector: config.EvmChainSelector,
							OnRampAddress:       config.OnRampAddress,
							MinSeqNr:            minV,
							MaxSeqNr:            maxV,
							MerkleRoot:          root,
						},
					}
					reportContext := ccip.NextCommitReportContext()
					sigs, err := ccip.SignCommitReport(reportContext, report, signers)
					require.NoError(t, err)
					transmitter := getTransmitter()
					instruction, err := ccip_router.NewCommitInstruction(
						reportContext,
						testutils.MustMarshalBorsh(t, report),
						sigs.Rs,
						sigs.Ss,
						sigs.RawVs,
						config.RouterConfigPDA,
						config.EvmSourceChainStatePDA,
						rootPDA,
						transmitter.PublicKey(),
						solana.SystemProgramID,
						solana.SysVarInstructionsPubkey,
					).ValidateAndBuild()
					require.NoError(t, err)
					testutils.SendAndFailWith(ctx, t, solanaGoClient, []solana.Instruction{instruction}, transmitter, config.DefaultCommitment, []string{"Error Code: " + ccip_router.InvalidSequenceInterval_CcipRouterError.String()})
				})

				t.Run("Invalid price updates", func(t *testing.T) {
					randomToken := solana.MustPublicKeyFromBase58("AGDpGy7auzgKT8zt6qhfHFm1rDwvqQGGTYxuYn7MtydQ") // just some non-existing token

					randomChain := uint64(123456) // just some non-existing chain
					randomChainPDA, err := state.FindDestChainStatePDA(randomChain, config.CcipRouterProgram)
					require.NoError(t, err)

					testcases := []struct {
						Name              string
						Tokens            []solana.PublicKey
						GasChainSelectors []uint64
						AccountMetaSlice  solana.AccountMetaSlice
						ExpectedError     string
					}{
						{
							Name:             "with a price update for a token that doesn't exist",
							Tokens:           []solana.PublicKey{randomToken},
							AccountMetaSlice: solana.AccountMetaSlice{solana.Meta(getTokenConfigPDA(randomToken)).WRITE()},
							ExpectedError:    "AccountNotInitialized",
						},
						{
							Name:              "with a gas price update for a chain that doesn't exist",
							GasChainSelectors: []uint64{randomChain},
							AccountMetaSlice:  solana.AccountMetaSlice{solana.Meta(randomChainPDA).WRITE()},
							ExpectedError:     "AccountNotInitialized",
						},
						{
							Name:             "with a non-writable billing token config account",
							Tokens:           []solana.PublicKey{wsol.mint},
							AccountMetaSlice: solana.AccountMetaSlice{solana.Meta(wsol.billingConfigPDA)}, // not writable
							ExpectedError:    ccip_router.InvalidInputs_CcipRouterError.String(),
						},
						{
							// when the message source chain is the same as the chain whose gas is updated, then the same chain state is passed
							// in twice, in which case the resulting permissions are the sum of both instances. As only one is manually constructed here,
							// the other one is always writable (handled by the auto-generated code).
							Name:              "with a non-writable chain state account (different from the message source chain)",
							GasChainSelectors: []uint64{config.SVMChainSelector},                                 // the message source chain is EVM
							AccountMetaSlice:  solana.AccountMetaSlice{solana.Meta(config.SVMDestChainStatePDA)}, // not writable
							ExpectedError:     ccip_router.InvalidInputs_CcipRouterError.String(),
						},
						{
							Name:             "with the wrong billing token config account for a valid token",
							Tokens:           []solana.PublicKey{wsol.mint},
							AccountMetaSlice: solana.AccountMetaSlice{solana.Meta(token2022.billingConfigPDA).WRITE()}, // mismatch token
							ExpectedError:    ccip_router.InvalidInputs_CcipRouterError.String(),
						},
						{
							Name:              "with the wrong chain state account for a valid gas update",
							GasChainSelectors: []uint64{config.SVMChainSelector},
							AccountMetaSlice:  solana.AccountMetaSlice{solana.Meta(config.EvmDestChainStatePDA).WRITE()}, // mismatch chain
							ExpectedError:     ccip_router.InvalidInputs_CcipRouterError.String(),
						},
						{
							Name:              "with too few accounts",
							Tokens:            []solana.PublicKey{wsol.mint},
							GasChainSelectors: []uint64{config.EvmChainSelector},
							AccountMetaSlice:  solana.AccountMetaSlice{solana.Meta(wsol.billingConfigPDA).WRITE()}, // missing chain state account
							ExpectedError:     ccip_router.InvalidInputs_CcipRouterError.String(),
						},
						// TODO right now I'm allowing sending too many remaining_accounts, but if we want to be restrictive with that we can add a test here
					}

					msgAccounts := []solana.PublicKey{}
					_, root := testutils.MakeAnyToSVMMessage(t, config.CcipTokenReceiver, config.EvmChainSelector, config.SVMChainSelector, []byte{1, 2, 3}, msgAccounts)
					rootPDA, err := state.FindCommitReportPDA(config.EvmChainSelector, root, config.CcipRouterProgram)
					require.NoError(t, err)

					for _, testcase := range testcases {
						t.Run(testcase.Name, func(t *testing.T) {
							t.Parallel()

							priceUpdates := ccip_router.PriceUpdates{
								TokenPriceUpdates: make([]ccip_router.TokenPriceUpdate, len(testcase.Tokens)),
								GasPriceUpdates:   make([]ccip_router.GasPriceUpdate, len(testcase.GasChainSelectors)),
							}
							for i, token := range testcase.Tokens {
								priceUpdates.TokenPriceUpdates[i] = ccip_router.TokenPriceUpdate{
									SourceToken: token,
									UsdPerToken: common.To28BytesBE(uint64(i)),
								}
							}
							for i, chainSelector := range testcase.GasChainSelectors {
								priceUpdates.GasPriceUpdates[i] = ccip_router.GasPriceUpdate{
									DestChainSelector: chainSelector,
									UsdPerUnitGas:     common.To28BytesBE(uint64(i)),
								}
							}

							transmitter := getTransmitter()

							report := ccip_router.CommitInput{
								MerkleRoot: ccip_router.MerkleRoot{
									SourceChainSelector: config.EvmChainSelector,
									OnRampAddress:       config.OnRampAddress,
									MinSeqNr:            currentMinSeqNr,
									MaxSeqNr:            currentMinSeqNr + 2,
									MerkleRoot:          root,
								},
								PriceUpdates: priceUpdates,
							}
							reportContext := ccip.NextCommitReportContext()
							sigs, err := ccip.SignCommitReport(reportContext, report, signers)
							require.NoError(t, err)

							raw := ccip_router.NewCommitInstruction(
								reportContext,
								testutils.MustMarshalBorsh(t, report),
								sigs.Rs,
								sigs.Ss,
								sigs.RawVs,
								config.RouterConfigPDA,
								config.EvmSourceChainStatePDA,
								rootPDA,
								transmitter.PublicKey(),
								solana.SystemProgramID,
								solana.SysVarInstructionsPubkey,
							)

							raw.AccountMetaSlice.Append(solana.Meta(config.RouterStatePDA).WRITE())
							for _, meta := range testcase.AccountMetaSlice {
								raw.AccountMetaSlice.Append(meta)
							}

							instruction, err := raw.ValidateAndBuild()
							require.NoError(t, err)
							testutils.SendAndFailWithLookupTables(ctx, t, solanaGoClient, []solana.Instruction{instruction}, transmitter, rpc.CommitmentConfirmed, commitLookupTable, []string{testcase.ExpectedError}, common.AddComputeUnitLimit(MaxCU))
						})
					}
				})
			})

			t.Run("When committing a report with the exact next interval, it succeeds", func(t *testing.T) {
				msgAccounts := []solana.PublicKey{}
				_, root := testutils.MakeAnyToSVMMessage(t, config.CcipTokenReceiver, config.EvmChainSelector, config.SVMChainSelector, []byte{4, 5, 6}, msgAccounts)
				rootPDA, err := state.FindCommitReportPDA(config.EvmChainSelector, root, config.CcipRouterProgram)
				require.NoError(t, err)

				minV := currentMinSeqNr
				maxV := currentMinSeqNr + 4

				currentMinSeqNr = maxV + 1 // advance the outer sequence counter as this will succeed

				report := ccip_router.CommitInput{
					MerkleRoot: ccip_router.MerkleRoot{
						SourceChainSelector: config.EvmChainSelector,
						OnRampAddress:       config.OnRampAddress,
						MinSeqNr:            minV,
						MaxSeqNr:            maxV,
						MerkleRoot:          root,
					},
				}
				reportContext := ccip.NextCommitReportContext()
				sigs, err := ccip.SignCommitReport(reportContext, report, signers)
				require.NoError(t, err)
				transmitter := getTransmitter()
				instruction, err := ccip_router.NewCommitInstruction(
					reportContext,
					testutils.MustMarshalBorsh(t, report),
					sigs.Rs,
					sigs.Ss,
					sigs.RawVs,
					config.RouterConfigPDA,
					config.EvmSourceChainStatePDA,
					rootPDA,
					transmitter.PublicKey(),
					solana.SystemProgramID,
					solana.SysVarInstructionsPubkey,
				).ValidateAndBuild()
				require.NoError(t, err)
				tx := testutils.SendAndConfirm(ctx, t, solanaGoClient, []solana.Instruction{instruction}, transmitter, config.DefaultCommitment)
				event := ccip.EventCommitReportAccepted{}
				require.NoError(t, common.ParseEvent(tx.Meta.LogMessages, "CommitReportAccepted", &event, config.PrintEvents))

				commitEvent := ccip.EventCommitReportAccepted{}
				require.NoError(t, common.ParseEvent(tx.Meta.LogMessages, "CommitReportAccepted", &commitEvent, config.PrintEvents))
				require.Equal(t, config.EvmChainSelector, commitEvent.Report.SourceChainSelector)
				require.Equal(t, root, commitEvent.Report.MerkleRoot)
				require.Equal(t, minV, commitEvent.Report.MinSeqNr)
				require.Equal(t, maxV, commitEvent.Report.MaxSeqNr)

				transmittedEvent := ccip.EventTransmitted{}
				require.NoError(t, common.ParseEvent(tx.Meta.LogMessages, "Transmitted", &transmittedEvent, config.PrintEvents))
				require.Equal(t, config.ConfigDigest, transmittedEvent.ConfigDigest)
				require.Equal(t, uint8(testutils.OcrCommitPlugin), transmittedEvent.OcrPluginType)
				require.Equal(t, ccip.ReportSequence(), transmittedEvent.SequenceNumber)

				var chainStateAccount ccip_router.SourceChain
				err = common.GetAccountDataBorshInto(ctx, solanaGoClient, config.EvmSourceChainStatePDA, config.DefaultCommitment, &chainStateAccount)
				require.NoError(t, err, "failed to get account info")
				require.Equal(t, currentMinSeqNr, chainStateAccount.State.MinSeqNr)
				// Do not check dest chain config, as it may have been updated by other tests in ccip onramp

				var rootAccount ccip_router.CommitReport
				err = common.GetAccountDataBorshInto(ctx, solanaGoClient, rootPDA, config.DefaultCommitment, &rootAccount)
				require.NoError(t, err, "failed to get account info")
				require.NotEqual(t, bin.Uint128{Lo: 0, Hi: 0}, rootAccount.Timestamp)
			})

			t.Run("Ocr3Base::Transmit edge cases", func(t *testing.T) {
				t.Run("It rejects mismatch config digest", func(t *testing.T) {
					t.Parallel()
					msg, root := testutils.CreateNextMessage(ctx, solanaGoClient, t, []solana.PublicKey{})
					rootPDA, err := state.FindCommitReportPDA(config.EvmChainSelector, root, config.CcipRouterProgram)
					require.NoError(t, err)

					minV := msg.Header.SequenceNumber
					maxV := msg.Header.SequenceNumber

					report := ccip_router.CommitInput{
						MerkleRoot: ccip_router.MerkleRoot{
							SourceChainSelector: config.EvmChainSelector,
							OnRampAddress:       config.OnRampAddress,
							MinSeqNr:            minV,
							MaxSeqNr:            maxV,
							MerkleRoot:          root,
						},
					}
					reportContext := ccip.NextCommitReportContext()
					sigs, err := ccip.SignCommitReport(reportContext, report, signers)
					require.NoError(t, err)
					transmitter := getTransmitter()
					emptyReportContext := [2][32]byte{}

					instruction, err := ccip_router.NewCommitInstruction(
						emptyReportContext,
						testutils.MustMarshalBorsh(t, report),
						sigs.Rs,
						sigs.Ss,
						sigs.RawVs,
						config.RouterConfigPDA,
						config.EvmSourceChainStatePDA,
						rootPDA,
						transmitter.PublicKey(),
						solana.SystemProgramID,
						solana.SysVarInstructionsPubkey,
					).ValidateAndBuild()
					require.NoError(t, err)
					testutils.SendAndFailWith(ctx, t, solanaGoClient, []solana.Instruction{instruction}, transmitter, config.DefaultCommitment, []string{"Error Code: " + ccip.Ocr3ErrorConfigDigestMismatch.String()})
				})

				t.Run("It rejects unauthorized transmitter", func(t *testing.T) {
					t.Parallel()
					msg, root := testutils.CreateNextMessage(ctx, solanaGoClient, t, []solana.PublicKey{})
					rootPDA, err := state.FindCommitReportPDA(config.EvmChainSelector, root, config.CcipRouterProgram)
					require.NoError(t, err)

					minV := msg.Header.SequenceNumber
					maxV := msg.Header.SequenceNumber

					report := ccip_router.CommitInput{
						MerkleRoot: ccip_router.MerkleRoot{
							SourceChainSelector: config.EvmChainSelector,
							OnRampAddress:       config.OnRampAddress,
							MinSeqNr:            minV,
							MaxSeqNr:            maxV,
							MerkleRoot:          root,
						},
					}
					reportContext := ccip.NextCommitReportContext()
					sigs, err := ccip.SignCommitReport(reportContext, report, signers)
					require.NoError(t, err)

					instruction, err := ccip_router.NewCommitInstruction(
						reportContext,
						testutils.MustMarshalBorsh(t, report),
						sigs.Rs,
						sigs.Ss,
						sigs.RawVs,
						config.RouterConfigPDA,
						config.EvmSourceChainStatePDA,
						rootPDA,
						user.PublicKey(),
						solana.SystemProgramID,
						solana.SysVarInstructionsPubkey,
					).ValidateAndBuild()
					require.NoError(t, err)
					testutils.SendAndFailWith(ctx, t, solanaGoClient, []solana.Instruction{instruction}, user, config.DefaultCommitment, []string{"Error Code: " + ccip.Ocr3ErrorUnauthorizedTransmitter.String()})
				})

				t.Run("It rejects incorrect signature count", func(t *testing.T) {
					t.Parallel()
					msg, root := testutils.CreateNextMessage(ctx, solanaGoClient, t, []solana.PublicKey{})
					rootPDA, err := state.FindCommitReportPDA(config.EvmChainSelector, root, config.CcipRouterProgram)
					require.NoError(t, err)

					minV := msg.Header.SequenceNumber
					maxV := msg.Header.SequenceNumber

					report := ccip_router.CommitInput{
						MerkleRoot: ccip_router.MerkleRoot{
							SourceChainSelector: config.EvmChainSelector,
							OnRampAddress:       config.OnRampAddress,
							MinSeqNr:            minV,
							MaxSeqNr:            maxV,
							MerkleRoot:          root,
						},
					}
					reportContext := ccip.NextCommitReportContext()
					sigs, err := ccip.SignCommitReport(reportContext, report, signers)
					require.NoError(t, err)
					transmitter := getTransmitter()
					// remove signers
					sigs.Rs = sigs.Rs[1:]
					sigs.Ss = sigs.Ss[1:]

					instruction, err := ccip_router.NewCommitInstruction(
						reportContext,
						testutils.MustMarshalBorsh(t, report),
						sigs.Rs,
						sigs.Ss,
						sigs.RawVs,
						config.RouterConfigPDA,
						config.EvmSourceChainStatePDA,
						rootPDA,
						transmitter.PublicKey(),
						solana.SystemProgramID,
						solana.SysVarInstructionsPubkey,
					).ValidateAndBuild()
					require.NoError(t, err)
					testutils.SendAndFailWith(ctx, t, solanaGoClient, []solana.Instruction{instruction}, transmitter, config.DefaultCommitment, []string{"Error Code: " + ccip.Ocr3ErrorWrongNumberOfSignatures.String()})
				})

				t.Run("It rejects invalid signature", func(t *testing.T) {
					t.Parallel()
					msg, root := testutils.CreateNextMessage(ctx, solanaGoClient, t, []solana.PublicKey{})
					rootPDA, err := state.FindCommitReportPDA(config.EvmChainSelector, root, config.CcipRouterProgram)
					require.NoError(t, err)

					minV := msg.Header.SequenceNumber
					maxV := msg.Header.SequenceNumber

					report := ccip_router.CommitInput{
						MerkleRoot: ccip_router.MerkleRoot{
							SourceChainSelector: config.EvmChainSelector,
							OnRampAddress:       config.OnRampAddress,
							MinSeqNr:            minV,
							MaxSeqNr:            maxV,
							MerkleRoot:          root,
						},
					}
					sigs := ccip.Signatures{}
					transmitter := getTransmitter()

					instruction, err := ccip_router.NewCommitInstruction(
						ccip.NextCommitReportContext(),
						testutils.MustMarshalBorsh(t, report),
						sigs.Rs,
						sigs.Ss,
						sigs.RawVs,
						config.RouterConfigPDA,
						config.EvmSourceChainStatePDA,
						rootPDA,
						transmitter.PublicKey(),
						solana.SystemProgramID,
						solana.SysVarInstructionsPubkey,
					).ValidateAndBuild()
					require.NoError(t, err)
					testutils.SendAndFailWith(ctx, t, solanaGoClient, []solana.Instruction{instruction}, transmitter, config.DefaultCommitment, []string{"Error Code: " + ccip.Ocr3ErrorWrongNumberOfSignatures.String()})
				})

				t.Run("It rejects unauthorized signer", func(t *testing.T) {
					t.Parallel()
					msg, root := testutils.CreateNextMessage(ctx, solanaGoClient, t, []solana.PublicKey{})
					rootPDA, err := state.FindCommitReportPDA(config.EvmChainSelector, root, config.CcipRouterProgram)
					require.NoError(t, err)

					minV := msg.Header.SequenceNumber
					maxV := msg.Header.SequenceNumber

					report := ccip_router.CommitInput{
						MerkleRoot: ccip_router.MerkleRoot{
							SourceChainSelector: config.EvmChainSelector,
							OnRampAddress:       config.OnRampAddress,
							MinSeqNr:            minV,
							MaxSeqNr:            maxV,
							MerkleRoot:          root,
						},
					}
					reportContext := ccip.NextCommitReportContext()
					sigs, err := ccip.SignCommitReport(reportContext, report, signers)
					require.NoError(t, err)

					hash, err := ccip.HashCommitReport(reportContext, report)
					require.NoError(t, err)
					randomPrivateKey, err := secp256k1.GeneratePrivateKey()
					require.NoError(t, err)
					baseSig := ecdsa.SignCompact(randomPrivateKey, hash, false)
					sigs.RawVs[0] = baseSig[0] - 27 // key signs 27 or 28, but verification expects 0 or 1 (remove offset)
					sigs.Rs[0] = [32]byte(baseSig[1:33])
					sigs.Ss[0] = [32]byte(baseSig[33:65])

					transmitter := getTransmitter()

					instruction, err := ccip_router.NewCommitInstruction(
						reportContext,
						testutils.MustMarshalBorsh(t, report),
						sigs.Rs,
						sigs.Ss,
						sigs.RawVs,
						config.RouterConfigPDA,
						config.EvmSourceChainStatePDA,
						rootPDA,
						transmitter.PublicKey(),
						solana.SystemProgramID,
						solana.SysVarInstructionsPubkey,
					).ValidateAndBuild()
					require.NoError(t, err)
					testutils.SendAndFailWith(ctx, t, solanaGoClient, []solana.Instruction{instruction}, transmitter, config.DefaultCommitment, []string{"Error Code: " + ccip.Ocr3ErrorUnauthorizedSigner.String()})
				})

				t.Run("It rejects duplicate signatures", func(t *testing.T) {
					t.Parallel()
					msg, root := testutils.CreateNextMessage(ctx, solanaGoClient, t, []solana.PublicKey{})
					rootPDA, err := state.FindCommitReportPDA(config.EvmChainSelector, root, config.CcipRouterProgram)
					require.NoError(t, err)

					minV := msg.Header.SequenceNumber
					maxV := msg.Header.SequenceNumber

					report := ccip_router.CommitInput{
						MerkleRoot: ccip_router.MerkleRoot{
							SourceChainSelector: config.EvmChainSelector,
							OnRampAddress:       config.OnRampAddress,
							MinSeqNr:            minV,
							MaxSeqNr:            maxV,
							MerkleRoot:          root,
						},
					}
					reportContext := ccip.NextCommitReportContext()
					sigs, err := ccip.SignCommitReport(reportContext, report, signers)
					require.NoError(t, err)
					sigs.RawVs[0] = sigs.RawVs[1]
					sigs.Rs[0] = sigs.Rs[1]
					sigs.Ss[0] = sigs.Ss[1]
					transmitter := getTransmitter()

					instruction, err := ccip_router.NewCommitInstruction(
						reportContext,
						testutils.MustMarshalBorsh(t, report),
						sigs.Rs,
						sigs.Ss,
						sigs.RawVs,
						config.RouterConfigPDA,
						config.EvmSourceChainStatePDA,
						rootPDA,
						transmitter.PublicKey(),
						solana.SystemProgramID,
						solana.SysVarInstructionsPubkey,
					).ValidateAndBuild()
					require.NoError(t, err)
					testutils.SendAndFailWith(ctx, t, solanaGoClient, []solana.Instruction{instruction}, transmitter, config.DefaultCommitment, []string{"Error Code: " + ccip.Ocr3ErrorNonUniqueSignatures.String()}, common.AddComputeUnitLimit(210_000))
				})
			})
		})

		//////////////////////////
		//     execute Tests    //
		//////////////////////////

		t.Run("Execute", func(t *testing.T) {
			var executedSequenceNumber uint64
			reportContext := ccip.NextCommitReportContext() // reuse the same commit for all executions

			t.Run("When executing a report with merkle tree of size 1, it succeeds", func(t *testing.T) {
				transmitter := getTransmitter()

				sourceChainSelector := config.EvmChainSelector
				message, root := testutils.CreateNextMessage(ctx, solanaGoClient, t, []solana.PublicKey{config.CcipLogicReceiver, config.ReceiverExternalExecutionConfigPDA, config.ReceiverTargetAccountPDA, solana.SystemProgramID})
				sequenceNumber := message.Header.SequenceNumber
				executedSequenceNumber = sequenceNumber // persist this number as executed, for later tests

				commitReport := ccip_router.CommitInput{
					MerkleRoot: ccip_router.MerkleRoot{
						SourceChainSelector: sourceChainSelector,
						OnRampAddress:       config.OnRampAddress,
						MinSeqNr:            sequenceNumber,
						MaxSeqNr:            sequenceNumber,
						MerkleRoot:          root,
					},
				}
				sigs, err := ccip.SignCommitReport(reportContext, commitReport, signers)
				require.NoError(t, err)
				rootPDA, err := state.FindCommitReportPDA(config.EvmChainSelector, root, config.CcipRouterProgram)
				require.NoError(t, err)

				instruction, err := ccip_router.NewCommitInstruction(
					reportContext,
					testutils.MustMarshalBorsh(t, commitReport),
					sigs.Rs,
					sigs.Ss,
					sigs.RawVs,
					config.RouterConfigPDA,
					config.EvmSourceChainStatePDA,
					rootPDA,
					transmitter.PublicKey(),
					solana.SystemProgramID,
					solana.SysVarInstructionsPubkey,
				).ValidateAndBuild()
				require.NoError(t, err)
				tx := testutils.SendAndConfirm(ctx, t, solanaGoClient, []solana.Instruction{instruction}, transmitter, config.DefaultCommitment, common.AddComputeUnitLimit(210_000)) // signature verification compute unit amounts can vary depending on sorting
				event := ccip.EventCommitReportAccepted{}
				require.NoError(t, common.ParseEvent(tx.Meta.LogMessages, "CommitReportAccepted", &event, config.PrintEvents))

				executionReport := ccip_router.ExecutionReportSingleChain{
					SourceChainSelector: sourceChainSelector,
					Message:             message,
					Root:                root,
					Proofs:              [][32]uint8{}, // single leaf merkle tree
				}
				raw := ccip_router.NewExecuteInstruction(
					testutils.MustMarshalBorsh(t, executionReport),
					reportContext,
					[]byte{},
					config.RouterConfigPDA,
					config.EvmSourceChainStatePDA,
					rootPDA,
					config.ExternalExecutionConfigPDA,
					transmitter.PublicKey(),
					solana.SystemProgramID,
					solana.SysVarInstructionsPubkey,
					config.ExternalTokenPoolsSignerPDA,
				)

				raw.AccountMetaSlice = append(
					raw.AccountMetaSlice,
					solana.NewAccountMeta(config.CcipLogicReceiver, false, false),
					solana.NewAccountMeta(config.ReceiverExternalExecutionConfigPDA, true, false),
					solana.NewAccountMeta(config.ReceiverTargetAccountPDA, true, false),
					solana.NewAccountMeta(solana.SystemProgramID, false, false),
				)
				instruction, err = raw.ValidateAndBuild()
				require.NoError(t, err)

				tx = testutils.SendAndConfirm(ctx, t, solanaGoClient, []solana.Instruction{instruction}, transmitter, config.DefaultCommitment)
				executionEvent := ccip.EventExecutionStateChanged{}
				require.NoError(t, common.ParseEvent(tx.Meta.LogMessages, "ExecutionStateChanged", &executionEvent, config.PrintEvents))

				require.NoError(t, err)
				require.NotNil(t, executionEvent)
				require.Equal(t, config.EvmChainSelector, executionEvent.SourceChainSelector)
				require.Equal(t, sequenceNumber, executionEvent.SequenceNumber)
				require.Equal(t, hex.EncodeToString(message.Header.MessageId[:]), hex.EncodeToString(executionEvent.MessageID[:]))
				require.Equal(t, hex.EncodeToString(root[:]), hex.EncodeToString(executionEvent.MessageHash[:]))
				require.Equal(t, ccip_router.Success_MessageExecutionState, executionEvent.State)

				var rootAccount ccip_router.CommitReport
				err = common.GetAccountDataBorshInto(ctx, solanaGoClient, rootPDA, config.DefaultCommitment, &rootAccount)
				require.NoError(t, err, "failed to get account info")
				require.NotEqual(t, bin.Uint128{Lo: 0, Hi: 0}, rootAccount.Timestamp)
				require.Equal(t, bin.Uint128{Lo: 2, Hi: 0}, rootAccount.ExecutionStates)
				require.Equal(t, sequenceNumber, rootAccount.MinMsgNr)
				require.Equal(t, sequenceNumber, rootAccount.MaxMsgNr)
			})

			t.Run("When executing a report with not matching source chain selector in message, it fails", func(t *testing.T) {
				transmitter := getTransmitter()

				message, root := testutils.CreateNextMessage(ctx, solanaGoClient, t, []solana.PublicKey{config.CcipLogicReceiver, config.ReceiverExternalExecutionConfigPDA, config.ReceiverTargetAccountPDA, solana.SystemProgramID})
				sequenceNumber := message.Header.SequenceNumber

				commitReport := ccip_router.CommitInput{
					MerkleRoot: ccip_router.MerkleRoot{
						SourceChainSelector: config.EvmChainSelector,
						OnRampAddress:       config.OnRampAddress,
						MinSeqNr:            sequenceNumber,
						MaxSeqNr:            sequenceNumber,
						MerkleRoot:          root,
					},
				}
				sigs, err := ccip.SignCommitReport(reportContext, commitReport, signers)
				require.NoError(t, err)
				rootPDA, err := state.FindCommitReportPDA(config.EvmChainSelector, root, config.CcipRouterProgram)
				require.NoError(t, err)

				instruction, err := ccip_router.NewCommitInstruction(
					reportContext,
					testutils.MustMarshalBorsh(t, commitReport),
					sigs.Rs,
					sigs.Ss,
					sigs.RawVs,
					config.RouterConfigPDA,
					config.EvmSourceChainStatePDA,
					rootPDA,
					transmitter.PublicKey(),
					solana.SystemProgramID,
					solana.SysVarInstructionsPubkey,
				).ValidateAndBuild()
				require.NoError(t, err)
				tx := testutils.SendAndConfirm(ctx, t, solanaGoClient, []solana.Instruction{instruction}, transmitter, config.DefaultCommitment, common.AddComputeUnitLimit(210_000)) // signature verification compute unit amounts can vary depending on sorting
				event := ccip.EventCommitReportAccepted{}
				require.NoError(t, common.ParseEvent(tx.Meta.LogMessages, "CommitReportAccepted", &event, config.PrintEvents))

				message.Header.SourceChainSelector = 89

				executionReport := ccip_router.ExecutionReportSingleChain{
					SourceChainSelector: config.EvmChainSelector,
					Message:             message,
					Root:                root,
					Proofs:              [][32]uint8{}, // single leaf merkle tree
				}
				raw := ccip_router.NewExecuteInstruction(
					testutils.MustMarshalBorsh(t, executionReport),
					reportContext,
					[]byte{},
					config.RouterConfigPDA,
					config.EvmSourceChainStatePDA,
					rootPDA,
					config.ExternalExecutionConfigPDA,
					transmitter.PublicKey(),
					solana.SystemProgramID,
					solana.SysVarInstructionsPubkey,
					config.ExternalTokenPoolsSignerPDA,
				)
				raw.AccountMetaSlice = append(
					raw.AccountMetaSlice,
					solana.NewAccountMeta(config.CcipLogicReceiver, false, false),
					solana.NewAccountMeta(config.ReceiverExternalExecutionConfigPDA, true, false),
					solana.NewAccountMeta(config.ReceiverTargetAccountPDA, true, false),
					solana.NewAccountMeta(solana.SystemProgramID, false, false),
				)
				instruction, err = raw.ValidateAndBuild()
				require.NoError(t, err)

				testutils.SendAndFailWith(ctx, t, solanaGoClient, []solana.Instruction{instruction}, transmitter, config.DefaultCommitment, []string{"Error Message: Source chain selector not supported."})
			})

			t.Run("When executing a report with unsupported source chain selector account, it fails", func(t *testing.T) {
				transmitter := getTransmitter()

				unsupportedChainSelector := uint64(34)
				message, root := testutils.CreateNextMessage(ctx, solanaGoClient, t, []solana.PublicKey{config.CcipLogicReceiver, config.ReceiverExternalExecutionConfigPDA, config.ReceiverTargetAccountPDA, solana.SystemProgramID})
				sequenceNumber := message.Header.SequenceNumber

				commitReport := ccip_router.CommitInput{
					MerkleRoot: ccip_router.MerkleRoot{
						SourceChainSelector: config.EvmChainSelector,
						OnRampAddress:       config.OnRampAddress,
						MinSeqNr:            sequenceNumber,
						MaxSeqNr:            sequenceNumber,
						MerkleRoot:          root,
					},
				}
				sigs, err := ccip.SignCommitReport(reportContext, commitReport, signers)
				require.NoError(t, err)
				rootPDA, err := state.FindCommitReportPDA(config.EvmChainSelector, root, config.CcipRouterProgram)
				require.NoError(t, err)

				instruction, err := ccip_router.NewCommitInstruction(
					reportContext,
					testutils.MustMarshalBorsh(t, commitReport),
					sigs.Rs,
					sigs.Ss,
					sigs.RawVs,
					config.RouterConfigPDA,
					config.EvmSourceChainStatePDA,
					rootPDA,
					transmitter.PublicKey(),
					solana.SystemProgramID,
					solana.SysVarInstructionsPubkey,
				).ValidateAndBuild()
				require.NoError(t, err)
				tx := testutils.SendAndConfirm(ctx, t, solanaGoClient, []solana.Instruction{instruction}, transmitter, config.DefaultCommitment, common.AddComputeUnitLimit(210_000)) // signature verification compute unit amounts can vary depending on sorting
				event := ccip.EventCommitReportAccepted{}
				require.NoError(t, common.ParseEvent(tx.Meta.LogMessages, "CommitReportAccepted", &event, config.PrintEvents))

				unsupportedSourceChainStatePDA, err := state.FindSourceChainStatePDA(unsupportedChainSelector, config.CcipRouterProgram)
				require.NoError(t, err)
				unsupportedDestChainStatePDA, err := state.FindDestChainStatePDA(unsupportedChainSelector, config.CcipRouterProgram)
				require.NoError(t, err)
				message.Header.SourceChainSelector = unsupportedChainSelector
				message.Header.SequenceNumber = 1

				instruction, err = ccip_router.NewAddChainSelectorInstruction(
					unsupportedChainSelector,
					validSourceChainConfig,
					validDestChainConfig,
					unsupportedSourceChainStatePDA,
					unsupportedDestChainStatePDA,
					config.RouterConfigPDA,
					ccipAdmin.PublicKey(),
					solana.SystemProgramID,
				).ValidateAndBuild()
				require.NoError(t, err)
				result := testutils.SendAndConfirm(ctx, t, solanaGoClient, []solana.Instruction{instruction}, ccipAdmin, config.DefaultCommitment)
				require.NotNil(t, result)

				executionReport := ccip_router.ExecutionReportSingleChain{
					SourceChainSelector: unsupportedChainSelector,
					Message:             message,
					Root:                root,
					Proofs:              [][32]uint8{}, // single leaf merkle tree
				}
				raw := ccip_router.NewExecuteInstruction(
					testutils.MustMarshalBorsh(t, executionReport),
					reportContext,
					[]byte{},
					config.RouterConfigPDA,
					unsupportedSourceChainStatePDA,
					rootPDA,
					config.ExternalExecutionConfigPDA,
					transmitter.PublicKey(),
					solana.SystemProgramID,
					solana.SysVarInstructionsPubkey,
					config.ExternalTokenPoolsSignerPDA,
				)
				raw.AccountMetaSlice = append(
					raw.AccountMetaSlice,
					solana.NewAccountMeta(config.CcipLogicReceiver, false, false),
					solana.NewAccountMeta(config.ReceiverExternalExecutionConfigPDA, true, false),
					solana.NewAccountMeta(config.ReceiverTargetAccountPDA, true, false),
					solana.NewAccountMeta(solana.SystemProgramID, false, false),
				)
				instruction, err = raw.ValidateAndBuild()
				require.NoError(t, err)

				testutils.SendAndFailWith(ctx, t, solanaGoClient, []solana.Instruction{instruction}, transmitter, config.DefaultCommitment, []string{"AnchorError caused by account: commit_report. Error Code: ConstraintSeeds. Error Number: 2006. Error Message: A seeds constraint was violated."})
			})

			t.Run("When executing a report with incorrect solana chain selector, it fails", func(t *testing.T) {
				transmitter := getTransmitter()

				msgAccounts := []solana.PublicKey{config.CcipLogicReceiver, config.ReceiverExternalExecutionConfigPDA, config.ReceiverTargetAccountPDA, solana.SystemProgramID}
				message, _ := testutils.CreateNextMessage(ctx, solanaGoClient, t, msgAccounts)
				message.Header.DestChainSelector = 89 // invalid dest chain selector
				sequenceNumber := message.Header.SequenceNumber
				hash, err := ccip.HashAnyToSVMMessage(message, config.OnRampAddress, msgAccounts)

				require.NoError(t, err)
				root := [32]byte(hash)

				commitReport := ccip_router.CommitInput{
					MerkleRoot: ccip_router.MerkleRoot{
						SourceChainSelector: config.EvmChainSelector,
						OnRampAddress:       config.OnRampAddress,
						MinSeqNr:            sequenceNumber,
						MaxSeqNr:            sequenceNumber,
						MerkleRoot:          root,
					},
				}
				sigs, err := ccip.SignCommitReport(reportContext, commitReport, signers)
				require.NoError(t, err)
				rootPDA, err := state.FindCommitReportPDA(config.EvmChainSelector, root, config.CcipRouterProgram)
				require.NoError(t, err)

				instruction, err := ccip_router.NewCommitInstruction(
					reportContext,
					testutils.MustMarshalBorsh(t, commitReport),
					sigs.Rs,
					sigs.Ss,
					sigs.RawVs,
					config.RouterConfigPDA,
					config.EvmSourceChainStatePDA,
					rootPDA,
					transmitter.PublicKey(),
					solana.SystemProgramID,
					solana.SysVarInstructionsPubkey,
				).ValidateAndBuild()
				require.NoError(t, err)
				tx := testutils.SendAndConfirm(ctx, t, solanaGoClient, []solana.Instruction{instruction}, transmitter, config.DefaultCommitment, common.AddComputeUnitLimit(300_000))
				event := ccip.EventCommitReportAccepted{}
				require.NoError(t, common.ParseEvent(tx.Meta.LogMessages, "CommitReportAccepted", &event, config.PrintEvents))

				executionReport := ccip_router.ExecutionReportSingleChain{
					SourceChainSelector: config.EvmChainSelector,
					Message:             message,
					Root:                root,
					Proofs:              [][32]uint8{}, // single leaf merkle tree
				}
				raw := ccip_router.NewExecuteInstruction(
					testutils.MustMarshalBorsh(t, executionReport),
					reportContext,
					[]byte{},
					config.RouterConfigPDA,
					config.EvmSourceChainStatePDA,
					rootPDA,
					config.ExternalExecutionConfigPDA,
					transmitter.PublicKey(),
					solana.SystemProgramID,
					solana.SysVarInstructionsPubkey,
					config.ExternalTokenPoolsSignerPDA,
				)
				raw.AccountMetaSlice = append(
					raw.AccountMetaSlice,
					solana.NewAccountMeta(config.CcipLogicReceiver, false, false),
					solana.NewAccountMeta(config.ReceiverExternalExecutionConfigPDA, true, false),
					solana.NewAccountMeta(config.ReceiverTargetAccountPDA, true, false),
					solana.NewAccountMeta(solana.SystemProgramID, false, false),
				)
				instruction, err = raw.ValidateAndBuild()
				require.NoError(t, err)

				testutils.SendAndFailWith(ctx, t, solanaGoClient, []solana.Instruction{instruction}, transmitter, config.DefaultCommitment, []string{"Error Code: " + ccip_router.UnsupportedDestinationChainSelector_CcipRouterError.String()})
			})

			t.Run("When executing a report with nonexisting PDA for the Merkle Root, it fails", func(t *testing.T) {
				transmitter := getTransmitter()

				message, root := testutils.CreateNextMessage(ctx, solanaGoClient, t, []solana.PublicKey{})
				rootPDA, err := state.FindCommitReportPDA(config.EvmChainSelector, root, config.CcipRouterProgram)
				require.NoError(t, err)

				executionReport := ccip_router.ExecutionReportSingleChain{
					SourceChainSelector: config.EvmChainSelector,
					Message:             message,
					Root:                root,
					Proofs:              [][32]uint8{}, // single leaf merkle tree
				}
				raw := ccip_router.NewExecuteInstruction(
					testutils.MustMarshalBorsh(t, executionReport),
					reportContext,
					[]byte{},
					config.RouterConfigPDA,
					config.EvmSourceChainStatePDA,
					rootPDA,
					config.ExternalExecutionConfigPDA,
					transmitter.PublicKey(),
					solana.SystemProgramID,
					solana.SysVarInstructionsPubkey,
					config.ExternalTokenPoolsSignerPDA,
				)
				raw.AccountMetaSlice = append(
					raw.AccountMetaSlice,
					solana.NewAccountMeta(config.CcipLogicReceiver, false, false),
					solana.NewAccountMeta(config.ReceiverExternalExecutionConfigPDA, true, false),
					solana.NewAccountMeta(config.ReceiverTargetAccountPDA, true, false),
					solana.NewAccountMeta(solana.SystemProgramID, false, false),
				)
				instruction, err := raw.ValidateAndBuild()
				require.NoError(t, err)

				testutils.SendAndFailWith(ctx, t, solanaGoClient, []solana.Instruction{instruction}, transmitter, config.DefaultCommitment, []string{"Error Message: The program expected this account to be already initialized."})
			})

			t.Run("When executing a report for an already executed message, it is skipped", func(t *testing.T) {
				transmitter := getTransmitter()

				sourceChainSelector := config.EvmChainSelector

				message := ccip.CreateDefaultMessageWith(sourceChainSelector, executedSequenceNumber) // already executed seq number
				msgAccounts := []solana.PublicKey{config.CcipLogicReceiver, config.ReceiverExternalExecutionConfigPDA, config.ReceiverTargetAccountPDA, solana.SystemProgramID}
				hash, err := ccip.HashAnyToSVMMessage(message, config.OnRampAddress, msgAccounts)
				require.NoError(t, err)
				root := [32]byte(hash)

				rootPDA, err := state.FindCommitReportPDA(config.EvmChainSelector, root, config.CcipRouterProgram)
				require.NoError(t, err)

				executionReport := ccip_router.ExecutionReportSingleChain{
					SourceChainSelector: config.EvmChainSelector,
					Message:             message,
					Root:                root,
					Proofs:              [][32]uint8{}, // single leaf merkle tree
				}
				raw := ccip_router.NewExecuteInstruction(
					testutils.MustMarshalBorsh(t, executionReport),
					reportContext,
					[]byte{},
					config.RouterConfigPDA,
					config.EvmSourceChainStatePDA,
					rootPDA,
					config.ExternalExecutionConfigPDA,
					transmitter.PublicKey(),
					solana.SystemProgramID,
					solana.SysVarInstructionsPubkey,
					config.ExternalTokenPoolsSignerPDA,
				)
				raw.AccountMetaSlice = append(
					raw.AccountMetaSlice,
					solana.NewAccountMeta(config.CcipLogicReceiver, false, false),
					solana.NewAccountMeta(config.ReceiverExternalExecutionConfigPDA, true, false),
					solana.NewAccountMeta(config.ReceiverTargetAccountPDA, true, false),
					solana.NewAccountMeta(solana.SystemProgramID, false, false),
				)
				instruction, err := raw.ValidateAndBuild()
				require.NoError(t, err)

				tx := testutils.SendAndConfirm(ctx, t, solanaGoClient, []solana.Instruction{instruction}, transmitter, config.DefaultCommitment)
				executionEvent := ccip.EventSkippedAlreadyExecutedMessage{}
				require.NoError(t, common.ParseEvent(tx.Meta.LogMessages, "SkippedAlreadyExecutedMessage", &executionEvent, config.PrintEvents))

				require.NoError(t, err)
				require.NotNil(t, executionEvent)
				require.Equal(t, config.EvmChainSelector, executionEvent.SourceChainSelector)
				require.Equal(t, executedSequenceNumber, executionEvent.SequenceNumber)
			})

			t.Run("When executing a report for an already executed root, but not message, it succeeds", func(t *testing.T) {
				transmitter := getTransmitter()

				msgAccounts := []solana.PublicKey{config.CcipLogicReceiver, config.ReceiverExternalExecutionConfigPDA, config.ReceiverTargetAccountPDA, solana.SystemProgramID}
				message1, hash1 := testutils.CreateNextMessage(ctx, solanaGoClient, t, msgAccounts)
				message2 := ccip.CreateDefaultMessageWith(config.EvmChainSelector, message1.Header.SequenceNumber+1)
				hash2, err := ccip.HashAnyToSVMMessage(message2, config.OnRampAddress, msgAccounts)
				require.NoError(t, err)

				root := [32]byte(ccip.MerkleFrom([][]byte{hash1[:], hash2[:]}))

				commitReport := ccip_router.CommitInput{
					MerkleRoot: ccip_router.MerkleRoot{
						SourceChainSelector: config.EvmChainSelector,
						OnRampAddress:       config.OnRampAddress,
						MinSeqNr:            message1.Header.SequenceNumber,
						MaxSeqNr:            message2.Header.SequenceNumber,
						MerkleRoot:          root,
					},
				}
				sigs, err := ccip.SignCommitReport(reportContext, commitReport, signers)
				require.NoError(t, err)
				rootPDA, err := state.FindCommitReportPDA(config.EvmChainSelector, root, config.CcipRouterProgram)
				require.NoError(t, err)

				instruction, err := ccip_router.NewCommitInstruction(
					reportContext,
					testutils.MustMarshalBorsh(t, commitReport),
					sigs.Rs,
					sigs.Ss,
					sigs.RawVs,
					config.RouterConfigPDA,
					config.EvmSourceChainStatePDA,
					rootPDA,
					transmitter.PublicKey(),
					solana.SystemProgramID,
					solana.SysVarInstructionsPubkey,
				).ValidateAndBuild()
				require.NoError(t, err)
				tx := testutils.SendAndConfirm(ctx, t, solanaGoClient, []solana.Instruction{instruction}, transmitter, config.DefaultCommitment, common.AddComputeUnitLimit(300_000))
				event := ccip.EventCommitReportAccepted{}
				require.NoError(t, common.ParseEvent(tx.Meta.LogMessages, "CommitReportAccepted", &event, config.PrintEvents))

				executionReport1 := ccip_router.ExecutionReportSingleChain{
					SourceChainSelector: config.EvmChainSelector,
					Message:             message2, // execute out of order
					Root:                root,
					Proofs:              [][32]uint8{hash1},
				}
				raw := ccip_router.NewExecuteInstruction(
					testutils.MustMarshalBorsh(t, executionReport1),
					reportContext,
					[]byte{},
					config.RouterConfigPDA,
					config.EvmSourceChainStatePDA,
					rootPDA,
					config.ExternalExecutionConfigPDA,
					transmitter.PublicKey(),
					solana.SystemProgramID,
					solana.SysVarInstructionsPubkey,
					config.ExternalTokenPoolsSignerPDA,
				)
				raw.AccountMetaSlice = append(
					raw.AccountMetaSlice,
					solana.NewAccountMeta(config.CcipLogicReceiver, false, false),
					solana.NewAccountMeta(config.ReceiverExternalExecutionConfigPDA, true, false),
					solana.NewAccountMeta(config.ReceiverTargetAccountPDA, true, false),
					solana.NewAccountMeta(solana.SystemProgramID, false, false),
				)
				instruction, err = raw.ValidateAndBuild()
				require.NoError(t, err)

				tx = testutils.SendAndConfirm(ctx, t, solanaGoClient, []solana.Instruction{instruction}, transmitter, config.DefaultCommitment)
				executionEvent := ccip.EventExecutionStateChanged{}
				require.NoError(t, common.ParseEvent(tx.Meta.LogMessages, "ExecutionStateChanged", &executionEvent, config.PrintEvents))

				executionReport2 := ccip_router.ExecutionReportSingleChain{
					SourceChainSelector: config.EvmChainSelector,
					Message:             message1,
					Root:                root,
					Proofs:              [][32]uint8{[32]byte(hash2)},
				}
				raw = ccip_router.NewExecuteInstruction(
					testutils.MustMarshalBorsh(t, executionReport2),
					reportContext,
					[]byte{},
					config.RouterConfigPDA,
					config.EvmSourceChainStatePDA,
					rootPDA,
					config.ExternalExecutionConfigPDA,
					transmitter.PublicKey(),
					solana.SystemProgramID,
					solana.SysVarInstructionsPubkey,
					config.ExternalTokenPoolsSignerPDA,
				)
				raw.AccountMetaSlice = append(
					raw.AccountMetaSlice,
					solana.NewAccountMeta(config.CcipLogicReceiver, false, false),
					solana.NewAccountMeta(config.ReceiverExternalExecutionConfigPDA, true, false),
					solana.NewAccountMeta(config.ReceiverTargetAccountPDA, true, false),
					solana.NewAccountMeta(solana.SystemProgramID, false, false),
				)
				instruction, err = raw.ValidateAndBuild()
				require.NoError(t, err)

				tx = testutils.SendAndConfirm(ctx, t, solanaGoClient, []solana.Instruction{instruction}, transmitter, config.DefaultCommitment)
				executionEvent = ccip.EventExecutionStateChanged{}
				require.NoError(t, common.ParseEvent(tx.Meta.LogMessages, "ExecutionStateChanged", &executionEvent, config.PrintEvents))

				require.NoError(t, err)
				require.NotNil(t, executionEvent)
				require.Equal(t, config.EvmChainSelector, executionEvent.SourceChainSelector)
				require.Equal(t, message1.Header.SequenceNumber, executionEvent.SequenceNumber)
				require.Equal(t, hex.EncodeToString(message1.Header.MessageId[:]), hex.EncodeToString(executionEvent.MessageID[:]))
				require.Equal(t, hex.EncodeToString(hash1[:]), hex.EncodeToString(executionEvent.MessageHash[:]))

				require.Equal(t, ccip_router.Success_MessageExecutionState, executionEvent.State)

				var rootAccount ccip_router.CommitReport
				err = common.GetAccountDataBorshInto(ctx, solanaGoClient, rootPDA, config.DefaultCommitment, &rootAccount)
				require.NoError(t, err, "failed to get account info")
				require.NotEqual(t, bin.Uint128{Lo: 0, Hi: 0}, rootAccount.Timestamp)
				require.Equal(t, bin.Uint128{Lo: 10, Hi: 0}, rootAccount.ExecutionStates)
				require.Equal(t, message1.Header.SequenceNumber, rootAccount.MinMsgNr)
				require.Equal(t, message2.Header.SequenceNumber, rootAccount.MaxMsgNr)
			})

			t.Run("When executing a report that receiver program needs to init an account, it fails", func(t *testing.T) {
				transmitter := getTransmitter()

				stubAccountPDA, _, _ := solana.FindProgramAddress([][]byte{[]byte("counter")}, config.CcipInvalidReceiverProgram)
				msgAccounts := []solana.PublicKey{config.CcipInvalidReceiverProgram, stubAccountPDA, solana.SystemProgramID}
				message, _ := testutils.CreateNextMessage(ctx, solanaGoClient, t, msgAccounts)
				message.TokenReceiver = stubAccountPDA
				sequenceNumber := message.Header.SequenceNumber
				message.ExtraArgs.IsWritableBitmap = 0
				hash, err := ccip.HashAnyToSVMMessage(message, config.OnRampAddress, msgAccounts)
				require.NoError(t, err)
				root := [32]byte(hash)

				commitReport := ccip_router.CommitInput{
					MerkleRoot: ccip_router.MerkleRoot{
						SourceChainSelector: config.EvmChainSelector,
						OnRampAddress:       config.OnRampAddress,
						MinSeqNr:            sequenceNumber,
						MaxSeqNr:            sequenceNumber,
						MerkleRoot:          root,
					},
				}
				sigs, err := ccip.SignCommitReport(reportContext, commitReport, signers)
				require.NoError(t, err)
				rootPDA, err := state.FindCommitReportPDA(config.EvmChainSelector, root, config.CcipRouterProgram)
				require.NoError(t, err)

				instruction, err := ccip_router.NewCommitInstruction(
					reportContext,
					testutils.MustMarshalBorsh(t, commitReport),
					sigs.Rs,
					sigs.Ss,
					sigs.RawVs,
					config.RouterConfigPDA,
					config.EvmSourceChainStatePDA,
					rootPDA,
					transmitter.PublicKey(),
					solana.SystemProgramID,
					solana.SysVarInstructionsPubkey,
				).ValidateAndBuild()
				require.NoError(t, err)
				tx := testutils.SendAndConfirm(ctx, t, solanaGoClient, []solana.Instruction{instruction}, transmitter, config.DefaultCommitment)
				event := ccip.EventCommitReportAccepted{}
				require.NoError(t, common.ParseEvent(tx.Meta.LogMessages, "CommitReportAccepted", &event, config.PrintEvents))

				executionReport := ccip_router.ExecutionReportSingleChain{
					SourceChainSelector: config.EvmChainSelector,
					Message:             message,
					Root:                root,
					Proofs:              [][32]uint8{}, // single leaf merkle tree
				}
				raw := ccip_router.NewExecuteInstruction(
					testutils.MustMarshalBorsh(t, executionReport),
					reportContext,
					[]byte{},
					config.RouterConfigPDA,
					config.EvmSourceChainStatePDA,
					rootPDA,
					config.ExternalExecutionConfigPDA,
					transmitter.PublicKey(),
					solana.SystemProgramID,
					solana.SysVarInstructionsPubkey,
					config.ExternalTokenPoolsSignerPDA,
				)
				raw.AccountMetaSlice = append(
					raw.AccountMetaSlice,
					solana.NewAccountMeta(config.CcipInvalidReceiverProgram, false, false),
					solana.NewAccountMeta(stubAccountPDA, false, false),
					solana.NewAccountMeta(solana.SystemProgramID, false, false),
				)

				instruction, err = raw.ValidateAndBuild()
				require.NoError(t, err)

				// failed ccipReceiver - init account requires mutable authority
				// ccipSigner is not a mutable account
				testutils.SendAndFailWith(ctx, t, solanaGoClient, []solana.Instruction{instruction}, transmitter, config.DefaultCommitment, []string{"writable privilege escalated", "Cross-program invocation with unauthorized signer or writable account"})
			})

			t.Run("message can be executed with empty Any2SVMRampMessage.Data", func(t *testing.T) {
				transmitter := getTransmitter()

				sourceChainSelector := config.EvmChainSelector
				msgAccounts := []solana.PublicKey{config.CcipLogicReceiver, config.ReceiverExternalExecutionConfigPDA, config.ReceiverTargetAccountPDA, solana.SystemProgramID}
				message, _ := testutils.CreateNextMessage(ctx, solanaGoClient, t, msgAccounts)
				message.Data = []byte{} // empty message data
				hash, err := ccip.HashAnyToSVMMessage(message, config.OnRampAddress, msgAccounts)
				require.NoError(t, err)
				root := [32]byte(hash)

				sequenceNumber := message.Header.SequenceNumber
				executedSequenceNumber = sequenceNumber // persist this number as executed, for later tests

				commitReport := ccip_router.CommitInput{
					MerkleRoot: ccip_router.MerkleRoot{
						SourceChainSelector: sourceChainSelector,
						OnRampAddress:       config.OnRampAddress,
						MinSeqNr:            sequenceNumber,
						MaxSeqNr:            sequenceNumber,
						MerkleRoot:          root,
					},
				}
				sigs, err := ccip.SignCommitReport(reportContext, commitReport, signers)
				require.NoError(t, err)
				rootPDA, err := state.FindCommitReportPDA(config.EvmChainSelector, root, config.CcipRouterProgram)
				require.NoError(t, err)

				instruction, err := ccip_router.NewCommitInstruction(
					reportContext,
					testutils.MustMarshalBorsh(t, commitReport),
					sigs.Rs,
					sigs.Ss,
					sigs.RawVs,
					config.RouterConfigPDA,
					config.EvmSourceChainStatePDA,
					rootPDA,
					transmitter.PublicKey(),
					solana.SystemProgramID,
					solana.SysVarInstructionsPubkey,
				).ValidateAndBuild()
				require.NoError(t, err)
				tx := testutils.SendAndConfirm(ctx, t, solanaGoClient, []solana.Instruction{instruction}, transmitter, config.DefaultCommitment, common.AddComputeUnitLimit(210_000)) // signature verification compute unit amounts can vary depending on sorting
				event := ccip.EventCommitReportAccepted{}
				require.NoError(t, common.ParseEvent(tx.Meta.LogMessages, "CommitReportAccepted", &event, config.PrintEvents))

				executionReport := ccip_router.ExecutionReportSingleChain{
					SourceChainSelector: sourceChainSelector,
					Message:             message,
					Root:                root,
					Proofs:              [][32]uint8{}, // single leaf merkle tree
				}
				raw := ccip_router.NewExecuteInstruction(
					testutils.MustMarshalBorsh(t, executionReport),
					reportContext,
					[]byte{},
					config.RouterConfigPDA,
					config.EvmSourceChainStatePDA,
					rootPDA,
					config.ExternalExecutionConfigPDA,
					transmitter.PublicKey(),
					solana.SystemProgramID,
					solana.SysVarInstructionsPubkey,
					config.ExternalTokenPoolsSignerPDA,
				)

				raw.AccountMetaSlice = append(
					raw.AccountMetaSlice,
					solana.NewAccountMeta(config.CcipLogicReceiver, false, false),
					solana.NewAccountMeta(config.ReceiverExternalExecutionConfigPDA, true, false),
					solana.NewAccountMeta(config.ReceiverTargetAccountPDA, true, false),
					solana.NewAccountMeta(solana.SystemProgramID, false, false),
				)

				instruction, err = raw.ValidateAndBuild()
				require.NoError(t, err)

				testutils.SendAndConfirm(ctx, t, solanaGoClient, []solana.Instruction{instruction}, transmitter, config.DefaultCommitment)
			})

			t.Run("token happy path", func(t *testing.T) {
				t.Run("single token", func(t *testing.T) {
					_, initSupply, err := tokens.TokenSupply(ctx, solanaGoClient, token0.Mint.PublicKey(), config.DefaultCommitment)
					require.NoError(t, err)
					_, initBal, err := tokens.TokenBalance(ctx, solanaGoClient, token0.User[config.ReceiverExternalExecutionConfigPDA], config.DefaultCommitment)
					require.NoError(t, err)

					transmitter := getTransmitter()

					sourceChainSelector := config.EvmChainSelector
					msgAccounts := []solana.PublicKey{config.CcipLogicReceiver, config.ReceiverExternalExecutionConfigPDA, config.ReceiverTargetAccountPDA, solana.SystemProgramID}
					message, _ := testutils.CreateNextMessage(ctx, solanaGoClient, t, msgAccounts)
					message.TokenReceiver = config.ReceiverExternalExecutionConfigPDA
					message.TokenAmounts = []ccip_router.Any2SVMTokenTransfer{{
						SourcePoolAddress: []byte{1, 2, 3},
						DestTokenAddress:  token0.Mint.PublicKey(),
						Amount:            ccip_router.CrossChainAmount{LeBytes: tokens.ToLittleEndianU256(1)},
					}}
					rootBytes, err := ccip.HashAnyToSVMMessage(message, config.OnRampAddress, msgAccounts)
					require.NoError(t, err)

					root := [32]byte(rootBytes)
					sequenceNumber := message.Header.SequenceNumber

					commitReport := ccip_router.CommitInput{
						MerkleRoot: ccip_router.MerkleRoot{
							SourceChainSelector: sourceChainSelector,
							OnRampAddress:       config.OnRampAddress,
							MinSeqNr:            sequenceNumber,
							MaxSeqNr:            sequenceNumber,
							MerkleRoot:          root,
						},
					}
					sigs, err := ccip.SignCommitReport(reportContext, commitReport, signers)
					require.NoError(t, err)
					rootPDA, err := state.FindCommitReportPDA(config.EvmChainSelector, root, config.CcipRouterProgram)
					require.NoError(t, err)

					instruction, err := ccip_router.NewCommitInstruction(
						reportContext,
						testutils.MustMarshalBorsh(t, commitReport),
						sigs.Rs,
						sigs.Ss,
						sigs.RawVs,
						config.RouterConfigPDA,
						config.EvmSourceChainStatePDA,
						rootPDA,
						transmitter.PublicKey(),
						solana.SystemProgramID,
						solana.SysVarInstructionsPubkey,
					).ValidateAndBuild()
					require.NoError(t, err)
					tx := testutils.SendAndConfirm(ctx, t, solanaGoClient, []solana.Instruction{instruction}, transmitter, config.DefaultCommitment, common.AddComputeUnitLimit(300_000))
					event := ccip.EventCommitReportAccepted{}
					require.NoError(t, common.ParseEvent(tx.Meta.LogMessages, "CommitReportAccepted", &event, config.PrintEvents))

					executionReport := ccip_router.ExecutionReportSingleChain{
						SourceChainSelector: sourceChainSelector,
						Message:             message,
						OffchainTokenData:   [][]byte{{}},
						Root:                root,
						Proofs:              [][32]uint8{},
					}
					raw := ccip_router.NewExecuteInstruction(
						testutils.MustMarshalBorsh(t, executionReport),
						reportContext,
						[]byte{4},
						config.RouterConfigPDA,
						config.EvmSourceChainStatePDA,
						rootPDA,
						config.ExternalExecutionConfigPDA,
						transmitter.PublicKey(),
						solana.SystemProgramID,
						solana.SysVarInstructionsPubkey,
						config.ExternalTokenPoolsSignerPDA,
					)
					raw.AccountMetaSlice = append(
						raw.AccountMetaSlice,
						solana.NewAccountMeta(config.CcipLogicReceiver, false, false),
						solana.NewAccountMeta(config.ReceiverExternalExecutionConfigPDA, true, false),
						solana.NewAccountMeta(config.ReceiverTargetAccountPDA, true, false),
						solana.NewAccountMeta(solana.SystemProgramID, false, false),
					)

					tokenMetas, addressTables, err := tokens.ParseTokenLookupTable(ctx, solanaGoClient, token0, token0.User[config.ReceiverExternalExecutionConfigPDA])
					require.NoError(t, err)
					raw.AccountMetaSlice = append(raw.AccountMetaSlice, tokenMetas...)
					instruction, err = raw.ValidateAndBuild()
					require.NoError(t, err)

					tx = testutils.SendAndConfirmWithLookupTables(ctx, t, solanaGoClient, []solana.Instruction{instruction}, transmitter, config.DefaultCommitment, addressTables, common.AddComputeUnitLimit(300_000))
					executionEvent := ccip.EventExecutionStateChanged{}
					require.NoError(t, common.ParseEvent(tx.Meta.LogMessages, "ExecutionStateChanged", &executionEvent, config.PrintEvents))
					require.Equal(t, ccip_router.Success_MessageExecutionState, executionEvent.State)

					mintEvent := tokens.EventMintRelease{}
					require.NoError(t, common.ParseEvent(tx.Meta.LogMessages, "Minted", &mintEvent, config.PrintEvents))
					require.Equal(t, config.ReceiverExternalExecutionConfigPDA, mintEvent.Recipient)
					require.Equal(t, token0.PoolSigner, mintEvent.Sender)
					require.Equal(t, uint64(1), mintEvent.Amount)

					_, finalSupply, err := tokens.TokenSupply(ctx, solanaGoClient, token0.Mint.PublicKey(), config.DefaultCommitment)
					require.NoError(t, err)
					_, finalBal, err := tokens.TokenBalance(ctx, solanaGoClient, token0.User[config.ReceiverExternalExecutionConfigPDA], config.DefaultCommitment)
					require.NoError(t, err)
					require.Equal(t, 1, finalSupply-initSupply)
					require.Equal(t, 1, finalBal-initBal)
				})

				t.Run("two tokens", func(t *testing.T) {
					_, initBal0, err := tokens.TokenBalance(ctx, solanaGoClient, token0.User[config.ReceiverExternalExecutionConfigPDA], config.DefaultCommitment)
					require.NoError(t, err)
					_, initBal1, err := tokens.TokenBalance(ctx, solanaGoClient, token1.User[config.ReceiverExternalExecutionConfigPDA], config.DefaultCommitment)
					require.NoError(t, err)

					transmitter := getTransmitter()

					sourceChainSelector := config.EvmChainSelector
					msgAccounts := []solana.PublicKey{}
					message, _ := testutils.CreateNextMessage(ctx, solanaGoClient, t, msgAccounts)
					message.ExtraArgs = ccip_router.Any2SVMRampExtraArgs{}
					message.Data = []byte{}
					message.TokenReceiver = config.ReceiverExternalExecutionConfigPDA
					message.TokenAmounts = []ccip_router.Any2SVMTokenTransfer{{
						SourcePoolAddress: []byte{1, 2, 3},
						DestTokenAddress:  token0.Mint.PublicKey(),
						Amount:            ccip_router.CrossChainAmount{LeBytes: tokens.ToLittleEndianU256(1)},
					}, {
						SourcePoolAddress: []byte{4, 5, 6},
						DestTokenAddress:  token1.Mint.PublicKey(),
						Amount:            ccip_router.CrossChainAmount{LeBytes: tokens.ToLittleEndianU256(2)},
					}}
					rootBytes, err := ccip.HashAnyToSVMMessage(message, config.OnRampAddress, msgAccounts)
					require.NoError(t, err)

					root := [32]byte(rootBytes)
					sequenceNumber := message.Header.SequenceNumber

					commitReport := ccip_router.CommitInput{
						MerkleRoot: ccip_router.MerkleRoot{
							SourceChainSelector: sourceChainSelector,
							OnRampAddress:       config.OnRampAddress,
							MinSeqNr:            sequenceNumber,
							MaxSeqNr:            sequenceNumber,
							MerkleRoot:          root,
						},
					}
					sigs, err := ccip.SignCommitReport(reportContext, commitReport, signers)
					require.NoError(t, err)
					rootPDA, err := state.FindCommitReportPDA(config.EvmChainSelector, root, config.CcipRouterProgram)
					require.NoError(t, err)

					instruction, err := ccip_router.NewCommitInstruction(
						reportContext,
						testutils.MustMarshalBorsh(t, commitReport),
						sigs.Rs,
						sigs.Ss,
						sigs.RawVs,
						config.RouterConfigPDA,
						config.EvmSourceChainStatePDA,
						rootPDA,
						transmitter.PublicKey(),
						solana.SystemProgramID,
						solana.SysVarInstructionsPubkey,
					).ValidateAndBuild()
					require.NoError(t, err)
					tx := testutils.SendAndConfirm(ctx, t, solanaGoClient, []solana.Instruction{instruction}, transmitter, config.DefaultCommitment)
					event := ccip.EventCommitReportAccepted{}
					require.NoError(t, common.ParseEvent(tx.Meta.LogMessages, "CommitReportAccepted", &event, config.PrintEvents))

					executionReport := ccip_router.ExecutionReportSingleChain{
						SourceChainSelector: sourceChainSelector,
						Message:             message,
						OffchainTokenData:   [][]byte{{}, {}},
						Root:                root,
						Proofs:              [][32]uint8{},
					}
					raw := ccip_router.NewExecuteInstruction(
						testutils.MustMarshalBorsh(t, executionReport),
						reportContext,
						[]byte{0, 13},
						config.RouterConfigPDA,
						config.EvmSourceChainStatePDA,
						rootPDA,
						config.ExternalExecutionConfigPDA,
						transmitter.PublicKey(),
						solana.SystemProgramID,
						solana.SysVarInstructionsPubkey,
						config.ExternalTokenPoolsSignerPDA,
					)

					tokenMetas0, addressTables, err := tokens.ParseTokenLookupTable(ctx, solanaGoClient, token0, token0.User[config.ReceiverExternalExecutionConfigPDA])
					require.NoError(t, err)
					raw.AccountMetaSlice = append(raw.AccountMetaSlice, tokenMetas0...)
					tokenMetas1, addressTables1, err := tokens.ParseTokenLookupTable(ctx, solanaGoClient, token1, token1.User[config.ReceiverExternalExecutionConfigPDA])
					require.NoError(t, err)
					raw.AccountMetaSlice = append(raw.AccountMetaSlice, tokenMetas1...)
					maps.Copy(addressTables, addressTables1)
					maps.Copy(addressTables, commitLookupTable) // commonly used ccip addresses - required otherwise tx is too large

					instruction, err = raw.ValidateAndBuild()
					require.NoError(t, err)

					testutils.SendAndConfirmWithLookupTables(ctx, t, solanaGoClient, []solana.Instruction{instruction}, transmitter, config.DefaultCommitment, addressTables, common.AddComputeUnitLimit(300_000))

					// validate amounts
					_, finalBal0, err := tokens.TokenBalance(ctx, solanaGoClient, token0.User[config.ReceiverExternalExecutionConfigPDA], config.DefaultCommitment)
					require.NoError(t, err)
					require.Equal(t, 1, finalBal0-initBal0)
					_, finalBal1, err := tokens.TokenBalance(ctx, solanaGoClient, token1.User[config.ReceiverExternalExecutionConfigPDA], config.DefaultCommitment)
					require.NoError(t, err)
					require.Equal(t, 2, finalBal1-initBal1)
				})
			})

			t.Run("OffRamp Manual Execution: when executing a non-committed report, it fails", func(t *testing.T) {
				message, root := testutils.CreateNextMessage(ctx, solanaGoClient, t, []solana.PublicKey{})
				rootPDA, err := state.FindCommitReportPDA(config.EvmChainSelector, root, config.CcipRouterProgram)
				require.NoError(t, err)

				executionReport := ccip_router.ExecutionReportSingleChain{
					SourceChainSelector: config.EvmChainSelector,
					Message:             message,
					Root:                root,
					Proofs:              [][32]uint8{}, // single leaf merkle tree
				}

				raw := ccip_router.NewManuallyExecuteInstruction(
					testutils.MustMarshalBorsh(t, executionReport),
					[]byte{},
					config.RouterConfigPDA,
					config.EvmSourceChainStatePDA,
					rootPDA,
					config.ExternalExecutionConfigPDA,
					user.PublicKey(),
					solana.SystemProgramID,
					solana.SysVarInstructionsPubkey,
					config.ExternalTokenPoolsSignerPDA,
				)
				raw.AccountMetaSlice = append(
					raw.AccountMetaSlice,
					solana.NewAccountMeta(config.CcipLogicReceiver, false, false),
					solana.NewAccountMeta(config.ReceiverExternalExecutionConfigPDA, true, false),
					solana.NewAccountMeta(config.ReceiverTargetAccountPDA, true, false),
					solana.NewAccountMeta(solana.SystemProgramID, false, false),
				)
				instruction, err := raw.ValidateAndBuild()
				require.NoError(t, err)

				testutils.SendAndFailWith(ctx, t, solanaGoClient, []solana.Instruction{instruction}, user, config.DefaultCommitment, []string{"The program expected this account to be already initialized"})
			})

			t.Run("OffRamp Manual execution", func(t *testing.T) {
				transmitter := getTransmitter()

				msgAccounts := []solana.PublicKey{config.CcipLogicReceiver, config.ReceiverExternalExecutionConfigPDA, config.ReceiverTargetAccountPDA, solana.SystemProgramID}
				message1, _ := testutils.CreateNextMessage(ctx, solanaGoClient, t, msgAccounts)

				hash1, err := ccip.HashAnyToSVMMessage(message1, config.OnRampAddress, msgAccounts)
				require.NoError(t, err)

				message2 := ccip.CreateDefaultMessageWith(config.EvmChainSelector, message1.Header.SequenceNumber+1)
				hash2, err := ccip.HashAnyToSVMMessage(message2, config.OnRampAddress, msgAccounts)
				require.NoError(t, err)

				root := [32]byte(ccip.MerkleFrom([][]byte{hash1, hash2}))

				commitReport := ccip_router.CommitInput{
					MerkleRoot: ccip_router.MerkleRoot{
						SourceChainSelector: config.EvmChainSelector,
						OnRampAddress:       config.OnRampAddress,
						MinSeqNr:            message1.Header.SequenceNumber,
						MaxSeqNr:            message2.Header.SequenceNumber,
						MerkleRoot:          root,
					},
				}
				sigs, err := ccip.SignCommitReport(reportContext, commitReport, signers)
				require.NoError(t, err)
				rootPDA, err := state.FindCommitReportPDA(config.EvmChainSelector, root, config.CcipRouterProgram)
				require.NoError(t, err)

				instruction, err := ccip_router.NewCommitInstruction(
					reportContext,
					testutils.MustMarshalBorsh(t, commitReport),
					sigs.Rs,
					sigs.Ss,
					sigs.RawVs,
					config.RouterConfigPDA,
					config.EvmSourceChainStatePDA,
					rootPDA,
					transmitter.PublicKey(),
					solana.SystemProgramID,
					solana.SysVarInstructionsPubkey,
				).ValidateAndBuild()
				require.NoError(t, err)
				tx := testutils.SendAndConfirm(ctx, t, solanaGoClient, []solana.Instruction{instruction}, transmitter, config.DefaultCommitment, common.AddComputeUnitLimit(210_000))
				event := ccip.EventCommitReportAccepted{}
				require.NoError(t, common.ParseEvent(tx.Meta.LogMessages, "CommitReportAccepted", &event, config.PrintEvents))

				t.Run("Before elapsed time", func(t *testing.T) {
					t.Run("When user manually executing before the period of time has passed, it fails", func(t *testing.T) {
						executionReport := ccip_router.ExecutionReportSingleChain{
							SourceChainSelector: config.EvmChainSelector,
							Message:             message1,
							Root:                root,
							Proofs:              [][32]uint8{[32]byte(hash2)},
						}

						raw := ccip_router.NewManuallyExecuteInstruction(
							testutils.MustMarshalBorsh(t, executionReport),
							[]byte{},
							config.RouterConfigPDA,
							config.EvmSourceChainStatePDA,
							rootPDA,
							config.ExternalExecutionConfigPDA,
							user.PublicKey(),
							solana.SystemProgramID,
							solana.SysVarInstructionsPubkey,
							config.ExternalTokenPoolsSignerPDA,
						)
						raw.AccountMetaSlice = append(
							raw.AccountMetaSlice,
							solana.NewAccountMeta(config.CcipLogicReceiver, false, false),
							solana.NewAccountMeta(config.ReceiverExternalExecutionConfigPDA, true, false),
							solana.NewAccountMeta(config.ReceiverTargetAccountPDA, true, false),
							solana.NewAccountMeta(solana.SystemProgramID, false, false),
						)
						instruction, err = raw.ValidateAndBuild()
						require.NoError(t, err)

						fmt.Printf("User: %s\n", user.PublicKey().String())
						fmt.Printf("Transmitter: %s\n", transmitter.PublicKey().String())

						testutils.SendAndFailWith(ctx, t, solanaGoClient, []solana.Instruction{instruction}, user, config.DefaultCommitment, []string{ccip_router.ManualExecutionNotAllowed_CcipRouterError.String()})
					})

					t.Run("When transmitter manually executing before the period of time has passed, it fails", func(t *testing.T) {
						executionReport := ccip_router.ExecutionReportSingleChain{
							SourceChainSelector: config.EvmChainSelector,
							Message:             message1,
							Root:                root,
							Proofs:              [][32]uint8{[32]byte(hash2)},
						}

						raw := ccip_router.NewManuallyExecuteInstruction(
							testutils.MustMarshalBorsh(t, executionReport),
							[]byte{},
							config.RouterConfigPDA,
							config.EvmSourceChainStatePDA,
							rootPDA,
							config.ExternalExecutionConfigPDA,
							transmitter.PublicKey(),
							solana.SystemProgramID,
							solana.SysVarInstructionsPubkey,
							config.ExternalTokenPoolsSignerPDA,
						)
						raw.AccountMetaSlice = append(
							raw.AccountMetaSlice,
							solana.NewAccountMeta(config.CcipLogicReceiver, false, false),
							solana.NewAccountMeta(config.ReceiverExternalExecutionConfigPDA, true, false),
							solana.NewAccountMeta(config.ReceiverTargetAccountPDA, true, false),
							solana.NewAccountMeta(solana.SystemProgramID, false, false),
						)
						instruction, err = raw.ValidateAndBuild()
						require.NoError(t, err)

						testutils.SendAndFailWith(ctx, t, solanaGoClient, []solana.Instruction{instruction}, transmitter, config.DefaultCommitment, []string{ccip_router.ManualExecutionNotAllowed_CcipRouterError.String()})
					})
				})

				t.Run("Given the period of time has passed", func(t *testing.T) {
					instruction, err = ccip_router.NewUpdateEnableManualExecutionAfterInstruction(
						-1,
						config.RouterConfigPDA,
						ccipAdmin.PublicKey(),
						solana.SystemProgramID,
					).ValidateAndBuild()
					require.NoError(t, err)
					result := testutils.SendAndConfirm(ctx, t, solanaGoClient, []solana.Instruction{instruction}, ccipAdmin, config.DefaultCommitment)
					require.NotNil(t, result)

					t.Run("When user manually executing after the period of time has passed, it succeeds", func(t *testing.T) {
						executionReport := ccip_router.ExecutionReportSingleChain{
							SourceChainSelector: config.EvmChainSelector,
							Message:             message1,
							Root:                root,
							Proofs:              [][32]uint8{[32]byte(hash2)},
						}

						raw := ccip_router.NewManuallyExecuteInstruction(
							testutils.MustMarshalBorsh(t, executionReport),
							[]byte{},
							config.RouterConfigPDA,
							config.EvmSourceChainStatePDA,
							rootPDA,
							config.ExternalExecutionConfigPDA,
							user.PublicKey(),
							solana.SystemProgramID,
							solana.SysVarInstructionsPubkey,
							config.ExternalTokenPoolsSignerPDA,
						)
						raw.AccountMetaSlice = append(
							raw.AccountMetaSlice,
							solana.NewAccountMeta(config.CcipLogicReceiver, false, false),
							solana.NewAccountMeta(config.ReceiverExternalExecutionConfigPDA, true, false),
							solana.NewAccountMeta(config.ReceiverTargetAccountPDA, true, false),
							solana.NewAccountMeta(solana.SystemProgramID, false, false),
						)
						instruction, err = raw.ValidateAndBuild()
						require.NoError(t, err)

						tx = testutils.SendAndConfirm(ctx, t, solanaGoClient, []solana.Instruction{instruction}, user, config.DefaultCommitment)
						executionEvent := ccip.EventExecutionStateChanged{}
						require.NoError(t, common.ParseEvent(tx.Meta.LogMessages, "ExecutionStateChanged", &executionEvent, config.PrintEvents))

						require.NoError(t, err)
						require.NotNil(t, executionEvent)
						require.Equal(t, config.EvmChainSelector, executionEvent.SourceChainSelector)
						require.Equal(t, message1.Header.SequenceNumber, executionEvent.SequenceNumber)
						require.Equal(t, hex.EncodeToString(message1.Header.MessageId[:]), hex.EncodeToString(executionEvent.MessageID[:]))
						require.Equal(t, hex.EncodeToString(hash1[:]), hex.EncodeToString(executionEvent.MessageHash[:]))
						require.Equal(t, ccip_router.Success_MessageExecutionState, executionEvent.State)

						var rootAccount ccip_router.CommitReport
						err = common.GetAccountDataBorshInto(ctx, solanaGoClient, rootPDA, config.DefaultCommitment, &rootAccount)
						require.NoError(t, err, "failed to get account info")
						require.NotEqual(t, bin.Uint128{Lo: 0, Hi: 0}, rootAccount.Timestamp)
						require.Equal(t, bin.Uint128{Lo: 2, Hi: 0}, rootAccount.ExecutionStates)
						require.Equal(t, commitReport.MerkleRoot.MinSeqNr, rootAccount.MinMsgNr)
						require.Equal(t, commitReport.MerkleRoot.MaxSeqNr, rootAccount.MaxMsgNr)
					})

					t.Run("When transmitter executing after the period of time has passed, it succeeds", func(t *testing.T) {
						executionReport := ccip_router.ExecutionReportSingleChain{
							SourceChainSelector: config.EvmChainSelector,
							Message:             message2,
							Root:                root,
							Proofs:              [][32]uint8{[32]byte(hash1)},
						}

						raw := ccip_router.NewManuallyExecuteInstruction(
							testutils.MustMarshalBorsh(t, executionReport),
							[]byte{},
							config.RouterConfigPDA,
							config.EvmSourceChainStatePDA,
							rootPDA,
							config.ExternalExecutionConfigPDA,
							transmitter.PublicKey(),
							solana.SystemProgramID,
							solana.SysVarInstructionsPubkey,
							config.ExternalTokenPoolsSignerPDA,
						)
						raw.AccountMetaSlice = append(
							raw.AccountMetaSlice,
							solana.NewAccountMeta(config.CcipLogicReceiver, false, false),
							solana.NewAccountMeta(config.ReceiverExternalExecutionConfigPDA, true, false),
							solana.NewAccountMeta(config.ReceiverTargetAccountPDA, true, false),
							solana.NewAccountMeta(solana.SystemProgramID, false, false),
						)
						instruction, err = raw.ValidateAndBuild()
						require.NoError(t, err)

						tx = testutils.SendAndConfirm(ctx, t, solanaGoClient, []solana.Instruction{instruction}, transmitter, config.DefaultCommitment)
						executionEvent := ccip.EventExecutionStateChanged{}
						require.NoError(t, common.ParseEvent(tx.Meta.LogMessages, "ExecutionStateChanged", &executionEvent, config.PrintEvents))

						require.NoError(t, err)
						require.NotNil(t, executionEvent)
						require.Equal(t, config.EvmChainSelector, executionEvent.SourceChainSelector)
						require.Equal(t, message2.Header.SequenceNumber, executionEvent.SequenceNumber)
						require.Equal(t, hex.EncodeToString(message2.Header.MessageId[:]), hex.EncodeToString(executionEvent.MessageID[:]))
						require.Equal(t, hex.EncodeToString(hash2[:]), hex.EncodeToString(executionEvent.MessageHash[:]))
						require.Equal(t, ccip_router.Success_MessageExecutionState, executionEvent.State)

						var rootAccount ccip_router.CommitReport
						err = common.GetAccountDataBorshInto(ctx, solanaGoClient, rootPDA, config.DefaultCommitment, &rootAccount)
						require.NoError(t, err, "failed to get account info")
						require.NotEqual(t, bin.Uint128{Lo: 0, Hi: 0}, rootAccount.Timestamp)
						require.Equal(t, bin.Uint128{Lo: 10, Hi: 0}, rootAccount.ExecutionStates)
						require.Equal(t, commitReport.MerkleRoot.MinSeqNr, rootAccount.MinMsgNr)
						require.Equal(t, commitReport.MerkleRoot.MaxSeqNr, rootAccount.MaxMsgNr)
					})
				})
			})

			// solana re-entry is limited by a simple self-recursion and a limited depth
			// https://defisec.info/solana_top_vulnerabilities
			// note: simple recursion execute -> ccipSend is currently not possible as the router does not implement the ccipReceive method signature
			t.Run("failed reentrancy A (execute) -> B (ccipReceive) -> A (ccipSend)", func(t *testing.T) {
				transmitter := getTransmitter()
				receiverContractEvmPDA, err := state.FindNoncePDA(config.EvmChainSelector, config.ReceiverExternalExecutionConfigPDA, config.CcipRouterProgram)
				require.NoError(t, err)

				msgAccounts := []solana.PublicKey{
					config.CcipLogicReceiver,
					config.ReceiverExternalExecutionConfigPDA,
					config.ReceiverTargetAccountPDA,
					solana.SystemProgramID,
					config.CcipRouterProgram,
					config.RouterConfigPDA,
					config.ReceiverExternalExecutionConfigPDA,
					config.EvmSourceChainStatePDA,
					receiverContractEvmPDA,
					solana.SystemProgramID}

				message, _ := testutils.CreateNextMessage(ctx, solanaGoClient, t, msgAccounts)

				// To make the message go through the validations we need to specify the correct bitmap in the order
				// of the remaining accounts (writable accounts at positions 1, 5, 6 and 7, i.e. ReceiverTargetAccountPDA,
				// ReceiverExternalExecutionConfigPDA, EVMSourceChainStatePDA and receiverContractEVMPDA)
				message.ExtraArgs.IsWritableBitmap = ccip.GenerateBitMapForIndexes([]int{0, 1, 5, 6, 7})
				hash, err := ccip.HashAnyToSVMMessage(message, config.OnRampAddress, msgAccounts)
				require.NoError(t, err)
				root := [32]byte(hash)

				sourceChainSelector := config.EvmChainSelector
				commitReport := ccip_router.CommitInput{
					MerkleRoot: ccip_router.MerkleRoot{
						SourceChainSelector: sourceChainSelector,
						OnRampAddress:       config.OnRampAddress,
						MinSeqNr:            message.Header.SequenceNumber,
						MaxSeqNr:            message.Header.SequenceNumber,
						MerkleRoot:          root,
					},
				}
				sigs, err := ccip.SignCommitReport(reportContext, commitReport, signers)
				require.NoError(t, err)
				rootPDA, _ := state.FindCommitReportPDA(config.EvmChainSelector, root, config.CcipRouterProgram)

				instruction, err := ccip_router.NewCommitInstruction(
					reportContext,
					testutils.MustMarshalBorsh(t, commitReport),
					sigs.Rs,
					sigs.Ss,
					sigs.RawVs,
					config.RouterConfigPDA,
					config.EvmSourceChainStatePDA,
					rootPDA,
					transmitter.PublicKey(),
					solana.SystemProgramID,
					solana.SysVarInstructionsPubkey,
				).ValidateAndBuild()
				require.NoError(t, err)
				tx := testutils.SendAndConfirm(ctx, t, solanaGoClient, []solana.Instruction{instruction}, transmitter, config.DefaultCommitment)
				event := ccip.EventCommitReportAccepted{}
				require.NoError(t, common.ParseEvent(tx.Meta.LogMessages, "CommitReportAccepted", &event, config.PrintEvents))

				executionReport := ccip_router.ExecutionReportSingleChain{
					SourceChainSelector: sourceChainSelector,
					Message:             message,
					Root:                root,
					Proofs:              [][32]uint8{}, // single leaf merkle tree
				}
				raw := ccip_router.NewExecuteInstruction(
					testutils.MustMarshalBorsh(t, executionReport),
					reportContext,
					[]byte{},
					config.RouterConfigPDA,
					config.EvmSourceChainStatePDA,
					rootPDA,
					config.ExternalExecutionConfigPDA,
					transmitter.PublicKey(),
					solana.SystemProgramID,
					solana.SysVarInstructionsPubkey,
					config.ExternalTokenPoolsSignerPDA,
				)
				raw.AccountMetaSlice = append(
					raw.AccountMetaSlice,
					solana.NewAccountMeta(config.CcipLogicReceiver, false, false),
					// accounts for base CPI call
					solana.NewAccountMeta(config.ReceiverExternalExecutionConfigPDA, true, false),
					solana.NewAccountMeta(config.ReceiverTargetAccountPDA, true, false),
					solana.NewAccountMeta(solana.SystemProgramID, false, false),

					// accounts for receiver -> router re-entrant CPI call
					solana.NewAccountMeta(config.CcipRouterProgram, false, false),
					solana.NewAccountMeta(config.RouterConfigPDA, false, false),
					solana.NewAccountMeta(config.ReceiverExternalExecutionConfigPDA, true, false),
					solana.NewAccountMeta(config.EvmSourceChainStatePDA, true, false),
					solana.NewAccountMeta(receiverContractEvmPDA, true, false),
					solana.NewAccountMeta(solana.SystemProgramID, false, false),
				)
				instruction, err = raw.ValidateAndBuild()
				require.NoError(t, err)

				testutils.SendAndFailWith(ctx, t, solanaGoClient, []solana.Instruction{instruction}, transmitter, config.DefaultCommitment, []string{"Cross-program invocation reentrancy not allowed for this instruction"})
			})

			t.Run("uninitialized token account can be manually executed", func(t *testing.T) {
				// create new token receiver + find address (does not actually create account, just instruction)
				receiver, err := solana.NewRandomPrivateKey()
				require.NoError(t, err)
				ixATA, ata, err := tokens.CreateAssociatedTokenAccount(token0.Program, token0.Mint.PublicKey(), receiver.PublicKey(), legacyAdmin.PublicKey())
				require.NoError(t, err)
				token0.User[receiver.PublicKey()] = ata

				// create commit report ---------------------
				transmitter := getTransmitter()
				sourceChainSelector := config.EvmChainSelector
				msgAccounts := []solana.PublicKey{}
				message, _ := testutils.CreateNextMessage(ctx, solanaGoClient, t, msgAccounts)
				message.TokenAmounts = []ccip_router.Any2SVMTokenTransfer{{
					SourcePoolAddress: []byte{1, 2, 3},
					DestTokenAddress:  token0.Mint.PublicKey(),
					Amount:            ccip_router.CrossChainAmount{LeBytes: tokens.ToLittleEndianU256(1)},
				}}
				message.TokenReceiver = receiver.PublicKey()
				rootBytes, err := ccip.HashAnyToSVMMessage(message, config.OnRampAddress, msgAccounts)
				require.NoError(t, err)

				root := [32]byte(rootBytes)
				sequenceNumber := message.Header.SequenceNumber
				commitReport := ccip_router.CommitInput{
					MerkleRoot: ccip_router.MerkleRoot{
						SourceChainSelector: sourceChainSelector,
						OnRampAddress:       config.OnRampAddress,
						MinSeqNr:            sequenceNumber,
						MaxSeqNr:            sequenceNumber,
						MerkleRoot:          root,
					},
				}
				sigs, err := ccip.SignCommitReport(reportContext, commitReport, signers)
				require.NoError(t, err)
				rootPDA, err := state.FindCommitReportPDA(config.EvmChainSelector, root, config.CcipRouterProgram)
				require.NoError(t, err)
				instruction, err := ccip_router.NewCommitInstruction(
					reportContext,
					testutils.MustMarshalBorsh(t, commitReport),
					sigs.Rs,
					sigs.Ss,
					sigs.RawVs,
					config.RouterConfigPDA,
					config.EvmSourceChainStatePDA,
					rootPDA,
					transmitter.PublicKey(),
					solana.SystemProgramID,
					solana.SysVarInstructionsPubkey,
				).ValidateAndBuild()
				require.NoError(t, err)
				tx := testutils.SendAndConfirm(ctx, t, solanaGoClient, []solana.Instruction{instruction}, transmitter, config.DefaultCommitment, common.AddComputeUnitLimit(300_000))
				event := ccip.EventCommitReportAccepted{}
				require.NoError(t, common.ParseEvent(tx.Meta.LogMessages, "CommitReportAccepted", &event, config.PrintEvents))

				// try to execute report ----------------------
				// should fail because token account does not exist
				executionReport := ccip_router.ExecutionReportSingleChain{
					SourceChainSelector: sourceChainSelector,
					Message:             message,
					OffchainTokenData:   [][]byte{{}},
					Root:                root,
					Proofs:              [][32]uint8{},
				}
				raw := ccip_router.NewExecuteInstruction(
					testutils.MustMarshalBorsh(t, executionReport),
					reportContext,
					[]byte{0}, // only token transfer message
					config.RouterConfigPDA,
					config.EvmSourceChainStatePDA,
					rootPDA,
					config.ExternalExecutionConfigPDA,
					transmitter.PublicKey(),
					solana.SystemProgramID,
					solana.SysVarInstructionsPubkey,
					config.ExternalTokenPoolsSignerPDA,
				)

				tokenMetas, addressTables, err := tokens.ParseTokenLookupTable(ctx, solanaGoClient, token0, token0.User[receiver.PublicKey()])
				require.NoError(t, err)
				raw.AccountMetaSlice = append(raw.AccountMetaSlice, tokenMetas...)

				instruction, err = raw.ValidateAndBuild()
				require.NoError(t, err)

				testutils.SendAndFailWithLookupTables(ctx, t, solanaGoClient, []solana.Instruction{instruction}, transmitter, config.DefaultCommitment, addressTables, []string{"AccountNotInitialized"})

				// create associated token account for user --------------------
				testutils.SendAndConfirm(ctx, t, solanaGoClient, []solana.Instruction{ixATA}, legacyAdmin, config.DefaultCommitment)
				_, initBal, err := tokens.TokenBalance(ctx, solanaGoClient, token0.User[receiver.PublicKey()], config.DefaultCommitment)
				require.NoError(t, err)
				require.Equal(t, 0, initBal)

				// manual re-execution is successful -----------------------------------
				// NOTE: expects re-execution time to be instantaneous
				rawManual := ccip_router.NewManuallyExecuteInstruction(
					testutils.MustMarshalBorsh(t, executionReport),
					[]byte{0}, // only token transfer message
					config.RouterConfigPDA,
					config.EvmSourceChainStatePDA,
					rootPDA,
					config.ExternalExecutionConfigPDA,
					legacyAdmin.PublicKey(),
					solana.SystemProgramID,
					solana.SysVarInstructionsPubkey,
					config.ExternalTokenPoolsSignerPDA,
				)

				tokenMetas, addressTables, err = tokens.ParseTokenLookupTable(ctx, solanaGoClient, token0, token0.User[receiver.PublicKey()])
				require.NoError(t, err)
				rawManual.AccountMetaSlice = append(rawManual.AccountMetaSlice, tokenMetas...)
				instruction, err = rawManual.ValidateAndBuild()
				require.NoError(t, err)
				testutils.SendAndConfirmWithLookupTables(ctx, t, solanaGoClient, []solana.Instruction{instruction}, legacyAdmin, config.DefaultCommitment, addressTables)

				_, finalBal, err := tokens.TokenBalance(ctx, solanaGoClient, token0.User[receiver.PublicKey()], config.DefaultCommitment)
				require.NoError(t, err)
				require.Equal(t, 1, finalBal-initBal)
			})
		})
	})

	//////////////////////////
	//     Cleanup tests    //
	//////////////////////////

	t.Run("Cleanup", func(t *testing.T) {
		t.Run("Can remove token config", func(t *testing.T) {
			token0BillingPDA := getTokenConfigPDA(token0.Mint.PublicKey())

			var initial ccip_router.BillingTokenConfigWrapper
			ierr := common.GetAccountDataBorshInto(ctx, solanaGoClient, token0BillingPDA, config.DefaultCommitment, &initial)
			require.NoError(t, ierr) // it exists, initially

			receiver, _, aerr := tokens.FindAssociatedTokenAddress(token0.Program, token0.Mint.PublicKey(), config.BillingSignerPDA)
			require.NoError(t, aerr)

			ixConfig, cerr := ccip_router.NewRemoveBillingTokenConfigInstruction(
				config.RouterConfigPDA,
				token0BillingPDA,
				token0.Program,
				token0.Mint.PublicKey(),
				receiver,
				config.BillingSignerPDA,
				ccipAdmin.PublicKey(),
				solana.SystemProgramID,
			).ValidateAndBuild()
			require.NoError(t, cerr)
			testutils.SendAndConfirm(ctx, t, solanaGoClient, []solana.Instruction{ixConfig}, ccipAdmin, config.DefaultCommitment)

			var final ccip_router.BillingTokenConfigWrapper
			ferr := common.GetAccountDataBorshInto(ctx, solanaGoClient, token0BillingPDA, rpc.CommitmentProcessed, &final)
			require.EqualError(t, ferr, "not found") // it no longer exists
		})

		t.Run("Can remove a pre-2022 token too", func(t *testing.T) {
			mintPriv, kerr := solana.NewRandomPrivateKey()
			require.NoError(t, kerr)
			mint := mintPriv.PublicKey()

			// use old (pre-2022) token program
			ixToken, terr := tokens.CreateToken(ctx, solana.TokenProgramID, mint, legacyAdmin.PublicKey(), 9, solanaGoClient, config.DefaultCommitment)
			require.NoError(t, terr)
			testutils.SendAndConfirm(ctx, t, solanaGoClient, ixToken, legacyAdmin, config.DefaultCommitment, common.AddSigners(mintPriv))

			configPDA, _, perr := state.FindFeeBillingTokenConfigPDA(mint, ccip_router.ProgramID)
			require.NoError(t, perr)
			receiver, _, terr := tokens.FindAssociatedTokenAddress(solana.TokenProgramID, mint, config.BillingSignerPDA)
			require.NoError(t, terr)

			tokenConfig := ccip_router.BillingTokenConfig{
				Enabled:                    true,
				Mint:                       mint,
				UsdPerToken:                ccip_router.TimestampedPackedU224{},
				PremiumMultiplierWeiPerEth: 0,
			}

			// add it first
			ixConfig, cerr := ccip_router.NewAddBillingTokenConfigInstruction(
				tokenConfig,
				config.RouterConfigPDA,
				configPDA,
				solana.TokenProgramID,
				mint,
				receiver,
				ccipAdmin.PublicKey(),
				config.BillingSignerPDA,
				tokens.AssociatedTokenProgramID,
				solana.SystemProgramID,
			).ValidateAndBuild()
			require.NoError(t, cerr)

			testutils.SendAndConfirm(ctx, t, solanaGoClient, []solana.Instruction{ixConfig}, ccipAdmin, config.DefaultCommitment)

			var tokenConfigAccount ccip_router.BillingTokenConfigWrapper
			aerr := common.GetAccountDataBorshInto(ctx, solanaGoClient, configPDA, config.DefaultCommitment, &tokenConfigAccount)
			require.NoError(t, aerr)

			require.Equal(t, tokenConfig, tokenConfigAccount.Config)

			// now, remove the added pre-2022 token, which has a balance of 0 in the receiver
			ixConfig, cerr = ccip_router.NewRemoveBillingTokenConfigInstruction(
				config.RouterConfigPDA,
				configPDA,
				solana.TokenProgramID,
				mint,
				receiver,
				config.BillingSignerPDA,
				ccipAdmin.PublicKey(),
				solana.SystemProgramID,
			).ValidateAndBuild()
			require.NoError(t, cerr)

			testutils.SendAndConfirm(ctx, t, solanaGoClient, []solana.Instruction{ixConfig}, ccipAdmin, config.DefaultCommitment)

			var final ccip_router.BillingTokenConfigWrapper
			ferr := common.GetAccountDataBorshInto(ctx, solanaGoClient, configPDA, rpc.CommitmentProcessed, &final)
			require.EqualError(t, ferr, "not found") // it no longer exists
		})
	})
}<|MERGE_RESOLUTION|>--- conflicted
+++ resolved
@@ -683,12 +683,8 @@
 						test.Conf,
 						destChainStatePDA,
 						config.RouterConfigPDA,
-<<<<<<< HEAD
 						legacyAdmin.PublicKey(),
-=======
-						admin.PublicKey(),
 						solana.SystemProgramID,
->>>>>>> adce9c3a
 					).ValidateAndBuild()
 					require.NoError(t, err)
 					result := testutils.SendAndFailWith(ctx, t, solanaGoClient, []solana.Instruction{instruction}, legacyAdmin, config.DefaultCommitment, []string{"Error Code: " + ccip_router.InvalidInputs_CcipRouterError.String()})
@@ -767,12 +763,8 @@
 					updated,
 					config.EvmDestChainStatePDA,
 					config.RouterConfigPDA,
-<<<<<<< HEAD
 					legacyAdmin.PublicKey(),
-=======
-					admin.PublicKey(),
 					solana.SystemProgramID,
->>>>>>> adce9c3a
 				).ValidateAndBuild()
 				require.NoError(t, err)
 				result := testutils.SendAndConfirm(ctx, t, solanaGoClient, []solana.Instruction{instruction}, legacyAdmin, config.DefaultCommitment)
