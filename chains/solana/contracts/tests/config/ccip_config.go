--- conflicted
+++ resolved
@@ -44,14 +44,10 @@
 	SvmChainFamilySelector, _ = hex.DecodeString("1e10bdc4")
 
 	// example programs
-<<<<<<< HEAD
+	CcipBaseSender          = solana.MustPublicKeyFromBase58("CcipSender111111111111111111111111111111111")
 	CcipBaseReceiver        = solana.MustPublicKeyFromBase58("CcipReceiver1111111111111111111111111111111")
 	CcipBasePoolBurnMint    = solana.MustPublicKeyFromBase58("TokenPooL11111111111111111111111111BurnMint")
 	CcipBasePoolLockRelease = solana.MustPublicKeyFromBase58("TokenPooL11111111111111111111111LockReLease")
-=======
-	CcipBaseReceiver = solana.MustPublicKeyFromBase58("CcipReceiver1111111111111111111111111111111")
-	CcipBaseSender   = solana.MustPublicKeyFromBase58("CcipSender111111111111111111111111111111111")
->>>>>>> c9c015f4
 
 	// router/onramp PDAs
 	RouterConfigPDA, _, _                    = state.FindConfigPDA(CcipRouterProgram)
