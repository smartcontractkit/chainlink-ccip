--- conflicted
+++ resolved
@@ -21,7 +21,6 @@
 	Token2022Program           = solana.MustPublicKeyFromBase58("TokenzQdBNbLqP5VEhdkAS6EPFLC1PHnBqCXEpPxuEb")
 	FeeQuoterProgram           = solana.MustPublicKeyFromBase58("FeeVB9Q77QvyaENRL1i77BjW6cTkaWwNLjNbZg9JHqpw")
 
-<<<<<<< HEAD
 	// test values
 	OnRampAddress                   = []byte{1, 2, 3}
 	OnRampAddressPadded             = [64]byte{1, 2, 3}
@@ -38,11 +37,9 @@
 	EvmChainLE              = common.Uint64ToLE(EvmChainSelector)
 
 	// router/onramp PDAs
-=======
 	// example programs
 	CcipBaseReceiver = solana.MustPublicKeyFromBase58("CcipReceiver1111111111111111111111111111111")
 
->>>>>>> c7a9e99e
 	RouterConfigPDA, _, _                    = state.FindConfigPDA(CcipRouterProgram)
 	RouterStatePDA, _, _                     = state.FindStatePDA(CcipRouterProgram)
 	ExternalExecutionConfigPDA, _, _         = state.FindExternalExecutionConfigPDA(CcipRouterProgram)
