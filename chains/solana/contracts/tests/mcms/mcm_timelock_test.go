package contracts

import (
	"fmt"
	"reflect"
	"testing"
	"time"

	bin "github.com/gagliardetto/binary"
	"github.com/gagliardetto/solana-go"
	"github.com/gagliardetto/solana-go/programs/system"
	"github.com/gagliardetto/solana-go/rpc"
	"github.com/smartcontractkit/chainlink-common/pkg/utils/tests"
	"github.com/stretchr/testify/require"

	"github.com/smartcontractkit/chainlink-ccip/chains/solana/contracts/tests/config"
	"github.com/smartcontractkit/chainlink-ccip/chains/solana/contracts/tests/testutils"
	"github.com/smartcontractkit/chainlink-ccip/chains/solana/gobindings/access_controller"
	"github.com/smartcontractkit/chainlink-ccip/chains/solana/gobindings/mcm"
	"github.com/smartcontractkit/chainlink-ccip/chains/solana/gobindings/timelock"
	"github.com/smartcontractkit/chainlink-ccip/chains/solana/utils/accesscontroller"
	"github.com/smartcontractkit/chainlink-ccip/chains/solana/utils/common"
	"github.com/smartcontractkit/chainlink-ccip/chains/solana/utils/mcms"
	timelockutil "github.com/smartcontractkit/chainlink-ccip/chains/solana/utils/timelock"
	"github.com/smartcontractkit/chainlink-ccip/chains/solana/utils/tokens"
)

func TestMcmWithTimelock(t *testing.T) {
	t.Parallel()
	ctx := tests.Context(t)

	mcm.SetProgramID(config.McmProgram)
	timelock.SetProgramID(config.TimelockProgram)
	access_controller.SetProgramID(config.AccessControllerProgram)

	// initial admin
	admin, err := solana.NewRandomPrivateKey()
	require.NoError(t, err)

	anyone, err := solana.NewRandomPrivateKey()
	require.NoError(t, err)

	solanaGoClient := testutils.DeployAllPrograms(t, testutils.PathToAnchorConfig, admin)

	msigs := map[timelock.Role]timelockutil.RoleMultisigs{
		timelock.Proposer_Role:  timelockutil.CreateRoleMultisigs(timelock.Proposer_Role, 1),
		timelock.Canceller_Role: timelockutil.CreateRoleMultisigs(timelock.Canceller_Role, 1),
		timelock.Executor_Role:  timelockutil.CreateRoleMultisigs(timelock.Executor_Role, 1),
		timelock.Bypasser_Role:  timelockutil.CreateRoleMultisigs(timelock.Bypasser_Role, 1),
	}

	require.NoError(t, err)

	t.Run("setup:funding", func(t *testing.T) {
		testutils.FundAccounts(ctx, []solana.PrivateKey{admin, anyone}, solanaGoClient, t)

		// fund msig PDA signers
		for _, roleMsigs := range msigs {
			ixs := make([]solana.Instruction, 0)
			for _, msig := range roleMsigs.Multisigs {
				fundPDAIx := system.NewTransferInstruction(1*solana.LAMPORTS_PER_SOL, admin.PublicKey(), msig.SignerPDA).Build()
				ixs = append(ixs, fundPDAIx)
			}
			testutils.SendAndConfirm(ctx, t, solanaGoClient,
				ixs,
				admin, config.DefaultCommitment)
		}
		// fund timelock signer
		fundPDAIx := system.NewTransferInstruction(1*solana.LAMPORTS_PER_SOL, admin.PublicKey(), config.TimelockSignerPDA).Build()
		testutils.SendAndConfirm(ctx, t, solanaGoClient,
			[]solana.Instruction{fundPDAIx},
			admin, config.DefaultCommitment)
	})

	t.Run("setup: initialize mcm multisigs", func(t *testing.T) {
		for role, roleMsigs := range msigs {
			for _, msig := range roleMsigs.Multisigs {
				t.Run(fmt.Sprintf("init mcm for role %s with multisig %s", role.String(), mcms.UnpadString32(msig.PaddedName)), func(t *testing.T) {
					// get program data account
					data, accErr := solanaGoClient.GetAccountInfoWithOpts(ctx, config.McmProgram, &rpc.GetAccountInfoOpts{
						Commitment: config.DefaultCommitment,
					})
					require.NoError(t, accErr)

					// decode program data
					var programData struct {
						DataType uint32
						Address  solana.PublicKey
					}
					require.NoError(t, bin.UnmarshalBorsh(&programData, data.Bytes()))

					ix, initIxErr := mcm.NewInitializeInstruction(
						config.TestChainID,
						msig.PaddedName,
						msig.ConfigPDA,
						admin.PublicKey(),
						solana.SystemProgramID,
						config.McmProgram,
						programData.Address,
						msig.RootMetadataPDA,
						msig.ExpiringRootAndOpCountPDA,
					).ValidateAndBuild()
					require.NoError(t, initIxErr)
					testutils.SendAndConfirm(ctx, t, solanaGoClient, []solana.Instruction{ix}, admin, config.DefaultCommitment)

					// get config and validate
					var configAccount mcm.MultisigConfig
					err = common.GetAccountDataBorshInto(ctx, solanaGoClient, msig.ConfigPDA, config.DefaultCommitment, &configAccount)
					require.NoError(t, err, "failed to get account info")

					require.Equal(t, config.TestChainID, configAccount.ChainId)
					require.Equal(t, admin.PublicKey(), configAccount.Owner)
					require.Equal(t, msig.PaddedName, configAccount.MultisigName)
				})
			}
		}
	})

	t.Run("setup: set_config for each mcm multisigs", func(t *testing.T) {
		for role, roleMsigs := range msigs {
			for _, msig := range roleMsigs.Multisigs {
				t.Run(fmt.Sprintf("set_config of role %s with multisig %s", role.String(), mcms.UnpadString32(msig.PaddedName)), func(t *testing.T) {
					signerAddresses := msig.RawConfig.SignerAddresses

					t.Run("preload signers on PDA", func(t *testing.T) {
						ixs := make([]solana.Instruction, 0)

						parsedTotalSigners, parseErr := mcms.SafeToUint8(len(signerAddresses))
						require.NoError(t, parseErr)

						initSignersIx, initSignersIxErr := mcm.NewInitSignersInstruction(
							msig.PaddedName,
							parsedTotalSigners,
							msig.ConfigPDA,
							msig.ConfigSignersPDA,
							admin.PublicKey(),
							solana.SystemProgramID,
						).ValidateAndBuild()
						require.NoError(t, initSignersIxErr)
						ixs = append(ixs, initSignersIx)

						appendSignersIxs, appendSignersIxsErr := mcms.AppendSignersIxs(signerAddresses, msig.PaddedName, msig.ConfigPDA, msig.ConfigSignersPDA, admin.PublicKey(), config.MaxAppendSignerBatchSize)
						require.NoError(t, appendSignersIxsErr)
						ixs = append(ixs, appendSignersIxs...)

						finalizeSignersIx, finSignersIxErr := mcm.NewFinalizeSignersInstruction(
							msig.PaddedName,
							msig.ConfigPDA,
							msig.ConfigSignersPDA,
							admin.PublicKey(),
						).ValidateAndBuild()
						require.NoError(t, finSignersIxErr)
						ixs = append(ixs, finalizeSignersIx)

						for _, ix := range ixs {
							testutils.SendAndConfirm(ctx, t, solanaGoClient, []solana.Instruction{ix}, admin, config.DefaultCommitment)
						}

						var cfgSignersAccount mcm.ConfigSigners
						err = common.GetAccountDataBorshInto(ctx, solanaGoClient, msig.ConfigSignersPDA, config.DefaultCommitment, &cfgSignersAccount)
						require.NoError(t, err, "failed to get account info")

						require.Equal(t, true, cfgSignersAccount.IsFinalized)

						// check if the addresses are registered correctly
						for i, signer := range cfgSignersAccount.SignerAddresses {
							require.Equal(t, signerAddresses[i], signer)
						}
					})

					t.Run("success:set_config", func(t *testing.T) {
						// set config
						ix, setConfigErr := mcm.NewSetConfigInstruction(
							msig.PaddedName,
							msig.RawConfig.SignerGroups,
							msig.RawConfig.GroupQuorums,
							msig.RawConfig.GroupParents,
							msig.RawConfig.ClearRoot,
							msig.ConfigPDA,
							msig.ConfigSignersPDA,
							msig.RootMetadataPDA,
							msig.ExpiringRootAndOpCountPDA,
							admin.PublicKey(),
							solana.SystemProgramID,
						).ValidateAndBuild()
						require.NoError(t, setConfigErr)

						tx := testutils.SendAndConfirm(ctx, t, solanaGoClient, []solana.Instruction{ix}, admin, config.DefaultCommitment)
						require.NotNil(t, tx)

						parsedLogs := common.ParseLogMessages(tx.Meta.LogMessages,
							[]common.EventMapping{
								common.EventMappingFor[mcms.ConfigSet]("ConfigSet"),
							},
						)

						event := parsedLogs[0].EventData[0].Data.(*mcms.ConfigSet)
						require.Equal(t, msig.RawConfig.GroupParents, event.GroupParents)
						require.Equal(t, msig.RawConfig.GroupQuorums, event.GroupQuorums)
						require.Equal(t, msig.RawConfig.ClearRoot, event.IsRootCleared)

						// get config and validate
						var configAccount mcm.MultisigConfig
						err = common.GetAccountDataBorshInto(ctx, solanaGoClient, msig.ConfigPDA, config.DefaultCommitment, &configAccount)
						require.NoError(t, err, "failed to get account info")

						require.Equal(t, config.TestChainID, configAccount.ChainId)
						require.Equal(t, reflect.DeepEqual(configAccount.GroupParents, msig.RawConfig.GroupParents), true)
						require.Equal(t, reflect.DeepEqual(configAccount.GroupQuorums, msig.RawConfig.GroupQuorums), true)

						// check if the McmSigner struct is correct
						for i, signer := range configAccount.Signers {
							require.Equal(t, signer.EvmAddress, msig.RawConfig.SignerAddresses[i])
							require.Equal(t, signer.Index, uint8(i))
							require.Equal(t, signer.Group, msig.RawConfig.SignerGroups[i])
						}

						// pda closed after set_config
						testutils.AssertClosedAccount(ctx, t, solanaGoClient, msig.ConfigSignersPDA, config.DefaultCommitment)
					})
				})
			}
		}
	})

	t.Run("setup: timelock", func(t *testing.T) {
		for role, roleMsigs := range msigs {
			t.Run(fmt.Sprintf("init access controller for role %s", role.String()), func(t *testing.T) {
				initAccIxs, initAccErr := timelockutil.InitAccessControllersIxs(ctx, roleMsigs.AccessController.PublicKey(), admin, solanaGoClient)
				require.NoError(t, initAccErr)

				testutils.SendAndConfirm(ctx, t, solanaGoClient, initAccIxs, admin, config.DefaultCommitment, common.AddSigners(roleMsigs.AccessController))

				var ac access_controller.AccessController
				err = common.GetAccountDataBorshInto(ctx, solanaGoClient, roleMsigs.AccessController.PublicKey(), config.DefaultCommitment, &ac)
				if err != nil {
					require.NoError(t, err, "failed to get account info")
				}
			})
		}

		t.Run("initialize timelock with access controllers", func(t *testing.T) {
			// get program data account
			data, accErr := solanaGoClient.GetAccountInfoWithOpts(ctx, config.TimelockProgram, &rpc.GetAccountInfoOpts{
				Commitment: config.DefaultCommitment,
			})
			require.NoError(t, accErr)

			// decode program data
			var programData struct {
				DataType uint32
				Address  solana.PublicKey
			}
			require.NoError(t, bin.UnmarshalBorsh(&programData, data.Bytes()))

			initTimelockIx, initTimelockErr := timelock.NewInitializeInstruction(
				config.MinDelay,
				config.TimelockConfigPDA,
				admin.PublicKey(),
				solana.SystemProgramID,
				config.TimelockProgram,
				programData.Address,
				config.AccessControllerProgram,
				msigs[timelock.Proposer_Role].AccessController.PublicKey(),
				msigs[timelock.Executor_Role].AccessController.PublicKey(),
				msigs[timelock.Canceller_Role].AccessController.PublicKey(),
				msigs[timelock.Bypasser_Role].AccessController.PublicKey(),
			).ValidateAndBuild()
			require.NoError(t, initTimelockErr)

			testutils.SendAndConfirm(ctx, t, solanaGoClient, []solana.Instruction{initTimelockIx}, admin, config.DefaultCommitment)

			var configAccount timelock.Config
			err = common.GetAccountDataBorshInto(ctx, solanaGoClient, config.TimelockConfigPDA, config.DefaultCommitment, &configAccount)
			if err != nil {
				require.NoError(t, err, "failed to get account info")
			}

			require.Equal(t, admin.PublicKey(), configAccount.Owner, "Owner doesn't match")
			require.Equal(t, config.MinDelay, configAccount.MinDelay, "MinDelay doesn't match")
			require.Equal(t, msigs[timelock.Proposer_Role].AccessController.PublicKey(), configAccount.ProposerRoleAccessController, "ProposerRoleAccessController doesn't match")
			require.Equal(t, msigs[timelock.Executor_Role].AccessController.PublicKey(), configAccount.ExecutorRoleAccessController, "ExecutorRoleAccessController doesn't match")
			require.Equal(t, msigs[timelock.Canceller_Role].AccessController.PublicKey(), configAccount.CancellerRoleAccessController, "CancellerRoleAccessController doesn't match")
			require.Equal(t, msigs[timelock.Bypasser_Role].AccessController.PublicKey(), configAccount.BypasserRoleAccessController, "BypasserRoleAccessController doesn't match")
		})

		t.Run("register msig signers to each role", func(t *testing.T) {
			for role, roleMsigs := range msigs {
				t.Run(fmt.Sprintf("registering role %s", role.String()), func(t *testing.T) {
					t.Parallel()
					addresses := []solana.PublicKey{}
					for _, msig := range roleMsigs.Multisigs {
						addresses = append(addresses, msig.SignerPDA)
					}
					batchAddAccessIxs, batchAddAccessErr := timelockutil.BatchAddAccessIxs(ctx, roleMsigs.AccessController.PublicKey(), role, addresses, admin, config.BatchAddAccessChunkSize, solanaGoClient)
					require.NoError(t, batchAddAccessErr)

					for _, ix := range batchAddAccessIxs {
						testutils.SendAndConfirm(ctx, t, solanaGoClient, []solana.Instruction{ix}, admin, config.DefaultCommitment)
					}

					for _, msig := range roleMsigs.Multisigs {
						found, ferr := accesscontroller.HasAccess(ctx, solanaGoClient, roleMsigs.AccessController.PublicKey(), msig.SignerPDA, config.DefaultCommitment)
						require.NoError(t, ferr)
						require.True(t, found, "Account %s not found in %s AccessList", msig.SignerPDA, role)
					}
				})
			}
		})
	})

	t.Run("setup: transfer ownership multisigs to timelock signer", func(t *testing.T) {
		for role, roleMsigs := range msigs {
			for _, msig := range roleMsigs.Multisigs {
				t.Run(fmt.Sprintf("transfer ownership of role %s multisig %s to timelock signer", role.String(), mcms.UnpadString32(msig.PaddedName)), func(t *testing.T) {
					t.Parallel()
					ix, transferOwnershipErr := mcm.NewTransferOwnershipInstruction(
						msig.PaddedName,
						config.TimelockSignerPDA, // new proposed owner
						msig.ConfigPDA,
						admin.PublicKey(),
					).ValidateAndBuild()
					require.NoError(t, transferOwnershipErr)

					testutils.SendAndConfirm(ctx, t, solanaGoClient, []solana.Instruction{ix}, admin, config.DefaultCommitment)

					var configAccount mcm.MultisigConfig
					err = common.GetAccountDataBorshInto(ctx, solanaGoClient, msig.ConfigPDA, config.DefaultCommitment, &configAccount)
					if err != nil {
						require.NoError(t, err, "failed to get account info")
					}
					require.Equal(t, admin.PublicKey(), configAccount.Owner)
					require.Equal(t, config.TimelockSignerPDA, configAccount.ProposedOwner)

					acceptOwnershipIx, acceptOwnershipixErr := mcm.NewAcceptOwnershipInstruction(
						msig.PaddedName,
						msig.ConfigPDA,
						config.TimelockSignerPDA,
					).ValidateAndBuild()
					require.NoError(t, acceptOwnershipixErr)

					salt, sErr := mcms.SimpleSalt()
					require.NoError(t, sErr)
					acceptOwnershipOp := timelockutil.Operation{
						Predecessor: config.TimelockEmptyOpID,
						Salt:        salt,
						Delay:       uint64(1),
					}

					acceptOwnershipOp.AddInstruction(acceptOwnershipIx, []solana.PublicKey{config.McmProgram})

					id := acceptOwnershipOp.OperationID()
					operationPDA := acceptOwnershipOp.OperationPDA()

<<<<<<< HEAD
					ixs, ierr := TimelockPreloadOperationIxs(acceptOwnershipOp, admin.PublicKey())
=======
					ixs, ierr := timelockutil.PreloadOperationIxs(ctx, acceptOwnershipOp, admin.PublicKey(), solanaGoClient)
>>>>>>> 609f7b0c
					require.NoError(t, ierr)
					for _, ix := range ixs {
						testutils.SendAndConfirm(ctx, t, solanaGoClient, []solana.Instruction{ix}, admin, config.DefaultCommitment)
					}

					scheduleBatchIx, scErr := timelock.NewScheduleBatchInstruction(
						acceptOwnershipOp.OperationID(),
						acceptOwnershipOp.Delay,
						operationPDA,
						config.TimelockConfigPDA,
						roleMsigs.AccessController.PublicKey(),
						admin.PublicKey(),
					).ValidateAndBuild()
					require.NoError(t, scErr)

					tx := testutils.SendAndConfirm(ctx, t, solanaGoClient, []solana.Instruction{scheduleBatchIx}, admin, config.DefaultCommitment)
					parsed := common.ParseLogMessages(tx.Meta.LogMessages,
						[]common.EventMapping{
							common.EventMappingFor[timelockutil.CallScheduled]("CallScheduled"),
						},
					)

					for _, ixx := range acceptOwnershipOp.ToInstructionData() {
						event := parsed[0].EventData[0].Data.(*timelockutil.CallScheduled)
						require.Equal(t, acceptOwnershipOp.OperationID(), event.ID)
						require.Equal(t, acceptOwnershipOp.Salt, event.Salt)
						require.Equal(t, ixx.Data, event.Data)
					}

					var opAccount timelock.Operation
					err = common.GetAccountDataBorshInto(ctx, solanaGoClient, operationPDA, config.DefaultCommitment, &opAccount)
					if err != nil {
						require.NoError(t, err, "failed to get account info")
					}

					require.Equal(t,
						tx.BlockTime.Time().Add(time.Duration(acceptOwnershipOp.Delay)*time.Second).Unix(),
						int64(opAccount.Timestamp),
						"Scheduled Times don't match",
					)

					require.Equal(t,
						id,
						opAccount.Id,
						"Ids don't match",
					)

					bypassExeIx := timelock.NewBypasserExecuteBatchInstruction(
						acceptOwnershipOp.OperationID(),
						acceptOwnershipOp.OperationPDA(),
						config.TimelockConfigPDA,
						config.TimelockSignerPDA,
						roleMsigs.AccessController.PublicKey(),
						admin.PublicKey(), // bypass execute with admin previledges
					)
					bypassExeIx.AccountMetaSlice = append(bypassExeIx.AccountMetaSlice, acceptOwnershipOp.RemainingAccounts()...)

					vIx, vIxErr := bypassExeIx.ValidateAndBuild()
					require.NoError(t, vIxErr)

					acceptTx := testutils.SendAndConfirm(ctx, t, solanaGoClient, []solana.Instruction{vIx}, admin, config.DefaultCommitment)

					parsedLogs := common.ParseLogMessages(acceptTx.Meta.LogMessages,
						[]common.EventMapping{
							common.EventMappingFor[timelockutil.BypasserCallExecuted]("BypasserCallExecuted"),
						},
					)

					for i, ixx := range acceptOwnershipOp.ToInstructionData() {
						event := parsedLogs[0].EventData[i].Data.(*timelockutil.BypasserCallExecuted)
						require.Equal(t, uint64(i), event.Index)
						require.Equal(t, ixx.ProgramId, event.Target)
						require.Equal(t, ixx.Data, common.NormalizeData(event.Data))
					}

					err = common.GetAccountDataBorshInto(ctx, solanaGoClient, msig.ConfigPDA, config.DefaultCommitment, &configAccount)
					if err != nil {
						require.NoError(t, err, "failed to get account info")
					}
					require.Equal(t, config.TimelockSignerPDA, configAccount.Owner)
					require.Equal(t, solana.PublicKey{}, configAccount.ProposedOwner)
				})
			}
		}
	})

	// shared proposer msig for testing OpCount in metadata
	proposerMsig := msigs[timelock.Proposer_Role].GetAnyMultisig()
	// keep track of operation count, this will be updated after each operation
	currentOpCount := 0

	// NOTE: These tests are not designed to run in parallel, we're testing opCount also(using currentOpCount).
	t.Run("mcm + timelock mint operation", func(t *testing.T) {
		for _, v := range []struct {
			tokenName    string
			tokenProgram solana.PublicKey
		}{
			{tokenName: "spl-token", tokenProgram: solana.TokenProgramID},
			{tokenName: "spl-token-2022", tokenProgram: config.Token2022Program},
		} {
			t.Run(v.tokenName, func(t *testing.T) {
				mintKeypair, mintKeypairErr := solana.NewRandomPrivateKey()
				require.NoError(t, mintKeypairErr)
				mint := mintKeypair.PublicKey()

				// Use CreateToken utility to get initialization instructions
				// NOTE: can't create token with cpi(mint signature required)
				createTokenIxs, createTokenErr := tokens.CreateToken(
					ctx,
					v.tokenProgram,    // token program
					mint,              // mint account
					admin.PublicKey(), // initial mint owner(admin)
					9,                 // decimals
					solanaGoClient,
					config.DefaultCommitment,
				)
				require.NoError(t, createTokenErr)

				for _, ix := range createTokenIxs {
					testutils.SendAndConfirm(ctx, t, solanaGoClient, []solana.Instruction{ix}, admin, config.DefaultCommitment, common.AddSigners(mintKeypair))
				}

				t.Run("mint ixs", func(t *testing.T) {
					// 1. mcm set_root and execute through multisigs
					// 1-1. mcm:: set_root { root of { timelock::schedule_batch { spl::mint }}}
					// 1-2. pre-create operation PDA & upload instructions with timelock::initialize_operation, append_instructions, finalize_operation
					// 1-3. mcm:: execute { timelock::schedule_batch { spl::mint }}
					// 2. execute scheduled transaction
					// 2-1. timelock worker -> timelock::execute_batch { spl::mint } by op id

					recipient, kerr := solana.NewRandomPrivateKey()
					require.NoError(t, kerr)

					rIxATA, rAta, rAtaIxErr := tokens.CreateAssociatedTokenAccount(v.tokenProgram, mint, recipient.PublicKey(), admin.PublicKey())
					require.NoError(t, rAtaIxErr)

					testutils.SendAndConfirm(ctx, t, solanaGoClient, []solana.Instruction{rIxATA}, admin, config.DefaultCommitment)

					_, rInitBal, bErr := tokens.TokenBalance(ctx, solanaGoClient, rAta, config.DefaultCommitment)
					require.NoError(t, bErr)
					require.Equal(t, 0, rInitBal)

					// mint authority to timelock
					authIx, aErr := tokens.SetTokenMintAuthority(v.tokenProgram, config.TimelockSignerPDA, mint, admin.PublicKey())
					require.NoError(t, aErr)

					testutils.SendAndConfirm(ctx, t, solanaGoClient, []solana.Instruction{authIx}, admin, config.DefaultCommitment)

					numMintIxs := 18

					salt, sErr := mcms.SimpleSalt()
					require.NoError(t, sErr)
					opToSchedule := timelockutil.Operation{
						Predecessor: config.TimelockEmptyOpID, // no predecessor
						Salt:        salt,
						Delay:       uint64(1),
					}

					for i := 0; i < numMintIxs; i++ {
						// timelock signer can mint token (transferred authority)
						ix, mIxErr := tokens.MintTo(1*solana.LAMPORTS_PER_SOL, v.tokenProgram, mint, rAta, config.TimelockSignerPDA)
						require.NoError(t, mIxErr)

						// add instruction to timelock operation
						opToSchedule.AddInstruction(ix, []solana.PublicKey{v.tokenProgram})
					}

<<<<<<< HEAD
					ixs, ierr := TimelockPreloadOperationIxs(opToSchedule, admin.PublicKey())
=======
					ixs, ierr := timelockutil.PreloadOperationIxs(ctx, opToSchedule, admin.PublicKey(), solanaGoClient)
>>>>>>> 609f7b0c
					require.NoError(t, ierr)
					for _, ix := range ixs {
						testutils.SendAndConfirm(ctx, t, solanaGoClient, []solana.Instruction{ix}, admin, config.DefaultCommitment)
					}

					// Schedule the operation
					scheduleIx, scErr := timelock.NewScheduleBatchInstruction(
						opToSchedule.OperationID(),
						opToSchedule.Delay,
						opToSchedule.OperationPDA(),
						config.TimelockConfigPDA,
						msigs[timelock.Proposer_Role].AccessController.PublicKey(),
						proposerMsig.SignerPDA, // msig signer since we're going to run this ix with mcm::execute
					).ValidateAndBuild()
					require.NoError(t, scErr)

					node, cErr := mcms.IxToMcmTestOpNode(proposerMsig.ConfigPDA, proposerMsig.SignerPDA, scheduleIx, uint64(currentOpCount)) // operation nonce
					require.NoError(t, cErr)
					mcmOpNodes := []mcms.McmOpNode{node} // only one mcm op node
					validUntil := uint32(0xffffffff)

					rootValidationData, rErr := mcms.CreateMcmRootData(mcms.McmRootInput{
						Multisig:             proposerMsig.ConfigPDA,
						Operations:           mcmOpNodes,
						PreOpCount:           uint64(currentOpCount),
						PostOpCount:          uint64(currentOpCount + len(mcmOpNodes)),
						ValidUntil:           validUntil,
						OverridePreviousRoot: false,
					})
					require.NoError(t, rErr)

					currentOpCount += len(mcmOpNodes)

					signatures, bulkSignErr := mcms.BulkSignOnMsgHash(proposerMsig.Signers, rootValidationData.EthMsgHash)
					require.NoError(t, bulkSignErr)
					signaturesPDA := proposerMsig.RootSignaturesPDA(rootValidationData.Root, validUntil)

					t.Run("mcm:preload signatures", func(t *testing.T) {
<<<<<<< HEAD
						preloadIxs, plerr := McmPreloadSignaturesIxs(signatures, proposerMsig.PaddedName, rootValidationData.Root, validUntil, signaturesPDA, admin.PublicKey(), config.MaxAppendSignatureBatchSize)
						require.NoError(t, plerr)

						for _, ix := range preloadIxs {
							utils.SendAndConfirm(ctx, t, solanaGoClient, []solana.Instruction{ix}, admin, config.DefaultCommitment)
=======
						parsedTotalSigs, pErr := mcms.SafeToUint8(len(signatures))
						require.NoError(t, pErr)

						ixs := make([]solana.Instruction, 0)

						initSigsIx, isErr := mcm.NewInitSignaturesInstruction(
							proposerMsig.PaddedName,
							rootValidationData.Root,
							validUntil,
							parsedTotalSigs,
							signaturesPDA,
							admin.PublicKey(), // auth from someone who call set_root
							solana.SystemProgramID,
						).ValidateAndBuild()

						require.NoError(t, isErr)
						ixs = append(ixs, initSigsIx)

						appendSigsIxs, asErr := mcms.AppendSignaturesIxs(signatures, proposerMsig.PaddedName, rootValidationData.Root, validUntil, signaturesPDA, admin.PublicKey(), config.MaxAppendSignatureBatchSize)
						require.NoError(t, asErr)
						ixs = append(ixs, appendSigsIxs...)

						finalizeSigsIx, fsErr := mcm.NewFinalizeSignaturesInstruction(
							proposerMsig.PaddedName,
							rootValidationData.Root,
							validUntil,
							signaturesPDA,
							admin.PublicKey(),
						).ValidateAndBuild()
						require.NoError(t, fsErr)
						ixs = append(ixs, finalizeSigsIx)

						for _, ix := range ixs {
							testutils.SendAndConfirm(ctx, t, solanaGoClient, []solana.Instruction{ix}, admin, config.DefaultCommitment)
>>>>>>> 609f7b0c
						}

						var sigAccount mcm.RootSignatures
						queryErr := common.GetAccountDataBorshInto(ctx, solanaGoClient, signaturesPDA, config.DefaultCommitment, &sigAccount)
						require.NoError(t, queryErr, "failed to get account info")

						require.Equal(t, true, sigAccount.IsFinalized)
						require.Equal(t, true, sigAccount.TotalSignatures == uint8(len(signatures)))

						// check if the sigs are registered correctly
						for i, sig := range sigAccount.Signatures {
							require.Equal(t, signatures[i], sig)
						}
					})

					t.Run("mcm:set_root", func(t *testing.T) {
						newIx, setRootIxErr := mcm.NewSetRootInstruction(
							proposerMsig.PaddedName,
							rootValidationData.Root,
							validUntil,
							rootValidationData.Metadata,
							rootValidationData.MetadataProof,
							signaturesPDA,
							proposerMsig.RootMetadataPDA,
							mcms.SeenSignedHashesAddress(proposerMsig.PaddedName, rootValidationData.Root, validUntil),
							proposerMsig.ExpiringRootAndOpCountPDA,
							proposerMsig.ConfigPDA,
							admin.PublicKey(),
							solana.SystemProgramID,
						).ValidateAndBuild()
						require.NoError(t, setRootIxErr)

						tx := testutils.SendAndConfirm(ctx, t, solanaGoClient, []solana.Instruction{newIx}, admin, config.DefaultCommitment, common.AddComputeUnitLimit(1_400_000))
						require.NotNil(t, tx)

						parsedLogs := common.ParseLogMessages(tx.Meta.LogMessages,
							[]common.EventMapping{
								common.EventMappingFor[mcms.NewRoot]("NewRoot"),
							},
						)
						event := parsedLogs[0].EventData[0].Data.(*mcms.NewRoot)
						require.Equal(t, rootValidationData.Root, event.Root)
						require.Equal(t, validUntil, event.ValidUntil)
						require.Equal(t, rootValidationData.Metadata.ChainId, event.MetadataChainID)
						require.Equal(t, proposerMsig.ConfigPDA, event.MetadataMultisig)
						require.Equal(t, rootValidationData.Metadata.PreOpCount, event.MetadataPreOpCount)
						require.Equal(t, rootValidationData.Metadata.PostOpCount, event.MetadataPostOpCount)
						require.Equal(t, rootValidationData.Metadata.OverridePreviousRoot, event.MetadataOverridePreviousRoot)

						var newRootAndOpCount mcm.ExpiringRootAndOpCount

						err = common.GetAccountDataBorshInto(ctx, solanaGoClient, proposerMsig.ExpiringRootAndOpCountPDA, config.DefaultCommitment, &newRootAndOpCount)
						require.NoError(t, err, "failed to get account info")

						require.Equal(t, rootValidationData.Root, newRootAndOpCount.Root)
						require.Equal(t, validUntil, newRootAndOpCount.ValidUntil)
						require.Equal(t, rootValidationData.Metadata.PreOpCount, newRootAndOpCount.OpCount)

						var newRootMetadata mcm.RootMetadata
						err = common.GetAccountDataBorshInto(ctx, solanaGoClient, proposerMsig.RootMetadataPDA, config.DefaultCommitment, &newRootMetadata)
						require.NoError(t, err, "failed to get account info")

						require.Equal(t, rootValidationData.Metadata.ChainId, newRootMetadata.ChainId)
						require.Equal(t, rootValidationData.Metadata.Multisig, newRootMetadata.Multisig)
						require.Equal(t, rootValidationData.Metadata.PreOpCount, newRootMetadata.PreOpCount)
						require.Equal(t, rootValidationData.Metadata.PostOpCount, newRootMetadata.PostOpCount)
						require.Equal(t, rootValidationData.Metadata.OverridePreviousRoot, newRootMetadata.OverridePreviousRoot)
					})

					t.Run("mcm:execute -> timelock::schedule_batch", func(t *testing.T) {
						t.Run("check if timelock config is correct", func(t *testing.T) {
							info, infoErr := solanaGoClient.GetAccountInfoWithOpts(ctx, config.TimelockConfigPDA, &rpc.GetAccountInfoOpts{
								Commitment: config.DefaultCommitment,
							})
							require.NoError(t, infoErr)
							require.Equal(t, info.Value.Owner, config.TimelockProgram, "Timelock config owner doesn't match")
						})

						for _, op := range mcmOpNodes {
							proofs, proofsErr := op.Proofs()
							require.NoError(t, proofsErr, "Failed to getting op proof")

							ix := mcm.NewExecuteInstruction(
								proposerMsig.PaddedName,
								config.TestChainID,
								op.Nonce,
								op.Data,
								proofs,

								proposerMsig.ConfigPDA,
								proposerMsig.RootMetadataPDA,
								proposerMsig.ExpiringRootAndOpCountPDA,
								op.To,
								proposerMsig.SignerPDA,
								anyone.PublicKey(),
							)

							ix.AccountMetaSlice = append(ix.AccountMetaSlice, op.RemainingAccounts...)

							vIx, vIxErr := ix.ValidateAndBuild()
							require.NoError(t, vIxErr)

							tx := testutils.SendAndConfirm(ctx, t, solanaGoClient, []solana.Instruction{vIx}, anyone, config.DefaultCommitment)
							require.NotNil(t, tx.Meta)
							require.Nil(t, tx.Meta.Err, fmt.Sprintf("tx failed with: %+v", tx.Meta))

							parsedLogs := common.ParseLogMessages(tx.Meta.LogMessages,
								[]common.EventMapping{
									common.EventMappingFor[mcms.OpExecuted]("OpExecuted"),
									common.EventMappingFor[timelockutil.CallScheduled]("CallScheduled"),
								},
							)

							// check opExecuted event
							event := parsedLogs[0].EventData[0].Data.(*mcms.OpExecuted)
							require.Equal(t, op.Nonce, event.Nonce)
							require.Equal(t, op.To, event.To)
							require.Equal(t, op.Data, common.NormalizeData(event.Data))

							// check inner CallScheduled events
							opIxData := opToSchedule.ToInstructionData()
							require.Equal(t, len(opIxData), len(parsedLogs[0].InnerCalls[0].EventData), "Number of actual CallScheduled events does not match expected for operation")

							for j, ix := range opIxData {
								timelockEvent := parsedLogs[0].InnerCalls[0].EventData[j].Data.(*timelockutil.CallScheduled)
								require.Equal(t, opToSchedule.OperationID(), timelockEvent.ID, "ID does not match")
								require.Equal(t, uint64(j), timelockEvent.Index, "Index does not match")
								require.Equal(t, ix.ProgramId, timelockEvent.Target, "Target does not match")
								require.Equal(t, opToSchedule.Predecessor, timelockEvent.Predecessor, "Predecessor does not match")
								require.Equal(t, opToSchedule.Salt, timelockEvent.Salt, "Salt does not match")
								require.Equal(t, opToSchedule.Delay, timelockEvent.Delay, "Delay does not match")
								require.Equal(t, ix.Data, common.NormalizeData(timelockEvent.Data), "Data does not match")
							}

							var opAccount timelock.Operation
							err = common.GetAccountDataBorshInto(ctx, solanaGoClient, opToSchedule.OperationPDA(), config.DefaultCommitment, &opAccount)
							if err != nil {
								require.NoError(t, err, "failed to get account info")
							}

							require.Equal(t,
								tx.BlockTime.Time().Add(time.Duration(opToSchedule.Delay)*time.Second).Unix(),
								int64(opAccount.Timestamp),
								"Scheduled Times don't match",
							)

							require.Equal(t,
								opToSchedule.OperationID(),
								opAccount.Id,
								"Ids don't match",
							)
						}
					})

					t.Run("success: wait for operations to be ready", func(t *testing.T) {
						wErr := timelockutil.WaitForOperationToBeReady(ctx, solanaGoClient, opToSchedule.OperationPDA(), config.DefaultCommitment)
						require.NoError(t, wErr)
					})

					t.Run("timelock worker -> timelock::execute_batch", func(t *testing.T) {
						ix := timelock.NewExecuteBatchInstruction(
							opToSchedule.OperationID(),
							opToSchedule.OperationPDA(),
							config.TimelockEmptyOpID,
							config.TimelockConfigPDA,
							config.TimelockSignerPDA,
							msigs[timelock.Executor_Role].AccessController.PublicKey(),
							admin.PublicKey(), // timelock worker authority
						)

						ix.AccountMetaSlice = append(ix.AccountMetaSlice, opToSchedule.RemainingAccounts()...)

						vIx, vErr := ix.ValidateAndBuild()
						require.NoError(t, vErr)

						tx := testutils.SendAndConfirm(ctx, t, solanaGoClient, []solana.Instruction{vIx}, admin, config.DefaultCommitment, common.AddComputeUnitLimit(1_400_000))
						require.NotNil(t, tx)

						parsedLogs := common.ParseLogMessages(tx.Meta.LogMessages,
							[]common.EventMapping{
								common.EventMappingFor[timelockutil.CallExecuted]("CallExecuted"),
							},
						)

						for i, ixx := range opToSchedule.ToInstructionData() {
							event := parsedLogs[0].EventData[i].Data.(*timelockutil.CallExecuted)
							require.Equal(t, opToSchedule.OperationID(), event.ID)
							require.Equal(t, uint64(i), event.Index)
							require.Equal(t, ixx.ProgramId, event.Target)
							require.Equal(t, ixx.Data, common.NormalizeData(event.Data))
						}

						var opAccount timelock.Operation
						err = common.GetAccountDataBorshInto(ctx, solanaGoClient, opToSchedule.OperationPDA(), config.DefaultCommitment, &opAccount)
						if err != nil {
							require.NoError(t, err, "failed to get account info")
						}

						require.Equal(t,
							config.TimelockOpDoneTimestamp,
							opAccount.Timestamp,
							"Executed operation's time should be 1(DONE_TIMESTAMP)",
						)

						_, rInitBal, bErr := tokens.TokenBalance(ctx, solanaGoClient, rAta, config.DefaultCommitment)
						require.NoError(t, bErr)
						require.Equal(t, numMintIxs*int(solana.LAMPORTS_PER_SOL), rInitBal)
					})
				})
			})
		}

		var rootAccount mcm.ExpiringRootAndOpCount
		err = common.GetAccountDataBorshInto(ctx, solanaGoClient, proposerMsig.ExpiringRootAndOpCountPDA, config.DefaultCommitment, &rootAccount)
		require.NoError(t, err, "failed to get account info")

		require.Equal(t, uint64(currentOpCount), rootAccount.OpCount)
	})

	t.Run("scheduled token vesting scenario", func(t *testing.T) {
		///////////////////////////////////////////
		// Setup - Create Token & Pass Authority //
		///////////////////////////////////////////
		mintKeypair, err := solana.NewRandomPrivateKey()
		require.NoError(t, err)
		mint := mintKeypair.PublicKey()

		tokenProgram := config.Token2022Program

		// Use CreateToken utility to get initialization instructions
		// NOTE: can't create token with cpi(mint signature required)
		createTokenIxs, err := tokens.CreateToken(
			ctx,
			tokenProgram,      // token program
			mint,              // mint account
			admin.PublicKey(), // initial mint owner(admin)
			9,                 // decimals
			solanaGoClient,
			config.DefaultCommitment,
		)
		require.NoError(t, err)

		authIx, err := tokens.SetTokenMintAuthority(tokenProgram, config.TimelockSignerPDA, mint, admin.PublicKey())
		require.NoError(t, err)

		setupIxs := append(createTokenIxs, authIx)

		testutils.SendAndConfirm(ctx, t, solanaGoClient, setupIxs, admin, config.DefaultCommitment, common.AddSigners(mintKeypair))

		/////////////////////////////////////////
		// Timelock Operation 1 - Initial Mint //
		/////////////////////////////////////////
		treasury, kerr := solana.NewRandomPrivateKey()
		require.NoError(t, kerr)

		ix1, treasuryATA, err := tokens.CreateAssociatedTokenAccount(tokenProgram, mint, treasury.PublicKey(), config.TimelockSignerPDA)
		require.NoError(t, err)

		ix2, err := tokens.MintTo(1000*solana.LAMPORTS_PER_SOL, tokenProgram, mint, treasuryATA, config.TimelockSignerPDA)
		require.NoError(t, err)

		salt1, err := mcms.SimpleSalt()
		require.NoError(t, err)
		op1 := timelockutil.Operation{
			Predecessor: config.TimelockEmptyOpID, // no predecessor
			Salt:        salt1,
			Delay:       uint64(1),
		}
		op1.AddInstruction(ix1, []solana.PublicKey{tokenProgram, solana.SPLAssociatedTokenAccountProgramID})
		op1.AddInstruction(ix2, []solana.PublicKey{tokenProgram})

		////////////////////////////////////////////////////////////////////////////
		// Timelock Operation 2 - Schedule team associated token account creation //
		////////////////////////////////////////////////////////////////////////////
		team1, err := solana.NewRandomPrivateKey()
		require.NoError(t, err)
		team2, err := solana.NewRandomPrivateKey()
		require.NoError(t, err)
		team3, err := solana.NewRandomPrivateKey()
		require.NoError(t, err)

		ix3, team1ATA, err := tokens.CreateAssociatedTokenAccount(
			tokenProgram, mint, team1.PublicKey(),
			config.TimelockSignerPDA,
		)
		require.NoError(t, err)

		ix4, team2ATA, err := tokens.CreateAssociatedTokenAccount(
			tokenProgram, mint, team2.PublicKey(),
			config.TimelockSignerPDA,
		)
		require.NoError(t, err)

		ix5, team3ATA, err := tokens.CreateAssociatedTokenAccount(
			tokenProgram, mint, team3.PublicKey(),
			config.TimelockSignerPDA,
		)
		require.NoError(t, err)

		salt2, err := mcms.SimpleSalt()
		require.NoError(t, err)
		op2 := timelockutil.Operation{
			Predecessor: op1.OperationID(), // must happen after initial mint
			Salt:        salt2,
			Delay:       uint64(1),
		}
		op2.AddInstruction(ix3, []solana.PublicKey{tokenProgram, solana.SPLAssociatedTokenAccountProgramID})
		op2.AddInstruction(ix4, []solana.PublicKey{tokenProgram, solana.SPLAssociatedTokenAccountProgramID})
		op2.AddInstruction(ix5, []solana.PublicKey{tokenProgram, solana.SPLAssociatedTokenAccountProgramID})

		//////////////////////////////////////////////////////////////
		// Timelock Operation 3 - Schedule team token distribution //
		//////////////////////////////////////////////////////////////
		ix6, err := tokens.TokenTransferChecked(100*solana.LAMPORTS_PER_SOL, 9, tokenProgram, treasuryATA, mint, team1ATA, config.TimelockSignerPDA, []solana.PublicKey{})
		require.NoError(t, err)
		ix7, err := tokens.TokenTransferChecked(200*solana.LAMPORTS_PER_SOL, 9, tokenProgram, treasuryATA, mint, team2ATA, config.TimelockSignerPDA, []solana.PublicKey{})
		require.NoError(t, err)
		ix8, err := tokens.TokenTransferChecked(300*solana.LAMPORTS_PER_SOL, 9, tokenProgram, treasuryATA, mint, team3ATA, config.TimelockSignerPDA, []solana.PublicKey{})
		require.NoError(t, err)

		// add all team distribution instructions
		salt3, err := mcms.SimpleSalt()
		require.NoError(t, err)
		op3 := timelockutil.Operation{
			Predecessor: op2.OperationID(), // must happen after ata creation
			Salt:        salt3,
			Delay:       uint64(1),
		}
		op3.AddInstruction(ix6, []solana.PublicKey{tokenProgram})
		op3.AddInstruction(ix7, []solana.PublicKey{tokenProgram})
		op3.AddInstruction(ix8, []solana.PublicKey{tokenProgram})

		require.NotEqual(t, op1.OperationID(), op2.OperationID(), "Operation IDs should be different")
		require.NotEqual(t, op1.OperationID(), op3.OperationID(), "Operation IDs should be different")
		require.NotEqual(t, op2.OperationID(), op3.OperationID(), "Operation IDs should be different")

		////////////////////////////////////////
		// Pre-create Timelock Operation PDAs //
		////////////////////////////////////////
		opNodes := []mcms.McmOpNode{}
		timelockOps := []timelockutil.Operation{op1, op2, op3}

		for i, op := range timelockOps {
			t.Run(fmt.Sprintf("prepare mcm op node %d with timelock::schedule_batch ix", i), func(t *testing.T) {
<<<<<<< HEAD
				ixs, ierr := TimelockPreloadOperationIxs(op, admin.PublicKey())
=======
				ixs, ierr := timelockutil.PreloadOperationIxs(ctx, op, admin.PublicKey(), solanaGoClient)
>>>>>>> 609f7b0c
				require.NoError(t, ierr)
				for _, ix := range ixs {
					testutils.SendAndConfirm(ctx, t, solanaGoClient, []solana.Instruction{ix}, admin, config.DefaultCommitment)
				}

				scheduleOpIx, scErr := timelock.NewScheduleBatchInstruction(
					op.OperationID(),
					op.Delay,
					op.OperationPDA(),
					config.TimelockConfigPDA,
					msigs[timelock.Proposer_Role].AccessController.PublicKey(),
					proposerMsig.SignerPDA,
				).ValidateAndBuild()
				require.NoError(t, scErr)

				opNode, cErr := mcms.IxToMcmTestOpNode(proposerMsig.ConfigPDA, proposerMsig.SignerPDA, scheduleOpIx, uint64(currentOpCount+i))
				require.NoError(t, cErr)
				// fmt.Println("opNode", opNode)
				opNodes = append(opNodes, opNode)
			})
		}

		//////////////////////////////////
		// mcm - Prepare root & root metadata //
		//////////////////////////////////
		validUntil := uint32(0xffffffff)

		rootValidationData, err := mcms.CreateMcmRootData(mcms.McmRootInput{
			Multisig:             proposerMsig.ConfigPDA,
			Operations:           opNodes,
			PreOpCount:           uint64(currentOpCount),
			PostOpCount:          uint64(currentOpCount + len(opNodes)),
			ValidUntil:           validUntil,
			OverridePreviousRoot: false,
		})
		require.NoError(t, err)

		// update currentOpCount
		currentOpCount += len(opNodes)

		t.Run("offchain: bulk sign on root and upload signatures", func(t *testing.T) {
			// sign the root
			signatures, signErr := mcms.BulkSignOnMsgHash(proposerMsig.Signers, rootValidationData.EthMsgHash)
			require.NoError(t, signErr)

			////////////////////////////////////////////////
			// mcm::set_root - with preloading signatures //
			////////////////////////////////////////////////
<<<<<<< HEAD
			preloadIxs, plerr := McmPreloadSignaturesIxs(signatures, proposerMsig.PaddedName, rootValidationData.Root, validUntil, proposerMsig.RootSignaturesPDA(rootValidationData.Root, validUntil), admin.PublicKey(), config.MaxAppendSignatureBatchSize)
			require.NoError(t, plerr)

			for _, ix := range preloadIxs {
				utils.SendAndConfirm(ctx, t, solanaGoClient, []solana.Instruction{ix}, admin, config.DefaultCommitment)
=======
			parsedTotalSigs, pErr := mcms.SafeToUint8(len(signatures))
			require.NoError(t, pErr)

			ixs := make([]solana.Instruction, 0)

			initSigsIx, isErr := mcm.NewInitSignaturesInstruction(
				proposerMsig.PaddedName,
				rootValidationData.Root,
				validUntil,
				parsedTotalSigs,
				proposerMsig.RootSignaturesPDA(rootValidationData.Root, validUntil),
				admin.PublicKey(), // auth from someone who call set_root
				solana.SystemProgramID,
			).ValidateAndBuild()

			require.NoError(t, isErr)
			ixs = append(ixs, initSigsIx)

			appendSigsIxs, asErr := mcms.AppendSignaturesIxs(signatures, proposerMsig.PaddedName, rootValidationData.Root, validUntil, proposerMsig.RootSignaturesPDA(rootValidationData.Root, validUntil), admin.PublicKey(), config.MaxAppendSignatureBatchSize)
			require.NoError(t, asErr)
			ixs = append(ixs, appendSigsIxs...)

			finalizeSigsIx, fsErr := mcm.NewFinalizeSignaturesInstruction(
				proposerMsig.PaddedName,
				rootValidationData.Root,
				validUntil,
				proposerMsig.RootSignaturesPDA(rootValidationData.Root, validUntil),
				admin.PublicKey(),
			).ValidateAndBuild()
			require.NoError(t, fsErr)
			ixs = append(ixs, finalizeSigsIx)

			for _, ix := range ixs {
				testutils.SendAndConfirm(ctx, t, solanaGoClient, []solana.Instruction{ix}, admin, config.DefaultCommitment)
>>>>>>> 609f7b0c
			}

			var sigAccount mcm.RootSignatures
			queryErr := common.GetAccountDataBorshInto(ctx, solanaGoClient, proposerMsig.RootSignaturesPDA(rootValidationData.Root, validUntil), config.DefaultCommitment, &sigAccount)
			require.NoError(t, queryErr, "failed to get account info")

			require.Equal(t, true, sigAccount.IsFinalized)
			require.Equal(t, true, sigAccount.TotalSignatures == uint8(len(signatures)))

			// check if the sigs are registered correctly
			for i, sig := range sigAccount.Signatures {
				require.Equal(t, signatures[i], sig)
			}
		})

		t.Run("mcm::set_root", func(t *testing.T) {
			newIx, setRootIxErr := mcm.NewSetRootInstruction(
				proposerMsig.PaddedName,
				rootValidationData.Root,
				validUntil,
				rootValidationData.Metadata,
				rootValidationData.MetadataProof,
				proposerMsig.RootSignaturesPDA(rootValidationData.Root, validUntil),
				proposerMsig.RootMetadataPDA,
				mcms.SeenSignedHashesAddress(proposerMsig.PaddedName, rootValidationData.Root, validUntil),
				proposerMsig.ExpiringRootAndOpCountPDA,
				proposerMsig.ConfigPDA,
				admin.PublicKey(),
				solana.SystemProgramID,
			).ValidateAndBuild()
			require.NoError(t, setRootIxErr)

			tx := testutils.SendAndConfirm(ctx, t, solanaGoClient, []solana.Instruction{newIx}, admin, config.DefaultCommitment, common.AddComputeUnitLimit(1_400_000))
			require.NotNil(t, tx)

			parsedLogs := common.ParseLogMessages(tx.Meta.LogMessages,
				[]common.EventMapping{
					common.EventMappingFor[mcms.NewRoot]("NewRoot"),
				},
			)
			event := parsedLogs[0].EventData[0].Data.(*mcms.NewRoot)
			require.Equal(t, rootValidationData.Root, event.Root)
			require.Equal(t, validUntil, event.ValidUntil)
			require.Equal(t, rootValidationData.Metadata.ChainId, event.MetadataChainID)
			require.Equal(t, proposerMsig.ConfigPDA, event.MetadataMultisig)
			require.Equal(t, rootValidationData.Metadata.PreOpCount, event.MetadataPreOpCount)
			require.Equal(t, rootValidationData.Metadata.PostOpCount, event.MetadataPostOpCount)
			require.Equal(t, rootValidationData.Metadata.OverridePreviousRoot, event.MetadataOverridePreviousRoot)

			var newRootAndOpCount mcm.ExpiringRootAndOpCount

			err = common.GetAccountDataBorshInto(ctx, solanaGoClient, proposerMsig.ExpiringRootAndOpCountPDA, config.DefaultCommitment, &newRootAndOpCount)
			require.NoError(t, err, "failed to get account info")

			require.Equal(t, rootValidationData.Root, newRootAndOpCount.Root)
			require.Equal(t, validUntil, newRootAndOpCount.ValidUntil)
			require.Equal(t, rootValidationData.Metadata.PreOpCount, newRootAndOpCount.OpCount)

			// get config and validate
			var newRootMetadata mcm.RootMetadata
			err = common.GetAccountDataBorshInto(ctx, solanaGoClient, proposerMsig.RootMetadataPDA, config.DefaultCommitment, &newRootMetadata)
			require.NoError(t, err, "failed to get account info")

			require.Equal(t, rootValidationData.Metadata.ChainId, newRootMetadata.ChainId)
			require.Equal(t, rootValidationData.Metadata.Multisig, newRootMetadata.Multisig)
			require.Equal(t, rootValidationData.Metadata.PreOpCount, newRootMetadata.PreOpCount)
			require.Equal(t, rootValidationData.Metadata.PostOpCount, newRootMetadata.PostOpCount)
			require.Equal(t, rootValidationData.Metadata.OverridePreviousRoot, newRootMetadata.OverridePreviousRoot)
		})

		t.Run("mcm::execute to schedule timelock operations", func(t *testing.T) {
			for i, op := range opNodes {
				proofs, proofsErr := op.Proofs()
				require.NoError(t, proofsErr)

				ix := mcm.NewExecuteInstruction(
					proposerMsig.PaddedName,
					config.TestChainID,
					op.Nonce,
					op.Data, // this is timelock::schedule_batch ix
					proofs,
					proposerMsig.ConfigPDA,
					proposerMsig.RootMetadataPDA,
					proposerMsig.ExpiringRootAndOpCountPDA,
					op.To,
					proposerMsig.SignerPDA,
					anyone.PublicKey(),
				)
				// append remaining accounts
				ix.AccountMetaSlice = append(ix.AccountMetaSlice, op.RemainingAccounts...)

				vIx, vIxErr := ix.ValidateAndBuild()
				require.NoError(t, vIxErr)

				tx := testutils.SendAndConfirm(ctx, t, solanaGoClient, []solana.Instruction{vIx}, anyone, config.DefaultCommitment)

				parsedLogs := common.ParseLogMessages(tx.Meta.LogMessages,
					[]common.EventMapping{
						common.EventMappingFor[mcms.OpExecuted]("OpExecuted"),
						common.EventMappingFor[timelockutil.CallScheduled]("CallScheduled"),
					},
				)

				// check opExecuted event
				event := parsedLogs[0].EventData[0].Data.(*mcms.OpExecuted)
				require.Equal(t, op.Nonce, event.Nonce)
				require.Equal(t, op.To, event.To)
				require.Equal(t, op.Data, common.NormalizeData(event.Data))

				// check inner CallScheduled events
				currentOp := timelockOps[i] // match the Operation with the current opNode
				opIxData := currentOp.ToInstructionData()

				require.Equal(t, len(opIxData), len(parsedLogs[0].InnerCalls[0].EventData), "Number of actual CallScheduled events does not match expected for operation %d", i)

				for j, ix := range opIxData {
					timelockEvent := parsedLogs[0].InnerCalls[0].EventData[j].Data.(*timelockutil.CallScheduled)
					require.Equal(t, currentOp.OperationID(), timelockEvent.ID, "ID does not match")
					require.Equal(t, uint64(j), timelockEvent.Index, "Index does not match")
					require.Equal(t, ix.ProgramId, timelockEvent.Target, "Target does not match")
					require.Equal(t, currentOp.Predecessor, timelockEvent.Predecessor, "Predecessor does not match")
					require.Equal(t, currentOp.Salt, timelockEvent.Salt, "Salt does not match")
					require.Equal(t, currentOp.Delay, timelockEvent.Delay, "Delay does not match")
					require.Equal(t, ix.Data, common.NormalizeData(timelockEvent.Data), "Data does not match")
				}
			}
		})

		var newOp3 timelockutil.Operation

		t.Run("cancel and reschedule token distribution with corrected amounts", func(t *testing.T) {
			t.Run("cancel existing distribution operation through multisig", func(t *testing.T) {
				canceller := msigs[timelock.Canceller_Role].GetAnyMultisig()

				cancelIx, err := timelock.NewCancelInstruction(
					op3.OperationID(),
					op3.OperationPDA(),
					config.TimelockConfigPDA,
					msigs[timelock.Canceller_Role].AccessController.PublicKey(),
					canceller.SignerPDA,
				).ValidateAndBuild()
				require.NoError(t, err)

				// create MCM operation node for the cancel instruction
				// NOTE: nonce is 0 since it's the first operation
				node, err := mcms.IxToMcmTestOpNode(canceller.ConfigPDA, canceller.SignerPDA, cancelIx, uint64(0))
				require.NoError(t, err)

				cancleOpNodes := []mcms.McmOpNode{node}

				// create and validate root data for the cancel operation
				validUntil := uint32(0xffffffff)
				rootValidationData, err := mcms.CreateMcmRootData(mcms.McmRootInput{
					Multisig:             canceller.ConfigPDA,
					Operations:           cancleOpNodes,
					PreOpCount:           uint64(0),
					PostOpCount:          uint64(1),
					ValidUntil:           validUntil,
					OverridePreviousRoot: false,
				})
				require.NoError(t, err)

				signatures, err := mcms.BulkSignOnMsgHash(canceller.Signers, rootValidationData.EthMsgHash)
				require.NoError(t, err)

				signaturesPDA := canceller.RootSignaturesPDA(rootValidationData.Root, validUntil)

<<<<<<< HEAD
				preloadIxs, plerr := McmPreloadSignaturesIxs(signatures, canceller.PaddedName, rootValidationData.Root, validUntil, signaturesPDA, admin.PublicKey(), config.MaxAppendSignatureBatchSize)
				require.NoError(t, plerr)

				for _, ix := range preloadIxs {
					utils.SendAndConfirm(ctx, t, solanaGoClient, []solana.Instruction{ix}, admin, config.DefaultCommitment)
				}

=======
				parsedTotalSigs, err := mcms.SafeToUint8(len(signatures))
				require.NoError(t, err)

				initSigsIx, err := mcm.NewInitSignaturesInstruction(
					canceller.PaddedName,
					rootValidationData.Root,
					validUntil,
					parsedTotalSigs,
					signaturesPDA,
					admin.PublicKey(),
					solana.SystemProgramID,
				).ValidateAndBuild()
				require.NoError(t, err)
				testutils.SendAndConfirm(ctx, t, solanaGoClient, []solana.Instruction{initSigsIx}, admin, config.DefaultCommitment)

				appendSigsIxs, err := mcms.AppendSignaturesIxs(
					signatures,
					canceller.PaddedName,
					rootValidationData.Root,
					validUntil,
					signaturesPDA,
					admin.PublicKey(),
					config.MaxAppendSignatureBatchSize,
				)
				require.NoError(t, err)
				for _, ix := range appendSigsIxs {
					testutils.SendAndConfirm(ctx, t, solanaGoClient, []solana.Instruction{ix}, admin, config.DefaultCommitment)
				}

				finalizeSigsIx, err := mcm.NewFinalizeSignaturesInstruction(
					canceller.PaddedName,
					rootValidationData.Root,
					validUntil,
					signaturesPDA,
					admin.PublicKey(),
				).ValidateAndBuild()
				require.NoError(t, err)
				testutils.SendAndConfirm(ctx, t, solanaGoClient, []solana.Instruction{finalizeSigsIx}, admin, config.DefaultCommitment)

>>>>>>> 609f7b0c
				setRootIx, err := mcm.NewSetRootInstruction(
					canceller.PaddedName,
					rootValidationData.Root,
					validUntil,
					rootValidationData.Metadata,
					rootValidationData.MetadataProof,
					signaturesPDA,
					canceller.RootMetadataPDA,
					mcms.SeenSignedHashesAddress(canceller.PaddedName, rootValidationData.Root, validUntil),
					canceller.ExpiringRootAndOpCountPDA,
					canceller.ConfigPDA,
					admin.PublicKey(),
					solana.SystemProgramID,
				).ValidateAndBuild()
				require.NoError(t, err)

				tx := testutils.SendAndConfirm(ctx, t, solanaGoClient, []solana.Instruction{setRootIx}, admin, config.DefaultCommitment)
				require.NotNil(t, tx)

				parsedLogs := common.ParseLogMessages(tx.Meta.LogMessages,
					[]common.EventMapping{
						common.EventMappingFor[mcms.NewRoot]("NewRoot"),
					},
				)
				event := parsedLogs[0].EventData[0].Data.(*mcms.NewRoot)
				require.Equal(t, rootValidationData.Root, event.Root)
				require.Equal(t, validUntil, event.ValidUntil)
				require.Equal(t, rootValidationData.Metadata.ChainId, event.MetadataChainID)
				require.Equal(t, canceller.ConfigPDA, event.MetadataMultisig)
				require.Equal(t, rootValidationData.Metadata.PreOpCount, event.MetadataPreOpCount)
				require.Equal(t, rootValidationData.Metadata.PostOpCount, event.MetadataPostOpCount)
				require.Equal(t, rootValidationData.Metadata.OverridePreviousRoot, event.MetadataOverridePreviousRoot)

				// execute mcm operation to cancel the timelock operation
				proofs, err := cancleOpNodes[0].Proofs()
				require.NoError(t, err)

				executeIx := mcm.NewExecuteInstruction(
					canceller.PaddedName,
					config.TestChainID,
					node.Nonce,
					node.Data,
					proofs,
					canceller.ConfigPDA,
					canceller.RootMetadataPDA,
					canceller.ExpiringRootAndOpCountPDA,
					node.To,
					canceller.SignerPDA,
					anyone.PublicKey(),
				)
				executeIx.AccountMetaSlice = append(executeIx.AccountMetaSlice, node.RemainingAccounts...)

				vIx, err := executeIx.ValidateAndBuild()
				require.NoError(t, err)

				exeTx := testutils.SendAndConfirm(ctx, t, solanaGoClient, []solana.Instruction{vIx}, anyone, config.DefaultCommitment)
				require.NotNil(t, exeTx)

				parsedExeLogs := common.ParseLogMessages(exeTx.Meta.LogMessages,
					[]common.EventMapping{
						common.EventMappingFor[mcms.OpExecuted]("OpExecuted"),
						common.EventMappingFor[timelockutil.Cancelled]("Cancelled"),
					},
				)

				// check opExecuted event
				exeEvent := parsedExeLogs[0].EventData[0].Data.(*mcms.OpExecuted)
				require.Equal(t, node.Nonce, exeEvent.Nonce)
				require.Equal(t, node.To, exeEvent.To)
				require.Equal(t, node.Data, common.NormalizeData(exeEvent.Data))

				// check inner Cancelled event
				timelockEvent := parsedExeLogs[0].InnerCalls[0].EventData[0].Data.(*timelockutil.Cancelled)
				require.Equal(t, op3.OperationID(), timelockEvent.ID, "ID does not match")

				// check if operation pda is closed
				testutils.AssertClosedAccount(ctx, t, solanaGoClient, op3.OperationPDA(), config.DefaultCommitment)
			})

			t.Run("create new operation with corrected amounts", func(t *testing.T) {
				// Create corrected transfer instructions with new amounts
				ix1, err := tokens.TokenTransferChecked(150*solana.LAMPORTS_PER_SOL, 9, tokenProgram, treasuryATA, mint, team1ATA, config.TimelockSignerPDA, []solana.PublicKey{})
				require.NoError(t, err)
				ix2, err := tokens.TokenTransferChecked(150*solana.LAMPORTS_PER_SOL, 9, tokenProgram, treasuryATA, mint, team2ATA, config.TimelockSignerPDA, []solana.PublicKey{})
				require.NoError(t, err)
				ix3, err := tokens.TokenTransferChecked(100*solana.LAMPORTS_PER_SOL, 9, tokenProgram, treasuryATA, mint, team3ATA, config.TimelockSignerPDA, []solana.PublicKey{})
				require.NoError(t, err)

				// Create new operation
				salt, err := mcms.SimpleSalt()
				require.NoError(t, err)
				newOp3 = timelockutil.Operation{
					Predecessor: op2.OperationID(),
					Salt:        salt,
					Delay:       uint64(1),
				}

				newOp3.AddInstruction(ix1, []solana.PublicKey{tokenProgram})
				newOp3.AddInstruction(ix2, []solana.PublicKey{tokenProgram})
				newOp3.AddInstruction(ix3, []solana.PublicKey{tokenProgram})

<<<<<<< HEAD
				ixs, err := TimelockPreloadOperationIxs(newOp3, admin.PublicKey())
=======
				ixs, err := timelockutil.PreloadOperationIxs(ctx, newOp3, admin.PublicKey(), solanaGoClient)
>>>>>>> 609f7b0c
				require.NoError(t, err)
				for _, ix := range ixs {
					testutils.SendAndConfirm(ctx, t, solanaGoClient, []solana.Instruction{ix}, admin, config.DefaultCommitment)
				}

				// Create mcm operation node for scheduling
				scheduleIx, err := timelock.NewScheduleBatchInstruction(
					newOp3.OperationID(),
					newOp3.Delay,
					newOp3.OperationPDA(),
					config.TimelockConfigPDA,
					msigs[timelock.Proposer_Role].AccessController.PublicKey(),
					proposerMsig.SignerPDA,
				).ValidateAndBuild()
				require.NoError(t, err)

				opNode, err := mcms.IxToMcmTestOpNode(proposerMsig.ConfigPDA, proposerMsig.SignerPDA, scheduleIx, uint64(currentOpCount))
				require.NoError(t, err)

				newOpNodes := []mcms.McmOpNode{opNode}

				// Create and validate root data
				validUntil := uint32(0xffffffff)
				rootValidationData, err := mcms.CreateMcmRootData(mcms.McmRootInput{
					Multisig:             proposerMsig.ConfigPDA,
					Operations:           newOpNodes,
					PreOpCount:           uint64(currentOpCount),
					PostOpCount:          uint64(currentOpCount + 1),
					ValidUntil:           validUntil,
					OverridePreviousRoot: false,
				})
				require.NoError(t, err)

				currentOpCount++

				// Sign and set root
				signatures, err := mcms.BulkSignOnMsgHash(proposerMsig.Signers, rootValidationData.EthMsgHash)
				require.NoError(t, err)

				signaturesPDA := proposerMsig.RootSignaturesPDA(rootValidationData.Root, validUntil)

<<<<<<< HEAD
				// preload signatures
				preloadIxs, plerr := McmPreloadSignaturesIxs(signatures, proposerMsig.PaddedName, rootValidationData.Root, validUntil, signaturesPDA, admin.PublicKey(), config.MaxAppendSignatureBatchSize)
				require.NoError(t, plerr)
				for _, ix := range preloadIxs {
					utils.SendAndConfirm(ctx, t, solanaGoClient, []solana.Instruction{ix}, admin, config.DefaultCommitment)
				}

=======
				// Initialize signatures
				parsedTotalSigs, err := mcms.SafeToUint8(len(signatures))
				require.NoError(t, err)

				initSigsIx, err := mcm.NewInitSignaturesInstruction(
					proposerMsig.PaddedName,
					rootValidationData.Root,
					validUntil,
					parsedTotalSigs,
					signaturesPDA,
					admin.PublicKey(),
					solana.SystemProgramID,
				).ValidateAndBuild()
				require.NoError(t, err)
				testutils.SendAndConfirm(ctx, t, solanaGoClient, []solana.Instruction{initSigsIx}, admin, config.DefaultCommitment)

				// Append signatures
				appendSigsIxs, err := mcms.AppendSignaturesIxs(
					signatures,
					proposerMsig.PaddedName,
					rootValidationData.Root,
					validUntil,
					signaturesPDA,
					admin.PublicKey(),
					config.MaxAppendSignatureBatchSize,
				)
				require.NoError(t, err)
				for _, ix := range appendSigsIxs {
					testutils.SendAndConfirm(ctx, t, solanaGoClient, []solana.Instruction{ix}, admin, config.DefaultCommitment)
				}

				// Finalize signatures
				finalizeSigsIx, err := mcm.NewFinalizeSignaturesInstruction(
					proposerMsig.PaddedName,
					rootValidationData.Root,
					validUntil,
					signaturesPDA,
					admin.PublicKey(),
				).ValidateAndBuild()
				require.NoError(t, err)
				testutils.SendAndConfirm(ctx, t, solanaGoClient, []solana.Instruction{finalizeSigsIx}, admin, config.DefaultCommitment)

>>>>>>> 609f7b0c
				// Set root
				setRootIx, err := mcm.NewSetRootInstruction(
					proposerMsig.PaddedName,
					rootValidationData.Root,
					validUntil,
					rootValidationData.Metadata,
					rootValidationData.MetadataProof,
					signaturesPDA,
					proposerMsig.RootMetadataPDA,
					mcms.SeenSignedHashesAddress(proposerMsig.PaddedName, rootValidationData.Root, validUntil),
					proposerMsig.ExpiringRootAndOpCountPDA,
					proposerMsig.ConfigPDA,
					admin.PublicKey(),
					solana.SystemProgramID,
				).ValidateAndBuild()
				require.NoError(t, err)

				tx := testutils.SendAndConfirm(ctx, t, solanaGoClient, []solana.Instruction{setRootIx}, admin, config.DefaultCommitment)
				require.NotNil(t, tx)

				parsedLogs := common.ParseLogMessages(tx.Meta.LogMessages,
					[]common.EventMapping{
						common.EventMappingFor[mcms.NewRoot]("NewRoot"),
					},
				)
				event := parsedLogs[0].EventData[0].Data.(*mcms.NewRoot)
				require.Equal(t, rootValidationData.Root, event.Root)
				require.Equal(t, validUntil, event.ValidUntil)
				require.Equal(t, rootValidationData.Metadata.ChainId, event.MetadataChainID)
				require.Equal(t, proposerMsig.ConfigPDA, event.MetadataMultisig)
				require.Equal(t, rootValidationData.Metadata.PreOpCount, event.MetadataPreOpCount)
				require.Equal(t, rootValidationData.Metadata.PostOpCount, event.MetadataPostOpCount)
				require.Equal(t, rootValidationData.Metadata.OverridePreviousRoot, event.MetadataOverridePreviousRoot)

				// Execute mcm operation to schedule the timelock operation
				proofs, err := newOpNodes[0].Proofs()
				require.NoError(t, err)

				executeIx := mcm.NewExecuteInstruction(
					proposerMsig.PaddedName,
					config.TestChainID,
					opNode.Nonce,
					opNode.Data,
					proofs,
					proposerMsig.ConfigPDA,
					proposerMsig.RootMetadataPDA,
					proposerMsig.ExpiringRootAndOpCountPDA,
					opNode.To,
					proposerMsig.SignerPDA,
					anyone.PublicKey(),
				)
				executeIx.AccountMetaSlice = append(executeIx.AccountMetaSlice, opNode.RemainingAccounts...)

				vIx, err := executeIx.ValidateAndBuild()
				require.NoError(t, err)

				exeTx := testutils.SendAndConfirm(ctx, t, solanaGoClient, []solana.Instruction{vIx}, anyone, config.DefaultCommitment)
				require.NotNil(t, exeTx)

				parsedExeLogs := common.ParseLogMessages(exeTx.Meta.LogMessages,
					[]common.EventMapping{
						common.EventMappingFor[mcms.OpExecuted]("OpExecuted"),
						common.EventMappingFor[timelockutil.CallScheduled]("CallScheduled"),
					},
				)
				exeEvent := parsedExeLogs[0].EventData[0].Data.(*mcms.OpExecuted)
				require.Equal(t, opNode.Nonce, exeEvent.Nonce)
				require.Equal(t, opNode.To, exeEvent.To)
				require.Equal(t, opNode.Data, common.NormalizeData(exeEvent.Data))

				// check inner CallScheduled events
				opIxData := newOp3.ToInstructionData()

				require.Equal(t, len(opIxData), len(parsedExeLogs[0].InnerCalls[0].EventData), "Number of actual CallScheduled events does not match expected for operation")

				for j, ix := range opIxData {
					timelockEvent := parsedExeLogs[0].InnerCalls[0].EventData[j].Data.(*timelockutil.CallScheduled)
					require.Equal(t, newOp3.OperationID(), timelockEvent.ID, "ID does not match")
					require.Equal(t, uint64(j), timelockEvent.Index, "Index does not match")
					require.Equal(t, ix.ProgramId, timelockEvent.Target, "Target does not match")
					require.Equal(t, newOp3.Predecessor, timelockEvent.Predecessor, "Predecessor does not match")
					require.Equal(t, newOp3.Salt, timelockEvent.Salt, "Salt does not match")
					require.Equal(t, newOp3.Delay, timelockEvent.Delay, "Delay does not match")
					require.Equal(t, ix.Data, common.NormalizeData(timelockEvent.Data), "Data does not match")
				}
			})
		})

		t.Run("execute timelock operations", func(t *testing.T) {
			// Wait for operations to be ready
			err := timelockutil.WaitForOperationToBeReady(ctx, solanaGoClient, op1.OperationPDA(), config.DefaultCommitment)
			require.NoError(t, err)

			rErr := timelockutil.WaitForOperationToBeReady(ctx, solanaGoClient, op2.OperationPDA(), config.DefaultCommitment)
			require.NoError(t, rErr)

			t.Run("op2: cannot be executed before op1", func(t *testing.T) {
				ix := timelock.NewExecuteBatchInstruction(
					op2.OperationID(),
					op2.OperationPDA(),
					op1.OperationPDA(), // provide op1 PDA as predecessor
					config.TimelockConfigPDA,
					config.TimelockSignerPDA,
					msigs[timelock.Executor_Role].AccessController.PublicKey(),
					admin.PublicKey(),
				)
				ix.AccountMetaSlice = append(ix.AccountMetaSlice, op2.RemainingAccounts()...)

				vIx, err := ix.ValidateAndBuild()
				require.NoError(t, err)

				testutils.SendAndFailWith(ctx, t, solanaGoClient,
					[]solana.Instruction{vIx},
					admin,
					config.DefaultCommitment,
					[]string{"Error Code: " + timelock.MissingDependency_TimelockError.String()},
				)
			})

			t.Run("op1: initial mint to treasury", func(t *testing.T) {
				ix := timelock.NewExecuteBatchInstruction(
					op1.OperationID(),
					op1.OperationPDA(),
					config.TimelockEmptyOpID,
					config.TimelockConfigPDA,
					config.TimelockSignerPDA,
					msigs[timelock.Executor_Role].AccessController.PublicKey(),
					admin.PublicKey(),
				)
				ix.AccountMetaSlice = append(ix.AccountMetaSlice, op1.RemainingAccounts()...)

				vIx, err := ix.ValidateAndBuild()
				require.NoError(t, err)

				tx := testutils.SendAndConfirm(ctx, t, solanaGoClient,
					[]solana.Instruction{vIx},
					admin,
					config.DefaultCommitment,
					common.AddComputeUnitLimit(1_400_000),
				)
				require.NotNil(t, tx)
				parsedLogs := common.ParseLogMessages(tx.Meta.LogMessages,
					[]common.EventMapping{
						common.EventMappingFor[timelockutil.CallExecuted]("CallExecuted"),
					},
				)
				for i, ix := range op1.ToInstructionData() {
					event := parsedLogs[0].EventData[i].Data.(*timelockutil.CallExecuted)
					require.Equal(t, op1.OperationID(), event.ID)
					require.Equal(t, uint64(i), event.Index)
					require.Equal(t, ix.ProgramId, event.Target)
					require.Equal(t, ix.Data, common.NormalizeData(event.Data))
				}

				// Verify operation status
				var opAccount timelock.Operation
				err = common.GetAccountDataBorshInto(ctx, solanaGoClient, op1.OperationPDA(), config.DefaultCommitment, &opAccount)
				require.NoError(t, err)
				require.Equal(t, config.TimelockOpDoneTimestamp, opAccount.Timestamp, "Op1 should be marked as executed")

				// Verify treasury balance
				_, treasuryBalance, err := tokens.TokenBalance(ctx, solanaGoClient, treasuryATA, config.DefaultCommitment)
				require.NoError(t, err)
				require.Equal(t, 1000*int(solana.LAMPORTS_PER_SOL), treasuryBalance,
					"Treasury should have received 1000 tokens")
			})

			t.Run("token approval to timelock signer", func(t *testing.T) {
				// fund treasury account first
				fundIx, err := system.NewTransferInstruction(
					1*solana.LAMPORTS_PER_SOL, // 1 SOL should be enough
					admin.PublicKey(),
					treasury.PublicKey(),
				).ValidateAndBuild()
				require.NoError(t, err)

				testutils.SendAndConfirm(ctx, t, solanaGoClient, []solana.Instruction{fundIx}, admin, config.DefaultCommitment)

				// approve can't be deligated to timelock authority(security - CPI Guard)
				approveIx, err := tokens.TokenApproveChecked(
					600*solana.LAMPORTS_PER_SOL,
					9,
					tokenProgram,
					treasuryATA,
					mint,
					config.TimelockSignerPDA,
					treasury.PublicKey(),
					nil,
				)
				require.NoError(t, err)
				testutils.SendAndConfirm(ctx, t, solanaGoClient, []solana.Instruction{approveIx}, treasury, config.DefaultCommitment)
			})

			t.Run("op2: should provide the correct predecessor pda address", func(t *testing.T) {
				ix := timelock.NewExecuteBatchInstruction(
					op2.OperationID(),
					op2.OperationPDA(),
					op1.OperationID(), // provide op1 ID as predecessor
					config.TimelockConfigPDA,
					config.TimelockSignerPDA,
					msigs[timelock.Executor_Role].AccessController.PublicKey(),
					admin.PublicKey(),
				)
				ix.AccountMetaSlice = append(ix.AccountMetaSlice, op2.RemainingAccounts()...)

				vIx, err := ix.ValidateAndBuild()
				require.NoError(t, err)

				testutils.SendAndFailWith(ctx, t, solanaGoClient,
					[]solana.Instruction{vIx},
					admin,
					config.DefaultCommitment,
					[]string{"Error Code: " + timelock.InvalidInput_TimelockError.String()},
				)
			})

			t.Run("op2: team ata creation", func(t *testing.T) {
				ix := timelock.NewExecuteBatchInstruction(
					op2.OperationID(),
					op2.OperationPDA(),
					op1.OperationPDA(), // provide op1 PDA as predecessor
					config.TimelockConfigPDA,
					config.TimelockSignerPDA,
					msigs[timelock.Executor_Role].AccessController.PublicKey(),
					admin.PublicKey(),
				)
				ix.AccountMetaSlice = append(ix.AccountMetaSlice, op2.RemainingAccounts()...)

				vIx, err := ix.ValidateAndBuild()
				require.NoError(t, err)

				tx := testutils.SendAndConfirm(ctx, t, solanaGoClient,
					[]solana.Instruction{vIx},
					admin,
					config.DefaultCommitment,
					common.AddComputeUnitLimit(1_400_000),
				)
				require.NotNil(t, tx)
				parsedLogs := common.ParseLogMessages(tx.Meta.LogMessages,
					[]common.EventMapping{
						common.EventMappingFor[timelockutil.CallExecuted]("CallExecuted"),
					},
				)
				for i, ix := range op2.ToInstructionData() {
					event := parsedLogs[0].EventData[i].Data.(*timelockutil.CallExecuted)
					require.Equal(t, op2.OperationID(), event.ID)
					require.Equal(t, uint64(i), event.Index)
					require.Equal(t, ix.ProgramId, event.Target)
					require.Equal(t, ix.Data, common.NormalizeData(event.Data))
				}

				// verify operation status
				var opAccount timelock.Operation
				err = common.GetAccountDataBorshInto(ctx, solanaGoClient, op2.OperationPDA(), config.DefaultCommitment, &opAccount)
				require.NoError(t, err)
				require.Equal(t, config.TimelockOpDoneTimestamp, opAccount.Timestamp, "Op2 should be marked as executed")
			})
		})

		t.Run("op3: team token distribution", func(t *testing.T) {
			// Wait for delay and execute the timelock operation
			werr := timelockutil.WaitForOperationToBeReady(ctx, solanaGoClient, newOp3.OperationPDA(), config.DefaultCommitment)
			require.NoError(t, werr)

			executeTimelockIx := timelock.NewExecuteBatchInstruction(
				newOp3.OperationID(),
				newOp3.OperationPDA(),
				op2.OperationPDA(),
				config.TimelockConfigPDA,
				config.TimelockSignerPDA,
				msigs[timelock.Executor_Role].AccessController.PublicKey(),
				admin.PublicKey(),
			)
			executeTimelockIx.AccountMetaSlice = append(executeTimelockIx.AccountMetaSlice, newOp3.RemainingAccounts()...)

			vTimelockIx, err := executeTimelockIx.ValidateAndBuild()
			require.NoError(t, err)

			tx := testutils.SendAndConfirm(ctx, t, solanaGoClient, []solana.Instruction{vTimelockIx}, admin, config.DefaultCommitment)
			require.NotNil(t, tx)
			parsedLogs := common.ParseLogMessages(tx.Meta.LogMessages,
				[]common.EventMapping{
					common.EventMappingFor[timelockutil.CallExecuted]("CallExecuted"),
				},
			)
			for i, ix := range newOp3.ToInstructionData() {
				event := parsedLogs[0].EventData[i].Data.(*timelockutil.CallExecuted)
				require.NotEqual(t, op3.OperationID(), event.ID)
				require.Equal(t, newOp3.OperationID(), event.ID)
				require.Equal(t, uint64(i), event.Index)
				require.Equal(t, ix.ProgramId, event.Target)
				require.Equal(t, ix.Data, common.NormalizeData(event.Data))
			}
			// Verify final balances
			_, treasuryBalance, err := tokens.TokenBalance(ctx, solanaGoClient, treasuryATA, config.DefaultCommitment)
			require.NoError(t, err)
			require.Equal(t, 600*int(solana.LAMPORTS_PER_SOL), treasuryBalance,
				"Treasury should have 600 tokens remaining after distributions")

			_, team1Balance, err := tokens.TokenBalance(ctx, solanaGoClient, team1ATA, config.DefaultCommitment)
			require.NoError(t, err)
			require.Equal(t, 150*int(solana.LAMPORTS_PER_SOL), team1Balance,
				"Team1 should have received 150 tokens")

			_, team2Balance, err := tokens.TokenBalance(ctx, solanaGoClient, team2ATA, config.DefaultCommitment)
			require.NoError(t, err)
			require.Equal(t, 150*int(solana.LAMPORTS_PER_SOL), team2Balance,
				"Team2 should have received 150 tokens")

			_, team3Balance, err := tokens.TokenBalance(ctx, solanaGoClient, team3ATA, config.DefaultCommitment)
			require.NoError(t, err)
			require.Equal(t, 100*int(solana.LAMPORTS_PER_SOL), team3Balance,
				"Team3 should have received 100 tokens")
		})
	})
}<|MERGE_RESOLUTION|>--- conflicted
+++ resolved
@@ -352,11 +352,7 @@
 					id := acceptOwnershipOp.OperationID()
 					operationPDA := acceptOwnershipOp.OperationPDA()
 
-<<<<<<< HEAD
-					ixs, ierr := TimelockPreloadOperationIxs(acceptOwnershipOp, admin.PublicKey())
-=======
-					ixs, ierr := timelockutil.PreloadOperationIxs(ctx, acceptOwnershipOp, admin.PublicKey(), solanaGoClient)
->>>>>>> 609f7b0c
+					ixs, ierr := timelockutil.PreloadOperationIxs(acceptOwnershipOp, admin.PublicKey())
 					require.NoError(t, ierr)
 					for _, ix := range ixs {
 						testutils.SendAndConfirm(ctx, t, solanaGoClient, []solana.Instruction{ix}, admin, config.DefaultCommitment)
@@ -524,11 +520,7 @@
 						opToSchedule.AddInstruction(ix, []solana.PublicKey{v.tokenProgram})
 					}
 
-<<<<<<< HEAD
-					ixs, ierr := TimelockPreloadOperationIxs(opToSchedule, admin.PublicKey())
-=======
-					ixs, ierr := timelockutil.PreloadOperationIxs(ctx, opToSchedule, admin.PublicKey(), solanaGoClient)
->>>>>>> 609f7b0c
+					ixs, ierr := timelockutil.PreloadOperationIxs(opToSchedule, admin.PublicKey())
 					require.NoError(t, ierr)
 					for _, ix := range ixs {
 						testutils.SendAndConfirm(ctx, t, solanaGoClient, []solana.Instruction{ix}, admin, config.DefaultCommitment)
@@ -567,48 +559,11 @@
 					signaturesPDA := proposerMsig.RootSignaturesPDA(rootValidationData.Root, validUntil)
 
 					t.Run("mcm:preload signatures", func(t *testing.T) {
-<<<<<<< HEAD
-						preloadIxs, plerr := McmPreloadSignaturesIxs(signatures, proposerMsig.PaddedName, rootValidationData.Root, validUntil, signaturesPDA, admin.PublicKey(), config.MaxAppendSignatureBatchSize)
+						preloadIxs, plerr := mcms.McmPreloadSignaturesIxs(signatures, proposerMsig.PaddedName, rootValidationData.Root, validUntil, signaturesPDA, admin.PublicKey(), config.MaxAppendSignatureBatchSize)
 						require.NoError(t, plerr)
 
 						for _, ix := range preloadIxs {
-							utils.SendAndConfirm(ctx, t, solanaGoClient, []solana.Instruction{ix}, admin, config.DefaultCommitment)
-=======
-						parsedTotalSigs, pErr := mcms.SafeToUint8(len(signatures))
-						require.NoError(t, pErr)
-
-						ixs := make([]solana.Instruction, 0)
-
-						initSigsIx, isErr := mcm.NewInitSignaturesInstruction(
-							proposerMsig.PaddedName,
-							rootValidationData.Root,
-							validUntil,
-							parsedTotalSigs,
-							signaturesPDA,
-							admin.PublicKey(), // auth from someone who call set_root
-							solana.SystemProgramID,
-						).ValidateAndBuild()
-
-						require.NoError(t, isErr)
-						ixs = append(ixs, initSigsIx)
-
-						appendSigsIxs, asErr := mcms.AppendSignaturesIxs(signatures, proposerMsig.PaddedName, rootValidationData.Root, validUntil, signaturesPDA, admin.PublicKey(), config.MaxAppendSignatureBatchSize)
-						require.NoError(t, asErr)
-						ixs = append(ixs, appendSigsIxs...)
-
-						finalizeSigsIx, fsErr := mcm.NewFinalizeSignaturesInstruction(
-							proposerMsig.PaddedName,
-							rootValidationData.Root,
-							validUntil,
-							signaturesPDA,
-							admin.PublicKey(),
-						).ValidateAndBuild()
-						require.NoError(t, fsErr)
-						ixs = append(ixs, finalizeSigsIx)
-
-						for _, ix := range ixs {
 							testutils.SendAndConfirm(ctx, t, solanaGoClient, []solana.Instruction{ix}, admin, config.DefaultCommitment)
->>>>>>> 609f7b0c
 						}
 
 						var sigAccount mcm.RootSignatures
@@ -953,11 +908,7 @@
 
 		for i, op := range timelockOps {
 			t.Run(fmt.Sprintf("prepare mcm op node %d with timelock::schedule_batch ix", i), func(t *testing.T) {
-<<<<<<< HEAD
-				ixs, ierr := TimelockPreloadOperationIxs(op, admin.PublicKey())
-=======
-				ixs, ierr := timelockutil.PreloadOperationIxs(ctx, op, admin.PublicKey(), solanaGoClient)
->>>>>>> 609f7b0c
+				ixs, ierr := timelockutil.PreloadOperationIxs(op, admin.PublicKey())
 				require.NoError(t, ierr)
 				for _, ix := range ixs {
 					testutils.SendAndConfirm(ctx, t, solanaGoClient, []solana.Instruction{ix}, admin, config.DefaultCommitment)
@@ -1006,48 +957,11 @@
 			////////////////////////////////////////////////
 			// mcm::set_root - with preloading signatures //
 			////////////////////////////////////////////////
-<<<<<<< HEAD
-			preloadIxs, plerr := McmPreloadSignaturesIxs(signatures, proposerMsig.PaddedName, rootValidationData.Root, validUntil, proposerMsig.RootSignaturesPDA(rootValidationData.Root, validUntil), admin.PublicKey(), config.MaxAppendSignatureBatchSize)
+			preloadIxs, plerr := mcms.McmPreloadSignaturesIxs(signatures, proposerMsig.PaddedName, rootValidationData.Root, validUntil, proposerMsig.RootSignaturesPDA(rootValidationData.Root, validUntil), admin.PublicKey(), config.MaxAppendSignatureBatchSize)
 			require.NoError(t, plerr)
 
 			for _, ix := range preloadIxs {
-				utils.SendAndConfirm(ctx, t, solanaGoClient, []solana.Instruction{ix}, admin, config.DefaultCommitment)
-=======
-			parsedTotalSigs, pErr := mcms.SafeToUint8(len(signatures))
-			require.NoError(t, pErr)
-
-			ixs := make([]solana.Instruction, 0)
-
-			initSigsIx, isErr := mcm.NewInitSignaturesInstruction(
-				proposerMsig.PaddedName,
-				rootValidationData.Root,
-				validUntil,
-				parsedTotalSigs,
-				proposerMsig.RootSignaturesPDA(rootValidationData.Root, validUntil),
-				admin.PublicKey(), // auth from someone who call set_root
-				solana.SystemProgramID,
-			).ValidateAndBuild()
-
-			require.NoError(t, isErr)
-			ixs = append(ixs, initSigsIx)
-
-			appendSigsIxs, asErr := mcms.AppendSignaturesIxs(signatures, proposerMsig.PaddedName, rootValidationData.Root, validUntil, proposerMsig.RootSignaturesPDA(rootValidationData.Root, validUntil), admin.PublicKey(), config.MaxAppendSignatureBatchSize)
-			require.NoError(t, asErr)
-			ixs = append(ixs, appendSigsIxs...)
-
-			finalizeSigsIx, fsErr := mcm.NewFinalizeSignaturesInstruction(
-				proposerMsig.PaddedName,
-				rootValidationData.Root,
-				validUntil,
-				proposerMsig.RootSignaturesPDA(rootValidationData.Root, validUntil),
-				admin.PublicKey(),
-			).ValidateAndBuild()
-			require.NoError(t, fsErr)
-			ixs = append(ixs, finalizeSigsIx)
-
-			for _, ix := range ixs {
 				testutils.SendAndConfirm(ctx, t, solanaGoClient, []solana.Instruction{ix}, admin, config.DefaultCommitment)
->>>>>>> 609f7b0c
 			}
 
 			var sigAccount mcm.RootSignatures
@@ -1215,55 +1129,13 @@
 
 				signaturesPDA := canceller.RootSignaturesPDA(rootValidationData.Root, validUntil)
 
-<<<<<<< HEAD
-				preloadIxs, plerr := McmPreloadSignaturesIxs(signatures, canceller.PaddedName, rootValidationData.Root, validUntil, signaturesPDA, admin.PublicKey(), config.MaxAppendSignatureBatchSize)
+				preloadIxs, plerr := mcms.McmPreloadSignaturesIxs(signatures, canceller.PaddedName, rootValidationData.Root, validUntil, signaturesPDA, admin.PublicKey(), config.MaxAppendSignatureBatchSize)
 				require.NoError(t, plerr)
 
 				for _, ix := range preloadIxs {
-					utils.SendAndConfirm(ctx, t, solanaGoClient, []solana.Instruction{ix}, admin, config.DefaultCommitment)
-				}
-
-=======
-				parsedTotalSigs, err := mcms.SafeToUint8(len(signatures))
-				require.NoError(t, err)
-
-				initSigsIx, err := mcm.NewInitSignaturesInstruction(
-					canceller.PaddedName,
-					rootValidationData.Root,
-					validUntil,
-					parsedTotalSigs,
-					signaturesPDA,
-					admin.PublicKey(),
-					solana.SystemProgramID,
-				).ValidateAndBuild()
-				require.NoError(t, err)
-				testutils.SendAndConfirm(ctx, t, solanaGoClient, []solana.Instruction{initSigsIx}, admin, config.DefaultCommitment)
-
-				appendSigsIxs, err := mcms.AppendSignaturesIxs(
-					signatures,
-					canceller.PaddedName,
-					rootValidationData.Root,
-					validUntil,
-					signaturesPDA,
-					admin.PublicKey(),
-					config.MaxAppendSignatureBatchSize,
-				)
-				require.NoError(t, err)
-				for _, ix := range appendSigsIxs {
 					testutils.SendAndConfirm(ctx, t, solanaGoClient, []solana.Instruction{ix}, admin, config.DefaultCommitment)
 				}
 
-				finalizeSigsIx, err := mcm.NewFinalizeSignaturesInstruction(
-					canceller.PaddedName,
-					rootValidationData.Root,
-					validUntil,
-					signaturesPDA,
-					admin.PublicKey(),
-				).ValidateAndBuild()
-				require.NoError(t, err)
-				testutils.SendAndConfirm(ctx, t, solanaGoClient, []solana.Instruction{finalizeSigsIx}, admin, config.DefaultCommitment)
-
->>>>>>> 609f7b0c
 				setRootIx, err := mcm.NewSetRootInstruction(
 					canceller.PaddedName,
 					rootValidationData.Root,
@@ -1365,11 +1237,7 @@
 				newOp3.AddInstruction(ix2, []solana.PublicKey{tokenProgram})
 				newOp3.AddInstruction(ix3, []solana.PublicKey{tokenProgram})
 
-<<<<<<< HEAD
-				ixs, err := TimelockPreloadOperationIxs(newOp3, admin.PublicKey())
-=======
-				ixs, err := timelockutil.PreloadOperationIxs(ctx, newOp3, admin.PublicKey(), solanaGoClient)
->>>>>>> 609f7b0c
+				ixs, err := timelockutil.PreloadOperationIxs(newOp3, admin.PublicKey())
 				require.NoError(t, err)
 				for _, ix := range ixs {
 					testutils.SendAndConfirm(ctx, t, solanaGoClient, []solana.Instruction{ix}, admin, config.DefaultCommitment)
@@ -1411,58 +1279,13 @@
 
 				signaturesPDA := proposerMsig.RootSignaturesPDA(rootValidationData.Root, validUntil)
 
-<<<<<<< HEAD
 				// preload signatures
-				preloadIxs, plerr := McmPreloadSignaturesIxs(signatures, proposerMsig.PaddedName, rootValidationData.Root, validUntil, signaturesPDA, admin.PublicKey(), config.MaxAppendSignatureBatchSize)
+				preloadIxs, plerr := mcms.McmPreloadSignaturesIxs(signatures, proposerMsig.PaddedName, rootValidationData.Root, validUntil, signaturesPDA, admin.PublicKey(), config.MaxAppendSignatureBatchSize)
 				require.NoError(t, plerr)
 				for _, ix := range preloadIxs {
-					utils.SendAndConfirm(ctx, t, solanaGoClient, []solana.Instruction{ix}, admin, config.DefaultCommitment)
-				}
-
-=======
-				// Initialize signatures
-				parsedTotalSigs, err := mcms.SafeToUint8(len(signatures))
-				require.NoError(t, err)
-
-				initSigsIx, err := mcm.NewInitSignaturesInstruction(
-					proposerMsig.PaddedName,
-					rootValidationData.Root,
-					validUntil,
-					parsedTotalSigs,
-					signaturesPDA,
-					admin.PublicKey(),
-					solana.SystemProgramID,
-				).ValidateAndBuild()
-				require.NoError(t, err)
-				testutils.SendAndConfirm(ctx, t, solanaGoClient, []solana.Instruction{initSigsIx}, admin, config.DefaultCommitment)
-
-				// Append signatures
-				appendSigsIxs, err := mcms.AppendSignaturesIxs(
-					signatures,
-					proposerMsig.PaddedName,
-					rootValidationData.Root,
-					validUntil,
-					signaturesPDA,
-					admin.PublicKey(),
-					config.MaxAppendSignatureBatchSize,
-				)
-				require.NoError(t, err)
-				for _, ix := range appendSigsIxs {
 					testutils.SendAndConfirm(ctx, t, solanaGoClient, []solana.Instruction{ix}, admin, config.DefaultCommitment)
 				}
 
-				// Finalize signatures
-				finalizeSigsIx, err := mcm.NewFinalizeSignaturesInstruction(
-					proposerMsig.PaddedName,
-					rootValidationData.Root,
-					validUntil,
-					signaturesPDA,
-					admin.PublicKey(),
-				).ValidateAndBuild()
-				require.NoError(t, err)
-				testutils.SendAndConfirm(ctx, t, solanaGoClient, []solana.Instruction{finalizeSigsIx}, admin, config.DefaultCommitment)
-
->>>>>>> 609f7b0c
 				// Set root
 				setRootIx, err := mcm.NewSetRootInstruction(
 					proposerMsig.PaddedName,
