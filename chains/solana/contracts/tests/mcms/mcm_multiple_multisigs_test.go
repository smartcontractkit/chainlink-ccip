--- conflicted
+++ resolved
@@ -115,44 +115,11 @@
 			signerAddresses := mcmConfig.SignerAddresses
 
 			t.Run("mcm:set_config: preload signers on PDA", func(t *testing.T) {
-				preloadIxs, pierr := McmPreloadSignersIxs(signerAddresses, testMsigName1, multisigConfigPDA1, configSignersPDA1, admin.PublicKey(), config.MaxAppendSignerBatchSize)
+				preloadIxs, pierr := mcms.McmPreloadSignersIxs(signerAddresses, testMsigName1, multisigConfigPDA1, configSignersPDA1, admin.PublicKey(), config.MaxAppendSignerBatchSize)
 				require.NoError(t, pierr)
 
-<<<<<<< HEAD
 				for _, ix := range preloadIxs {
-					utils.SendAndConfirm(ctx, t, solanaGoClient, []solana.Instruction{ix}, admin, config.DefaultCommitment)
-=======
-				parsedTotalSigners, err := mcms.SafeToUint8(len(signerAddresses))
-				require.NoError(t, err)
-
-				initSignersIx, err := mcm.NewInitSignersInstruction(
-					testMsigName1,
-					parsedTotalSigners,
-					multisigConfigPDA1,
-					configSignersPDA1,
-					admin.PublicKey(),
-					solana.SystemProgramID,
-				).ValidateAndBuild()
-
-				require.NoError(t, err)
-				ixs = append(ixs, initSignersIx)
-
-				appendSignersIxs, err := mcms.AppendSignersIxs(signerAddresses, testMsigName1, multisigConfigPDA1, configSignersPDA1, admin.PublicKey(), config.MaxAppendSignerBatchSize)
-				require.NoError(t, err)
-				ixs = append(ixs, appendSignersIxs...)
-
-				finalizeSignersIx, err := mcm.NewFinalizeSignersInstruction(
-					testMsigName1,
-					multisigConfigPDA1,
-					configSignersPDA1,
-					admin.PublicKey(),
-				).ValidateAndBuild()
-				require.NoError(t, err)
-				ixs = append(ixs, finalizeSignersIx)
-
-				for _, ix := range ixs {
 					testutils.SendAndConfirm(ctx, t, solanaGoClient, []solana.Instruction{ix}, admin, config.DefaultCommitment)
->>>>>>> 609f7b0c
 				}
 
 				var cfgSignersAccount mcm.ConfigSigners
@@ -271,46 +238,11 @@
 			signerAddresses := mcmConfig.SignerAddresses
 
 			t.Run("mcm:set_config: preload signers on PDA", func(t *testing.T) {
-<<<<<<< HEAD
-				preloadIxs, pierr := McmPreloadSignersIxs(signerAddresses, testMsigName2, multisigConfigPDA2, configSignersPDA2, admin.PublicKey(), config.MaxAppendSignerBatchSize)
+				preloadIxs, pierr := mcms.McmPreloadSignersIxs(signerAddresses, testMsigName2, multisigConfigPDA2, configSignersPDA2, admin.PublicKey(), config.MaxAppendSignerBatchSize)
 				require.NoError(t, pierr)
 
 				for _, ix := range preloadIxs {
-					utils.SendAndConfirm(ctx, t, solanaGoClient, []solana.Instruction{ix}, admin, config.DefaultCommitment)
-=======
-				ixs := make([]solana.Instruction, 0)
-
-				parsedTotalSigners, err := mcms.SafeToUint8(len(signerAddresses))
-				require.NoError(t, err)
-
-				initSignersIx, err := mcm.NewInitSignersInstruction(
-					testMsigName2,
-					parsedTotalSigners,
-					multisigConfigPDA2,
-					configSignersPDA2,
-					admin.PublicKey(),
-					solana.SystemProgramID,
-				).ValidateAndBuild()
-
-				require.NoError(t, err)
-				ixs = append(ixs, initSignersIx)
-
-				appendSignersIxs, err := mcms.AppendSignersIxs(signerAddresses, testMsigName2, multisigConfigPDA2, configSignersPDA2, admin.PublicKey(), config.MaxAppendSignerBatchSize)
-				require.NoError(t, err)
-				ixs = append(ixs, appendSignersIxs...)
-
-				finalizeSignersIx, err := mcm.NewFinalizeSignersInstruction(
-					testMsigName2,
-					multisigConfigPDA2,
-					configSignersPDA2,
-					admin.PublicKey(),
-				).ValidateAndBuild()
-				require.NoError(t, err)
-				ixs = append(ixs, finalizeSignersIx)
-
-				for _, ix := range ixs {
 					testutils.SendAndConfirm(ctx, t, solanaGoClient, []solana.Instruction{ix}, admin, config.DefaultCommitment)
->>>>>>> 609f7b0c
 				}
 
 				var cfgSignersAccount mcm.ConfigSigners
