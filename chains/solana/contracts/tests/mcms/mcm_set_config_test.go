--- conflicted
+++ resolved
@@ -208,45 +208,11 @@
 		signerAddresses := mcmConfig.SignerAddresses
 
 		t.Run("mcm:set_config: preload signers on PDA", func(t *testing.T) {
-<<<<<<< HEAD
-			preloadIxs, pierr := McmPreloadSignersIxs(signerAddresses, testMsigName, multisigConfigPDA, configSignersPDA, admin.PublicKey(), config.MaxAppendSignerBatchSize)
+			preloadIxs, pierr := mcms.McmPreloadSignersIxs(signerAddresses, testMsigName, multisigConfigPDA, configSignersPDA, admin.PublicKey(), config.MaxAppendSignerBatchSize)
 			require.NoError(t, pierr)
 
 			for _, ix := range preloadIxs {
-				utils.SendAndConfirm(ctx, t, solanaGoClient, []solana.Instruction{ix}, admin, config.DefaultCommitment)
-=======
-			ixs := make([]solana.Instruction, 0)
-			parsedTotalSigners, err := mcms.SafeToUint8(len(signerAddresses))
-			require.NoError(t, err)
-
-			initSignersIx, err := mcm.NewInitSignersInstruction(
-				testMsigName,
-				parsedTotalSigners,
-				multisigConfigPDA,
-				configSignersPDA,
-				admin.PublicKey(),
-				solana.SystemProgramID,
-			).ValidateAndBuild()
-
-			require.NoError(t, err)
-			ixs = append(ixs, initSignersIx)
-
-			appendSignersIxs, err := mcms.AppendSignersIxs(signerAddresses, testMsigName, multisigConfigPDA, configSignersPDA, admin.PublicKey(), config.MaxAppendSignerBatchSize)
-			require.NoError(t, err)
-			ixs = append(ixs, appendSignersIxs...)
-
-			finalizeSignersIx, err := mcm.NewFinalizeSignersInstruction(
-				testMsigName,
-				multisigConfigPDA,
-				configSignersPDA,
-				admin.PublicKey(),
-			).ValidateAndBuild()
-			require.NoError(t, err)
-			ixs = append(ixs, finalizeSignersIx)
-
-			for _, ix := range ixs {
 				testutils.SendAndConfirm(ctx, t, solanaGoClient, []solana.Instruction{ix}, admin, config.DefaultCommitment)
->>>>>>> 609f7b0c
 			}
 
 			var cfgSignersAccount mcm.ConfigSigners
@@ -402,34 +368,13 @@
 			testutils.AssertClosedAccount(ctx, t, solanaGoClient, configSignersPDA, config.DefaultCommitment)
 
 			// preload signers again
-			preloadIxs, pierr := McmPreloadSignersIxs(signerAddresses, testMsigName, multisigConfigPDA, configSignersPDA, admin.PublicKey(), config.MaxAppendSignerBatchSize)
+			preloadIxs, pierr := mcms.McmPreloadSignersIxs(signerAddresses, testMsigName, multisigConfigPDA, configSignersPDA, admin.PublicKey(), config.MaxAppendSignerBatchSize)
 			require.NoError(t, pierr)
 
-<<<<<<< HEAD
 			for _, ix := range preloadIxs {
-				utils.SendAndConfirm(ctx, t, solanaGoClient, []solana.Instruction{ix}, admin, config.DefaultCommitment)
-			}
-
-=======
-			require.NoError(t, err)
-			testutils.SendAndConfirm(ctx, t, solanaGoClient, []solana.Instruction{reInitSignersIx}, admin, config.DefaultCommitment)
-			// register all signers
-			for _, ix := range appendSignersIxs {
 				testutils.SendAndConfirm(ctx, t, solanaGoClient, []solana.Instruction{ix}, admin, config.DefaultCommitment)
 			}
 
-			// finalize registration
-			finalizeSignersIx, err := mcm.NewFinalizeSignersInstruction(
-				testMsigName,
-				multisigConfigPDA,
-				configSignersPDA,
-				admin.PublicKey(),
-			).ValidateAndBuild()
-
-			require.NoError(t, err)
-			testutils.SendAndConfirm(ctx, t, solanaGoClient, []solana.Instruction{finalizeSignersIx}, admin, config.DefaultCommitment)
-
->>>>>>> 609f7b0c
 			var cfgSignersAccount mcm.ConfigSigners
 			err = common.GetAccountDataBorshInto(ctx, solanaGoClient, configSignersPDA, config.DefaultCommitment, &cfgSignersAccount)
 			require.NoError(t, err, "failed to get account info")
