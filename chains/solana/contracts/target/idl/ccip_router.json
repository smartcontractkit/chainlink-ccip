{
  "version": "0.1.0-dev",
  "name": "ccip_router",
  "docs": [
    "The `ccip_router` module contains the implementation of the Cross-Chain Interoperability Protocol (CCIP) Router.",
    "",
    "This is the Collapsed Router Program for CCIP.",
    "As it's upgradable persisting the same program id, there is no need to have an indirection of a Proxy Program.",
    "This Router handles both the OnRamp and OffRamp flow of the CCIP Messages.",
    "",
    "NOTE to devs: This file however should contain *no logic*, only the entrypoints to the different versioned modules,",
    "thus making it easier to ensure later on that logic can be changed during upgrades without affecting the interface."
  ],
  "constants": [
    {
      "name": "MAX_ORACLES",
      "type": {
        "defined": "usize"
      },
      "value": "16"
    }
  ],
  "instructions": [
    {
      "name": "initialize",
      "docs": [
        "Initialization Flow //",
        "Initializes the CCIP Router.",
        "",
        "The initialization of the Router is responsibility of Admin, nothing more than calling this method should be done first.",
        "",
        "# Arguments",
        "",
        "* `ctx` - The context containing the accounts required for initialization.",
        "* `svm_chain_selector` - The chain selector for SVM.",
        "* `enable_execution_after` - The minimum amount of time required between a message has been committed and can be manually executed."
      ],
      "accounts": [
        {
          "name": "config",
          "isMut": true,
          "isSigner": false
        },
        {
          "name": "state",
          "isMut": true,
          "isSigner": false
        },
        {
          "name": "authority",
          "isMut": true,
          "isSigner": true
        },
        {
          "name": "systemProgram",
          "isMut": false,
          "isSigner": false
        },
        {
          "name": "program",
          "isMut": false,
          "isSigner": false
        },
        {
          "name": "programData",
          "isMut": false,
          "isSigner": false
        },
        {
          "name": "externalExecutionConfig",
          "isMut": true,
          "isSigner": false
        },
        {
          "name": "tokenPoolsSigner",
          "isMut": true,
          "isSigner": false
        }
      ],
      "args": [
        {
          "name": "svmChainSelector",
          "type": "u64"
        },
        {
          "name": "enableExecutionAfter",
          "type": "i64"
        },
        {
          "name": "feeAggregator",
          "type": "publicKey"
        },
        {
          "name": "feeQuoter",
          "type": "publicKey"
        },
        {
          "name": "linkTokenMint",
          "type": "publicKey"
        },
        {
          "name": "maxFeeJuelsPerMsg",
          "type": "u128"
        }
      ]
    },
    {
      "name": "transferOwnership",
      "docs": [
        "Transfers the ownership of the router to a new proposed owner.",
        "",
        "Shared func signature with other programs",
        "",
        "# Arguments",
        "",
        "* `ctx` - The context containing the accounts required for the transfer.",
        "* `proposed_owner` - The public key of the new proposed owner."
      ],
      "accounts": [
        {
          "name": "config",
          "isMut": true,
          "isSigner": false
        },
        {
          "name": "authority",
          "isMut": false,
          "isSigner": true
        }
      ],
      "args": [
        {
          "name": "proposedOwner",
          "type": "publicKey"
        }
      ]
    },
    {
      "name": "acceptOwnership",
      "docs": [
        "Accepts the ownership of the router by the proposed owner.",
        "",
        "Shared func signature with other programs",
        "",
        "# Arguments",
        "",
        "* `ctx` - The context containing the accounts required for accepting ownership.",
        "The new owner must be a signer of the transaction."
      ],
      "accounts": [
        {
          "name": "config",
          "isMut": true,
          "isSigner": false
        },
        {
          "name": "authority",
          "isMut": false,
          "isSigner": true
        }
      ],
      "args": []
    },
    {
      "name": "updateFeeAggregator",
      "docs": [
        "Config //",
        "Updates the fee aggregator in the router configuration.",
        "The Admin is the only one able to update the fee aggregator.",
        "",
        "# Arguments",
        "",
        "* `ctx` - The context containing the accounts required for updating the configuration.",
        "* `fee_aggregator` - The new fee aggregator address (ATAs will be derived for it for each token)."
      ],
      "accounts": [
        {
          "name": "config",
          "isMut": true,
          "isSigner": false
        },
        {
          "name": "authority",
          "isMut": false,
          "isSigner": true
        },
        {
          "name": "systemProgram",
          "isMut": false,
          "isSigner": false
        }
      ],
      "args": [
        {
          "name": "feeAggregator",
          "type": "publicKey"
        }
      ]
    },
    {
      "name": "addChainSelector",
      "docs": [
        "Adds a new chain selector to the router.",
        "",
        "The Admin needs to add any new chain supported (this means both OnRamp and OffRamp).",
        "When adding a new chain, the Admin needs to specify if it's enabled or not.",
        "They may enable only source, or only destination, or neither, or both.",
        "",
        "# Arguments",
        "",
        "* `ctx` - The context containing the accounts required for adding the chain selector.",
        "* `new_chain_selector` - The new chain selector to be added.",
        "* `source_chain_config` - The configuration for the chain as source.",
        "* `dest_chain_config` - The configuration for the chain as destination."
      ],
      "accounts": [
        {
          "name": "sourceChainState",
          "isMut": true,
          "isSigner": false,
          "docs": [
            "Adding a chain selector implies initializing the state for a new chain,",
            "hence the need to initialize two accounts."
          ]
        },
        {
          "name": "destChainState",
          "isMut": true,
          "isSigner": false
        },
        {
          "name": "config",
          "isMut": false,
          "isSigner": false
        },
        {
          "name": "authority",
          "isMut": true,
          "isSigner": true
        },
        {
          "name": "systemProgram",
          "isMut": false,
          "isSigner": false
        }
      ],
      "args": [
        {
          "name": "newChainSelector",
          "type": "u64"
        },
        {
          "name": "sourceChainConfig",
          "type": {
            "defined": "SourceChainConfig"
          }
        },
        {
          "name": "destChainConfig",
          "type": {
            "defined": "DestChainConfig"
          }
        }
      ]
    },
    {
      "name": "disableSourceChainSelector",
      "docs": [
        "Disables the source chain selector.",
        "",
        "The Admin is the only one able to disable the chain selector as source. This method is thought of as an emergency kill-switch.",
        "",
        "# Arguments",
        "",
        "* `ctx` - The context containing the accounts required for disabling the chain selector.",
        "* `source_chain_selector` - The source chain selector to be disabled."
      ],
      "accounts": [
        {
          "name": "sourceChainState",
          "isMut": true,
          "isSigner": false
        },
        {
          "name": "config",
          "isMut": false,
          "isSigner": false
        },
        {
          "name": "authority",
          "isMut": true,
          "isSigner": true
        }
      ],
      "args": [
        {
          "name": "sourceChainSelector",
          "type": "u64"
        }
      ]
    },
    {
      "name": "disableDestChainSelector",
      "docs": [
        "Disables the destination chain selector.",
        "",
        "The Admin is the only one able to disable the chain selector as destination. This method is thought of as an emergency kill-switch.",
        "",
        "# Arguments",
        "",
        "* `ctx` - The context containing the accounts required for disabling the chain selector.",
        "* `dest_chain_selector` - The destination chain selector to be disabled."
      ],
      "accounts": [
        {
          "name": "destChainState",
          "isMut": true,
          "isSigner": false
        },
        {
          "name": "config",
          "isMut": false,
          "isSigner": false
        },
        {
          "name": "authority",
          "isMut": true,
          "isSigner": true
        }
      ],
      "args": [
        {
          "name": "destChainSelector",
          "type": "u64"
        }
      ]
    },
    {
      "name": "updateSourceChainConfig",
      "docs": [
        "Updates the configuration of the source chain selector.",
        "",
        "The Admin is the only one able to update the source chain config.",
        "",
        "# Arguments",
        "",
        "* `ctx` - The context containing the accounts required for updating the chain selector.",
        "* `source_chain_selector` - The source chain selector to be updated.",
        "* `source_chain_config` - The new configuration for the source chain."
      ],
      "accounts": [
        {
          "name": "sourceChainState",
          "isMut": true,
          "isSigner": false
        },
        {
          "name": "config",
          "isMut": false,
          "isSigner": false
        },
        {
          "name": "authority",
          "isMut": true,
          "isSigner": true
        }
      ],
      "args": [
        {
          "name": "sourceChainSelector",
          "type": "u64"
        },
        {
          "name": "sourceChainConfig",
          "type": {
            "defined": "SourceChainConfig"
          }
        }
      ]
    },
    {
      "name": "updateDestChainConfig",
      "docs": [
        "Updates the configuration of the destination chain selector.",
        "",
        "The Admin is the only one able to update the destination chain config.",
        "",
        "# Arguments",
        "",
        "* `ctx` - The context containing the accounts required for updating the chain selector.",
        "* `dest_chain_selector` - The destination chain selector to be updated.",
        "* `dest_chain_config` - The new configuration for the destination chain."
      ],
      "accounts": [
        {
          "name": "destChainState",
          "isMut": true,
          "isSigner": false
        },
        {
          "name": "config",
          "isMut": false,
          "isSigner": false
        },
        {
          "name": "authority",
          "isMut": true,
          "isSigner": true
        },
        {
          "name": "systemProgram",
          "isMut": false,
          "isSigner": false
        }
      ],
      "args": [
        {
          "name": "destChainSelector",
          "type": "u64"
        },
        {
          "name": "destChainConfig",
          "type": {
            "defined": "DestChainConfig"
          }
        }
      ]
    },
    {
      "name": "updateSvmChainSelector",
      "docs": [
        "Updates the SVM chain selector in the router configuration.",
        "",
        "This method should only be used if there was an error with the initial configuration or if the solana chain selector changes.",
        "",
        "# Arguments",
        "",
        "* `ctx` - The context containing the accounts required for updating the configuration.",
        "* `new_chain_selector` - The new chain selector for SVM."
      ],
      "accounts": [
        {
          "name": "config",
          "isMut": true,
          "isSigner": false
        },
        {
          "name": "authority",
          "isMut": false,
          "isSigner": true
        },
        {
          "name": "systemProgram",
          "isMut": false,
          "isSigner": false
        }
      ],
      "args": [
        {
          "name": "newChainSelector",
          "type": "u64"
        }
      ]
    },
    {
      "name": "updateEnableManualExecutionAfter",
      "docs": [
        "Updates the minimum amount of time required between a message being committed and when it can be manually executed.",
        "",
        "This is part of the OffRamp Configuration for SVM.",
        "The Admin is the only one able to update this config.",
        "",
        "# Arguments",
        "",
        "* `ctx` - The context containing the accounts required for updating the configuration.",
        "* `new_enable_manual_execution_after` - The new minimum amount of time required."
      ],
      "accounts": [
        {
          "name": "config",
          "isMut": true,
          "isSigner": false
        },
        {
          "name": "authority",
          "isMut": false,
          "isSigner": true
        },
        {
          "name": "systemProgram",
          "isMut": false,
          "isSigner": false
        }
      ],
      "args": [
        {
          "name": "newEnableManualExecutionAfter",
          "type": "i64"
        }
      ]
    },
    {
      "name": "setOcrConfig",
      "docs": [
        "Sets the OCR configuration.",
        "Only CCIP Admin can set the OCR configuration.",
        "",
        "# Arguments",
        "",
        "* `ctx` - The context containing the accounts required for setting the OCR configuration.",
        "* `plugin_type` - The type of OCR plugin [0: Commit, 1: Execution].",
        "* `config_info` - The OCR configuration information.",
        "* `signers` - The list of signers.",
        "* `transmitters` - The list of transmitters."
      ],
      "accounts": [
        {
          "name": "config",
          "isMut": true,
          "isSigner": false
        },
        {
          "name": "state",
          "isMut": true,
          "isSigner": false
        },
        {
          "name": "authority",
          "isMut": false,
          "isSigner": true
        }
      ],
      "args": [
        {
          "name": "pluginType",
          "type": "u8"
        },
        {
          "name": "configInfo",
          "type": {
            "defined": "Ocr3ConfigInfo"
          }
        },
        {
          "name": "signers",
          "type": {
            "vec": {
              "array": [
                "u8",
                20
              ]
            }
          }
        },
        {
          "name": "transmitters",
          "type": {
            "vec": "publicKey"
          }
        }
      ]
    },
    {
      "name": "ccipAdminProposeAdministrator",
      "docs": [
        "Token Admin Registry //",
        "Registers the Token Admin Registry via the CCIP Admin",
        "",
        "# Arguments",
        "",
        "* `ctx` - The context containing the accounts required for registration.",
        "* `token_admin_registry_admin` - The public key of the token admin registry admin to propose."
      ],
      "accounts": [
        {
          "name": "config",
          "isMut": false,
          "isSigner": false
        },
        {
          "name": "tokenAdminRegistry",
          "isMut": true,
          "isSigner": false
        },
        {
          "name": "mint",
          "isMut": false,
          "isSigner": false
        },
        {
          "name": "authority",
          "isMut": true,
          "isSigner": true
        },
        {
          "name": "systemProgram",
          "isMut": false,
          "isSigner": false
        }
      ],
      "args": [
        {
          "name": "tokenAdminRegistryAdmin",
          "type": "publicKey"
        }
      ]
    },
    {
      "name": "ccipAdminOverridePendingAdministrator",
      "docs": [
        "Overrides the pending admin of the Token Admin Registry",
        "",
        "# Arguments",
        "",
        "* `ctx` - The context containing the accounts required for registration.",
        "* `token_admin_registry_admin` - The public key of the token admin registry admin to propose."
      ],
      "accounts": [
        {
          "name": "config",
          "isMut": false,
          "isSigner": false
        },
        {
          "name": "tokenAdminRegistry",
          "isMut": true,
          "isSigner": false
        },
        {
          "name": "mint",
          "isMut": false,
          "isSigner": false
        },
        {
          "name": "authority",
          "isMut": true,
          "isSigner": true
        },
        {
          "name": "systemProgram",
          "isMut": false,
          "isSigner": false
        }
      ],
      "args": [
        {
          "name": "tokenAdminRegistryAdmin",
          "type": "publicKey"
        }
      ]
    },
    {
      "name": "ownerProposeAdministrator",
      "docs": [
        "Registers the Token Admin Registry by the token owner.",
        "",
        "The Authority of the Mint Token can claim the registry of the token.",
        "",
        "# Arguments",
        "",
        "* `ctx` - The context containing the accounts required for registration.",
        "* `token_admin_registry_admin` - The public key of the token admin registry admin to propose."
      ],
      "accounts": [
        {
          "name": "config",
          "isMut": false,
          "isSigner": false
        },
        {
          "name": "tokenAdminRegistry",
          "isMut": true,
          "isSigner": false
        },
        {
          "name": "mint",
          "isMut": false,
          "isSigner": false
        },
        {
          "name": "authority",
          "isMut": true,
          "isSigner": true
        },
        {
          "name": "systemProgram",
          "isMut": false,
          "isSigner": false
        }
      ],
      "args": [
        {
          "name": "tokenAdminRegistryAdmin",
          "type": "publicKey"
        }
      ]
    },
    {
      "name": "ownerOverridePendingAdministrator",
      "docs": [
        "Overrides the pending admin of the Token Admin Registry by the token owner",
        "",
        "# Arguments",
        "",
        "* `ctx` - The context containing the accounts required for registration.",
        "* `token_admin_registry_admin` - The public key of the token admin registry admin to propose."
      ],
      "accounts": [
        {
          "name": "config",
          "isMut": false,
          "isSigner": false
        },
        {
          "name": "tokenAdminRegistry",
          "isMut": false,
          "isSigner": false
        },
        {
          "name": "mint",
          "isMut": false,
          "isSigner": false
        },
        {
          "name": "authority",
          "isMut": true,
          "isSigner": true
        },
        {
          "name": "systemProgram",
          "isMut": false,
          "isSigner": false
        }
      ],
      "args": [
        {
          "name": "tokenAdminRegistryAdmin",
          "type": "publicKey"
        }
      ]
    },
    {
      "name": "acceptAdminRoleTokenAdminRegistry",
      "docs": [
        "Accepts the admin role of the token admin registry.",
        "",
        "The Pending Admin must call this function to accept the admin role of the Token Admin Registry.",
        "",
        "# Arguments",
        "",
        "* `ctx` - The context containing the accounts required for accepting the admin role.",
        "* `mint` - The public key of the token mint."
      ],
      "accounts": [
        {
          "name": "config",
          "isMut": false,
          "isSigner": false
        },
        {
          "name": "tokenAdminRegistry",
          "isMut": true,
          "isSigner": false
        },
        {
          "name": "mint",
          "isMut": false,
          "isSigner": false
        },
        {
          "name": "authority",
          "isMut": true,
          "isSigner": true
        }
      ],
      "args": []
    },
    {
      "name": "transferAdminRoleTokenAdminRegistry",
      "docs": [
        "Transfers the admin role of the token admin registry to a new admin.",
        "",
        "Only the Admin can transfer the Admin Role of the Token Admin Registry, this setups the Pending Admin and then it's their responsibility to accept the role.",
        "",
        "# Arguments",
        "",
        "* `ctx` - The context containing the accounts required for the transfer.",
        "* `mint` - The public key of the token mint.",
        "* `new_admin` - The public key of the new admin."
      ],
      "accounts": [
        {
          "name": "config",
          "isMut": false,
          "isSigner": false
        },
        {
          "name": "tokenAdminRegistry",
          "isMut": true,
          "isSigner": false
        },
        {
          "name": "mint",
          "isMut": false,
          "isSigner": false
        },
        {
          "name": "authority",
          "isMut": true,
          "isSigner": true
        }
      ],
      "args": [
        {
          "name": "newAdmin",
          "type": "publicKey"
        }
      ]
    },
    {
      "name": "setPool",
      "docs": [
        "Sets the pool lookup table for a given token mint.",
        "",
        "The administrator of the token admin registry can set the pool lookup table for a given token mint.",
        "",
        "# Arguments",
        "",
        "* `ctx` - The context containing the accounts required for setting the pool.",
        "* `mint` - The public key of the token mint.",
        "* `pool_lookup_table` - The public key of the pool lookup table, this address will be used for validations when interacting with the pool.",
        "* `is_writable` - index of account in lookup table that is writable"
      ],
      "accounts": [
        {
          "name": "config",
          "isMut": false,
          "isSigner": false
        },
        {
          "name": "tokenAdminRegistry",
          "isMut": true,
          "isSigner": false
        },
        {
          "name": "mint",
          "isMut": false,
          "isSigner": false
        },
        {
          "name": "poolLookuptable",
          "isMut": false,
          "isSigner": false
        },
        {
          "name": "authority",
          "isMut": true,
          "isSigner": true
        }
      ],
      "args": [
        {
          "name": "writableIndexes",
          "type": "bytes"
        }
      ]
    },
    {
<<<<<<< HEAD
      "name": "setOcrConfig",
=======
      "name": "setTokenBilling",
      "docs": [
        "Billing //",
        "Sets the token billing configuration.",
        "",
        "Only CCIP Admin can set the token billing configuration.",
        "",
        "# Arguments",
        "",
        "* `ctx` - The context containing the accounts required for setting the token billing configuration.",
        "* `chain_selector` - The chain selector.",
        "* `mint` - The public key of the token mint.",
        "* `cfg` - The token billing configuration."
      ],
      "accounts": [
        {
          "name": "config",
          "isMut": false,
          "isSigner": false
        },
        {
          "name": "perChainPerTokenConfig",
          "isMut": true,
          "isSigner": false
        },
        {
          "name": "authority",
          "isMut": true,
          "isSigner": true
        },
        {
          "name": "systemProgram",
          "isMut": false,
          "isSigner": false
        }
      ],
      "args": [
        {
          "name": "chainSelector",
          "type": "u64"
        },
        {
          "name": "mint",
          "type": "publicKey"
        },
        {
          "name": "cfg",
          "type": {
            "defined": "TokenBilling"
          }
        }
      ]
    },
    {
      "name": "addBillingTokenConfig",
>>>>>>> 6a49e4b5
      "docs": [
        "Adds a billing token configuration.",
        "Only CCIP Admin can add a billing token configuration.",
        "",
        "# Arguments",
        "",
        "* `ctx` - The context containing the accounts required for adding the billing token configuration.",
        "* `config` - The billing token configuration to be added."
      ],
      "accounts": [
        {
          "name": "config",
          "isMut": false,
          "isSigner": false
        },
        {
          "name": "billingTokenConfig",
          "isMut": true,
          "isSigner": false
        },
        {
          "name": "tokenProgram",
          "isMut": false,
          "isSigner": false
        },
        {
          "name": "feeTokenMint",
          "isMut": false,
          "isSigner": false
        },
        {
          "name": "feeTokenReceiver",
          "isMut": true,
          "isSigner": false
        },
        {
<<<<<<< HEAD
          "name": "signers",
          "type": {
            "vec": {
              "array": [
                "u8",
                20
              ]
            }
          }
        },
        {
          "name": "transmitters",
          "type": {
            "vec": "publicKey"
          }
        }
      ]
    },
    {
=======
          "name": "authority",
          "isMut": true,
          "isSigner": true
        },
        {
          "name": "feeBillingSigner",
          "isMut": false,
          "isSigner": false
        },
        {
          "name": "associatedTokenProgram",
          "isMut": false,
          "isSigner": false
        },
        {
          "name": "systemProgram",
          "isMut": false,
          "isSigner": false
        }
      ],
      "args": [
        {
          "name": "config",
          "type": {
            "defined": "BillingTokenConfig"
          }
        }
      ]
    },
    {
      "name": "updateBillingTokenConfig",
      "docs": [
        "Updates the billing token configuration.",
        "Only CCIP Admin can update a billing token configuration.",
        "",
        "# Arguments",
        "",
        "* `ctx` - The context containing the accounts required for updating the billing token configuration.",
        "* `config` - The new billing token configuration."
      ],
      "accounts": [
        {
          "name": "config",
          "isMut": false,
          "isSigner": false
        },
        {
          "name": "billingTokenConfig",
          "isMut": true,
          "isSigner": false
        },
        {
          "name": "authority",
          "isMut": false,
          "isSigner": true
        }
      ],
      "args": [
        {
          "name": "config",
          "type": {
            "defined": "BillingTokenConfig"
          }
        }
      ]
    },
    {
      "name": "removeBillingTokenConfig",
      "docs": [
        "Removes the billing token configuration.",
        "Only CCIP Admin can remove a billing token configuration.",
        "",
        "# Arguments",
        "",
        "* `ctx` - The context containing the accounts required for removing the billing token configuration."
      ],
      "accounts": [
        {
          "name": "config",
          "isMut": false,
          "isSigner": false
        },
        {
          "name": "billingTokenConfig",
          "isMut": true,
          "isSigner": false
        },
        {
          "name": "tokenProgram",
          "isMut": false,
          "isSigner": false
        },
        {
          "name": "feeTokenMint",
          "isMut": false,
          "isSigner": false
        },
        {
          "name": "feeTokenReceiver",
          "isMut": true,
          "isSigner": false
        },
        {
          "name": "feeBillingSigner",
          "isMut": true,
          "isSigner": false
        },
        {
          "name": "authority",
          "isMut": true,
          "isSigner": true
        },
        {
          "name": "systemProgram",
          "isMut": false,
          "isSigner": false
        }
      ],
      "args": []
    },
    {
      "name": "getFee",
      "docs": [
        "Calculates the fee for sending a message to the destination chain.",
        "",
        "# Arguments",
        "",
        "* `_ctx` - The context containing the accounts required for the fee calculation.",
        "* `dest_chain_selector` - The chain selector for the destination chain.",
        "* `message` - The message to be sent.",
        "",
        "# Additional accounts",
        "",
        "In addition to the fixed amount of accounts defined in the `GetFee` context,",
        "the following accounts must be provided:",
        "",
        "* First, the billing token config accounts for each token sent with the message, sequentially.",
        "For each token with no billing config account (i.e. tokens that cannot be possibly used as fee",
        "tokens, which also have no BPS fees enabled) the ZERO address must be provided instead.",
        "* Then, the per chain / per token config of every token sent with the message, sequentially",
        "in the same order.",
        "",
        "# Returns",
        "",
        "The fee amount in u64."
      ],
      "accounts": [
        {
          "name": "config",
          "isMut": false,
          "isSigner": false
        },
        {
          "name": "destChainState",
          "isMut": false,
          "isSigner": false
        },
        {
          "name": "billingTokenConfig",
          "isMut": false,
          "isSigner": false
        }
      ],
      "args": [
        {
          "name": "destChainSelector",
          "type": "u64"
        },
        {
          "name": "message",
          "type": {
            "defined": "SVM2AnyMessage"
          }
        }
      ],
      "returns": "u64"
    },
    {
>>>>>>> 6a49e4b5
      "name": "withdrawBilledFunds",
      "docs": [
        "Transfers the accumulated billed fees in a particular token to an arbitrary token account.",
        "Only the CCIP Admin can withdraw billed funds.",
        "",
        "# Arguments",
        "",
        "* `ctx` - The context containing the accounts required for the transfer of billed fees.",
        "* `transfer_all` - A flag indicating whether to transfer all the accumulated fees in that token or not.",
        "* `desired_amount` - The amount to transfer. If `transfer_all` is true, this value must be 0."
      ],
      "accounts": [
        {
          "name": "feeTokenMint",
          "isMut": false,
          "isSigner": false
        },
        {
          "name": "feeTokenAccum",
          "isMut": true,
          "isSigner": false
        },
        {
          "name": "recipient",
          "isMut": true,
          "isSigner": false
        },
        {
          "name": "tokenProgram",
          "isMut": false,
          "isSigner": false
        },
        {
          "name": "feeBillingSigner",
          "isMut": false,
          "isSigner": false
        },
        {
          "name": "config",
          "isMut": false,
          "isSigner": false
        },
        {
          "name": "authority",
          "isMut": true,
          "isSigner": true
        }
      ],
      "args": [
        {
          "name": "transferAll",
          "type": "bool"
        },
        {
          "name": "desiredAmount",
          "type": "u64"
        }
      ]
    },
    {
      "name": "ccipSend",
      "docs": [
        "On Ramp Flow //",
        "Sends a message to the destination chain.",
        "",
        "Request a message to be sent to the destination chain.",
        "The method name needs to be ccip_send with Anchor encoding.",
        "This function is called by the CCIP Sender Contract (or final user) to send a message to the CCIP Router.",
        "The message will be sent to the receiver on the destination chain selector.",
        "This message emits the event CCIPMessageSent with all the necessary data to be retrieved by the OffChain Code",
        "",
        "# Arguments",
        "",
        "* `ctx` - The context containing the accounts required for sending the message.",
        "* `dest_chain_selector` - The chain selector for the destination chain.",
        "* `message` - The message to be sent. The size limit of data is 256 bytes."
      ],
      "accounts": [
        {
          "name": "config",
          "isMut": false,
          "isSigner": false
        },
        {
          "name": "destChainState",
          "isMut": true,
          "isSigner": false
        },
        {
          "name": "nonce",
          "isMut": true,
          "isSigner": false
        },
        {
          "name": "authority",
          "isMut": true,
          "isSigner": true
        },
        {
          "name": "systemProgram",
          "isMut": false,
          "isSigner": false
        },
        {
          "name": "feeTokenProgram",
          "isMut": false,
          "isSigner": false
        },
        {
          "name": "feeTokenMint",
          "isMut": false,
          "isSigner": false
        },
        {
          "name": "feeTokenUserAssociatedAccount",
          "isMut": false,
          "isSigner": false,
          "docs": [
            "If paying with native SOL, this must be the zero address."
          ]
        },
        {
          "name": "feeTokenReceiver",
          "isMut": true,
          "isSigner": false
        },
        {
          "name": "feeBillingSigner",
          "isMut": false,
          "isSigner": false
        },
        {
          "name": "feeQuoter",
          "isMut": false,
          "isSigner": false
        },
        {
          "name": "feeQuoterConfig",
          "isMut": false,
          "isSigner": false
        },
        {
          "name": "feeQuoterDestChain",
          "isMut": false,
          "isSigner": false
        },
        {
          "name": "feeQuoterBillingTokenConfig",
          "isMut": false,
          "isSigner": false
        },
        {
          "name": "feeQuoterLinkTokenConfig",
          "isMut": false,
          "isSigner": false
        },
        {
          "name": "tokenPoolsSigner",
          "isMut": true,
          "isSigner": false,
          "docs": [
            "CPI signers, optional if no tokens are being transferred."
          ]
        }
      ],
      "args": [
        {
          "name": "destChainSelector",
          "type": "u64"
        },
        {
          "name": "message",
          "type": {
            "defined": "SVM2AnyMessage"
          }
        },
        {
          "name": "tokenIndexes",
          "type": "bytes"
        }
      ]
    },
    {
      "name": "commit",
      "docs": [
        "Off Ramp Flow //",
        "Commits a report to the router.",
        "",
        "The method name needs to be commit with Anchor encoding.",
        "",
        "This function is called by the OffChain when committing one Report to the SVM Router.",
        "In this Flow only one report is sent, the Commit Report. This is different as EVM does,",
        "this is because here all the chain state is stored in one account per Merkle Tree Root.",
        "So, to avoid having to send a dynamic size array of accounts, in this message only one Commit Report Account is sent.",
        "This message validates the signatures of the report and stores the Merkle Root in the Commit Report Account.",
        "The Report must contain an interval of messages, and the min of them must be the next sequence number expected.",
        "The max size of the interval is 64.",
        "This message emits two events: CommitReportAccepted and Transmitted.",
        "",
        "# Arguments",
        "",
        "* `ctx` - The context containing the accounts required for the commit.",
        "* `report_context_byte_words` - consists of:",
        "* report_context_byte_words[0]: ConfigDigest",
        "* report_context_byte_words[1]: 24 byte padding, 8 byte sequence number",
        "* `raw_report` - The serialized commit input report, single merkle root with RMN signatures and price updates",
        "* `rs` - slice of R components of signatures",
        "* `ss` - slice of S components of signatures",
        "* `raw_vs` - array of V components of signatures"
      ],
      "accounts": [
        {
          "name": "config",
          "isMut": false,
          "isSigner": false
        },
        {
          "name": "sourceChainState",
          "isMut": true,
          "isSigner": false
        },
        {
          "name": "commitReport",
          "isMut": true,
          "isSigner": false
        },
        {
          "name": "authority",
          "isMut": true,
          "isSigner": true
        },
        {
          "name": "systemProgram",
          "isMut": false,
          "isSigner": false
        },
        {
          "name": "sysvarInstructions",
          "isMut": false,
          "isSigner": false
        },
        {
          "name": "feeBillingSigner",
          "isMut": false,
          "isSigner": false
        },
        {
          "name": "feeQuoter",
          "isMut": false,
          "isSigner": false
        },
        {
          "name": "feeQuoterConfig",
          "isMut": false,
          "isSigner": false
        }
      ],
      "args": [
        {
          "name": "reportContextByteWords",
          "type": {
            "array": [
              {
                "array": [
                  "u8",
                  32
                ]
              },
              2
            ]
          }
        },
        {
          "name": "rawReport",
          "type": "bytes"
        },
        {
          "name": "rs",
          "type": {
            "vec": {
              "array": [
                "u8",
                32
              ]
            }
          }
        },
        {
          "name": "ss",
          "type": {
            "vec": {
              "array": [
                "u8",
                32
              ]
            }
          }
        },
        {
          "name": "rawVs",
          "type": {
            "array": [
              "u8",
              32
            ]
          }
        }
      ]
    },
    {
      "name": "execute",
      "docs": [
        "Executes a message on the destination chain.",
        "",
        "The method name needs to be execute with Anchor encoding.",
        "",
        "This function is called by the OffChain when executing one Report to the SVM Router.",
        "In this Flow only one message is sent, the Execution Report. This is different as EVM does,",
        "this is because there is no try/catch mechanism to allow batch execution.",
        "This message validates that the Merkle Tree Proof of the given message is correct and is stored in the Commit Report Account.",
        "The message must be untouched to be executed.",
        "This message emits the event ExecutionStateChanged with the new state of the message.",
        "Finally, executes the CPI instruction to the receiver program in the ccip_receive message.",
        "",
        "# Arguments",
        "",
        "* `ctx` - The context containing the accounts required for the execute.",
        "* `raw_execution_report` - the serialized execution report containing only one message and proofs",
        "* `report_context_byte_words` - report_context after execution_report to match context for manually execute (proper decoding order)",
        "*  consists of:",
        "* report_context_byte_words[0]: ConfigDigest",
        "* report_context_byte_words[1]: 24 byte padding, 8 byte sequence number"
      ],
      "accounts": [
        {
          "name": "config",
          "isMut": false,
          "isSigner": false
        },
        {
          "name": "sourceChainState",
          "isMut": false,
          "isSigner": false
        },
        {
          "name": "commitReport",
          "isMut": true,
          "isSigner": false
        },
        {
          "name": "externalExecutionConfig",
          "isMut": false,
          "isSigner": false
        },
        {
          "name": "authority",
          "isMut": true,
          "isSigner": true
        },
        {
          "name": "systemProgram",
          "isMut": false,
          "isSigner": false
        },
        {
          "name": "sysvarInstructions",
          "isMut": false,
          "isSigner": false
        },
        {
          "name": "tokenPoolsSigner",
          "isMut": false,
          "isSigner": false
        }
      ],
      "args": [
        {
          "name": "rawExecutionReport",
          "type": "bytes"
        },
        {
          "name": "reportContextByteWords",
          "type": {
            "array": [
              {
                "array": [
                  "u8",
                  32
                ]
              },
              2
            ]
          }
        },
        {
          "name": "tokenIndexes",
          "type": "bytes"
        }
      ]
    },
    {
      "name": "manuallyExecute",
      "docs": [
        "Manually executes a report to the router.",
        "",
        "When a message is not being executed, then the user can trigger the execution manually.",
        "No verification over the transmitter, but the message needs to be in some commit report.",
        "It validates that the required time has passed since the commit and then executes the report.",
        "",
        "# Arguments",
        "",
        "* `ctx` - The context containing the accounts required for the execution.",
        "* `raw_execution_report` - The serialized execution report containing the message and proofs."
      ],
      "accounts": [
        {
          "name": "config",
          "isMut": false,
          "isSigner": false
        },
        {
          "name": "sourceChainState",
          "isMut": false,
          "isSigner": false
        },
        {
          "name": "commitReport",
          "isMut": true,
          "isSigner": false
        },
        {
          "name": "externalExecutionConfig",
          "isMut": false,
          "isSigner": false
        },
        {
          "name": "authority",
          "isMut": true,
          "isSigner": true
        },
        {
          "name": "systemProgram",
          "isMut": false,
          "isSigner": false
        },
        {
          "name": "sysvarInstructions",
          "isMut": false,
          "isSigner": false
        },
        {
          "name": "tokenPoolsSigner",
          "isMut": false,
          "isSigner": false
        }
      ],
      "args": [
        {
          "name": "rawExecutionReport",
          "type": "bytes"
        },
        {
          "name": "tokenIndexes",
          "type": "bytes"
        }
      ]
    }
  ],
  "accounts": [
    {
      "name": "Config",
      "type": {
        "kind": "struct",
        "fields": [
          {
            "name": "version",
            "type": "u8"
          },
          {
            "name": "padding0",
            "type": {
              "array": [
                "u8",
                7
              ]
            }
          },
          {
            "name": "svmChainSelector",
            "type": "u64"
          },
          {
            "name": "enableManualExecutionAfter",
            "type": "i64"
          },
          {
            "name": "padding1",
            "type": {
              "array": [
                "u8",
                8
              ]
            }
          },
          {
            "name": "maxFeeJuelsPerMsg",
            "type": "u128"
          },
          {
            "name": "owner",
            "type": "publicKey"
          },
          {
            "name": "proposedOwner",
            "type": "publicKey"
          },
          {
            "name": "padding2",
            "type": {
              "array": [
                "u8",
                8
              ]
            }
          },
          {
            "name": "ocr3",
            "type": {
              "array": [
                {
                  "defined": "Ocr3Config"
                },
                2
              ]
            }
          },
          {
<<<<<<< HEAD
            "name": "feeQuoter",
            "type": "publicKey"
          },
          {
            "name": "maxFeeJuelsPerMsg",
            "type": "u128"
          },
          {
=======
>>>>>>> 6a49e4b5
            "name": "linkTokenMint",
            "type": "publicKey"
          },
          {
            "name": "feeAggregator",
            "type": "publicKey"
          }
        ]
      }
    },
    {
      "name": "GlobalState",
      "type": {
        "kind": "struct",
        "fields": [
          {
            "name": "latestPriceSequenceNumber",
            "type": "u64"
          }
        ]
      }
    },
    {
      "name": "SourceChain",
      "type": {
        "kind": "struct",
        "fields": [
          {
            "name": "version",
            "type": "u8"
          },
          {
            "name": "chainSelector",
            "type": "u64"
          },
          {
            "name": "state",
            "type": {
              "defined": "SourceChainState"
            }
          },
          {
            "name": "config",
            "type": {
              "defined": "SourceChainConfig"
            }
          }
        ]
      }
    },
    {
      "name": "DestChain",
      "type": {
        "kind": "struct",
        "fields": [
          {
            "name": "version",
            "type": "u8"
          },
          {
            "name": "chainSelector",
            "type": "u64"
          },
          {
            "name": "state",
            "type": {
              "defined": "DestChainState"
            }
          },
          {
            "name": "config",
            "type": {
              "defined": "DestChainConfig"
            }
          }
        ]
      }
    },
    {
      "name": "Nonce",
      "type": {
        "kind": "struct",
        "fields": [
          {
            "name": "version",
            "type": "u8"
          },
          {
            "name": "counter",
            "type": "u64"
          }
        ]
      }
    },
    {
      "name": "ExternalExecutionConfig",
      "type": {
        "kind": "struct",
        "fields": []
      }
    },
    {
      "name": "CommitReport",
      "type": {
        "kind": "struct",
        "fields": [
          {
            "name": "version",
            "type": "u8"
          },
          {
            "name": "chainSelector",
            "type": "u64"
          },
          {
            "name": "merkleRoot",
            "type": {
              "array": [
                "u8",
                32
              ]
            }
          },
          {
            "name": "timestamp",
            "type": "i64"
          },
          {
            "name": "minMsgNr",
            "type": "u64"
          },
          {
            "name": "maxMsgNr",
            "type": "u64"
          },
          {
            "name": "executionStates",
            "type": "u128"
          }
        ]
      }
    },
    {
      "name": "PerChainPerTokenConfig",
      "type": {
        "kind": "struct",
        "fields": [
          {
            "name": "version",
            "type": "u8"
          },
          {
            "name": "chainSelector",
            "type": "u64"
          },
          {
            "name": "mint",
            "type": "publicKey"
          },
          {
            "name": "billing",
            "type": {
              "defined": "TokenBilling"
            }
          }
        ]
      }
    },
    {
      "name": "TokenAdminRegistry",
      "type": {
        "kind": "struct",
        "fields": [
          {
            "name": "version",
            "type": "u8"
          },
          {
            "name": "administrator",
            "type": "publicKey"
          },
          {
            "name": "pendingAdministrator",
            "type": "publicKey"
          },
          {
            "name": "lookupTable",
            "type": "publicKey"
          },
          {
            "name": "writableIndexes",
            "type": {
              "array": [
                "u128",
                2
              ]
            }
          },
          {
            "name": "mint",
            "type": "publicKey"
          }
        ]
      }
    }
  ],
  "types": [
    {
      "name": "CommitInput",
      "docs": [
        "Input from an offchain node, containing the Merkle root and interval for",
        "the source chain, and optionally some price updates alongside it."
      ],
      "type": {
        "kind": "struct",
        "fields": [
          {
            "name": "priceUpdates",
            "type": {
              "defined": "PriceUpdates"
            }
          },
          {
            "name": "merkleRoot",
            "type": {
              "defined": "MerkleRoot"
            }
          },
          {
            "name": "rmnSignatures",
            "type": {
              "vec": {
                "array": [
                  "u8",
                  64
                ]
              }
            }
          }
        ]
      }
    },
    {
      "name": "PriceUpdates",
      "type": {
        "kind": "struct",
        "fields": [
          {
            "name": "tokenPriceUpdates",
            "type": {
              "vec": {
                "defined": "TokenPriceUpdate"
              }
            }
          },
          {
            "name": "gasPriceUpdates",
            "type": {
              "vec": {
                "defined": "GasPriceUpdate"
              }
            }
          }
        ]
      }
    },
    {
      "name": "TokenPriceUpdate",
      "type": {
        "kind": "struct",
        "fields": [
          {
            "name": "sourceToken",
            "type": "publicKey"
          },
          {
            "name": "usdPerToken",
            "type": {
              "array": [
                "u8",
                28
              ]
            }
          }
        ]
      }
    },
    {
      "name": "GasPriceUpdate",
      "docs": [
        "Gas price for a given chain in USD; its value may contain tightly packed fields."
      ],
      "type": {
        "kind": "struct",
        "fields": [
          {
            "name": "destChainSelector",
            "type": "u64"
          },
          {
            "name": "usdPerUnitGas",
            "type": {
              "array": [
                "u8",
                28
              ]
            }
          }
        ]
      }
    },
    {
      "name": "MerkleRoot",
      "docs": [
        "Struct to hold a merkle root and an interval for a source chain"
      ],
      "type": {
        "kind": "struct",
        "fields": [
          {
            "name": "sourceChainSelector",
            "type": "u64"
          },
          {
            "name": "onRampAddress",
            "type": "bytes"
          },
          {
            "name": "minSeqNr",
            "type": "u64"
          },
          {
            "name": "maxSeqNr",
            "type": "u64"
          },
          {
            "name": "merkleRoot",
            "type": {
              "array": [
                "u8",
                32
              ]
            }
          }
        ]
      }
    },
    {
      "name": "EVMExtraArgsV2",
      "type": {
        "kind": "struct",
        "fields": [
          {
            "name": "gasLimit",
            "type": "u128"
          },
          {
            "name": "allowOutOfOrderExecution",
            "type": "bool"
          }
        ]
      }
    },
    {
      "name": "SVMExtraArgsV1",
      "type": {
        "kind": "struct",
        "fields": [
          {
            "name": "computeUnits",
            "type": "u32"
          },
          {
            "name": "accountIsWritableBitmap",
            "type": "u64"
          },
          {
            "name": "allowOutOfOrderExecution",
            "type": "bool"
          },
          {
            "name": "tokenReceiver",
            "type": {
              "array": [
                "u8",
                32
              ]
            }
          },
          {
            "name": "accounts",
            "type": {
              "vec": {
                "array": [
                  "u8",
                  32
                ]
              }
            }
          }
        ]
      }
    },
    {
      "name": "RampMessageHeader",
      "type": {
        "kind": "struct",
        "fields": [
          {
            "name": "messageId",
            "type": {
              "array": [
                "u8",
                32
              ]
            }
          },
          {
            "name": "sourceChainSelector",
            "type": "u64"
          },
          {
            "name": "destChainSelector",
            "type": "u64"
          },
          {
            "name": "sequenceNumber",
            "type": "u64"
          },
          {
            "name": "nonce",
            "type": "u64"
          }
        ]
      }
    },
    {
      "name": "ExecutionReportSingleChain",
      "docs": [
        "Report that is submitted by the execution DON at the execution phase. (including chain selector data)"
      ],
      "type": {
        "kind": "struct",
        "fields": [
          {
            "name": "sourceChainSelector",
            "type": "u64"
          },
          {
            "name": "message",
            "type": {
              "defined": "Any2SVMRampMessage"
            }
          },
          {
            "name": "offchainTokenData",
            "type": {
              "vec": "bytes"
            }
          },
          {
            "name": "root",
            "type": {
              "array": [
                "u8",
                32
              ]
            }
          },
          {
            "name": "proofs",
            "type": {
              "vec": {
                "array": [
                  "u8",
                  32
                ]
              }
            }
          }
        ]
      }
    },
    {
      "name": "Any2SVMRampExtraArgs",
      "type": {
        "kind": "struct",
        "fields": [
          {
            "name": "computeUnits",
            "type": "u32"
          },
          {
            "name": "isWritableBitmap",
            "type": "u64"
          }
        ]
      }
    },
    {
      "name": "Any2SVMRampMessage",
      "type": {
        "kind": "struct",
        "fields": [
          {
            "name": "header",
            "type": {
              "defined": "RampMessageHeader"
            }
          },
          {
            "name": "sender",
            "type": "bytes"
          },
          {
            "name": "data",
            "type": "bytes"
          },
          {
            "name": "tokenReceiver",
            "type": "publicKey"
          },
          {
            "name": "tokenAmounts",
            "type": {
              "vec": {
                "defined": "Any2SVMTokenTransfer"
              }
            }
          },
          {
            "name": "extraArgs",
            "type": {
              "defined": "Any2SVMRampExtraArgs"
            }
          },
          {
            "name": "onRampAddress",
            "type": "bytes"
          }
        ]
      }
    },
    {
      "name": "SVM2AnyRampMessage",
      "type": {
        "kind": "struct",
        "fields": [
          {
            "name": "header",
            "type": {
              "defined": "RampMessageHeader"
            }
          },
          {
            "name": "sender",
            "type": "publicKey"
          },
          {
            "name": "data",
            "type": "bytes"
          },
          {
            "name": "receiver",
            "type": "bytes"
          },
          {
            "name": "extraArgs",
            "type": "bytes"
          },
          {
            "name": "feeToken",
            "type": "publicKey"
          },
          {
            "name": "tokenAmounts",
            "type": {
              "vec": {
                "defined": "SVM2AnyTokenTransfer"
              }
            }
          },
          {
            "name": "feeTokenAmount",
            "type": {
              "defined": "CrossChainAmount"
            }
          },
          {
            "name": "feeValueJuels",
            "type": {
              "defined": "CrossChainAmount"
            }
          }
        ]
      }
    },
    {
      "name": "SVM2AnyTokenTransfer",
      "type": {
        "kind": "struct",
        "fields": [
          {
            "name": "sourcePoolAddress",
            "type": "publicKey"
          },
          {
            "name": "destTokenAddress",
            "type": "bytes"
          },
          {
            "name": "extraData",
            "type": "bytes"
          },
          {
            "name": "amount",
            "type": {
              "defined": "CrossChainAmount"
            }
          },
          {
            "name": "destExecData",
            "type": "bytes"
          }
        ]
      }
    },
    {
      "name": "Any2SVMTokenTransfer",
      "type": {
        "kind": "struct",
        "fields": [
          {
            "name": "sourcePoolAddress",
            "type": "bytes"
          },
          {
            "name": "destTokenAddress",
            "type": "publicKey"
          },
          {
            "name": "destGasAmount",
            "type": "u32"
          },
          {
            "name": "extraData",
            "type": "bytes"
          },
          {
            "name": "amount",
            "type": {
              "defined": "CrossChainAmount"
            }
          }
        ]
      }
    },
    {
      "name": "SVM2AnyMessage",
      "type": {
        "kind": "struct",
        "fields": [
          {
            "name": "receiver",
            "type": "bytes"
          },
          {
            "name": "data",
            "type": "bytes"
          },
          {
            "name": "tokenAmounts",
            "type": {
              "vec": {
                "defined": "SVMTokenAmount"
              }
            }
          },
          {
            "name": "feeToken",
            "type": "publicKey"
          },
          {
            "name": "extraArgs",
            "type": "bytes"
          }
        ]
      }
    },
    {
      "name": "SVMTokenAmount",
      "type": {
        "kind": "struct",
        "fields": [
          {
            "name": "token",
            "type": "publicKey"
          },
          {
            "name": "amount",
            "type": "u64"
          }
        ]
      }
    },
    {
      "name": "CrossChainAmount",
      "type": {
        "kind": "struct",
        "fields": [
          {
            "name": "leBytes",
            "type": {
              "array": [
                "u8",
                32
              ]
            }
          }
        ]
      }
    },
    {
      "name": "Ocr3ConfigInfo",
      "type": {
        "kind": "struct",
        "fields": [
          {
            "name": "configDigest",
            "type": {
              "array": [
                "u8",
                32
              ]
            }
          },
          {
            "name": "f",
            "type": "u8"
          },
          {
            "name": "n",
            "type": "u8"
          },
          {
            "name": "isSignatureVerificationEnabled",
            "type": "u8"
          }
        ]
      }
    },
    {
      "name": "Ocr3Config",
      "type": {
        "kind": "struct",
        "fields": [
          {
            "name": "pluginType",
            "type": "u8"
          },
          {
            "name": "configInfo",
            "type": {
              "defined": "Ocr3ConfigInfo"
            }
          },
          {
            "name": "signers",
            "type": {
              "array": [
                {
                  "array": [
                    "u8",
                    20
                  ]
                },
                16
              ]
            }
          },
          {
            "name": "transmitters",
            "type": {
              "array": [
                {
                  "array": [
                    "u8",
                    32
                  ]
                },
                16
              ]
            }
          }
        ]
      }
    },
    {
      "name": "SourceChainConfig",
      "type": {
        "kind": "struct",
        "fields": [
          {
            "name": "isEnabled",
            "type": "bool"
          },
          {
            "name": "onRamp",
            "type": {
              "array": [
                {
                  "array": [
                    "u8",
                    64
                  ]
                },
                2
              ]
            }
          }
        ]
      }
    },
    {
      "name": "SourceChainState",
      "type": {
        "kind": "struct",
        "fields": [
          {
            "name": "minSeqNr",
            "type": "u64"
          }
        ]
      }
    },
    {
      "name": "DestChainState",
      "type": {
        "kind": "struct",
        "fields": [
          {
            "name": "sequenceNumber",
            "type": "u64"
          },
          {
            "name": "usdPerUnitGas",
            "type": {
              "defined": "TimestampedPackedU224"
            }
          }
        ]
      }
    },
    {
      "name": "DestChainConfig",
      "type": {
        "kind": "struct",
        "fields": [
          {
            "name": "isEnabled",
            "type": "bool"
          },
          {
            "name": "maxNumberOfTokensPerMsg",
            "type": "u16"
          },
          {
            "name": "maxDataBytes",
            "type": "u32"
          },
          {
            "name": "maxPerMsgGasLimit",
            "type": "u32"
          },
          {
            "name": "destGasOverhead",
            "type": "u32"
          },
          {
            "name": "destGasPerPayloadByteBase",
            "type": "u32"
          },
          {
            "name": "destGasPerPayloadByteHigh",
            "type": "u32"
          },
          {
            "name": "destGasPerPayloadByteThreshold",
            "type": "u32"
          },
          {
            "name": "destDataAvailabilityOverheadGas",
            "type": "u32"
          },
          {
            "name": "destGasPerDataAvailabilityByte",
            "type": "u16"
          },
          {
            "name": "destDataAvailabilityMultiplierBps",
            "type": "u16"
          },
          {
            "name": "defaultTokenFeeUsdcents",
            "type": "u16"
          },
          {
            "name": "defaultTokenDestGasOverhead",
            "type": "u32"
          },
          {
            "name": "defaultTxGasLimit",
            "type": "u32"
          },
          {
            "name": "gasMultiplierWeiPerEth",
            "type": "u64"
          },
          {
            "name": "networkFeeUsdcents",
            "type": "u32"
          },
          {
            "name": "gasPriceStalenessThreshold",
            "type": "u32"
          },
          {
            "name": "enforceOutOfOrder",
            "type": "bool"
          },
          {
            "name": "chainFamilySelector",
            "type": {
              "array": [
                "u8",
                4
              ]
            }
          },
          {
            "name": "allowedSenders",
            "type": {
              "vec": "publicKey"
            }
          },
          {
            "name": "allowListEnabled",
            "type": "bool"
          }
        ]
      }
    },
    {
      "name": "TokenBilling",
      "type": {
        "kind": "struct",
        "fields": [
          {
            "name": "minFeeUsdcents",
            "type": "u32"
          },
          {
            "name": "maxFeeUsdcents",
            "type": "u32"
          },
          {
            "name": "deciBps",
            "type": "u16"
          },
          {
            "name": "destGasOverhead",
            "type": "u32"
          },
          {
            "name": "destBytesOverhead",
            "type": "u32"
          },
          {
            "name": "isEnabled",
            "type": "bool"
          }
        ]
      }
    },
    {
      "name": "RateLimitTokenBucket",
      "type": {
        "kind": "struct",
        "fields": [
          {
            "name": "tokens",
            "type": "u128"
          },
          {
            "name": "lastUpdated",
            "type": "u32"
          },
          {
            "name": "isEnabled",
            "type": "bool"
          },
          {
            "name": "capacity",
            "type": "u128"
          },
          {
            "name": "rate",
            "type": "u128"
          }
        ]
      }
    },
    {
      "name": "BillingTokenConfig",
      "type": {
        "kind": "struct",
        "fields": [
          {
            "name": "enabled",
            "type": "bool"
          },
          {
            "name": "mint",
            "type": "publicKey"
          },
          {
            "name": "usdPerToken",
            "type": {
              "defined": "TimestampedPackedU224"
            }
          },
          {
            "name": "premiumMultiplierWeiPerEth",
            "type": "u64"
          }
        ]
      }
    },
    {
      "name": "TimestampedPackedU224",
      "type": {
        "kind": "struct",
        "fields": [
          {
            "name": "value",
            "type": {
              "array": [
                "u8",
                28
              ]
            }
          },
          {
            "name": "timestamp",
            "type": "i64"
          }
        ]
      }
    },
    {
      "name": "OcrPluginType",
      "type": {
        "kind": "enum",
        "variants": [
          {
            "name": "Commit"
          },
          {
            "name": "Execution"
          }
        ]
      }
    },
    {
      "name": "MessageExecutionState",
      "type": {
        "kind": "enum",
        "variants": [
          {
            "name": "Untouched"
          },
          {
            "name": "InProgress"
          },
          {
            "name": "Success"
          },
          {
            "name": "Failure"
          }
        ]
      }
    },
    {
      "name": "CcipRouterError",
      "type": {
        "kind": "enum",
        "variants": [
          {
            "name": "InvalidSequenceInterval"
          },
          {
            "name": "RootNotCommitted"
          },
          {
            "name": "ExistingMerkleRoot"
          },
          {
            "name": "Unauthorized"
          },
          {
            "name": "InvalidInputs"
          },
          {
            "name": "UnsupportedSourceChainSelector"
          },
          {
            "name": "UnsupportedDestinationChainSelector"
          },
          {
            "name": "InvalidProof"
          },
          {
            "name": "InvalidMessage"
          },
          {
            "name": "ReachedMaxSequenceNumber"
          },
          {
            "name": "ManualExecutionNotAllowed"
          },
          {
            "name": "InvalidInputsTokenIndices"
          },
          {
            "name": "InvalidInputsPoolAccounts"
          },
          {
            "name": "InvalidInputsTokenAccounts"
          },
          {
            "name": "InvalidInputsConfigAccounts"
          },
          {
            "name": "InvalidInputsTokenAdminRegistryAccounts"
          },
          {
            "name": "InvalidInputsLookupTableAccounts"
          },
          {
            "name": "InvalidInputsLookupTableAccountWritable"
          },
          {
            "name": "InvalidInputsTokenAmount"
          },
          {
            "name": "OfframpReleaseMintBalanceMismatch"
          },
          {
            "name": "OfframpInvalidDataLength"
          },
          {
            "name": "StaleCommitReport"
          },
          {
            "name": "DestinationChainDisabled"
          },
          {
            "name": "FeeTokenDisabled"
          },
          {
            "name": "MessageTooLarge"
          },
          {
            "name": "UnsupportedNumberOfTokens"
          },
          {
            "name": "UnsupportedChainFamilySelector"
          },
          {
            "name": "InvalidEVMAddress"
          },
          {
            "name": "InvalidEncoding"
          },
          {
            "name": "InvalidInputsAtaAddress"
          },
          {
            "name": "InvalidInputsAtaWritable"
          },
          {
            "name": "InvalidTokenPrice"
          },
          {
            "name": "StaleGasPrice"
          },
          {
            "name": "InsufficientLamports"
          },
          {
            "name": "InsufficientFunds"
          },
          {
            "name": "UnsupportedToken"
          },
          {
            "name": "InvalidInputsMissingTokenConfig"
          },
          {
            "name": "MessageFeeTooHigh"
          },
          {
            "name": "SourceTokenDataTooLarge"
          },
          {
            "name": "MessageGasLimitTooHigh"
          },
          {
            "name": "ExtraArgOutOfOrderExecutionMustBeTrue"
          },
          {
            "name": "InvalidTokenAdminRegistryInputsZeroAddress"
          },
          {
            "name": "InvalidTokenAdminRegistryProposedAdmin"
          },
          {
            "name": "InvalidWritabilityBitmap"
          },
          {
            "name": "InvalidExtraArgsTag"
          },
          {
            "name": "InvalidChainFamilySelector"
          },
          {
            "name": "InvalidTokenReceiver"
          },
          {
            "name": "InvalidSVMAddress"
          },
          {
            "name": "SenderNotAllowed"
          }
        ]
      }
    }
  ],
  "events": [
    {
      "name": "FeeTokenAdded",
      "fields": [
        {
          "name": "feeToken",
          "type": "publicKey",
          "index": false
        },
        {
          "name": "enabled",
          "type": "bool",
          "index": false
        }
      ]
    },
    {
      "name": "FeeTokenEnabled",
      "fields": [
        {
          "name": "feeToken",
          "type": "publicKey",
          "index": false
        }
      ]
    },
    {
      "name": "FeeTokenDisabled",
      "fields": [
        {
          "name": "feeToken",
          "type": "publicKey",
          "index": false
        }
      ]
    },
    {
      "name": "FeeTokenRemoved",
      "fields": [
        {
          "name": "feeToken",
          "type": "publicKey",
          "index": false
        }
      ]
    },
    {
      "name": "SourceChainConfigUpdated",
      "fields": [
        {
          "name": "sourceChainSelector",
          "type": "u64",
          "index": false
        },
        {
          "name": "sourceChainConfig",
          "type": {
            "defined": "SourceChainConfig"
          },
          "index": false
        }
      ]
    },
    {
      "name": "SourceChainAdded",
      "fields": [
        {
          "name": "sourceChainSelector",
          "type": "u64",
          "index": false
        },
        {
          "name": "sourceChainConfig",
          "type": {
            "defined": "SourceChainConfig"
          },
          "index": false
        }
      ]
    },
    {
      "name": "DestChainConfigUpdated",
      "fields": [
        {
          "name": "destChainSelector",
          "type": "u64",
          "index": false
        },
        {
          "name": "destChainConfig",
          "type": {
            "defined": "DestChainConfig"
          },
          "index": false
        }
      ]
    },
    {
      "name": "DestChainAdded",
      "fields": [
        {
          "name": "destChainSelector",
          "type": "u64",
          "index": false
        },
        {
          "name": "destChainConfig",
          "type": {
            "defined": "DestChainConfig"
          },
          "index": false
        }
      ]
    },
    {
      "name": "OwnershipTransferRequested",
      "fields": [
        {
          "name": "from",
          "type": "publicKey",
          "index": false
        },
        {
          "name": "to",
          "type": "publicKey",
          "index": false
        }
      ]
    },
    {
      "name": "OwnershipTransferred",
      "fields": [
        {
          "name": "from",
          "type": "publicKey",
          "index": false
        },
        {
          "name": "to",
          "type": "publicKey",
          "index": false
        }
      ]
    },
    {
      "name": "CommitReportAccepted",
      "fields": [
        {
          "name": "merkleRoot",
          "type": {
            "defined": "MerkleRoot"
          },
          "index": false
        },
        {
          "name": "priceUpdates",
          "type": {
            "defined": "PriceUpdates"
          },
          "index": false
        }
      ]
    },
    {
      "name": "SkippedAlreadyExecutedMessage",
      "fields": [
        {
          "name": "sourceChainSelector",
          "type": "u64",
          "index": false
        },
        {
          "name": "sequenceNumber",
          "type": "u64",
          "index": false
        }
      ]
    },
    {
      "name": "ExecutionStateChanged",
      "fields": [
        {
          "name": "sourceChainSelector",
          "type": "u64",
          "index": false
        },
        {
          "name": "sequenceNumber",
          "type": "u64",
          "index": false
        },
        {
          "name": "messageId",
          "type": {
            "array": [
              "u8",
              32
            ]
          },
          "index": false
        },
        {
          "name": "messageHash",
          "type": {
            "array": [
              "u8",
              32
            ]
          },
          "index": false
        },
        {
          "name": "state",
          "type": {
            "defined": "MessageExecutionState"
          },
          "index": false
        }
      ]
    },
    {
      "name": "UsdPerUnitGasUpdated",
      "fields": [
        {
          "name": "destChain",
          "type": "u64",
          "index": false
        },
        {
          "name": "value",
          "type": {
            "array": [
              "u8",
              28
            ]
          },
          "index": false
        },
        {
          "name": "timestamp",
          "type": "i64",
          "index": false
        }
      ]
    },
    {
      "name": "UsdPerTokenUpdated",
      "fields": [
        {
          "name": "token",
          "type": "publicKey",
          "index": false
        },
        {
          "name": "value",
          "type": {
            "array": [
              "u8",
              28
            ]
          },
          "index": false
        },
        {
          "name": "timestamp",
          "type": "i64",
          "index": false
        }
      ]
    },
    {
      "name": "CCIPMessageSent",
      "fields": [
        {
          "name": "destChainSelector",
          "type": "u64",
          "index": false
        },
        {
          "name": "sequenceNumber",
          "type": "u64",
          "index": false
        },
        {
          "name": "message",
          "type": {
            "defined": "SVM2AnyRampMessage"
          },
          "index": false
        }
      ]
    },
    {
      "name": "PoolSet",
      "fields": [
        {
          "name": "token",
          "type": "publicKey",
          "index": false
        },
        {
          "name": "previousPoolLookupTable",
          "type": "publicKey",
          "index": false
        },
        {
          "name": "newPoolLookupTable",
          "type": "publicKey",
          "index": false
        }
      ]
    },
    {
      "name": "AdministratorTransferRequested",
      "fields": [
        {
          "name": "token",
          "type": "publicKey",
          "index": false
        },
        {
          "name": "currentAdmin",
          "type": "publicKey",
          "index": false
        },
        {
          "name": "newAdmin",
          "type": "publicKey",
          "index": false
        }
      ]
    },
    {
      "name": "AdministratorTransferred",
      "fields": [
        {
          "name": "token",
          "type": "publicKey",
          "index": false
        },
        {
          "name": "newAdmin",
          "type": "publicKey",
          "index": false
        }
      ]
    },
    {
      "name": "TokenTransferFeeConfigUpdated",
      "fields": [
        {
          "name": "destChainSelector",
          "type": "u64",
          "index": false
        },
        {
          "name": "token",
          "type": "publicKey",
          "index": false
        },
        {
          "name": "tokenTransferFeeConfig",
          "type": {
            "defined": "TokenBilling"
          },
          "index": false
        }
      ]
    },
    {
      "name": "PremiumMultiplierWeiPerEthUpdated",
      "fields": [
        {
          "name": "token",
          "type": "publicKey",
          "index": false
        },
        {
          "name": "premiumMultiplierWeiPerEth",
          "type": "u64",
          "index": false
        }
      ]
    },
    {
      "name": "ConfigSet",
      "fields": [
        {
          "name": "ocrPluginType",
          "type": "u8",
          "index": false
        },
        {
          "name": "configDigest",
          "type": {
            "array": [
              "u8",
              32
            ]
          },
          "index": false
        },
        {
          "name": "signers",
          "type": {
            "vec": {
              "array": [
                "u8",
                20
              ]
            }
          },
          "index": false
        },
        {
          "name": "transmitters",
          "type": {
            "vec": "publicKey"
          },
          "index": false
        },
        {
          "name": "f",
          "type": "u8",
          "index": false
        }
      ]
    },
    {
      "name": "Transmitted",
      "fields": [
        {
          "name": "ocrPluginType",
          "type": "u8",
          "index": false
        },
        {
          "name": "configDigest",
          "type": {
            "array": [
              "u8",
              32
            ]
          },
          "index": false
        },
        {
          "name": "sequenceNumber",
          "type": "u64",
          "index": false
        }
      ]
    }
  ],
  "errors": [
    {
      "code": 6000,
      "name": "InvalidConfigFMustBePositive",
      "msg": "Invalid config: F must be positive"
    },
    {
      "code": 6001,
      "name": "InvalidConfigTooManyTransmitters",
      "msg": "Invalid config: Too many transmitters"
    },
    {
      "code": 6002,
      "name": "InvalidConfigTooManySigners",
      "msg": "Invalid config: Too many signers"
    },
    {
      "code": 6003,
      "name": "InvalidConfigFIsTooHigh",
      "msg": "Invalid config: F is too high"
    },
    {
      "code": 6004,
      "name": "InvalidConfigRepeatedOracle",
      "msg": "Invalid config: Repeated oracle address"
    },
    {
      "code": 6005,
      "name": "WrongMessageLength",
      "msg": "Wrong message length"
    },
    {
      "code": 6006,
      "name": "ConfigDigestMismatch",
      "msg": "Config digest mismatch"
    },
    {
      "code": 6007,
      "name": "WrongNumberOfSignatures",
      "msg": "Wrong number signatures"
    },
    {
      "code": 6008,
      "name": "UnauthorizedTransmitter",
      "msg": "Unauthorized transmitter"
    },
    {
      "code": 6009,
      "name": "UnauthorizedSigner",
      "msg": "Unauthorized signer"
    },
    {
      "code": 6010,
      "name": "NonUniqueSignatures",
      "msg": "Non unique signatures"
    },
    {
      "code": 6011,
      "name": "OracleCannotBeZeroAddress",
      "msg": "Oracle cannot be zero address"
    },
    {
      "code": 6012,
      "name": "StaticConfigCannotBeChanged",
      "msg": "Static config cannot be changed"
    },
    {
      "code": 6013,
      "name": "InvalidPluginType",
      "msg": "Incorrect plugin type"
    },
    {
      "code": 6014,
      "name": "InvalidSignature",
      "msg": "Invalid signature"
    },
    {
      "code": 6015,
      "name": "SignaturesOutOfRegistration",
      "msg": "Signatures out of registration"
    }
  ]
}<|MERGE_RESOLUTION|>--- conflicted
+++ resolved
@@ -866,303 +866,9 @@
       ]
     },
     {
-<<<<<<< HEAD
-      "name": "setOcrConfig",
-=======
-      "name": "setTokenBilling",
+      "name": "withdrawBilledFunds",
       "docs": [
         "Billing //",
-        "Sets the token billing configuration.",
-        "",
-        "Only CCIP Admin can set the token billing configuration.",
-        "",
-        "# Arguments",
-        "",
-        "* `ctx` - The context containing the accounts required for setting the token billing configuration.",
-        "* `chain_selector` - The chain selector.",
-        "* `mint` - The public key of the token mint.",
-        "* `cfg` - The token billing configuration."
-      ],
-      "accounts": [
-        {
-          "name": "config",
-          "isMut": false,
-          "isSigner": false
-        },
-        {
-          "name": "perChainPerTokenConfig",
-          "isMut": true,
-          "isSigner": false
-        },
-        {
-          "name": "authority",
-          "isMut": true,
-          "isSigner": true
-        },
-        {
-          "name": "systemProgram",
-          "isMut": false,
-          "isSigner": false
-        }
-      ],
-      "args": [
-        {
-          "name": "chainSelector",
-          "type": "u64"
-        },
-        {
-          "name": "mint",
-          "type": "publicKey"
-        },
-        {
-          "name": "cfg",
-          "type": {
-            "defined": "TokenBilling"
-          }
-        }
-      ]
-    },
-    {
-      "name": "addBillingTokenConfig",
->>>>>>> 6a49e4b5
-      "docs": [
-        "Adds a billing token configuration.",
-        "Only CCIP Admin can add a billing token configuration.",
-        "",
-        "# Arguments",
-        "",
-        "* `ctx` - The context containing the accounts required for adding the billing token configuration.",
-        "* `config` - The billing token configuration to be added."
-      ],
-      "accounts": [
-        {
-          "name": "config",
-          "isMut": false,
-          "isSigner": false
-        },
-        {
-          "name": "billingTokenConfig",
-          "isMut": true,
-          "isSigner": false
-        },
-        {
-          "name": "tokenProgram",
-          "isMut": false,
-          "isSigner": false
-        },
-        {
-          "name": "feeTokenMint",
-          "isMut": false,
-          "isSigner": false
-        },
-        {
-          "name": "feeTokenReceiver",
-          "isMut": true,
-          "isSigner": false
-        },
-        {
-<<<<<<< HEAD
-          "name": "signers",
-          "type": {
-            "vec": {
-              "array": [
-                "u8",
-                20
-              ]
-            }
-          }
-        },
-        {
-          "name": "transmitters",
-          "type": {
-            "vec": "publicKey"
-          }
-        }
-      ]
-    },
-    {
-=======
-          "name": "authority",
-          "isMut": true,
-          "isSigner": true
-        },
-        {
-          "name": "feeBillingSigner",
-          "isMut": false,
-          "isSigner": false
-        },
-        {
-          "name": "associatedTokenProgram",
-          "isMut": false,
-          "isSigner": false
-        },
-        {
-          "name": "systemProgram",
-          "isMut": false,
-          "isSigner": false
-        }
-      ],
-      "args": [
-        {
-          "name": "config",
-          "type": {
-            "defined": "BillingTokenConfig"
-          }
-        }
-      ]
-    },
-    {
-      "name": "updateBillingTokenConfig",
-      "docs": [
-        "Updates the billing token configuration.",
-        "Only CCIP Admin can update a billing token configuration.",
-        "",
-        "# Arguments",
-        "",
-        "* `ctx` - The context containing the accounts required for updating the billing token configuration.",
-        "* `config` - The new billing token configuration."
-      ],
-      "accounts": [
-        {
-          "name": "config",
-          "isMut": false,
-          "isSigner": false
-        },
-        {
-          "name": "billingTokenConfig",
-          "isMut": true,
-          "isSigner": false
-        },
-        {
-          "name": "authority",
-          "isMut": false,
-          "isSigner": true
-        }
-      ],
-      "args": [
-        {
-          "name": "config",
-          "type": {
-            "defined": "BillingTokenConfig"
-          }
-        }
-      ]
-    },
-    {
-      "name": "removeBillingTokenConfig",
-      "docs": [
-        "Removes the billing token configuration.",
-        "Only CCIP Admin can remove a billing token configuration.",
-        "",
-        "# Arguments",
-        "",
-        "* `ctx` - The context containing the accounts required for removing the billing token configuration."
-      ],
-      "accounts": [
-        {
-          "name": "config",
-          "isMut": false,
-          "isSigner": false
-        },
-        {
-          "name": "billingTokenConfig",
-          "isMut": true,
-          "isSigner": false
-        },
-        {
-          "name": "tokenProgram",
-          "isMut": false,
-          "isSigner": false
-        },
-        {
-          "name": "feeTokenMint",
-          "isMut": false,
-          "isSigner": false
-        },
-        {
-          "name": "feeTokenReceiver",
-          "isMut": true,
-          "isSigner": false
-        },
-        {
-          "name": "feeBillingSigner",
-          "isMut": true,
-          "isSigner": false
-        },
-        {
-          "name": "authority",
-          "isMut": true,
-          "isSigner": true
-        },
-        {
-          "name": "systemProgram",
-          "isMut": false,
-          "isSigner": false
-        }
-      ],
-      "args": []
-    },
-    {
-      "name": "getFee",
-      "docs": [
-        "Calculates the fee for sending a message to the destination chain.",
-        "",
-        "# Arguments",
-        "",
-        "* `_ctx` - The context containing the accounts required for the fee calculation.",
-        "* `dest_chain_selector` - The chain selector for the destination chain.",
-        "* `message` - The message to be sent.",
-        "",
-        "# Additional accounts",
-        "",
-        "In addition to the fixed amount of accounts defined in the `GetFee` context,",
-        "the following accounts must be provided:",
-        "",
-        "* First, the billing token config accounts for each token sent with the message, sequentially.",
-        "For each token with no billing config account (i.e. tokens that cannot be possibly used as fee",
-        "tokens, which also have no BPS fees enabled) the ZERO address must be provided instead.",
-        "* Then, the per chain / per token config of every token sent with the message, sequentially",
-        "in the same order.",
-        "",
-        "# Returns",
-        "",
-        "The fee amount in u64."
-      ],
-      "accounts": [
-        {
-          "name": "config",
-          "isMut": false,
-          "isSigner": false
-        },
-        {
-          "name": "destChainState",
-          "isMut": false,
-          "isSigner": false
-        },
-        {
-          "name": "billingTokenConfig",
-          "isMut": false,
-          "isSigner": false
-        }
-      ],
-      "args": [
-        {
-          "name": "destChainSelector",
-          "type": "u64"
-        },
-        {
-          "name": "message",
-          "type": {
-            "defined": "SVM2AnyMessage"
-          }
-        }
-      ],
-      "returns": "u64"
-    },
-    {
->>>>>>> 6a49e4b5
-      "name": "withdrawBilledFunds",
-      "docs": [
         "Transfers the accumulated billed fees in a particular token to an arbitrary token account.",
         "Only the CCIP Admin can withdraw billed funds.",
         "",
@@ -1698,17 +1404,10 @@
             }
           },
           {
-<<<<<<< HEAD
             "name": "feeQuoter",
             "type": "publicKey"
           },
           {
-            "name": "maxFeeJuelsPerMsg",
-            "type": "u128"
-          },
-          {
-=======
->>>>>>> 6a49e4b5
             "name": "linkTokenMint",
             "type": "publicKey"
           },
@@ -2051,62 +1750,6 @@
                 "u8",
                 32
               ]
-            }
-          }
-        ]
-      }
-    },
-    {
-      "name": "EVMExtraArgsV2",
-      "type": {
-        "kind": "struct",
-        "fields": [
-          {
-            "name": "gasLimit",
-            "type": "u128"
-          },
-          {
-            "name": "allowOutOfOrderExecution",
-            "type": "bool"
-          }
-        ]
-      }
-    },
-    {
-      "name": "SVMExtraArgsV1",
-      "type": {
-        "kind": "struct",
-        "fields": [
-          {
-            "name": "computeUnits",
-            "type": "u32"
-          },
-          {
-            "name": "accountIsWritableBitmap",
-            "type": "u64"
-          },
-          {
-            "name": "allowOutOfOrderExecution",
-            "type": "bool"
-          },
-          {
-            "name": "tokenReceiver",
-            "type": {
-              "array": [
-                "u8",
-                32
-              ]
-            }
-          },
-          {
-            "name": "accounts",
-            "type": {
-              "vec": {
-                "array": [
-                  "u8",
-                  32
-                ]
-              }
             }
           }
         ]
