{
  "version": "0.1.0-dev",
  "name": "base_token_pool",
  "instructions": [],
  "types": [
    {
      "name": "BaseConfig",
      "type": {
        "kind": "struct",
        "fields": [
          {
            "name": "tokenProgram",
            "type": "publicKey"
          },
          {
            "name": "mint",
            "type": "publicKey"
          },
          {
            "name": "decimals",
            "type": "u8"
          },
          {
            "name": "poolSigner",
            "type": "publicKey"
          },
          {
            "name": "poolTokenAccount",
            "type": "publicKey"
          },
          {
            "name": "owner",
            "type": "publicKey"
          },
          {
            "name": "proposedOwner",
            "type": "publicKey"
          },
          {
            "name": "rateLimitAdmin",
            "type": "publicKey"
          },
          {
            "name": "routerOnrampAuthority",
            "type": "publicKey"
          },
          {
            "name": "router",
            "type": "publicKey"
          },
          {
            "name": "rebalancer",
            "type": "publicKey"
          },
          {
            "name": "canAcceptLiquidity",
            "type": "bool"
          },
          {
            "name": "listEnabled",
            "type": "bool"
          },
          {
            "name": "allowList",
            "type": {
              "vec": "publicKey"
            }
          },
          {
            "name": "rmnRemote",
            "type": "publicKey"
          }
        ]
      }
    },
    {
      "name": "BaseChain",
      "type": {
        "kind": "struct",
        "fields": [
          {
            "name": "remote",
            "type": {
              "defined": "RemoteConfig"
            }
          },
          {
            "name": "inboundRateLimit",
            "type": {
              "defined": "RateLimitTokenBucket"
            }
          },
          {
            "name": "outboundRateLimit",
            "type": {
              "defined": "RateLimitTokenBucket"
            }
          }
        ]
      }
    },
    {
      "name": "RemoteConfig",
      "type": {
        "kind": "struct",
        "fields": [
          {
            "name": "poolAddresses",
            "type": {
              "vec": {
                "defined": "RemoteAddress"
              }
            }
          },
          {
            "name": "tokenAddress",
            "type": {
              "defined": "RemoteAddress"
            }
          },
          {
            "name": "decimals",
            "type": "u8"
          }
        ]
      }
    },
    {
      "name": "RemoteAddress",
      "type": {
        "kind": "struct",
        "fields": [
          {
            "name": "address",
            "type": "bytes"
          }
        ]
      }
    },
    {
      "name": "LockOrBurnInV1",
      "type": {
        "kind": "struct",
        "fields": [
          {
            "name": "receiver",
            "type": "bytes"
          },
          {
            "name": "remoteChainSelector",
            "type": "u64"
          },
          {
            "name": "originalSender",
            "type": "publicKey"
          },
          {
            "name": "amount",
            "type": "u64"
          },
          {
            "name": "localToken",
            "type": "publicKey"
          }
        ]
      }
    },
    {
      "name": "LockOrBurnOutV1",
      "type": {
        "kind": "struct",
        "fields": [
          {
            "name": "destTokenAddress",
            "type": {
              "defined": "RemoteAddress"
            }
          },
          {
            "name": "destPoolData",
            "type": "bytes"
          }
        ]
      }
    },
    {
      "name": "ReleaseOrMintInV1",
      "type": {
        "kind": "struct",
        "fields": [
          {
            "name": "originalSender",
            "type": {
              "defined": "RemoteAddress"
            }
          },
          {
            "name": "remoteChainSelector",
            "type": "u64"
          },
          {
            "name": "receiver",
            "type": "publicKey"
          },
          {
            "name": "amount",
            "type": {
              "array": [
                "u8",
                32
              ]
            }
          },
          {
            "name": "localToken",
            "type": "publicKey"
          },
          {
            "name": "sourcePoolAddress",
            "docs": [
              "@dev WARNING: sourcePoolAddress should be checked prior to any processing of funds. Make sure it matches the",
              "expected pool address for the given remoteChainSelector."
            ],
            "type": {
              "defined": "RemoteAddress"
            }
          },
          {
            "name": "sourcePoolData",
            "type": "bytes"
          },
          {
            "name": "offchainTokenData",
            "docs": [
              "@dev WARNING: offchainTokenData is untrusted data."
            ],
            "type": "bytes"
          }
        ]
      }
    },
    {
      "name": "ReleaseOrMintOutV1",
      "type": {
        "kind": "struct",
        "fields": [
          {
            "name": "destinationAmount",
            "type": "u64"
          }
        ]
      }
    },
    {
      "name": "RateLimitTokenBucket",
      "type": {
        "kind": "struct",
        "fields": [
          {
            "name": "tokens",
            "type": "u64"
          },
          {
            "name": "lastUpdated",
            "type": "u64"
          },
          {
            "name": "cfg",
            "type": {
              "defined": "RateLimitConfig"
            }
          }
        ]
      }
    },
    {
      "name": "RateLimitConfig",
      "type": {
        "kind": "struct",
        "fields": [
          {
            "name": "enabled",
            "type": "bool"
          },
          {
            "name": "capacity",
            "type": "u64"
          },
          {
            "name": "rate",
            "type": "u64"
          }
        ]
      }
    }
  ],
  "events": [
    {
      "name": "Burned",
      "fields": [
        {
          "name": "sender",
          "type": "publicKey",
          "index": false
        },
        {
          "name": "amount",
          "type": "u64",
          "index": false
        }
      ]
    },
    {
      "name": "Minted",
      "fields": [
        {
          "name": "sender",
          "type": "publicKey",
          "index": false
        },
        {
          "name": "recipient",
          "type": "publicKey",
          "index": false
        },
        {
          "name": "amount",
          "type": "u64",
          "index": false
        }
      ]
    },
    {
      "name": "Locked",
      "fields": [
        {
          "name": "sender",
          "type": "publicKey",
          "index": false
        },
        {
          "name": "amount",
          "type": "u64",
          "index": false
        }
      ]
    },
    {
      "name": "Released",
      "fields": [
        {
          "name": "sender",
          "type": "publicKey",
          "index": false
        },
        {
          "name": "recipient",
          "type": "publicKey",
          "index": false
        },
        {
          "name": "amount",
          "type": "u64",
          "index": false
        }
      ]
    },
    {
      "name": "RemoteChainConfigured",
      "fields": [
        {
          "name": "chainSelector",
          "type": "u64",
          "index": false
        },
        {
          "name": "token",
          "type": {
            "defined": "RemoteAddress"
          },
          "index": false
        },
        {
          "name": "previousToken",
          "type": {
            "defined": "RemoteAddress"
          },
          "index": false
        },
        {
          "name": "poolAddresses",
          "type": {
            "vec": {
              "defined": "RemoteAddress"
            }
          },
          "index": false
        },
        {
          "name": "previousPoolAddresses",
          "type": {
            "vec": {
              "defined": "RemoteAddress"
            }
          },
          "index": false
        }
      ]
    },
    {
      "name": "RateLimitConfigured",
      "fields": [
        {
          "name": "chainSelector",
          "type": "u64",
          "index": false
        },
        {
          "name": "outboundRateLimit",
          "type": {
            "defined": "RateLimitConfig"
          },
          "index": false
        },
        {
          "name": "inboundRateLimit",
          "type": {
            "defined": "RateLimitConfig"
          },
          "index": false
        }
      ]
    },
    {
      "name": "RemotePoolsAppended",
      "fields": [
        {
          "name": "chainSelector",
          "type": "u64",
          "index": false
        },
        {
          "name": "poolAddresses",
          "type": {
            "vec": {
              "defined": "RemoteAddress"
            }
          },
          "index": false
        },
        {
          "name": "previousPoolAddresses",
          "type": {
            "vec": {
              "defined": "RemoteAddress"
            }
          },
          "index": false
        }
      ]
    },
    {
      "name": "RemoteChainRemoved",
      "fields": [
        {
          "name": "chainSelector",
          "type": "u64",
          "index": false
        }
      ]
    },
    {
      "name": "RouterUpdated",
      "fields": [
        {
          "name": "oldRouter",
          "type": "publicKey",
          "index": false
        },
        {
          "name": "newRouter",
          "type": "publicKey",
          "index": false
        }
      ]
    },
    {
      "name": "OwnershipTransferRequested",
      "fields": [
        {
          "name": "from",
          "type": "publicKey",
          "index": false
        },
        {
          "name": "to",
          "type": "publicKey",
          "index": false
        }
      ]
    },
    {
      "name": "OwnershipTransferred",
      "fields": [
        {
          "name": "from",
          "type": "publicKey",
          "index": false
        },
        {
          "name": "to",
          "type": "publicKey",
          "index": false
        }
      ]
    },
    {
      "name": "TokensConsumed",
      "fields": [
        {
          "name": "tokens",
          "type": "u64",
          "index": false
        }
      ]
    },
    {
      "name": "ConfigChanged",
      "fields": [
        {
          "name": "config",
          "type": {
            "defined": "RateLimitConfig"
          },
          "index": false
        }
      ]
    }
  ],
  "errors": [
    {
      "code": 6000,
      "name": "InvalidInitPoolPermissions",
      "msg": "Pool authority does not match token mint owner"
    },
    {
      "code": 6001,
      "name": "InvalidRMNRemoteAddress",
      "msg": "Invalid RMN Remote Address"
    },
    {
      "code": 6002,
      "name": "Unauthorized",
      "msg": "Unauthorized"
    },
    {
      "code": 6003,
      "name": "InvalidInputs",
      "msg": "Invalid inputs"
    },
    {
      "code": 6004,
      "name": "InvalidVersion",
      "msg": "Invalid state version"
    },
    {
      "code": 6005,
      "name": "InvalidPoolCaller",
      "msg": "Caller is not ramp on router"
    },
    {
      "code": 6006,
      "name": "InvalidSender",
      "msg": "Sender not allowed"
    },
    {
      "code": 6007,
      "name": "InvalidSourcePoolAddress",
      "msg": "Invalid source pool address"
    },
    {
      "code": 6008,
      "name": "InvalidToken",
      "msg": "Invalid token"
    },
    {
      "code": 6009,
      "name": "InvalidTokenAmountConversion",
      "msg": "Invalid token amount conversion"
    },
    {
      "code": 6010,
      "name": "AllowlistKeyAlreadyExisted",
      "msg": "Key already existed in the allowlist"
    },
    {
      "code": 6011,
      "name": "AllowlistKeyDidNotExist",
      "msg": "Key did not exist in the allowlist"
    },
    {
<<<<<<< HEAD
      "code": 6011,
      "name": "RemotePoolAddressAlreadyExisted",
      "msg": "Remote pool address already exists"
    },
    {
=======
>>>>>>> cfc71e57
      "code": 6012,
      "name": "RLBucketOverfilled",
      "msg": "RateLimit: bucket overfilled"
    },
    {
      "code": 6013,
      "name": "RLMaxCapacityExceeded",
      "msg": "RateLimit: max capacity exceeded"
    },
    {
      "code": 6014,
      "name": "RLRateLimitReached",
      "msg": "RateLimit: rate limit reached"
    },
    {
      "code": 6015,
      "name": "RLInvalidRateLimitRate",
      "msg": "RateLimit: invalid rate limit rate"
    },
    {
      "code": 6016,
      "name": "RLDisabledNonZeroRateLimit",
      "msg": "RateLimit: disabled non-zero rate limit"
    },
    {
      "code": 6017,
      "name": "LiquidityNotAccepted",
      "msg": "Liquidity not accepted"
    }
  ]
}<|MERGE_RESOLUTION|>--- conflicted
+++ resolved
@@ -599,40 +599,37 @@
       "msg": "Key did not exist in the allowlist"
     },
     {
-<<<<<<< HEAD
-      "code": 6011,
+      "code": 6012,
       "name": "RemotePoolAddressAlreadyExisted",
       "msg": "Remote pool address already exists"
     },
     {
-=======
->>>>>>> cfc71e57
-      "code": 6012,
+      "code": 6013,
       "name": "RLBucketOverfilled",
       "msg": "RateLimit: bucket overfilled"
     },
     {
-      "code": 6013,
+      "code": 6014,
       "name": "RLMaxCapacityExceeded",
       "msg": "RateLimit: max capacity exceeded"
     },
     {
-      "code": 6014,
+      "code": 6015,
       "name": "RLRateLimitReached",
       "msg": "RateLimit: rate limit reached"
     },
     {
-      "code": 6015,
+      "code": 6016,
       "name": "RLInvalidRateLimitRate",
       "msg": "RateLimit: invalid rate limit rate"
     },
     {
-      "code": 6016,
+      "code": 6017,
       "name": "RLDisabledNonZeroRateLimit",
       "msg": "RateLimit: disabled non-zero rate limit"
     },
     {
-      "code": 6017,
+      "code": 6018,
       "name": "LiquidityNotAccepted",
       "msg": "Liquidity not accepted"
     }
