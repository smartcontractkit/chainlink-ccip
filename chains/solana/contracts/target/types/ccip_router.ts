export type CcipRouter = {
  "version": "0.1.0-dev",
  "name": "ccip_router",
  "docs": [
    "The `ccip_router` module contains the implementation of the Cross-Chain Interoperability Protocol (CCIP) Router.",
    "",
    "This is the Collapsed Router Program for CCIP.",
    "As it's upgradable persisting the same program id, there is no need to have an indirection of a Proxy Program.",
    "This Router handles the OnRamp flow of the CCIP Messages.",
    "",
    "NOTE to devs: This file however should contain *no logic*, only the entrypoints to the different versioned modules,",
    "thus making it easier to ensure later on that logic can be changed during upgrades without affecting the interface."
  ],
  "instructions": [
    {
      "name": "initialize",
      "docs": [
        "Initialization Flow //",
        "Initializes the CCIP Router.",
        "",
        "The initialization of the Router is responsibility of Admin, nothing more than calling this method should be done first.",
        "",
        "# Arguments",
        "",
        "* `ctx` - The context containing the accounts required for initialization.",
        "* `svm_chain_selector` - The chain selector for SVM.",
        "* `fee_aggregator` - The public key of the fee aggregator.",
        "* `fee_quoter` - The public key of the fee quoter.",
        "* `link_token_mint` - The public key of the LINK token mint.",
        "* `rmn_remote` - The public key of the RMN remote."
      ],
      "accounts": [
        {
          "name": "config",
          "isMut": true,
          "isSigner": false
        },
        {
          "name": "authority",
          "isMut": true,
          "isSigner": true
        },
        {
          "name": "systemProgram",
          "isMut": false,
          "isSigner": false
        },
        {
          "name": "program",
          "isMut": false,
          "isSigner": false
        },
        {
          "name": "programData",
          "isMut": false,
          "isSigner": false
        }
      ],
      "args": [
        {
          "name": "svmChainSelector",
          "type": "u64"
        },
        {
          "name": "feeAggregator",
          "type": "publicKey"
        },
        {
          "name": "feeQuoter",
          "type": "publicKey"
        },
        {
          "name": "linkTokenMint",
          "type": "publicKey"
        },
        {
          "name": "rmnRemote",
          "type": "publicKey"
        }
      ]
    },
    {
      "name": "typeVersion",
      "docs": [
        "Returns the program type (name) and version.",
        "Used by offchain code to easily determine which program & version is being interacted with.",
        "",
        "# Arguments",
        "* `ctx` - The context"
      ],
      "accounts": [
        {
          "name": "clock",
          "isMut": false,
          "isSigner": false
        }
      ],
      "args": [],
      "returns": "string"
    },
    {
      "name": "transferOwnership",
      "docs": [
        "Transfers the ownership of the router to a new proposed owner.",
        "",
        "Shared func signature with other programs",
        "",
        "# Arguments",
        "",
        "* `ctx` - The context containing the accounts required for the transfer.",
        "* `proposed_owner` - The public key of the new proposed owner."
      ],
      "accounts": [
        {
          "name": "config",
          "isMut": true,
          "isSigner": false
        },
        {
          "name": "authority",
          "isMut": false,
          "isSigner": true
        }
      ],
      "args": [
        {
          "name": "proposedOwner",
          "type": "publicKey"
        }
      ]
    },
    {
      "name": "acceptOwnership",
      "docs": [
        "Accepts the ownership of the router by the proposed owner.",
        "",
        "Shared func signature with other programs",
        "",
        "# Arguments",
        "",
        "* `ctx` - The context containing the accounts required for accepting ownership.",
        "The new owner must be a signer of the transaction."
      ],
      "accounts": [
        {
          "name": "config",
          "isMut": true,
          "isSigner": false
        },
        {
          "name": "authority",
          "isMut": false,
          "isSigner": true
        }
      ],
      "args": []
    },
    {
      "name": "setDefaultCodeVersion",
      "docs": [
        "Config //",
        "Sets the default code version to be used. This is then used by the slim routing layer to determine",
        "which version of the versioned business logic module (`instructions`) to use. Only the admin may set this.",
        "",
        "Shared func signature with other programs",
        "",
        "# Arguments",
        "",
        "* `ctx` - The context containing the accounts required for updating the configuration.",
        "* `code_version` - The new code version to be set as default."
      ],
      "accounts": [
        {
          "name": "config",
          "isMut": true,
          "isSigner": false
        },
        {
          "name": "authority",
          "isMut": false,
          "isSigner": true
        },
        {
          "name": "systemProgram",
          "isMut": false,
          "isSigner": false
        }
      ],
      "args": [
        {
          "name": "codeVersion",
          "type": {
            "defined": "CodeVersion"
          }
        }
      ]
    },
    {
      "name": "setLinkTokenMint",
      "docs": [
        "Sets the address of the LINK token mint.",
        "The Admin is the only one able to set it.",
        "",
        "# Arguments",
        "",
        "* `ctx` - The context containing the accounts required for updating the configuration.",
        "* `link_token_mint` - The new address of the LINK token mint."
      ],
      "accounts": [
        {
          "name": "config",
          "isMut": true,
          "isSigner": false
        },
        {
          "name": "authority",
          "isMut": false,
          "isSigner": true
        },
        {
          "name": "systemProgram",
          "isMut": false,
          "isSigner": false
        }
      ],
      "args": [
        {
          "name": "linkTokenMint",
          "type": "publicKey"
        }
      ]
    },
    {
      "name": "updateFeeAggregator",
      "docs": [
        "Updates the fee aggregator in the router configuration.",
        "The Admin is the only one able to update the fee aggregator.",
        "",
        "# Arguments",
        "",
        "* `ctx` - The context containing the accounts required for updating the configuration.",
        "* `fee_aggregator` - The new fee aggregator address (ATAs will be derived for it for each token)."
      ],
      "accounts": [
        {
          "name": "config",
          "isMut": true,
          "isSigner": false
        },
        {
          "name": "authority",
          "isMut": false,
          "isSigner": true
        },
        {
          "name": "systemProgram",
          "isMut": false,
          "isSigner": false
        }
      ],
      "args": [
        {
          "name": "feeAggregator",
          "type": "publicKey"
        }
      ]
    },
    {
      "name": "updateRmnRemote",
      "docs": [
        "Updates the RMN remote program in the router configuration.",
        "The Admin is the only one able to update the RMN remote program.",
        "",
        "# Arguments",
        "",
        "* `ctx` - The context containing the accounts required for updating the configuration.",
        "* `rmn_remote,` - The new RMN remote address."
      ],
      "accounts": [
        {
          "name": "config",
          "isMut": true,
          "isSigner": false
        },
        {
          "name": "authority",
          "isMut": false,
          "isSigner": true
        },
        {
          "name": "systemProgram",
          "isMut": false,
          "isSigner": false
        }
      ],
      "args": [
        {
          "name": "rmnRemote",
          "type": "publicKey"
        }
      ]
    },
    {
      "name": "addChainSelector",
      "docs": [
        "Adds a new chain selector to the router.",
        "",
        "The Admin needs to add any new chain supported (this means both OnRamp and OffRamp).",
        "When adding a new chain, the Admin needs to specify if it's enabled or not.",
        "They may enable only source, or only destination, or neither, or both.",
        "",
        "# Arguments",
        "",
        "* `ctx` - The context containing the accounts required for adding the chain selector.",
        "* `new_chain_selector` - The new chain selector to be added.",
        "* `source_chain_config` - The configuration for the chain as source.",
        "* `dest_chain_config` - The configuration for the chain as destination."
      ],
      "accounts": [
        {
          "name": "destChainState",
          "isMut": true,
          "isSigner": false
        },
        {
          "name": "config",
          "isMut": false,
          "isSigner": false
        },
        {
          "name": "authority",
          "isMut": true,
          "isSigner": true
        },
        {
          "name": "systemProgram",
          "isMut": false,
          "isSigner": false
        }
      ],
      "args": [
        {
          "name": "newChainSelector",
          "type": "u64"
        },
        {
          "name": "destChainConfig",
          "type": {
            "defined": "DestChainConfig"
          }
        }
      ]
    },
    {
      "name": "updateDestChainConfig",
      "docs": [
        "Updates the configuration of the destination chain selector.",
        "",
        "The Admin is the only one able to update the destination chain config.",
        "",
        "# Arguments",
        "",
        "* `ctx` - The context containing the accounts required for updating the chain selector.",
        "* `dest_chain_selector` - The destination chain selector to be updated.",
        "* `dest_chain_config` - The new configuration for the destination chain."
      ],
      "accounts": [
        {
          "name": "destChainState",
          "isMut": true,
          "isSigner": false
        },
        {
          "name": "config",
          "isMut": false,
          "isSigner": false
        },
        {
          "name": "authority",
          "isMut": true,
          "isSigner": true
        },
        {
          "name": "systemProgram",
          "isMut": false,
          "isSigner": false
        }
      ],
      "args": [
        {
          "name": "destChainSelector",
          "type": "u64"
        },
        {
          "name": "destChainConfig",
          "type": {
            "defined": "DestChainConfig"
          }
        }
      ]
    },
    {
      "name": "addOfframp",
      "docs": [
        "Add an offramp address to the list of offramps allowed by the router, for a",
        "particular source chain. External users will check this list before accepting",
        "a `ccip_receive` CPI.",
        "",
        "# Arguments",
        "",
        "* `ctx` - The context containing the accounts required for this operation.",
        "* `source_chain_selector` - The source chain for the offramp's lane.",
        "* `offramp` - The offramp's address."
      ],
      "accounts": [
        {
          "name": "allowedOfframp",
          "isMut": true,
          "isSigner": false
        },
        {
          "name": "config",
          "isMut": false,
          "isSigner": false
        },
        {
          "name": "authority",
          "isMut": true,
          "isSigner": true
        },
        {
          "name": "systemProgram",
          "isMut": false,
          "isSigner": false
        }
      ],
      "args": [
        {
          "name": "sourceChainSelector",
          "type": "u64"
        },
        {
          "name": "offramp",
          "type": "publicKey"
        }
      ]
    },
    {
      "name": "removeOfframp",
      "docs": [
        "Remove an offramp address from the list of offramps allowed by the router, for a",
        "particular source chain. External users will check this list before accepting",
        "a `ccip_receive` CPI.",
        "",
        "# Arguments",
        "",
        "* `ctx` - The context containing the accounts required for this operation.",
        "* `source_chain_selector` - The source chain for the offramp's lane.",
        "* `offramp` - The offramp's address."
      ],
      "accounts": [
        {
          "name": "allowedOfframp",
          "isMut": true,
          "isSigner": false
        },
        {
          "name": "config",
          "isMut": false,
          "isSigner": false
        },
        {
          "name": "authority",
          "isMut": true,
          "isSigner": true
        },
        {
          "name": "systemProgram",
          "isMut": false,
          "isSigner": false
        }
      ],
      "args": [
        {
          "name": "sourceChainSelector",
          "type": "u64"
        },
        {
          "name": "offramp",
          "type": "publicKey"
        }
      ]
    },
    {
      "name": "updateSvmChainSelector",
      "docs": [
        "Updates the SVM chain selector in the router configuration.",
        "",
        "This method should only be used if there was an error with the initial configuration or if the solana chain selector changes.",
        "",
        "# Arguments",
        "",
        "* `ctx` - The context containing the accounts required for updating the configuration.",
        "* `new_chain_selector` - The new chain selector for SVM."
      ],
      "accounts": [
        {
          "name": "config",
          "isMut": true,
          "isSigner": false
        },
        {
          "name": "authority",
          "isMut": false,
          "isSigner": true
        },
        {
          "name": "systemProgram",
          "isMut": false,
          "isSigner": false
        }
      ],
      "args": [
        {
          "name": "newChainSelector",
          "type": "u64"
        }
      ]
    },
    {
      "name": "bumpCcipVersionForDestChain",
      "docs": [
        "Bumps the CCIP version for a destination chain.",
        "This effectively just resets the sequence number of the destination chain state.",
        "If there had been a previous rollback, on re-upgrade the sequence number will resume from where it was",
        "prior to the rollback.",
        "",
        "# Arguments",
        "* `ctx` - The context containing the accounts required for the bump.",
        "* `dest_chain_selector` - The destination chain selector to bump version for."
      ],
      "accounts": [
        {
          "name": "destChainState",
          "isMut": true,
          "isSigner": false
        },
        {
          "name": "config",
          "isMut": false,
          "isSigner": false
        },
        {
          "name": "authority",
          "isMut": true,
          "isSigner": true
        }
      ],
      "args": [
        {
          "name": "destChainSelector",
          "type": "u64"
        }
      ]
    },
    {
      "name": "rollbackCcipVersionForDestChain",
      "docs": [
        "Rolls back the CCIP version for a destination chain.",
        "This effectively just restores the old version's sequence number of the destination chain state.",
        "We only support 1 consecutive rollback. If a rollback has occurred for that lane, the version can't",
        "be rolled back again without bumping the version first.",
        "",
        "# Arguments",
        "* `ctx` - The context containing the accounts required for the rollback.",
        "* `dest_chain_selector` - The destination chain selector to rollback the version for."
      ],
      "accounts": [
        {
          "name": "destChainState",
          "isMut": true,
          "isSigner": false
        },
        {
          "name": "config",
          "isMut": false,
          "isSigner": false
        },
        {
          "name": "authority",
          "isMut": true,
          "isSigner": true
        }
      ],
      "args": [
        {
          "name": "destChainSelector",
          "type": "u64"
        }
      ]
    },
    {
      "name": "ccipAdminProposeAdministrator",
      "docs": [
        "Token Admin Registry //",
        "Registers the Token Admin Registry via the CCIP Admin",
        "",
        "# Arguments",
        "",
        "* `ctx` - The context containing the accounts required for registration.",
        "* `token_admin_registry_admin` - The public key of the token admin registry admin to propose."
      ],
      "accounts": [
        {
          "name": "config",
          "isMut": false,
          "isSigner": false
        },
        {
          "name": "tokenAdminRegistry",
          "isMut": true,
          "isSigner": false
        },
        {
          "name": "mint",
          "isMut": false,
          "isSigner": false
        },
        {
          "name": "authority",
          "isMut": true,
          "isSigner": true
        },
        {
          "name": "systemProgram",
          "isMut": false,
          "isSigner": false
        }
      ],
      "args": [
        {
          "name": "tokenAdminRegistryAdmin",
          "type": "publicKey"
        }
      ]
    },
    {
      "name": "ccipAdminOverridePendingAdministrator",
      "docs": [
        "Overrides the pending admin of the Token Admin Registry",
        "",
        "# Arguments",
        "",
        "* `ctx` - The context containing the accounts required for registration.",
        "* `token_admin_registry_admin` - The public key of the token admin registry admin to propose."
      ],
      "accounts": [
        {
          "name": "config",
          "isMut": false,
          "isSigner": false
        },
        {
          "name": "tokenAdminRegistry",
          "isMut": true,
          "isSigner": false
        },
        {
          "name": "mint",
          "isMut": false,
          "isSigner": false
        },
        {
          "name": "authority",
          "isMut": true,
          "isSigner": true
        },
        {
          "name": "systemProgram",
          "isMut": false,
          "isSigner": false
        }
      ],
      "args": [
        {
          "name": "tokenAdminRegistryAdmin",
          "type": "publicKey"
        }
      ]
    },
    {
      "name": "ownerProposeAdministrator",
      "docs": [
        "Registers the Token Admin Registry by the token owner.",
        "",
        "The Authority of the Mint Token can claim the registry of the token.",
        "",
        "# Arguments",
        "",
        "* `ctx` - The context containing the accounts required for registration.",
        "* `token_admin_registry_admin` - The public key of the token admin registry admin to propose."
      ],
      "accounts": [
        {
          "name": "config",
          "isMut": false,
          "isSigner": false
        },
        {
          "name": "tokenAdminRegistry",
          "isMut": true,
          "isSigner": false
        },
        {
          "name": "mint",
          "isMut": false,
          "isSigner": false
        },
        {
          "name": "authority",
          "isMut": true,
          "isSigner": true
        },
        {
          "name": "systemProgram",
          "isMut": false,
          "isSigner": false
        }
      ],
      "args": [
        {
          "name": "tokenAdminRegistryAdmin",
          "type": "publicKey"
        }
      ]
    },
    {
      "name": "ownerOverridePendingAdministrator",
      "docs": [
        "Overrides the pending admin of the Token Admin Registry by the token owner",
        "",
        "# Arguments",
        "",
        "* `ctx` - The context containing the accounts required for registration.",
        "* `token_admin_registry_admin` - The public key of the token admin registry admin to propose."
      ],
      "accounts": [
        {
          "name": "config",
          "isMut": false,
          "isSigner": false
        },
        {
          "name": "tokenAdminRegistry",
          "isMut": true,
          "isSigner": false
        },
        {
          "name": "mint",
          "isMut": false,
          "isSigner": false
        },
        {
          "name": "authority",
          "isMut": true,
          "isSigner": true
        },
        {
          "name": "systemProgram",
          "isMut": false,
          "isSigner": false
        }
      ],
      "args": [
        {
          "name": "tokenAdminRegistryAdmin",
          "type": "publicKey"
        }
      ]
    },
    {
      "name": "acceptAdminRoleTokenAdminRegistry",
      "docs": [
        "Accepts the admin role of the token admin registry.",
        "",
        "The Pending Admin must call this function to accept the admin role of the Token Admin Registry.",
        "",
        "# Arguments",
        "",
        "* `ctx` - The context containing the accounts required for accepting the admin role.",
        "* `mint` - The public key of the token mint."
      ],
      "accounts": [
        {
          "name": "config",
          "isMut": false,
          "isSigner": false
        },
        {
          "name": "tokenAdminRegistry",
          "isMut": true,
          "isSigner": false
        },
        {
          "name": "mint",
          "isMut": false,
          "isSigner": false
        },
        {
          "name": "authority",
          "isMut": true,
          "isSigner": true
        }
      ],
      "args": []
    },
    {
      "name": "transferAdminRoleTokenAdminRegistry",
      "docs": [
        "Transfers the admin role of the token admin registry to a new admin.",
        "",
        "Only the Admin can transfer the Admin Role of the Token Admin Registry, this setups the Pending Admin and then it's their responsibility to accept the role.",
        "",
        "# Arguments",
        "",
        "* `ctx` - The context containing the accounts required for the transfer.",
        "* `mint` - The public key of the token mint.",
        "* `new_admin` - The public key of the new admin."
      ],
      "accounts": [
        {
          "name": "config",
          "isMut": false,
          "isSigner": false
        },
        {
          "name": "tokenAdminRegistry",
          "isMut": true,
          "isSigner": false
        },
        {
          "name": "mint",
          "isMut": false,
          "isSigner": false
        },
        {
          "name": "authority",
          "isMut": true,
          "isSigner": true
        }
      ],
      "args": [
        {
          "name": "newAdmin",
          "type": "publicKey"
        }
      ]
    },
    {
      "name": "setPool",
      "docs": [
        "Sets the pool lookup table for a given token mint.",
        "",
        "The administrator of the token admin registry can set the pool lookup table for a given token mint.",
        "",
        "# Arguments",
        "",
        "* `ctx` - The context containing the accounts required for setting the pool.",
        "* `writable_indexes` - a bit map of the indexes of the accounts in lookup table that are writable"
      ],
      "accounts": [
        {
          "name": "config",
          "isMut": false,
          "isSigner": false
        },
        {
          "name": "tokenAdminRegistry",
          "isMut": true,
          "isSigner": false
        },
        {
          "name": "mint",
          "isMut": false,
          "isSigner": false
        },
        {
          "name": "poolLookuptable",
          "isMut": false,
          "isSigner": false
        },
        {
          "name": "authority",
          "isMut": true,
          "isSigner": true
        }
      ],
      "args": [
        {
          "name": "writableIndexes",
          "type": "bytes"
        }
      ]
    },
    {
      "name": "withdrawBilledFunds",
      "docs": [
        "Billing //",
        "Transfers the accumulated billed fees in a particular token to an arbitrary token account.",
        "Only the CCIP Admin can withdraw billed funds.",
        "",
        "# Arguments",
        "",
        "* `ctx` - The context containing the accounts required for the transfer of billed fees.",
        "* `transfer_all` - A flag indicating whether to transfer all the accumulated fees in that token or not.",
        "* `desired_amount` - The amount to transfer. If `transfer_all` is true, this value must be 0."
      ],
      "accounts": [
        {
          "name": "feeTokenMint",
          "isMut": false,
          "isSigner": false
        },
        {
          "name": "feeTokenAccum",
          "isMut": true,
          "isSigner": false
        },
        {
          "name": "recipient",
          "isMut": true,
          "isSigner": false
        },
        {
          "name": "tokenProgram",
          "isMut": false,
          "isSigner": false
        },
        {
          "name": "feeBillingSigner",
          "isMut": false,
          "isSigner": false
        },
        {
          "name": "config",
          "isMut": false,
          "isSigner": false
        },
        {
          "name": "authority",
          "isMut": true,
          "isSigner": true
        }
      ],
      "args": [
        {
          "name": "transferAll",
          "type": "bool"
        },
        {
          "name": "desiredAmount",
          "type": "u64"
        }
      ]
    },
    {
      "name": "ccipSend",
      "docs": [
        "On Ramp Flow //",
        "Sends a message to the destination chain.",
        "",
        "Request a message to be sent to the destination chain.",
        "The method name needs to be ccip_send with Anchor encoding.",
        "This function is called by the CCIP Sender Contract (or final user) to send a message to the CCIP Router.",
        "The message will be sent to the receiver on the destination chain selector.",
        "This message emits the event CCIPMessageSent with all the necessary data to be retrieved by the OffChain Code",
        "",
        "# Arguments",
        "",
        "* `ctx` - The context containing the accounts required for sending the message.",
        "* `dest_chain_selector` - The chain selector for the destination chain.",
        "* `message` - The message to be sent. The size limit of data is 256 bytes.",
        "* `token_indexes` - Indices into the remaining accounts vector where the subslice for a token begins."
      ],
      "accounts": [
        {
          "name": "config",
          "isMut": false,
          "isSigner": false
        },
        {
          "name": "destChainState",
          "isMut": true,
          "isSigner": false
        },
        {
          "name": "nonce",
          "isMut": true,
          "isSigner": false,
          "docs": [
            "CHECK this represents the PDA where the message counters are stored. As it may be initialized or not,",
            "and it may be in it's v1 or v2 form, it is an UncheckedAccount and the code handles all cases manually."
          ]
        },
        {
          "name": "authority",
          "isMut": true,
          "isSigner": true
        },
        {
          "name": "systemProgram",
          "isMut": false,
          "isSigner": false
        },
        {
          "name": "feeTokenProgram",
          "isMut": false,
          "isSigner": false
        },
        {
          "name": "feeTokenMint",
          "isMut": false,
          "isSigner": false
        },
        {
          "name": "feeTokenUserAssociatedAccount",
          "isMut": false,
          "isSigner": false,
          "docs": [
            "If paying with native SOL, this must be the zero address."
          ]
        },
        {
          "name": "feeTokenReceiver",
          "isMut": true,
          "isSigner": false
        },
        {
          "name": "feeBillingSigner",
          "isMut": false,
          "isSigner": false
        },
        {
          "name": "feeQuoter",
          "isMut": false,
          "isSigner": false
        },
        {
          "name": "feeQuoterConfig",
          "isMut": false,
          "isSigner": false
        },
        {
          "name": "feeQuoterDestChain",
          "isMut": false,
          "isSigner": false
        },
        {
          "name": "feeQuoterBillingTokenConfig",
          "isMut": false,
          "isSigner": false
        },
        {
          "name": "feeQuoterLinkTokenConfig",
          "isMut": false,
          "isSigner": false
        },
        {
          "name": "rmnRemote",
          "isMut": false,
          "isSigner": false
        },
        {
          "name": "rmnRemoteCurses",
          "isMut": false,
          "isSigner": false
        },
        {
          "name": "rmnRemoteConfig",
          "isMut": false,
          "isSigner": false
        }
      ],
      "args": [
        {
          "name": "destChainSelector",
          "type": "u64"
        },
        {
          "name": "message",
          "type": {
            "defined": "SVM2AnyMessage"
          }
        },
        {
          "name": "tokenIndexes",
          "type": "bytes"
        }
      ],
      "returns": {
        "array": [
          "u8",
          32
        ]
      }
    },
    {
      "name": "getFee",
      "docs": [
        "Queries the onramp for the fee required to send a message.",
        "",
        "This call is permissionless. Note it does not verify whether there's a curse active",
        "in order to avoid the RMN CPI overhead.",
        "",
        "# Arguments",
        "",
        "* `ctx` - The context containing the accounts required for obtaining the message fee.",
        "* `dest_chain_selector` - The chain selector for the destination chain.",
        "* `message` - The message to be sent. The size limit of data is 256 bytes."
      ],
      "accounts": [
        {
          "name": "config",
          "isMut": false,
          "isSigner": false
        },
        {
          "name": "destChainState",
          "isMut": false,
          "isSigner": false
        },
        {
          "name": "feeQuoter",
          "isMut": false,
          "isSigner": false
        },
        {
          "name": "feeQuoterConfig",
          "isMut": false,
          "isSigner": false
        },
        {
          "name": "feeQuoterDestChain",
          "isMut": false,
          "isSigner": false
        },
        {
          "name": "feeQuoterBillingTokenConfig",
          "isMut": false,
          "isSigner": false
        },
        {
          "name": "feeQuoterLinkTokenConfig",
          "isMut": false,
          "isSigner": false
        }
      ],
      "args": [
        {
          "name": "destChainSelector",
          "type": "u64"
        },
        {
          "name": "message",
          "type": {
            "defined": "SVM2AnyMessage"
          }
        }
      ],
      "returns": {
        "defined": "GetFeeResult"
      }
    },
    {
      "name": "deriveAccountsCcipSend",
      "docs": [
        "Automatically derives all acounts required to call `ccip_send`.",
        "",
        "This method receives the bare minimum amount of information needed to construct",
        "the entire account list to send a transaction, and builds it iteratively",
        "over the course of multiple calls.",
        "",
        "The return type contains:",
        "",
        "* `accounts_to_save`: The caller must append these accounts to a list they maintain.",
        "When complete, this list will contain all accounts needed to call `ccip_send`.",
        "* `ask_again_with`: When this list is not empty, the caller must call `derive_accounts_ccip_send`",
        "again, including exactly these accounts as the `remaining_accounts`.",
        "* `lookup_tables_to_save`: The caller must save those LUTs. They can be used for `ccip_send`.",
        "* `current_stage`: A string describing the current stage of the derivation process. When the stage",
        "is \"TokenTransferAccounts\", it means the `accounts_to_save` block in this response contains",
        "all accounts relating to a single token being transferred. Use this information to construct",
        "the `token_indexes` vector that `ccip_send` requires.",
        "* `next_stage`: If nonempty, this means the instruction must get called again with this value",
        "as the `stage` argument.",
        "",
        "Therefore, and starting with an empty `remaining_accounts` list, the caller must repeteadly",
        "call `derive_accounts_ccip_send` until `next_stage` is returned empty.",
        "",
        "# Arguments",
        "",
        "* `ctx`: Context containing only the config.",
        "* `stage`: Requested derivation stage. Pass \"Start\" the first time, then for each subsequent",
        "call, pass the value returned in `response.next_stage` until empty.",
        "* `params`:",
        "* `ccip_send_caller`: Public key of the account that will sign the call to `ccip_send`.",
        "* `dest_chain_selector`: CCIP chain selector for the dest chain.",
        "* `fee_token_mint`: The mint address for the token used for fees. Pubkey::default() if native SOL.",
        "* `mints_of_transferred_token`: List of all token mints for tokens being transferred."
      ],
      "accounts": [
        {
          "name": "config",
          "isMut": false,
          "isSigner": false
        }
      ],
      "args": [
        {
          "name": "params",
          "type": {
            "defined": "DeriveAccountsCcipSendParams"
          }
        },
        {
          "name": "stage",
          "type": "string"
        }
      ],
      "returns": {
        "defined": "DeriveAccountsResponse"
      }
    }
  ],
  "accounts": [
    {
      "name": "allowedOfframp",
      "type": {
        "kind": "struct",
        "fields": []
      }
    },
    {
      "name": "config",
      "type": {
        "kind": "struct",
        "fields": [
          {
            "name": "version",
            "type": "u8"
          },
          {
            "name": "defaultCodeVersion",
            "type": {
              "defined": "CodeVersion"
            }
          },
          {
            "name": "svmChainSelector",
            "type": "u64"
          },
          {
            "name": "owner",
            "type": "publicKey"
          },
          {
            "name": "proposedOwner",
            "type": "publicKey"
          },
          {
            "name": "feeQuoter",
            "type": "publicKey"
          },
          {
            "name": "rmnRemote",
            "type": "publicKey"
          },
          {
            "name": "linkTokenMint",
            "type": "publicKey"
          },
          {
            "name": "feeAggregator",
            "type": "publicKey"
          }
        ]
      }
    },
    {
      "name": "destChain",
      "type": {
        "kind": "struct",
        "fields": [
          {
            "name": "version",
            "type": "u8"
          },
          {
            "name": "chainSelector",
            "type": "u64"
          },
          {
            "name": "state",
            "type": {
              "defined": "DestChainState"
            }
          },
          {
            "name": "config",
            "type": {
              "defined": "DestChainConfig"
            }
          }
        ]
      }
    },
    {
      "name": "nonce",
      "type": {
        "kind": "struct",
        "fields": [
          {
            "name": "version",
            "type": "u8"
          },
          {
            "name": "orderedNonce",
            "type": "u64"
          },
          {
            "name": "totalNonce",
            "type": "u64"
          }
        ]
      }
    }
  ],
  "types": [
    {
      "name": "RampMessageHeader",
      "type": {
        "kind": "struct",
        "fields": [
          {
            "name": "messageId",
            "type": {
              "array": [
                "u8",
                32
              ]
            }
          },
          {
            "name": "sourceChainSelector",
            "type": "u64"
          },
          {
            "name": "destChainSelector",
            "type": "u64"
          },
          {
            "name": "sequenceNumber",
            "type": "u64"
          },
          {
            "name": "nonce",
            "type": "u64"
          }
        ]
      }
    },
    {
      "name": "SVM2AnyRampMessage",
      "type": {
        "kind": "struct",
        "fields": [
          {
            "name": "header",
            "type": {
              "defined": "RampMessageHeader"
            }
          },
          {
            "name": "sender",
            "type": "publicKey"
          },
          {
            "name": "data",
            "type": "bytes"
          },
          {
            "name": "receiver",
            "type": "bytes"
          },
          {
            "name": "extraArgs",
            "type": "bytes"
          },
          {
            "name": "feeToken",
            "type": "publicKey"
          },
          {
            "name": "tokenAmounts",
            "type": {
              "vec": {
                "defined": "SVM2AnyTokenTransfer"
              }
            }
          },
          {
            "name": "feeTokenAmount",
            "type": {
              "defined": "CrossChainAmount"
            }
          },
          {
            "name": "feeValueJuels",
            "type": {
              "defined": "CrossChainAmount"
            }
          }
        ]
      }
    },
    {
      "name": "SVM2AnyTokenTransfer",
      "type": {
        "kind": "struct",
        "fields": [
          {
            "name": "sourcePoolAddress",
            "type": "publicKey"
          },
          {
            "name": "destTokenAddress",
            "type": "bytes"
          },
          {
            "name": "extraData",
            "type": "bytes"
          },
          {
            "name": "amount",
            "type": {
              "defined": "CrossChainAmount"
            }
          },
          {
            "name": "destExecData",
            "type": "bytes"
          }
        ]
      }
    },
    {
      "name": "SVM2AnyMessage",
      "type": {
        "kind": "struct",
        "fields": [
          {
            "name": "receiver",
            "type": "bytes"
          },
          {
            "name": "data",
            "type": "bytes"
          },
          {
            "name": "tokenAmounts",
            "type": {
              "vec": {
                "defined": "SVMTokenAmount"
              }
            }
          },
          {
            "name": "feeToken",
            "type": "publicKey"
          },
          {
            "name": "extraArgs",
            "type": "bytes"
          }
        ]
      }
    },
    {
      "name": "SVMTokenAmount",
      "type": {
        "kind": "struct",
        "fields": [
          {
            "name": "token",
            "type": "publicKey"
          },
          {
            "name": "amount",
            "type": "u64"
          }
        ]
      }
    },
    {
      "name": "CrossChainAmount",
      "type": {
        "kind": "struct",
        "fields": [
          {
            "name": "leBytes",
            "type": {
              "array": [
                "u8",
                32
              ]
            }
          }
        ]
      }
    },
    {
      "name": "GetFeeResult",
      "type": {
        "kind": "struct",
        "fields": [
          {
            "name": "amount",
            "type": "u64"
          },
          {
            "name": "juels",
            "type": "u128"
          },
          {
            "name": "token",
            "type": "publicKey"
          }
        ]
      }
    },
    {
      "name": "DestChainState",
      "type": {
        "kind": "struct",
        "fields": [
          {
            "name": "sequenceNumber",
            "type": "u64"
          },
          {
            "name": "sequenceNumberToRestore",
            "type": "u64"
          },
          {
            "name": "restoreOnAction",
            "type": {
              "defined": "RestoreOnAction"
            }
          }
        ]
      }
    },
    {
      "name": "DestChainConfig",
      "type": {
        "kind": "struct",
        "fields": [
          {
            "name": "laneCodeVersion",
            "type": {
              "defined": "CodeVersion"
            }
          },
          {
            "name": "allowedSenders",
            "type": {
              "vec": "publicKey"
            }
          },
          {
            "name": "allowListEnabled",
            "type": "bool"
          }
        ]
      }
    },
    {
      "name": "DeriveAccountsResponse",
      "type": {
        "kind": "struct",
        "fields": [
          {
            "name": "askAgainWith",
            "docs": [
              "If this vector is not empty, you must call the `derive_` method again including",
              "exactly these accounts as the `remaining_accounts` field."
            ],
            "type": {
              "vec": {
                "defined": "CcipAccountMeta"
              }
            }
          },
          {
            "name": "accountsToSave",
            "docs": [
              "You must append these accounts at the end of a separate list. When `next_stage`",
              "is finally empty, this separate list will contain all the accounts to use for the",
              "instruction of interest."
            ],
            "type": {
              "vec": {
                "defined": "CcipAccountMeta"
              }
            }
          },
          {
            "name": "lookUpTablesToSave",
            "docs": [
              "Append these look up tables at the end of a list. It will contain all LUTs",
              "that the instruction of interest can use."
            ],
            "type": {
              "vec": "publicKey"
            }
          },
          {
            "name": "currentStage",
            "docs": [
              "Identifies the derivation stage."
            ],
            "type": "string"
          },
          {
            "name": "nextStage",
            "docs": [
              "Identifies the next derivation stage. If empty, the derivation is complete."
            ],
            "type": "string"
          }
        ]
      }
    },
    {
      "name": "CcipAccountMeta",
      "type": {
        "kind": "struct",
        "fields": [
          {
            "name": "pubkey",
            "type": "publicKey"
          },
          {
            "name": "isSigner",
            "type": "bool"
          },
          {
            "name": "isWritable",
            "type": "bool"
          }
        ]
      }
    },
    {
      "name": "DeriveAccountsCcipSendParams",
      "type": {
        "kind": "struct",
        "fields": [
          {
            "name": "destChainSelector",
            "type": "u64"
          },
          {
            "name": "ccipSendCaller",
            "type": "publicKey"
          },
          {
            "name": "feeTokenMint",
            "type": "publicKey"
          },
          {
            "name": "mintsOfTransferredTokens",
            "type": {
              "vec": "publicKey"
            }
          }
        ]
      }
    },
    {
      "name": "DeriveAccountsCcipSendStage",
      "type": {
        "kind": "enum",
        "variants": [
          {
            "name": "Start"
          },
          {
            "name": "FinishMainAccountList"
          },
          {
            "name": "RetrieveTokenLUTs"
          },
          {
            "name": "TokenTransferAccounts"
          }
        ]
      }
    },
    {
      "name": "CodeVersion",
      "type": {
        "kind": "enum",
        "variants": [
          {
            "name": "Default"
          },
          {
            "name": "V1"
          }
        ]
      }
    },
    {
      "name": "RestoreOnAction",
      "type": {
        "kind": "enum",
        "variants": [
          {
            "name": "None"
          },
          {
            "name": "Upgrade"
          },
          {
            "name": "Rollback"
          }
        ]
      }
    }
  ],
  "events": [
    {
      "name": "ConfigSet",
      "fields": [
        {
          "name": "svmChainSelector",
          "type": "u64",
          "index": false
        },
        {
          "name": "feeQuoter",
          "type": "publicKey",
          "index": false
        },
        {
          "name": "rmnRemote",
          "type": "publicKey",
          "index": false
        },
        {
          "name": "linkTokenMint",
          "type": "publicKey",
          "index": false
        },
        {
          "name": "feeAggregator",
          "type": "publicKey",
          "index": false
        }
      ]
    },
    {
      "name": "FeeTokenAdded",
      "fields": [
        {
          "name": "feeToken",
          "type": "publicKey",
          "index": false
        },
        {
          "name": "enabled",
          "type": "bool",
          "index": false
        }
      ]
    },
    {
      "name": "FeeTokenEnabled",
      "fields": [
        {
          "name": "feeToken",
          "type": "publicKey",
          "index": false
        }
      ]
    },
    {
      "name": "FeeTokenDisabled",
      "fields": [
        {
          "name": "feeToken",
          "type": "publicKey",
          "index": false
        }
      ]
    },
    {
      "name": "FeeTokenRemoved",
      "fields": [
        {
          "name": "feeToken",
          "type": "publicKey",
          "index": false
        }
      ]
    },
    {
      "name": "DestChainConfigUpdated",
      "fields": [
        {
          "name": "destChainSelector",
          "type": "u64",
          "index": false
        },
        {
          "name": "destChainConfig",
          "type": {
            "defined": "DestChainConfig"
          },
          "index": false
        }
      ]
    },
    {
      "name": "DestChainAdded",
      "fields": [
        {
          "name": "destChainSelector",
          "type": "u64",
          "index": false
        },
        {
          "name": "destChainConfig",
          "type": {
            "defined": "DestChainConfig"
          },
          "index": false
        }
      ]
    },
    {
      "name": "OwnershipTransferRequested",
      "fields": [
        {
          "name": "from",
          "type": "publicKey",
          "index": false
        },
        {
          "name": "to",
          "type": "publicKey",
          "index": false
        }
      ]
    },
    {
      "name": "OwnershipTransferred",
      "fields": [
        {
          "name": "from",
          "type": "publicKey",
          "index": false
        },
        {
          "name": "to",
          "type": "publicKey",
          "index": false
        }
      ]
    },
    {
      "name": "OfframpAdded",
      "fields": [
        {
          "name": "sourceChainSelector",
          "type": "u64",
          "index": false
        },
        {
          "name": "offramp",
          "type": "publicKey",
          "index": false
        }
      ]
    },
    {
      "name": "OfframpRemoved",
      "fields": [
        {
          "name": "sourceChainSelector",
          "type": "u64",
          "index": false
        },
        {
          "name": "offramp",
          "type": "publicKey",
          "index": false
        }
      ]
    },
    {
      "name": "CcipVersionForDestChainVersionBumped",
      "fields": [
        {
          "name": "destChainSelector",
          "type": "u64",
          "index": false
        },
        {
          "name": "previousSequenceNumber",
          "type": "u64",
          "index": false
        },
        {
          "name": "newSequenceNumber",
          "type": "u64",
          "index": false
        }
      ]
    },
    {
      "name": "CcipVersionForDestChainVersionRolledBack",
      "fields": [
        {
          "name": "destChainSelector",
          "type": "u64",
          "index": false
        },
        {
          "name": "previousSequenceNumber",
          "type": "u64",
          "index": false
        },
        {
          "name": "newSequenceNumber",
          "type": "u64",
          "index": false
        }
      ]
    },
    {
      "name": "CCIPMessageSent",
      "fields": [
        {
          "name": "destChainSelector",
          "type": "u64",
          "index": false
        },
        {
          "name": "sequenceNumber",
          "type": "u64",
          "index": false
        },
        {
          "name": "message",
          "type": {
            "defined": "SVM2AnyRampMessage"
          },
          "index": false
        }
      ]
    },
    {
      "name": "PoolSet",
      "fields": [
        {
          "name": "token",
          "type": "publicKey",
          "index": false
        },
        {
          "name": "previousPoolLookupTable",
          "type": "publicKey",
          "index": false
        },
        {
          "name": "newPoolLookupTable",
          "type": "publicKey",
          "index": false
        }
      ]
    },
    {
      "name": "AdministratorTransferRequested",
      "fields": [
        {
          "name": "token",
          "type": "publicKey",
          "index": false
        },
        {
          "name": "currentAdmin",
          "type": "publicKey",
          "index": false
        },
        {
          "name": "newAdmin",
          "type": "publicKey",
          "index": false
        }
      ]
    },
    {
      "name": "AdministratorTransferred",
      "fields": [
        {
          "name": "token",
          "type": "publicKey",
          "index": false
        },
        {
          "name": "newAdmin",
          "type": "publicKey",
          "index": false
        }
      ]
    }
  ],
  "errors": [
    {
      "code": 7000,
      "name": "Unauthorized",
      "msg": "The signer is unauthorized"
    },
    {
      "code": 7001,
      "name": "InvalidRMNRemoteAddress",
      "msg": "Invalid RMN Remote Address"
    },
    {
      "code": 7002,
      "name": "InvalidInputsMint",
      "msg": "Mint account input is invalid"
    },
    {
      "code": 7003,
      "name": "InvalidVersion",
      "msg": "Invalid version of the onchain state"
    },
    {
      "code": 7004,
      "name": "FeeTokenMismatch",
      "msg": "Fee token doesn't match transfer token"
    },
    {
      "code": 7005,
      "name": "RedundantOwnerProposal",
      "msg": "Proposed owner is the current owner"
    },
    {
      "code": 7006,
      "name": "ReachedMaxSequenceNumber",
      "msg": "Reached max sequence number"
    },
    {
      "code": 7007,
      "name": "InvalidInputsTokenIndices",
      "msg": "Invalid pool account account indices"
    },
    {
      "code": 7008,
      "name": "InvalidInputsPoolAccounts",
      "msg": "Invalid pool accounts"
    },
    {
      "code": 7009,
      "name": "InvalidInputsTokenAccounts",
      "msg": "Invalid token accounts"
    },
    {
      "code": 7010,
      "name": "InvalidInputsTokenAdminRegistryAccounts",
      "msg": "Invalid Token Admin Registry account"
    },
    {
      "code": 7011,
      "name": "InvalidInputsLookupTableAccounts",
      "msg": "Invalid LookupTable account"
    },
    {
      "code": 7012,
      "name": "InvalidInputsLookupTableAccountWritable",
      "msg": "Invalid LookupTable account writable access"
    },
    {
      "code": 7013,
      "name": "InvalidInputsTokenAmount",
      "msg": "Cannot send zero tokens"
    },
    {
      "code": 7014,
      "name": "InvalidInputsTransferAllAmount",
      "msg": "Must specify zero amount to send alongside transfer_all"
    },
    {
      "code": 7015,
      "name": "InvalidInputsAtaAddress",
      "msg": "Invalid Associated Token Account address"
    },
    {
      "code": 7016,
      "name": "InvalidInputsAtaWritable",
      "msg": "Invalid Associated Token Account writable flag"
    },
    {
      "code": 7017,
      "name": "InvalidInputsChainSelector",
      "msg": "Chain selector is invalid"
    },
    {
      "code": 7018,
      "name": "InsufficientLamports",
      "msg": "Insufficient lamports"
    },
    {
      "code": 7019,
      "name": "InsufficientFunds",
      "msg": "Insufficient funds"
    },
    {
      "code": 7020,
      "name": "SourceTokenDataTooLarge",
      "msg": "Source token data is too large"
    },
    {
      "code": 7021,
      "name": "InvalidTokenAdminRegistryInputsZeroAddress",
      "msg": "New Admin can not be zero address"
    },
    {
      "code": 7022,
      "name": "InvalidTokenAdminRegistryProposedAdmin",
      "msg": "An already owned registry can not be proposed"
    },
    {
      "code": 7023,
      "name": "SenderNotAllowed",
      "msg": "Sender not allowed for that destination chain"
    },
    {
      "code": 7024,
      "name": "InvalidCodeVersion",
      "msg": "Invalid code version"
    },
    {
      "code": 7025,
      "name": "InvalidCcipVersionRollback",
      "msg": "Invalid rollback attempt on the CCIP version of the onramp to the destination chain"
    },
    {
      "code": 7026,
<<<<<<< HEAD
      "name": "InvalidAccountListForPdaDerivation",
      "msg": "Invalid account list for PDA derivation"
    },
    {
      "code": 7027,
      "name": "InvalidDerivationStage",
      "msg": "Unexpected account derivation stage"
=======
      "name": "InvalidNonceVersion",
      "msg": "Invalid version of the Nonce account"
>>>>>>> eebd5227
    }
  ]
};

export const IDL: CcipRouter = {
  "version": "0.1.0-dev",
  "name": "ccip_router",
  "docs": [
    "The `ccip_router` module contains the implementation of the Cross-Chain Interoperability Protocol (CCIP) Router.",
    "",
    "This is the Collapsed Router Program for CCIP.",
    "As it's upgradable persisting the same program id, there is no need to have an indirection of a Proxy Program.",
    "This Router handles the OnRamp flow of the CCIP Messages.",
    "",
    "NOTE to devs: This file however should contain *no logic*, only the entrypoints to the different versioned modules,",
    "thus making it easier to ensure later on that logic can be changed during upgrades without affecting the interface."
  ],
  "instructions": [
    {
      "name": "initialize",
      "docs": [
        "Initialization Flow //",
        "Initializes the CCIP Router.",
        "",
        "The initialization of the Router is responsibility of Admin, nothing more than calling this method should be done first.",
        "",
        "# Arguments",
        "",
        "* `ctx` - The context containing the accounts required for initialization.",
        "* `svm_chain_selector` - The chain selector for SVM.",
        "* `fee_aggregator` - The public key of the fee aggregator.",
        "* `fee_quoter` - The public key of the fee quoter.",
        "* `link_token_mint` - The public key of the LINK token mint.",
        "* `rmn_remote` - The public key of the RMN remote."
      ],
      "accounts": [
        {
          "name": "config",
          "isMut": true,
          "isSigner": false
        },
        {
          "name": "authority",
          "isMut": true,
          "isSigner": true
        },
        {
          "name": "systemProgram",
          "isMut": false,
          "isSigner": false
        },
        {
          "name": "program",
          "isMut": false,
          "isSigner": false
        },
        {
          "name": "programData",
          "isMut": false,
          "isSigner": false
        }
      ],
      "args": [
        {
          "name": "svmChainSelector",
          "type": "u64"
        },
        {
          "name": "feeAggregator",
          "type": "publicKey"
        },
        {
          "name": "feeQuoter",
          "type": "publicKey"
        },
        {
          "name": "linkTokenMint",
          "type": "publicKey"
        },
        {
          "name": "rmnRemote",
          "type": "publicKey"
        }
      ]
    },
    {
      "name": "typeVersion",
      "docs": [
        "Returns the program type (name) and version.",
        "Used by offchain code to easily determine which program & version is being interacted with.",
        "",
        "# Arguments",
        "* `ctx` - The context"
      ],
      "accounts": [
        {
          "name": "clock",
          "isMut": false,
          "isSigner": false
        }
      ],
      "args": [],
      "returns": "string"
    },
    {
      "name": "transferOwnership",
      "docs": [
        "Transfers the ownership of the router to a new proposed owner.",
        "",
        "Shared func signature with other programs",
        "",
        "# Arguments",
        "",
        "* `ctx` - The context containing the accounts required for the transfer.",
        "* `proposed_owner` - The public key of the new proposed owner."
      ],
      "accounts": [
        {
          "name": "config",
          "isMut": true,
          "isSigner": false
        },
        {
          "name": "authority",
          "isMut": false,
          "isSigner": true
        }
      ],
      "args": [
        {
          "name": "proposedOwner",
          "type": "publicKey"
        }
      ]
    },
    {
      "name": "acceptOwnership",
      "docs": [
        "Accepts the ownership of the router by the proposed owner.",
        "",
        "Shared func signature with other programs",
        "",
        "# Arguments",
        "",
        "* `ctx` - The context containing the accounts required for accepting ownership.",
        "The new owner must be a signer of the transaction."
      ],
      "accounts": [
        {
          "name": "config",
          "isMut": true,
          "isSigner": false
        },
        {
          "name": "authority",
          "isMut": false,
          "isSigner": true
        }
      ],
      "args": []
    },
    {
      "name": "setDefaultCodeVersion",
      "docs": [
        "Config //",
        "Sets the default code version to be used. This is then used by the slim routing layer to determine",
        "which version of the versioned business logic module (`instructions`) to use. Only the admin may set this.",
        "",
        "Shared func signature with other programs",
        "",
        "# Arguments",
        "",
        "* `ctx` - The context containing the accounts required for updating the configuration.",
        "* `code_version` - The new code version to be set as default."
      ],
      "accounts": [
        {
          "name": "config",
          "isMut": true,
          "isSigner": false
        },
        {
          "name": "authority",
          "isMut": false,
          "isSigner": true
        },
        {
          "name": "systemProgram",
          "isMut": false,
          "isSigner": false
        }
      ],
      "args": [
        {
          "name": "codeVersion",
          "type": {
            "defined": "CodeVersion"
          }
        }
      ]
    },
    {
      "name": "setLinkTokenMint",
      "docs": [
        "Sets the address of the LINK token mint.",
        "The Admin is the only one able to set it.",
        "",
        "# Arguments",
        "",
        "* `ctx` - The context containing the accounts required for updating the configuration.",
        "* `link_token_mint` - The new address of the LINK token mint."
      ],
      "accounts": [
        {
          "name": "config",
          "isMut": true,
          "isSigner": false
        },
        {
          "name": "authority",
          "isMut": false,
          "isSigner": true
        },
        {
          "name": "systemProgram",
          "isMut": false,
          "isSigner": false
        }
      ],
      "args": [
        {
          "name": "linkTokenMint",
          "type": "publicKey"
        }
      ]
    },
    {
      "name": "updateFeeAggregator",
      "docs": [
        "Updates the fee aggregator in the router configuration.",
        "The Admin is the only one able to update the fee aggregator.",
        "",
        "# Arguments",
        "",
        "* `ctx` - The context containing the accounts required for updating the configuration.",
        "* `fee_aggregator` - The new fee aggregator address (ATAs will be derived for it for each token)."
      ],
      "accounts": [
        {
          "name": "config",
          "isMut": true,
          "isSigner": false
        },
        {
          "name": "authority",
          "isMut": false,
          "isSigner": true
        },
        {
          "name": "systemProgram",
          "isMut": false,
          "isSigner": false
        }
      ],
      "args": [
        {
          "name": "feeAggregator",
          "type": "publicKey"
        }
      ]
    },
    {
      "name": "updateRmnRemote",
      "docs": [
        "Updates the RMN remote program in the router configuration.",
        "The Admin is the only one able to update the RMN remote program.",
        "",
        "# Arguments",
        "",
        "* `ctx` - The context containing the accounts required for updating the configuration.",
        "* `rmn_remote,` - The new RMN remote address."
      ],
      "accounts": [
        {
          "name": "config",
          "isMut": true,
          "isSigner": false
        },
        {
          "name": "authority",
          "isMut": false,
          "isSigner": true
        },
        {
          "name": "systemProgram",
          "isMut": false,
          "isSigner": false
        }
      ],
      "args": [
        {
          "name": "rmnRemote",
          "type": "publicKey"
        }
      ]
    },
    {
      "name": "addChainSelector",
      "docs": [
        "Adds a new chain selector to the router.",
        "",
        "The Admin needs to add any new chain supported (this means both OnRamp and OffRamp).",
        "When adding a new chain, the Admin needs to specify if it's enabled or not.",
        "They may enable only source, or only destination, or neither, or both.",
        "",
        "# Arguments",
        "",
        "* `ctx` - The context containing the accounts required for adding the chain selector.",
        "* `new_chain_selector` - The new chain selector to be added.",
        "* `source_chain_config` - The configuration for the chain as source.",
        "* `dest_chain_config` - The configuration for the chain as destination."
      ],
      "accounts": [
        {
          "name": "destChainState",
          "isMut": true,
          "isSigner": false
        },
        {
          "name": "config",
          "isMut": false,
          "isSigner": false
        },
        {
          "name": "authority",
          "isMut": true,
          "isSigner": true
        },
        {
          "name": "systemProgram",
          "isMut": false,
          "isSigner": false
        }
      ],
      "args": [
        {
          "name": "newChainSelector",
          "type": "u64"
        },
        {
          "name": "destChainConfig",
          "type": {
            "defined": "DestChainConfig"
          }
        }
      ]
    },
    {
      "name": "updateDestChainConfig",
      "docs": [
        "Updates the configuration of the destination chain selector.",
        "",
        "The Admin is the only one able to update the destination chain config.",
        "",
        "# Arguments",
        "",
        "* `ctx` - The context containing the accounts required for updating the chain selector.",
        "* `dest_chain_selector` - The destination chain selector to be updated.",
        "* `dest_chain_config` - The new configuration for the destination chain."
      ],
      "accounts": [
        {
          "name": "destChainState",
          "isMut": true,
          "isSigner": false
        },
        {
          "name": "config",
          "isMut": false,
          "isSigner": false
        },
        {
          "name": "authority",
          "isMut": true,
          "isSigner": true
        },
        {
          "name": "systemProgram",
          "isMut": false,
          "isSigner": false
        }
      ],
      "args": [
        {
          "name": "destChainSelector",
          "type": "u64"
        },
        {
          "name": "destChainConfig",
          "type": {
            "defined": "DestChainConfig"
          }
        }
      ]
    },
    {
      "name": "addOfframp",
      "docs": [
        "Add an offramp address to the list of offramps allowed by the router, for a",
        "particular source chain. External users will check this list before accepting",
        "a `ccip_receive` CPI.",
        "",
        "# Arguments",
        "",
        "* `ctx` - The context containing the accounts required for this operation.",
        "* `source_chain_selector` - The source chain for the offramp's lane.",
        "* `offramp` - The offramp's address."
      ],
      "accounts": [
        {
          "name": "allowedOfframp",
          "isMut": true,
          "isSigner": false
        },
        {
          "name": "config",
          "isMut": false,
          "isSigner": false
        },
        {
          "name": "authority",
          "isMut": true,
          "isSigner": true
        },
        {
          "name": "systemProgram",
          "isMut": false,
          "isSigner": false
        }
      ],
      "args": [
        {
          "name": "sourceChainSelector",
          "type": "u64"
        },
        {
          "name": "offramp",
          "type": "publicKey"
        }
      ]
    },
    {
      "name": "removeOfframp",
      "docs": [
        "Remove an offramp address from the list of offramps allowed by the router, for a",
        "particular source chain. External users will check this list before accepting",
        "a `ccip_receive` CPI.",
        "",
        "# Arguments",
        "",
        "* `ctx` - The context containing the accounts required for this operation.",
        "* `source_chain_selector` - The source chain for the offramp's lane.",
        "* `offramp` - The offramp's address."
      ],
      "accounts": [
        {
          "name": "allowedOfframp",
          "isMut": true,
          "isSigner": false
        },
        {
          "name": "config",
          "isMut": false,
          "isSigner": false
        },
        {
          "name": "authority",
          "isMut": true,
          "isSigner": true
        },
        {
          "name": "systemProgram",
          "isMut": false,
          "isSigner": false
        }
      ],
      "args": [
        {
          "name": "sourceChainSelector",
          "type": "u64"
        },
        {
          "name": "offramp",
          "type": "publicKey"
        }
      ]
    },
    {
      "name": "updateSvmChainSelector",
      "docs": [
        "Updates the SVM chain selector in the router configuration.",
        "",
        "This method should only be used if there was an error with the initial configuration or if the solana chain selector changes.",
        "",
        "# Arguments",
        "",
        "* `ctx` - The context containing the accounts required for updating the configuration.",
        "* `new_chain_selector` - The new chain selector for SVM."
      ],
      "accounts": [
        {
          "name": "config",
          "isMut": true,
          "isSigner": false
        },
        {
          "name": "authority",
          "isMut": false,
          "isSigner": true
        },
        {
          "name": "systemProgram",
          "isMut": false,
          "isSigner": false
        }
      ],
      "args": [
        {
          "name": "newChainSelector",
          "type": "u64"
        }
      ]
    },
    {
      "name": "bumpCcipVersionForDestChain",
      "docs": [
        "Bumps the CCIP version for a destination chain.",
        "This effectively just resets the sequence number of the destination chain state.",
        "If there had been a previous rollback, on re-upgrade the sequence number will resume from where it was",
        "prior to the rollback.",
        "",
        "# Arguments",
        "* `ctx` - The context containing the accounts required for the bump.",
        "* `dest_chain_selector` - The destination chain selector to bump version for."
      ],
      "accounts": [
        {
          "name": "destChainState",
          "isMut": true,
          "isSigner": false
        },
        {
          "name": "config",
          "isMut": false,
          "isSigner": false
        },
        {
          "name": "authority",
          "isMut": true,
          "isSigner": true
        }
      ],
      "args": [
        {
          "name": "destChainSelector",
          "type": "u64"
        }
      ]
    },
    {
      "name": "rollbackCcipVersionForDestChain",
      "docs": [
        "Rolls back the CCIP version for a destination chain.",
        "This effectively just restores the old version's sequence number of the destination chain state.",
        "We only support 1 consecutive rollback. If a rollback has occurred for that lane, the version can't",
        "be rolled back again without bumping the version first.",
        "",
        "# Arguments",
        "* `ctx` - The context containing the accounts required for the rollback.",
        "* `dest_chain_selector` - The destination chain selector to rollback the version for."
      ],
      "accounts": [
        {
          "name": "destChainState",
          "isMut": true,
          "isSigner": false
        },
        {
          "name": "config",
          "isMut": false,
          "isSigner": false
        },
        {
          "name": "authority",
          "isMut": true,
          "isSigner": true
        }
      ],
      "args": [
        {
          "name": "destChainSelector",
          "type": "u64"
        }
      ]
    },
    {
      "name": "ccipAdminProposeAdministrator",
      "docs": [
        "Token Admin Registry //",
        "Registers the Token Admin Registry via the CCIP Admin",
        "",
        "# Arguments",
        "",
        "* `ctx` - The context containing the accounts required for registration.",
        "* `token_admin_registry_admin` - The public key of the token admin registry admin to propose."
      ],
      "accounts": [
        {
          "name": "config",
          "isMut": false,
          "isSigner": false
        },
        {
          "name": "tokenAdminRegistry",
          "isMut": true,
          "isSigner": false
        },
        {
          "name": "mint",
          "isMut": false,
          "isSigner": false
        },
        {
          "name": "authority",
          "isMut": true,
          "isSigner": true
        },
        {
          "name": "systemProgram",
          "isMut": false,
          "isSigner": false
        }
      ],
      "args": [
        {
          "name": "tokenAdminRegistryAdmin",
          "type": "publicKey"
        }
      ]
    },
    {
      "name": "ccipAdminOverridePendingAdministrator",
      "docs": [
        "Overrides the pending admin of the Token Admin Registry",
        "",
        "# Arguments",
        "",
        "* `ctx` - The context containing the accounts required for registration.",
        "* `token_admin_registry_admin` - The public key of the token admin registry admin to propose."
      ],
      "accounts": [
        {
          "name": "config",
          "isMut": false,
          "isSigner": false
        },
        {
          "name": "tokenAdminRegistry",
          "isMut": true,
          "isSigner": false
        },
        {
          "name": "mint",
          "isMut": false,
          "isSigner": false
        },
        {
          "name": "authority",
          "isMut": true,
          "isSigner": true
        },
        {
          "name": "systemProgram",
          "isMut": false,
          "isSigner": false
        }
      ],
      "args": [
        {
          "name": "tokenAdminRegistryAdmin",
          "type": "publicKey"
        }
      ]
    },
    {
      "name": "ownerProposeAdministrator",
      "docs": [
        "Registers the Token Admin Registry by the token owner.",
        "",
        "The Authority of the Mint Token can claim the registry of the token.",
        "",
        "# Arguments",
        "",
        "* `ctx` - The context containing the accounts required for registration.",
        "* `token_admin_registry_admin` - The public key of the token admin registry admin to propose."
      ],
      "accounts": [
        {
          "name": "config",
          "isMut": false,
          "isSigner": false
        },
        {
          "name": "tokenAdminRegistry",
          "isMut": true,
          "isSigner": false
        },
        {
          "name": "mint",
          "isMut": false,
          "isSigner": false
        },
        {
          "name": "authority",
          "isMut": true,
          "isSigner": true
        },
        {
          "name": "systemProgram",
          "isMut": false,
          "isSigner": false
        }
      ],
      "args": [
        {
          "name": "tokenAdminRegistryAdmin",
          "type": "publicKey"
        }
      ]
    },
    {
      "name": "ownerOverridePendingAdministrator",
      "docs": [
        "Overrides the pending admin of the Token Admin Registry by the token owner",
        "",
        "# Arguments",
        "",
        "* `ctx` - The context containing the accounts required for registration.",
        "* `token_admin_registry_admin` - The public key of the token admin registry admin to propose."
      ],
      "accounts": [
        {
          "name": "config",
          "isMut": false,
          "isSigner": false
        },
        {
          "name": "tokenAdminRegistry",
          "isMut": true,
          "isSigner": false
        },
        {
          "name": "mint",
          "isMut": false,
          "isSigner": false
        },
        {
          "name": "authority",
          "isMut": true,
          "isSigner": true
        },
        {
          "name": "systemProgram",
          "isMut": false,
          "isSigner": false
        }
      ],
      "args": [
        {
          "name": "tokenAdminRegistryAdmin",
          "type": "publicKey"
        }
      ]
    },
    {
      "name": "acceptAdminRoleTokenAdminRegistry",
      "docs": [
        "Accepts the admin role of the token admin registry.",
        "",
        "The Pending Admin must call this function to accept the admin role of the Token Admin Registry.",
        "",
        "# Arguments",
        "",
        "* `ctx` - The context containing the accounts required for accepting the admin role.",
        "* `mint` - The public key of the token mint."
      ],
      "accounts": [
        {
          "name": "config",
          "isMut": false,
          "isSigner": false
        },
        {
          "name": "tokenAdminRegistry",
          "isMut": true,
          "isSigner": false
        },
        {
          "name": "mint",
          "isMut": false,
          "isSigner": false
        },
        {
          "name": "authority",
          "isMut": true,
          "isSigner": true
        }
      ],
      "args": []
    },
    {
      "name": "transferAdminRoleTokenAdminRegistry",
      "docs": [
        "Transfers the admin role of the token admin registry to a new admin.",
        "",
        "Only the Admin can transfer the Admin Role of the Token Admin Registry, this setups the Pending Admin and then it's their responsibility to accept the role.",
        "",
        "# Arguments",
        "",
        "* `ctx` - The context containing the accounts required for the transfer.",
        "* `mint` - The public key of the token mint.",
        "* `new_admin` - The public key of the new admin."
      ],
      "accounts": [
        {
          "name": "config",
          "isMut": false,
          "isSigner": false
        },
        {
          "name": "tokenAdminRegistry",
          "isMut": true,
          "isSigner": false
        },
        {
          "name": "mint",
          "isMut": false,
          "isSigner": false
        },
        {
          "name": "authority",
          "isMut": true,
          "isSigner": true
        }
      ],
      "args": [
        {
          "name": "newAdmin",
          "type": "publicKey"
        }
      ]
    },
    {
      "name": "setPool",
      "docs": [
        "Sets the pool lookup table for a given token mint.",
        "",
        "The administrator of the token admin registry can set the pool lookup table for a given token mint.",
        "",
        "# Arguments",
        "",
        "* `ctx` - The context containing the accounts required for setting the pool.",
        "* `writable_indexes` - a bit map of the indexes of the accounts in lookup table that are writable"
      ],
      "accounts": [
        {
          "name": "config",
          "isMut": false,
          "isSigner": false
        },
        {
          "name": "tokenAdminRegistry",
          "isMut": true,
          "isSigner": false
        },
        {
          "name": "mint",
          "isMut": false,
          "isSigner": false
        },
        {
          "name": "poolLookuptable",
          "isMut": false,
          "isSigner": false
        },
        {
          "name": "authority",
          "isMut": true,
          "isSigner": true
        }
      ],
      "args": [
        {
          "name": "writableIndexes",
          "type": "bytes"
        }
      ]
    },
    {
      "name": "withdrawBilledFunds",
      "docs": [
        "Billing //",
        "Transfers the accumulated billed fees in a particular token to an arbitrary token account.",
        "Only the CCIP Admin can withdraw billed funds.",
        "",
        "# Arguments",
        "",
        "* `ctx` - The context containing the accounts required for the transfer of billed fees.",
        "* `transfer_all` - A flag indicating whether to transfer all the accumulated fees in that token or not.",
        "* `desired_amount` - The amount to transfer. If `transfer_all` is true, this value must be 0."
      ],
      "accounts": [
        {
          "name": "feeTokenMint",
          "isMut": false,
          "isSigner": false
        },
        {
          "name": "feeTokenAccum",
          "isMut": true,
          "isSigner": false
        },
        {
          "name": "recipient",
          "isMut": true,
          "isSigner": false
        },
        {
          "name": "tokenProgram",
          "isMut": false,
          "isSigner": false
        },
        {
          "name": "feeBillingSigner",
          "isMut": false,
          "isSigner": false
        },
        {
          "name": "config",
          "isMut": false,
          "isSigner": false
        },
        {
          "name": "authority",
          "isMut": true,
          "isSigner": true
        }
      ],
      "args": [
        {
          "name": "transferAll",
          "type": "bool"
        },
        {
          "name": "desiredAmount",
          "type": "u64"
        }
      ]
    },
    {
      "name": "ccipSend",
      "docs": [
        "On Ramp Flow //",
        "Sends a message to the destination chain.",
        "",
        "Request a message to be sent to the destination chain.",
        "The method name needs to be ccip_send with Anchor encoding.",
        "This function is called by the CCIP Sender Contract (or final user) to send a message to the CCIP Router.",
        "The message will be sent to the receiver on the destination chain selector.",
        "This message emits the event CCIPMessageSent with all the necessary data to be retrieved by the OffChain Code",
        "",
        "# Arguments",
        "",
        "* `ctx` - The context containing the accounts required for sending the message.",
        "* `dest_chain_selector` - The chain selector for the destination chain.",
        "* `message` - The message to be sent. The size limit of data is 256 bytes.",
        "* `token_indexes` - Indices into the remaining accounts vector where the subslice for a token begins."
      ],
      "accounts": [
        {
          "name": "config",
          "isMut": false,
          "isSigner": false
        },
        {
          "name": "destChainState",
          "isMut": true,
          "isSigner": false
        },
        {
          "name": "nonce",
          "isMut": true,
          "isSigner": false,
          "docs": [
            "CHECK this represents the PDA where the message counters are stored. As it may be initialized or not,",
            "and it may be in it's v1 or v2 form, it is an UncheckedAccount and the code handles all cases manually."
          ]
        },
        {
          "name": "authority",
          "isMut": true,
          "isSigner": true
        },
        {
          "name": "systemProgram",
          "isMut": false,
          "isSigner": false
        },
        {
          "name": "feeTokenProgram",
          "isMut": false,
          "isSigner": false
        },
        {
          "name": "feeTokenMint",
          "isMut": false,
          "isSigner": false
        },
        {
          "name": "feeTokenUserAssociatedAccount",
          "isMut": false,
          "isSigner": false,
          "docs": [
            "If paying with native SOL, this must be the zero address."
          ]
        },
        {
          "name": "feeTokenReceiver",
          "isMut": true,
          "isSigner": false
        },
        {
          "name": "feeBillingSigner",
          "isMut": false,
          "isSigner": false
        },
        {
          "name": "feeQuoter",
          "isMut": false,
          "isSigner": false
        },
        {
          "name": "feeQuoterConfig",
          "isMut": false,
          "isSigner": false
        },
        {
          "name": "feeQuoterDestChain",
          "isMut": false,
          "isSigner": false
        },
        {
          "name": "feeQuoterBillingTokenConfig",
          "isMut": false,
          "isSigner": false
        },
        {
          "name": "feeQuoterLinkTokenConfig",
          "isMut": false,
          "isSigner": false
        },
        {
          "name": "rmnRemote",
          "isMut": false,
          "isSigner": false
        },
        {
          "name": "rmnRemoteCurses",
          "isMut": false,
          "isSigner": false
        },
        {
          "name": "rmnRemoteConfig",
          "isMut": false,
          "isSigner": false
        }
      ],
      "args": [
        {
          "name": "destChainSelector",
          "type": "u64"
        },
        {
          "name": "message",
          "type": {
            "defined": "SVM2AnyMessage"
          }
        },
        {
          "name": "tokenIndexes",
          "type": "bytes"
        }
      ],
      "returns": {
        "array": [
          "u8",
          32
        ]
      }
    },
    {
      "name": "getFee",
      "docs": [
        "Queries the onramp for the fee required to send a message.",
        "",
        "This call is permissionless. Note it does not verify whether there's a curse active",
        "in order to avoid the RMN CPI overhead.",
        "",
        "# Arguments",
        "",
        "* `ctx` - The context containing the accounts required for obtaining the message fee.",
        "* `dest_chain_selector` - The chain selector for the destination chain.",
        "* `message` - The message to be sent. The size limit of data is 256 bytes."
      ],
      "accounts": [
        {
          "name": "config",
          "isMut": false,
          "isSigner": false
        },
        {
          "name": "destChainState",
          "isMut": false,
          "isSigner": false
        },
        {
          "name": "feeQuoter",
          "isMut": false,
          "isSigner": false
        },
        {
          "name": "feeQuoterConfig",
          "isMut": false,
          "isSigner": false
        },
        {
          "name": "feeQuoterDestChain",
          "isMut": false,
          "isSigner": false
        },
        {
          "name": "feeQuoterBillingTokenConfig",
          "isMut": false,
          "isSigner": false
        },
        {
          "name": "feeQuoterLinkTokenConfig",
          "isMut": false,
          "isSigner": false
        }
      ],
      "args": [
        {
          "name": "destChainSelector",
          "type": "u64"
        },
        {
          "name": "message",
          "type": {
            "defined": "SVM2AnyMessage"
          }
        }
      ],
      "returns": {
        "defined": "GetFeeResult"
      }
    },
    {
      "name": "deriveAccountsCcipSend",
      "docs": [
        "Automatically derives all acounts required to call `ccip_send`.",
        "",
        "This method receives the bare minimum amount of information needed to construct",
        "the entire account list to send a transaction, and builds it iteratively",
        "over the course of multiple calls.",
        "",
        "The return type contains:",
        "",
        "* `accounts_to_save`: The caller must append these accounts to a list they maintain.",
        "When complete, this list will contain all accounts needed to call `ccip_send`.",
        "* `ask_again_with`: When this list is not empty, the caller must call `derive_accounts_ccip_send`",
        "again, including exactly these accounts as the `remaining_accounts`.",
        "* `lookup_tables_to_save`: The caller must save those LUTs. They can be used for `ccip_send`.",
        "* `current_stage`: A string describing the current stage of the derivation process. When the stage",
        "is \"TokenTransferAccounts\", it means the `accounts_to_save` block in this response contains",
        "all accounts relating to a single token being transferred. Use this information to construct",
        "the `token_indexes` vector that `ccip_send` requires.",
        "* `next_stage`: If nonempty, this means the instruction must get called again with this value",
        "as the `stage` argument.",
        "",
        "Therefore, and starting with an empty `remaining_accounts` list, the caller must repeteadly",
        "call `derive_accounts_ccip_send` until `next_stage` is returned empty.",
        "",
        "# Arguments",
        "",
        "* `ctx`: Context containing only the config.",
        "* `stage`: Requested derivation stage. Pass \"Start\" the first time, then for each subsequent",
        "call, pass the value returned in `response.next_stage` until empty.",
        "* `params`:",
        "* `ccip_send_caller`: Public key of the account that will sign the call to `ccip_send`.",
        "* `dest_chain_selector`: CCIP chain selector for the dest chain.",
        "* `fee_token_mint`: The mint address for the token used for fees. Pubkey::default() if native SOL.",
        "* `mints_of_transferred_token`: List of all token mints for tokens being transferred."
      ],
      "accounts": [
        {
          "name": "config",
          "isMut": false,
          "isSigner": false
        }
      ],
      "args": [
        {
          "name": "params",
          "type": {
            "defined": "DeriveAccountsCcipSendParams"
          }
        },
        {
          "name": "stage",
          "type": "string"
        }
      ],
      "returns": {
        "defined": "DeriveAccountsResponse"
      }
    }
  ],
  "accounts": [
    {
      "name": "allowedOfframp",
      "type": {
        "kind": "struct",
        "fields": []
      }
    },
    {
      "name": "config",
      "type": {
        "kind": "struct",
        "fields": [
          {
            "name": "version",
            "type": "u8"
          },
          {
            "name": "defaultCodeVersion",
            "type": {
              "defined": "CodeVersion"
            }
          },
          {
            "name": "svmChainSelector",
            "type": "u64"
          },
          {
            "name": "owner",
            "type": "publicKey"
          },
          {
            "name": "proposedOwner",
            "type": "publicKey"
          },
          {
            "name": "feeQuoter",
            "type": "publicKey"
          },
          {
            "name": "rmnRemote",
            "type": "publicKey"
          },
          {
            "name": "linkTokenMint",
            "type": "publicKey"
          },
          {
            "name": "feeAggregator",
            "type": "publicKey"
          }
        ]
      }
    },
    {
      "name": "destChain",
      "type": {
        "kind": "struct",
        "fields": [
          {
            "name": "version",
            "type": "u8"
          },
          {
            "name": "chainSelector",
            "type": "u64"
          },
          {
            "name": "state",
            "type": {
              "defined": "DestChainState"
            }
          },
          {
            "name": "config",
            "type": {
              "defined": "DestChainConfig"
            }
          }
        ]
      }
    },
    {
      "name": "nonce",
      "type": {
        "kind": "struct",
        "fields": [
          {
            "name": "version",
            "type": "u8"
          },
          {
            "name": "orderedNonce",
            "type": "u64"
          },
          {
            "name": "totalNonce",
            "type": "u64"
          }
        ]
      }
    }
  ],
  "types": [
    {
      "name": "RampMessageHeader",
      "type": {
        "kind": "struct",
        "fields": [
          {
            "name": "messageId",
            "type": {
              "array": [
                "u8",
                32
              ]
            }
          },
          {
            "name": "sourceChainSelector",
            "type": "u64"
          },
          {
            "name": "destChainSelector",
            "type": "u64"
          },
          {
            "name": "sequenceNumber",
            "type": "u64"
          },
          {
            "name": "nonce",
            "type": "u64"
          }
        ]
      }
    },
    {
      "name": "SVM2AnyRampMessage",
      "type": {
        "kind": "struct",
        "fields": [
          {
            "name": "header",
            "type": {
              "defined": "RampMessageHeader"
            }
          },
          {
            "name": "sender",
            "type": "publicKey"
          },
          {
            "name": "data",
            "type": "bytes"
          },
          {
            "name": "receiver",
            "type": "bytes"
          },
          {
            "name": "extraArgs",
            "type": "bytes"
          },
          {
            "name": "feeToken",
            "type": "publicKey"
          },
          {
            "name": "tokenAmounts",
            "type": {
              "vec": {
                "defined": "SVM2AnyTokenTransfer"
              }
            }
          },
          {
            "name": "feeTokenAmount",
            "type": {
              "defined": "CrossChainAmount"
            }
          },
          {
            "name": "feeValueJuels",
            "type": {
              "defined": "CrossChainAmount"
            }
          }
        ]
      }
    },
    {
      "name": "SVM2AnyTokenTransfer",
      "type": {
        "kind": "struct",
        "fields": [
          {
            "name": "sourcePoolAddress",
            "type": "publicKey"
          },
          {
            "name": "destTokenAddress",
            "type": "bytes"
          },
          {
            "name": "extraData",
            "type": "bytes"
          },
          {
            "name": "amount",
            "type": {
              "defined": "CrossChainAmount"
            }
          },
          {
            "name": "destExecData",
            "type": "bytes"
          }
        ]
      }
    },
    {
      "name": "SVM2AnyMessage",
      "type": {
        "kind": "struct",
        "fields": [
          {
            "name": "receiver",
            "type": "bytes"
          },
          {
            "name": "data",
            "type": "bytes"
          },
          {
            "name": "tokenAmounts",
            "type": {
              "vec": {
                "defined": "SVMTokenAmount"
              }
            }
          },
          {
            "name": "feeToken",
            "type": "publicKey"
          },
          {
            "name": "extraArgs",
            "type": "bytes"
          }
        ]
      }
    },
    {
      "name": "SVMTokenAmount",
      "type": {
        "kind": "struct",
        "fields": [
          {
            "name": "token",
            "type": "publicKey"
          },
          {
            "name": "amount",
            "type": "u64"
          }
        ]
      }
    },
    {
      "name": "CrossChainAmount",
      "type": {
        "kind": "struct",
        "fields": [
          {
            "name": "leBytes",
            "type": {
              "array": [
                "u8",
                32
              ]
            }
          }
        ]
      }
    },
    {
      "name": "GetFeeResult",
      "type": {
        "kind": "struct",
        "fields": [
          {
            "name": "amount",
            "type": "u64"
          },
          {
            "name": "juels",
            "type": "u128"
          },
          {
            "name": "token",
            "type": "publicKey"
          }
        ]
      }
    },
    {
      "name": "DestChainState",
      "type": {
        "kind": "struct",
        "fields": [
          {
            "name": "sequenceNumber",
            "type": "u64"
          },
          {
            "name": "sequenceNumberToRestore",
            "type": "u64"
          },
          {
            "name": "restoreOnAction",
            "type": {
              "defined": "RestoreOnAction"
            }
          }
        ]
      }
    },
    {
      "name": "DestChainConfig",
      "type": {
        "kind": "struct",
        "fields": [
          {
            "name": "laneCodeVersion",
            "type": {
              "defined": "CodeVersion"
            }
          },
          {
            "name": "allowedSenders",
            "type": {
              "vec": "publicKey"
            }
          },
          {
            "name": "allowListEnabled",
            "type": "bool"
          }
        ]
      }
    },
    {
      "name": "DeriveAccountsResponse",
      "type": {
        "kind": "struct",
        "fields": [
          {
            "name": "askAgainWith",
            "docs": [
              "If this vector is not empty, you must call the `derive_` method again including",
              "exactly these accounts as the `remaining_accounts` field."
            ],
            "type": {
              "vec": {
                "defined": "CcipAccountMeta"
              }
            }
          },
          {
            "name": "accountsToSave",
            "docs": [
              "You must append these accounts at the end of a separate list. When `next_stage`",
              "is finally empty, this separate list will contain all the accounts to use for the",
              "instruction of interest."
            ],
            "type": {
              "vec": {
                "defined": "CcipAccountMeta"
              }
            }
          },
          {
            "name": "lookUpTablesToSave",
            "docs": [
              "Append these look up tables at the end of a list. It will contain all LUTs",
              "that the instruction of interest can use."
            ],
            "type": {
              "vec": "publicKey"
            }
          },
          {
            "name": "currentStage",
            "docs": [
              "Identifies the derivation stage."
            ],
            "type": "string"
          },
          {
            "name": "nextStage",
            "docs": [
              "Identifies the next derivation stage. If empty, the derivation is complete."
            ],
            "type": "string"
          }
        ]
      }
    },
    {
      "name": "CcipAccountMeta",
      "type": {
        "kind": "struct",
        "fields": [
          {
            "name": "pubkey",
            "type": "publicKey"
          },
          {
            "name": "isSigner",
            "type": "bool"
          },
          {
            "name": "isWritable",
            "type": "bool"
          }
        ]
      }
    },
    {
      "name": "DeriveAccountsCcipSendParams",
      "type": {
        "kind": "struct",
        "fields": [
          {
            "name": "destChainSelector",
            "type": "u64"
          },
          {
            "name": "ccipSendCaller",
            "type": "publicKey"
          },
          {
            "name": "feeTokenMint",
            "type": "publicKey"
          },
          {
            "name": "mintsOfTransferredTokens",
            "type": {
              "vec": "publicKey"
            }
          }
        ]
      }
    },
    {
      "name": "DeriveAccountsCcipSendStage",
      "type": {
        "kind": "enum",
        "variants": [
          {
            "name": "Start"
          },
          {
            "name": "FinishMainAccountList"
          },
          {
            "name": "RetrieveTokenLUTs"
          },
          {
            "name": "TokenTransferAccounts"
          }
        ]
      }
    },
    {
      "name": "CodeVersion",
      "type": {
        "kind": "enum",
        "variants": [
          {
            "name": "Default"
          },
          {
            "name": "V1"
          }
        ]
      }
    },
    {
      "name": "RestoreOnAction",
      "type": {
        "kind": "enum",
        "variants": [
          {
            "name": "None"
          },
          {
            "name": "Upgrade"
          },
          {
            "name": "Rollback"
          }
        ]
      }
    }
  ],
  "events": [
    {
      "name": "ConfigSet",
      "fields": [
        {
          "name": "svmChainSelector",
          "type": "u64",
          "index": false
        },
        {
          "name": "feeQuoter",
          "type": "publicKey",
          "index": false
        },
        {
          "name": "rmnRemote",
          "type": "publicKey",
          "index": false
        },
        {
          "name": "linkTokenMint",
          "type": "publicKey",
          "index": false
        },
        {
          "name": "feeAggregator",
          "type": "publicKey",
          "index": false
        }
      ]
    },
    {
      "name": "FeeTokenAdded",
      "fields": [
        {
          "name": "feeToken",
          "type": "publicKey",
          "index": false
        },
        {
          "name": "enabled",
          "type": "bool",
          "index": false
        }
      ]
    },
    {
      "name": "FeeTokenEnabled",
      "fields": [
        {
          "name": "feeToken",
          "type": "publicKey",
          "index": false
        }
      ]
    },
    {
      "name": "FeeTokenDisabled",
      "fields": [
        {
          "name": "feeToken",
          "type": "publicKey",
          "index": false
        }
      ]
    },
    {
      "name": "FeeTokenRemoved",
      "fields": [
        {
          "name": "feeToken",
          "type": "publicKey",
          "index": false
        }
      ]
    },
    {
      "name": "DestChainConfigUpdated",
      "fields": [
        {
          "name": "destChainSelector",
          "type": "u64",
          "index": false
        },
        {
          "name": "destChainConfig",
          "type": {
            "defined": "DestChainConfig"
          },
          "index": false
        }
      ]
    },
    {
      "name": "DestChainAdded",
      "fields": [
        {
          "name": "destChainSelector",
          "type": "u64",
          "index": false
        },
        {
          "name": "destChainConfig",
          "type": {
            "defined": "DestChainConfig"
          },
          "index": false
        }
      ]
    },
    {
      "name": "OwnershipTransferRequested",
      "fields": [
        {
          "name": "from",
          "type": "publicKey",
          "index": false
        },
        {
          "name": "to",
          "type": "publicKey",
          "index": false
        }
      ]
    },
    {
      "name": "OwnershipTransferred",
      "fields": [
        {
          "name": "from",
          "type": "publicKey",
          "index": false
        },
        {
          "name": "to",
          "type": "publicKey",
          "index": false
        }
      ]
    },
    {
      "name": "OfframpAdded",
      "fields": [
        {
          "name": "sourceChainSelector",
          "type": "u64",
          "index": false
        },
        {
          "name": "offramp",
          "type": "publicKey",
          "index": false
        }
      ]
    },
    {
      "name": "OfframpRemoved",
      "fields": [
        {
          "name": "sourceChainSelector",
          "type": "u64",
          "index": false
        },
        {
          "name": "offramp",
          "type": "publicKey",
          "index": false
        }
      ]
    },
    {
      "name": "CcipVersionForDestChainVersionBumped",
      "fields": [
        {
          "name": "destChainSelector",
          "type": "u64",
          "index": false
        },
        {
          "name": "previousSequenceNumber",
          "type": "u64",
          "index": false
        },
        {
          "name": "newSequenceNumber",
          "type": "u64",
          "index": false
        }
      ]
    },
    {
      "name": "CcipVersionForDestChainVersionRolledBack",
      "fields": [
        {
          "name": "destChainSelector",
          "type": "u64",
          "index": false
        },
        {
          "name": "previousSequenceNumber",
          "type": "u64",
          "index": false
        },
        {
          "name": "newSequenceNumber",
          "type": "u64",
          "index": false
        }
      ]
    },
    {
      "name": "CCIPMessageSent",
      "fields": [
        {
          "name": "destChainSelector",
          "type": "u64",
          "index": false
        },
        {
          "name": "sequenceNumber",
          "type": "u64",
          "index": false
        },
        {
          "name": "message",
          "type": {
            "defined": "SVM2AnyRampMessage"
          },
          "index": false
        }
      ]
    },
    {
      "name": "PoolSet",
      "fields": [
        {
          "name": "token",
          "type": "publicKey",
          "index": false
        },
        {
          "name": "previousPoolLookupTable",
          "type": "publicKey",
          "index": false
        },
        {
          "name": "newPoolLookupTable",
          "type": "publicKey",
          "index": false
        }
      ]
    },
    {
      "name": "AdministratorTransferRequested",
      "fields": [
        {
          "name": "token",
          "type": "publicKey",
          "index": false
        },
        {
          "name": "currentAdmin",
          "type": "publicKey",
          "index": false
        },
        {
          "name": "newAdmin",
          "type": "publicKey",
          "index": false
        }
      ]
    },
    {
      "name": "AdministratorTransferred",
      "fields": [
        {
          "name": "token",
          "type": "publicKey",
          "index": false
        },
        {
          "name": "newAdmin",
          "type": "publicKey",
          "index": false
        }
      ]
    }
  ],
  "errors": [
    {
      "code": 7000,
      "name": "Unauthorized",
      "msg": "The signer is unauthorized"
    },
    {
      "code": 7001,
      "name": "InvalidRMNRemoteAddress",
      "msg": "Invalid RMN Remote Address"
    },
    {
      "code": 7002,
      "name": "InvalidInputsMint",
      "msg": "Mint account input is invalid"
    },
    {
      "code": 7003,
      "name": "InvalidVersion",
      "msg": "Invalid version of the onchain state"
    },
    {
      "code": 7004,
      "name": "FeeTokenMismatch",
      "msg": "Fee token doesn't match transfer token"
    },
    {
      "code": 7005,
      "name": "RedundantOwnerProposal",
      "msg": "Proposed owner is the current owner"
    },
    {
      "code": 7006,
      "name": "ReachedMaxSequenceNumber",
      "msg": "Reached max sequence number"
    },
    {
      "code": 7007,
      "name": "InvalidInputsTokenIndices",
      "msg": "Invalid pool account account indices"
    },
    {
      "code": 7008,
      "name": "InvalidInputsPoolAccounts",
      "msg": "Invalid pool accounts"
    },
    {
      "code": 7009,
      "name": "InvalidInputsTokenAccounts",
      "msg": "Invalid token accounts"
    },
    {
      "code": 7010,
      "name": "InvalidInputsTokenAdminRegistryAccounts",
      "msg": "Invalid Token Admin Registry account"
    },
    {
      "code": 7011,
      "name": "InvalidInputsLookupTableAccounts",
      "msg": "Invalid LookupTable account"
    },
    {
      "code": 7012,
      "name": "InvalidInputsLookupTableAccountWritable",
      "msg": "Invalid LookupTable account writable access"
    },
    {
      "code": 7013,
      "name": "InvalidInputsTokenAmount",
      "msg": "Cannot send zero tokens"
    },
    {
      "code": 7014,
      "name": "InvalidInputsTransferAllAmount",
      "msg": "Must specify zero amount to send alongside transfer_all"
    },
    {
      "code": 7015,
      "name": "InvalidInputsAtaAddress",
      "msg": "Invalid Associated Token Account address"
    },
    {
      "code": 7016,
      "name": "InvalidInputsAtaWritable",
      "msg": "Invalid Associated Token Account writable flag"
    },
    {
      "code": 7017,
      "name": "InvalidInputsChainSelector",
      "msg": "Chain selector is invalid"
    },
    {
      "code": 7018,
      "name": "InsufficientLamports",
      "msg": "Insufficient lamports"
    },
    {
      "code": 7019,
      "name": "InsufficientFunds",
      "msg": "Insufficient funds"
    },
    {
      "code": 7020,
      "name": "SourceTokenDataTooLarge",
      "msg": "Source token data is too large"
    },
    {
      "code": 7021,
      "name": "InvalidTokenAdminRegistryInputsZeroAddress",
      "msg": "New Admin can not be zero address"
    },
    {
      "code": 7022,
      "name": "InvalidTokenAdminRegistryProposedAdmin",
      "msg": "An already owned registry can not be proposed"
    },
    {
      "code": 7023,
      "name": "SenderNotAllowed",
      "msg": "Sender not allowed for that destination chain"
    },
    {
      "code": 7024,
      "name": "InvalidCodeVersion",
      "msg": "Invalid code version"
    },
    {
      "code": 7025,
      "name": "InvalidCcipVersionRollback",
      "msg": "Invalid rollback attempt on the CCIP version of the onramp to the destination chain"
    },
    {
      "code": 7026,
<<<<<<< HEAD
      "name": "InvalidAccountListForPdaDerivation",
      "msg": "Invalid account list for PDA derivation"
    },
    {
      "code": 7027,
      "name": "InvalidDerivationStage",
      "msg": "Unexpected account derivation stage"
=======
      "name": "InvalidNonceVersion",
      "msg": "Invalid version of the Nonce account"
>>>>>>> eebd5227
    }
  ]
};<|MERGE_RESOLUTION|>--- conflicted
+++ resolved
@@ -2160,7 +2160,6 @@
     },
     {
       "code": 7026,
-<<<<<<< HEAD
       "name": "InvalidAccountListForPdaDerivation",
       "msg": "Invalid account list for PDA derivation"
     },
@@ -2168,10 +2167,11 @@
       "code": 7027,
       "name": "InvalidDerivationStage",
       "msg": "Unexpected account derivation stage"
-=======
+    },
+    {
+      "code": 7028,
       "name": "InvalidNonceVersion",
       "msg": "Invalid version of the Nonce account"
->>>>>>> eebd5227
     }
   ]
 };
@@ -4338,7 +4338,6 @@
     },
     {
       "code": 7026,
-<<<<<<< HEAD
       "name": "InvalidAccountListForPdaDerivation",
       "msg": "Invalid account list for PDA derivation"
     },
@@ -4346,10 +4345,11 @@
       "code": 7027,
       "name": "InvalidDerivationStage",
       "msg": "Unexpected account derivation stage"
-=======
+    },
+    {
+      "code": 7028,
       "name": "InvalidNonceVersion",
       "msg": "Invalid version of the Nonce account"
->>>>>>> eebd5227
     }
   ]
 };