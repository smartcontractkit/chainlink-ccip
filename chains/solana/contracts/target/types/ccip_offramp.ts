--- conflicted
+++ resolved
@@ -2352,15 +2352,12 @@
       "msg": "Invalid onramp address"
     },
     {
-<<<<<<< HEAD
-      "code": 9054,
+      "code": 9055,
       "name": "InvalidInputsExternalExecutionSignerAccount",
       "msg": "Invalid external execution signer account"
     },
     {
-=======
->>>>>>> 1de8369d
-      "code": 9055,
+      "code": 9056,
       "name": "CommitReportHasPendingMessages",
       "msg": "Commit report has pending messages"
     }
@@ -4721,15 +4718,12 @@
       "msg": "Invalid onramp address"
     },
     {
-<<<<<<< HEAD
-      "code": 9054,
+      "code": 9055,
       "name": "InvalidInputsExternalExecutionSignerAccount",
       "msg": "Invalid external execution signer account"
     },
     {
-=======
->>>>>>> 1de8369d
-      "code": 9055,
+      "code": 9056,
       "name": "CommitReportHasPendingMessages",
       "msg": "Commit report has pending messages"
     }
