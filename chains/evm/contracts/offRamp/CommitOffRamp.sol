// SPDX-License-Identifier: BUSL-1.1
pragma solidity ^0.8.24;

import {ICCVOffRampV1} from "../interfaces/ICCVOffRampV1.sol";
import {ITypeAndVersion} from "@chainlink/contracts/src/v0.8/shared/interfaces/ITypeAndVersion.sol";

import {MessageV1Codec} from "../libraries/MessageV1Codec.sol";
import {SignatureQuorumVerifier} from "./components/SignatureQuorumVerifier.sol";

import {IERC165} from
  "@chainlink/contracts/src/v0.8/vendor/openzeppelin-solidity/v5.0.2/contracts/utils/introspection/IERC165.sol";

contract CommitOffRamp is ICCVOffRampV1, SignatureQuorumVerifier, ITypeAndVersion {
  error InvalidCCVData();

  string public constant override typeAndVersion = "CommitOffRamp 1.7.0-dev";

  uint256 internal constant SIGNATURE_LENGTH_BYTES = 2;

  function verifyMessage(MessageV1Codec.MessageV1 calldata, bytes32 messageHash, bytes calldata ccvData) external view {
    if (ccvData.length < SIGNATURE_LENGTH_BYTES) {
      revert InvalidCCVData();
    }
<<<<<<< HEAD
    i_nonceManager = nonceManager;
  }

  function verifyMessage(
    uint64, // sourceChainSelector
    address, // originalCaller
    MessageV1Codec.MessageV1 calldata message,
    bytes32 messageHash,
    bytes calldata ccvData,
    Internal.MessageExecutionState originalState
  ) external {
    (bytes memory ccvArgs, bytes32[] memory rs, bytes32[] memory ss) =
      abi.decode(ccvData, (bytes, bytes32[], bytes32[]));
=======
>>>>>>> 370a28ed

    uint256 signatureLength = uint16(bytes2(ccvData[:SIGNATURE_LENGTH_BYTES]));
    if (ccvData.length < SIGNATURE_LENGTH_BYTES + signatureLength) {
      revert InvalidCCVData();
    }

    // Even though the current version of this contract only expects signatures to be included in the ccvData, bounding
    // it to the given length allows potential forward compatibility with future formats that supply more data.
    _validateSignatures(messageHash, ccvData[SIGNATURE_LENGTH_BYTES:SIGNATURE_LENGTH_BYTES + signatureLength]);
  }

  function supportsInterface(
    bytes4 interfaceId
  ) external pure returns (bool) {
    return interfaceId == type(ICCVOffRampV1).interfaceId || interfaceId == type(IERC165).interfaceId;
  }
}<|MERGE_RESOLUTION|>--- conflicted
+++ resolved
@@ -21,22 +21,6 @@
     if (ccvData.length < SIGNATURE_LENGTH_BYTES) {
       revert InvalidCCVData();
     }
-<<<<<<< HEAD
-    i_nonceManager = nonceManager;
-  }
-
-  function verifyMessage(
-    uint64, // sourceChainSelector
-    address, // originalCaller
-    MessageV1Codec.MessageV1 calldata message,
-    bytes32 messageHash,
-    bytes calldata ccvData,
-    Internal.MessageExecutionState originalState
-  ) external {
-    (bytes memory ccvArgs, bytes32[] memory rs, bytes32[] memory ss) =
-      abi.decode(ccvData, (bytes, bytes32[], bytes32[]));
-=======
->>>>>>> 370a28ed
 
     uint256 signatureLength = uint16(bytes2(ccvData[:SIGNATURE_LENGTH_BYTES]));
     if (ccvData.length < SIGNATURE_LENGTH_BYTES + signatureLength) {
