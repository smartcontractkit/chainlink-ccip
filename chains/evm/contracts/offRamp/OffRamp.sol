// SPDX-License-Identifier: BUSL-1.1
pragma solidity ^0.8.24;

import {IAny2EVMMessageReceiver} from "../interfaces/IAny2EVMMessageReceiver.sol";
import {IAny2EVMMessageReceiverV2} from "../interfaces/IAny2EVMMessageReceiverV2.sol";
import {ICrossChainVerifierResolver} from "../interfaces/ICrossChainVerifierResolver.sol";
import {ICrossChainVerifierV1} from "../interfaces/ICrossChainVerifierV1.sol";
import {IPoolV1} from "../interfaces/IPool.sol";
import {IPoolV2} from "../interfaces/IPoolV2.sol";
import {IRMNRemote} from "../interfaces/IRMNRemote.sol";
import {IRouter} from "../interfaces/IRouter.sol";
import {ITokenAdminRegistry} from "../interfaces/ITokenAdminRegistry.sol";
import {ITypeAndVersion} from "@chainlink/contracts/src/v0.8/shared/interfaces/ITypeAndVersion.sol";

import {CCVConfigValidation} from "../libraries/CCVConfigValidation.sol";
import {Client} from "../libraries/Client.sol";
import {ERC165CheckerReverting} from "../libraries/ERC165CheckerReverting.sol";
import {Internal} from "../libraries/Internal.sol";
import {MessageV1Codec} from "../libraries/MessageV1Codec.sol";
import {Pool} from "../libraries/Pool.sol";
import {Ownable2StepMsgSender} from "@chainlink/contracts/src/v0.8/shared/access/Ownable2StepMsgSender.sol";

import {IERC20} from "@openzeppelin/contracts@5.3.0/token/ERC20/IERC20.sol";
import {EnumerableSet} from "@openzeppelin/contracts@5.3.0/utils/structs/EnumerableSet.sol";

contract OffRamp is ITypeAndVersion, Ownable2StepMsgSender {
  using ERC165CheckerReverting for address;
  using EnumerableSet for EnumerableSet.UintSet;
  using EnumerableSet for EnumerableSet.Bytes32Set;

  error ZeroChainSelectorNotAllowed();
  error ExecutionError(bytes32 messageId, bytes err);
  error OptionalCCVQuorumNotReached(uint256 wanted, uint256 got);
  error SourceChainNotEnabled(uint64 sourceChainSelector);
  error CanOnlySelfCall();
  error ReceiverError(bytes err);
  error TokenHandlingError(address target, bytes err);
  error CursedByRMN(uint64 sourceChainSelector);
  error NotACompatiblePool(address notPool);
  error InvalidVerifierResultsLength(uint256 expected, uint256 got);
  error ZeroAddressNotAllowed();
  error InvalidMessageDestChainSelector(uint64 messageDestChainSelector);
  error InsufficientGasToCompleteTx(bytes4 err);
  error SkippedAlreadyExecutedMessage(bytes32 messageId, uint64 sourceChainSelector, uint64 messageNumber);
  error ReentrancyGuardReentrantCall();
  error RequiredCCVMissing(address requiredCCV);
  error InvalidNumberOfTokens(uint256 numTokens);
  error InvalidOnRamp(bytes got);
  error InvalidOffRamp(address expected, bytes got);
  error InboundImplementationNotFound(address ccvAddress, bytes verifierResults);

  /// @dev Atlas depends on various events, if changing, please notify Atlas.
  event StaticConfigSet(StaticConfig staticConfig);
  event ExecutionStateChanged(
    uint64 indexed sourceChainSelector,
    uint64 indexed messageNumber,
    bytes32 indexed messageId,
    Internal.MessageExecutionState state,
    bytes returnData
  );
  event SourceChainConfigSet(uint64 indexed sourceChainSelector, SourceChainConfigArgs sourceConfig);

  // 5k for updating the state + 5k for the event and misc costs.
  uint256 internal constant MAX_GAS_BUFFER_TO_UPDATE_STATE = 5000 + 5000 + 2000;

  /// @dev Struct that contains the static configuration. The individual components are stored as immutable variables.
  // solhint-disable-next-line gas-struct-packing
  struct StaticConfig {
    uint64 localChainSelector; // ──╮ Local chainSelector
    uint16 gasForCallExactCheck; // │ Gas for call exact check
    IRMNRemote rmnRemote; // ───────╯ RMN Verification Contract
    address tokenAdminRegistry; // Token admin registry address
  }

  /// @dev Per-chain source config (defining a lane from a Source Chain -> Dest OffRamp).
  struct SourceChainConfig {
    IRouter router; // ─╮ Local router to use for messages coming from this source chain.
    bool isEnabled; // ─╯ Flag whether the source chain is enabled or not.
    bytes[] onRamps; // OnRamp address on the source chain.
    address[] defaultCCVs; // Default CCVs to use for messages from this source chain.
    address[] laneMandatedCCVs; // Required CCVs to use for all messages from this source chain.
  }

  /// @dev Same as SourceChainConfig but with source chain selector so that an array of these
  /// can be passed in the constructor and the applySourceChainConfigUpdates function.
  // solhint-disable-next-line gas-struct-packing
  struct SourceChainConfigArgs {
    IRouter router; // ────────────╮ Local router to use for messages coming from this source chain.
    uint64 sourceChainSelector; // │ Source chain selector of the config to update.
    bool isEnabled; // ────────────╯ Flag whether the source chain is enabled or not.
    bytes[] onRamps; // OnRamp address on the source chain.
    address[] defaultCCVs; // Default CCVs to use for messages from this source chain.
    address[] laneMandatedCCVs; // Required CCVs to use for all messages from this source chain.
  }

  // STATIC CONFIG
  string public constant override typeAndVersion = "OffRamp 1.7.0-dev";
  /// @dev Hash of encoded address(0) used for empty address checks.
  bytes32 internal constant EMPTY_ENCODED_ADDRESS_HASH = keccak256(abi.encode(address(0)));
  /// @dev ChainSelector of this chain.
  uint64 internal immutable i_chainSelector;
  /// @dev The RMN verification contract.
  IRMNRemote internal immutable i_rmnRemote;
  /// @dev The address of the token admin registry.
  address internal immutable i_tokenAdminRegistry;
  /// @dev The minimum amount of gas to perform the call with exact gas.
  /// We include this in the offRamp so that we can redeploy to adjust it should a hardfork change the gas costs of
  /// relevant opcodes in callWithExactGas.
  uint16 internal immutable i_gasForCallExactCheck;

  // DYNAMIC CONFIG

  /// @notice Set of source chain selectors.
  EnumerableSet.UintSet internal s_sourceChainSelectors;

  /// @notice SourceChainConfig per source chain selector.
  mapping(uint64 sourceChainSelector => SourceChainConfig sourceChainConfig) private s_sourceChainConfigs;

  /// @notice Set of allowed onRamp address hashes per source chain selector. We hash the onRamp addresses to save on
  /// gas during retrieval. These sets are duplicated in the source chain config in their raw form to enable lookups.
  mapping(uint64 sourceChainSelector => EnumerableSet.Bytes32Set allowedOnRampHashes) private s_allowedOnRampHashes;

  // STATE

  bool private s_reentrancyGuardEntered;

  /// Message state is tracked to ensure message can only be executed successfully once.
  mapping(bytes32 execStateKey => Internal.MessageExecutionState state) internal s_executionStates;

  constructor(
    StaticConfig memory staticConfig
  ) {
    if (address(staticConfig.rmnRemote) == address(0) || staticConfig.tokenAdminRegistry == address(0)) {
      revert ZeroAddressNotAllowed();
    }

    if (staticConfig.localChainSelector == 0) {
      revert ZeroChainSelectorNotAllowed();
    }

    i_chainSelector = staticConfig.localChainSelector;
    i_rmnRemote = staticConfig.rmnRemote;
    i_tokenAdminRegistry = staticConfig.tokenAdminRegistry;
    i_gasForCallExactCheck = staticConfig.gasForCallExactCheck;
    emit StaticConfigSet(staticConfig);
  }

  // ================================================================
  // │                           Execution                          │
  // ================================================================

  /// @notice Returns the current execution state of a message.
  /// @return executionState The current execution state of the message.
  function getExecutionState(
    bytes32 messageId
  ) public view returns (Internal.MessageExecutionState) {
    return s_executionStates[messageId];
  }

  /// @notice Executes a message from a source chain.
  /// @param encodedMessage The message that is being executed, encoded as bytes.
  /// @param ccvs CCVs that attested to the message. Must match the CCVs specified by the receiver and token pool.
  /// @param verifierResults CCV-specific data used to verify the message. Must be same length as ccvs array.
  function execute(bytes calldata encodedMessage, address[] calldata ccvs, bytes[] calldata verifierResults) external {
    if (s_reentrancyGuardEntered) revert ReentrancyGuardReentrantCall();
    s_reentrancyGuardEntered = true;

    MessageV1Codec.MessageV1 memory message =
      _beforeExecuteSingleMessage(MessageV1Codec._decodeMessageV1(encodedMessage));

    if (i_rmnRemote.isCursed(bytes16(uint128(message.sourceChainSelector)))) {
      revert CursedByRMN(message.sourceChainSelector);
    }
    SourceChainConfig storage sourceConfig = s_sourceChainConfigs[message.sourceChainSelector];
    if (!sourceConfig.isEnabled) {
      revert SourceChainNotEnabled(message.sourceChainSelector);
    }
    if (!s_allowedOnRampHashes[message.sourceChainSelector].contains(keccak256(message.onRampAddress))) {
      revert InvalidOnRamp(message.onRampAddress);
    }
    if (message.offRampAddress.length != 20 || address(bytes20(message.offRampAddress)) != address(this)) {
      revert InvalidOffRamp(address(this), message.offRampAddress);
    }
    if (message.destChainSelector != i_chainSelector) {
      revert InvalidMessageDestChainSelector(message.destChainSelector);
    }
    if (ccvs.length != verifierResults.length) {
      revert InvalidVerifierResultsLength(ccvs.length, verifierResults.length);
    }
    if (message.receiver.length != 20) {
      revert Internal.InvalidEVMAddress(message.receiver);
    }

    /////// Original state checks ///////

    bytes32 messageId = keccak256(encodedMessage);

    Internal.MessageExecutionState originalState = s_executionStates[messageId];

    // Two valid cases here, we either have never touched this message before, or we tried to execute and failed. This
    // check protects against reentry and re-execution because the other state is IN_PROGRESS which should not be
    // allowed to execute.
    if (
      !(
        originalState == Internal.MessageExecutionState.UNTOUCHED
          || originalState == Internal.MessageExecutionState.FAILURE
      )
    ) {
      revert SkippedAlreadyExecutedMessage(messageId, message.sourceChainSelector, message.messageNumber);
    }

    /////// Execution ///////

    s_executionStates[messageId] = Internal.MessageExecutionState.IN_PROGRESS;

    (bool success, bytes memory err) =
      _callWithGasBuffer(abi.encodeCall(this.executeSingleMessage, (message, messageId, ccvs, verifierResults)));
    Internal.MessageExecutionState newState =
      success ? Internal.MessageExecutionState.SUCCESS : Internal.MessageExecutionState.FAILURE;

    s_executionStates[messageId] = newState;

    emit ExecutionStateChanged(message.sourceChainSelector, message.messageNumber, messageId, newState, err);
    s_reentrancyGuardEntered = false;
  }

  function _callWithGasBuffer(
    bytes memory payload
  ) internal returns (bool success, bytes memory retData) {
    // allocate retData memory ahead of time.
    retData = new bytes(Internal.MAX_RET_BYTES);
    uint16 maxReturnBytes = Internal.MAX_RET_BYTES;

    uint256 gasLeft = gasleft();
    if (gasLeft <= MAX_GAS_BUFFER_TO_UPDATE_STATE) {
      revert InsufficientGasToCompleteTx(bytes4(uint32(gasleft())));
    }

    uint256 gasLimit = gasLeft - MAX_GAS_BUFFER_TO_UPDATE_STATE;

    assembly {
      // Call and return whether we succeeded.
      // call(gas, addr, value, argsOffset, argsLength, retOffset, retLength).
      success := call(gasLimit, address(), 0, add(payload, 0x20), mload(payload), 0x0, 0x0)

      // Limit our copy to maxReturnBytes bytes.
      let toCopy := returndatasize()
      if gt(toCopy, maxReturnBytes) { toCopy := maxReturnBytes }
      // Store the length of the copied bytes.
      mstore(retData, toCopy)
      // copy the bytes from retData[0:_toCopy].
      returndatacopy(add(retData, 0x20), 0x0, toCopy)
    }
    return (success, retData);
  }

  /// @notice Executes a single message.
  /// @param message The message that will be executed.
  /// @dev We make this external and callable by the contract itself, in order to try/catch
  /// its execution and enforce atomicity among successful message processing and token transfer.
  /// @dev We use ERC-165 to check for the ccipReceive interface to permit sending tokens to contracts, for example
  /// smart contract wallets, without an associated message.
  function executeSingleMessage(
    MessageV1Codec.MessageV1 calldata message,
    bytes32 messageId,
    address[] calldata ccvs,
    bytes[] calldata verifierResults
  ) external {
    if (msg.sender != address(this)) revert CanOnlySelfCall();

<<<<<<< HEAD
    /////// SECURITY CRITICAL CHECKS ///////
    address receiver = address(bytes20(message.receiver));

    // We track the balance of the receiver prior to verification because a verifier may be responsible for releasing or
    // minting the token.
=======
    // We track the balance of the receiver prior to verification because a verifier may be responsible for releasing or minting the token.
>>>>>>> 93b159de
    uint256 balancePre = 0;
    if (message.tokenTransfer.length > 0) {
      if (message.tokenTransfer[0].destTokenAddress.length != 20) {
        revert Internal.InvalidEVMAddress(message.tokenTransfer[0].destTokenAddress);
      }

      balancePre = _getBalanceOfReceiver(
        address(bytes20(message.tokenTransfer[0].tokenReceiver)),
        address(bytes20(message.tokenTransfer[0].destTokenAddress))
      );
    }

    address receiver = address(bytes20(message.receiver));
    bool isTokenOnlyTransfer = _isTokenOnlyTransfer(message.data.length, message.ccipReceiveGasLimit, receiver);

    /////// SECURITY CRITICAL CHECKS ///////
    {
      (address[] memory ccvsToQuery, uint256[] memory verifierResultsIndex) = _ensureCCVQuorumIsReached(
        message.sourceChainSelector, receiver, message.tokenTransfer, message.finality, ccvs, isTokenOnlyTransfer
      );

      for (uint256 i = 0; i < ccvsToQuery.length; ++i) {
        address implAddress =
          ICrossChainVerifierResolver(ccvsToQuery[i]).getInboundImplementation(verifierResults[verifierResultsIndex[i]]);
        if (implAddress == address(0)) {
          revert InboundImplementationNotFound(ccvsToQuery[i], verifierResults[verifierResultsIndex[i]]);
        }
        ICrossChainVerifierV1(implAddress).verifyMessage({
          message: message,
          messageId: messageId,
          verifierResults: verifierResults[verifierResultsIndex[i]]
        });
      }
    }

    Client.EVMTokenAmount[] memory destTokenAmounts = new Client.EVMTokenAmount[](message.tokenTransfer.length);
    if (message.tokenTransfer.length > 0) {
      (Client.EVMTokenAmount memory destTokenAmount, address localPoolAddress) = _releaseOrMintSingleToken(
        message.tokenTransfer[0], message.sender, message.sourceChainSelector, message.finality
      );

      address tokenReceiver = address(bytes20(message.tokenTransfer[0].tokenReceiver));
      // If a lock-release pool is the receiver, balancePost - balancePre would not reflect the amount transferred.
      // Therefore, if the receiver is the token pool, we trust the value returned by the pool.
      // Otherwise, we trust balancePost - balancePre as the amount given to the receiver.
      if (tokenReceiver == localPoolAddress) {
        destTokenAmounts[0] = destTokenAmount;
      } else {
        uint256 balancePost = _getBalanceOfReceiver(tokenReceiver, destTokenAmount.token);
        destTokenAmounts[0] = Client.EVMTokenAmount({token: destTokenAmount.token, amount: balancePost - balancePre});
      }
    }

    // Short circuit if we don't need to call the receiver.
    if (isTokenOnlyTransfer) return;

    (bool success, bytes memory returnData,) = s_sourceChainConfigs[message.sourceChainSelector].router.routeMessage(
      Client.Any2EVMMessage({
        messageId: messageId,
        sourceChainSelector: message.sourceChainSelector,
        sender: message.sender,
        data: message.data,
        destTokenAmounts: destTokenAmounts
      }),
      i_gasForCallExactCheck,
      message.ccipReceiveGasLimit,
      receiver
    );

    // If CCIP receiver execution is not successful, revert the call including token transfers.
    if (!success) revert ReceiverError(returnData);
  }

  /// @notice There are three cases in which we skip calling the receiver:
  /// 1. If the message data is empty AND the gas limit is 0.
  ///          This indicates a message that only transfers tokens. It is valid to only send tokens to a contract
  ///          that supports the IAny2EVMMessageReceiver interface, but without this first check we would call the
  ///          receiver without any gas, which would revert the transaction.
  /// 2. If the receiver is not a contract.
  /// 3. If the receiver is a contract but it does not support the IAny2EVMMessageReceiver interface.
  ///
  /// The ordering of these checks is important, as the first check is the cheapest to execute.
  ///
  /// To prevent message delivery bypass issues, a modified version of the ERC165Checker is used
  /// which checks for sufficient gas before making the external call.
  /// @param dataLength The length of the message data.
  /// @param ccipReceiveGasLimit The gas limit specified for the CCIP receive call.
  /// @param receiver The receiver address.
  /// @return Whether the message is a token-only transfer.
  function _isTokenOnlyTransfer(
    uint256 dataLength,
    uint256 ccipReceiveGasLimit,
    address receiver
  ) internal view returns (bool) {
    return (dataLength == 0 && ccipReceiveGasLimit == 0) || receiver.code.length == 0
      || !receiver._supportsInterfaceReverting(type(IAny2EVMMessageReceiver).interfaceId);
  }

  // ================================================================
  // │                            CCVs                              │
  // ================================================================

  /// @notice Returns the CCVs required to execute a message. There can be duplicates between the required and optional
  // CCVs, but all duplicated within the required CCVs are removed.
  /// @dev This function exists for offchain purposes, calling it onchain might not be gas efficient.
  function getCCVsForMessage(
    bytes calldata encodedMessage
  ) external view returns (address[] memory requiredCCVs, address[] memory optionalCCVs, uint8 threshold) {
    MessageV1Codec.MessageV1 memory message = MessageV1Codec._decodeMessageV1(encodedMessage);
    address receiver = address(bytes20(message.receiver));

    return _getCCVsForMessage(
      message.sourceChainSelector,
      receiver,
      message.tokenTransfer,
      message.finality,
      _isTokenOnlyTransfer(message.data.length, message.ccipReceiveGasLimit, receiver)
    );
  }

  /// @notice Returns the CCVs required by the receiver, pool and lane for a message. Duplicates are removed and
  /// defaults are added if necessary. This function handles all the logic of combining the various sources of CCVs.
  /// @param sourceChainSelector The source chain selector of the message.
  /// @param receiver The receiver of the message.
  /// @param tokenTransfer The tokens transferred in the message.
  /// @param finality The finality requirement of the message.
  /// @param isTokenOnlyTransfer Whether the message is a token-only transfer (no exec).
  /// @return requiredCCVs The deduplicated list of required CCVs for the message.
  /// @return optionalCCVs The list of optional CCVs for the message, with duplicates removed against required CCVs.
  /// @return optionalThreshold The threshold of optional CCVs, adjusted for any duplicates with required CCVs.
  /// @dev This function is quite complex as it needs to handle multiple sources of CCVs, deduplication and adding of
  /// defaults. The function looks quite gas intensive, but the expected lengths of the various CCV arrays are small, so
  /// the gas usage should be acceptable.
  /// @dev The offchain system relies on this functions logic as well, meaning both onchain and offchain have the same
  /// source of truth for which CCVs are needed for a message.
  function _getCCVsForMessage(
    uint64 sourceChainSelector,
    address receiver,
    MessageV1Codec.TokenTransferV1[] memory tokenTransfer,
    uint16 finality,
    bool isTokenOnlyTransfer
  ) internal view returns (address[] memory requiredCCVs, address[] memory optionalCCVs, uint8 optionalThreshold) {
    address[] memory requiredPoolCCVs = new address[](0);
    if (tokenTransfer.length > 0) {
      if (tokenTransfer.length != 1) {
        revert InvalidNumberOfTokens(tokenTransfer.length);
      }
      // Not validated because it gets validated in the executeSingleMessage function.
      // Only other path that calls _getCCVsForMessage is getCCVsForMessage, which is a view function used by executors.
      address localTokenAddress = address(bytes20(tokenTransfer[0].destTokenAddress));

      // If the pool returns does not specify any CCVs, we fall back to the default CCVs. These will be deduplicated
      // in the ensureCCVQuorumIsReached function. This is to maintain the same pre-1.7.0 security level for pools
      // that do not support the V2 interface.
      requiredPoolCCVs = _getCCVsFromPool(
        localTokenAddress, sourceChainSelector, tokenTransfer[0].amount, finality, tokenTransfer[0].extraData
      );
    }

    // Get the CCVs for the receiver, if any.
    address[] memory requiredReceiverCCVs;
    if (isTokenOnlyTransfer) {
      if (tokenTransfer.length > 0) {
        // For token-only transfers, we skip querying the receiver for CCVs, and don't add the defaults. This enables
        // pure token transfers to only require the pool CCVs, as the token issuer is the only party that takes any risk.
        requiredReceiverCCVs = new address[](0);
        optionalCCVs = new address[](0);
        optionalThreshold = 0;
      } else {
        // The transfer is token-only but doesn't contain any tokens. This is a no-op transfer, we fall back to
        // requiring the default CCV.
        requiredReceiverCCVs = new address[](1);
      }
    } else {
      // The transfer is not token-only, we query the receiver for its CCV requirements.
      (requiredReceiverCCVs, optionalCCVs, optionalThreshold) = _getCCVsFromReceiver(sourceChainSelector, receiver);
    }

    address[] memory laneMandatedCCVs = s_sourceChainConfigs[sourceChainSelector].laneMandatedCCVs;
    address[] storage defaultCCVs = s_sourceChainConfigs[sourceChainSelector].defaultCCVs;

    // We allocate the memory for all possible CCVs upfront to avoid multiple allocations.
    address[] memory allRequiredCCVs = new address[](
      requiredReceiverCCVs.length + requiredPoolCCVs.length + laneMandatedCCVs.length + defaultCCVs.length
    );

    uint256 index = 0;
    for (uint256 i = 0; i < requiredReceiverCCVs.length; ++i) {
      allRequiredCCVs[index++] = requiredReceiverCCVs[i];
    }

    for (uint256 i = 0; i < requiredPoolCCVs.length; ++i) {
      allRequiredCCVs[index++] = requiredPoolCCVs[i];
    }

    for (uint256 i = 0; i < laneMandatedCCVs.length; ++i) {
      allRequiredCCVs[index++] = laneMandatedCCVs[i];
    }

    // Add defaults if any address(0) was found.
    for (uint256 i = 0; i < index; ++i) {
      if (allRequiredCCVs[i] == address(0)) {
        uint256 numberOfDefaults = defaultCCVs.length;
        for (uint256 j = 0; j < numberOfDefaults; ++j) {
          allRequiredCCVs[index++] = defaultCCVs[j];
        }
        // Break to ensure they're only added once.
        break;
      }
    }

    // Remove duplicates and address(0) entries.
    uint256 writeIndex = 0;
    for (uint256 readIndex = 0; readIndex < index; ++readIndex) {
      address currentCCV = allRequiredCCVs[readIndex];

      // Skip address(0) entries, effectively removing them.
      if (currentCCV == address(0)) {
        continue;
      }

      // Check if this address already exists in the deduplicated portion.
      bool isDuplicate = false;
      for (uint256 j = 0; j < writeIndex; ++j) {
        if (allRequiredCCVs[j] == currentCCV) {
          isDuplicate = true;
          break;
        }
      }

      // If not a duplicate, add it to the deduplicated portion.
      if (!isDuplicate) {
        allRequiredCCVs[writeIndex++] = currentCCV;
      }
    }

    assembly {
      // set the length of the array to the new index which we used to track the number of unique CCVs.
      mstore(allRequiredCCVs, writeIndex)
    }

    // Remove duplicates between required and optional CCVs.
    uint256 newOptionalLength = optionalCCVs.length;
    for (uint256 i = 0; i < newOptionalLength; ++i) {
      for (uint256 j = 0; j < allRequiredCCVs.length;) {
        if (optionalCCVs[i] == allRequiredCCVs[j]) {
          // Remove the duplicate by replacing it with the last element and reducing the length of the array.
          optionalCCVs[i] = optionalCCVs[--newOptionalLength];

          // Since we moved one CCV from optional to required, we can reduce the threshold by one, but not below zero.
          if (optionalThreshold > 0) {
            --optionalThreshold;
          }
        } else {
          ++j;
        }
      }
    }

    assembly {
      // set the length of the array to the new index which we used to track the number of unique CCVs.
      mstore(optionalCCVs, newOptionalLength)
    }

    // Return the deduplicated required CCVs, the unchanged optional CCVs and the optional threshold.
    return (allRequiredCCVs, optionalCCVs, optionalThreshold);
  }

  /// @notice Ensures that the provided CCVs meet the quorum required by the receiver, pool and lane.
  /// @param sourceChainSelector The source chain selector of the message.
  /// @param receiver The receiver of the message.
  /// @param tokenTransfer The tokens transferred in the message.
  /// @param ccvs The CCVs that provided data for the message.
  /// @param finality The finality requirement of the message.
  /// @return ccvsToQuery The CCVs that need to be queried to verify the message.
  /// @return dataIndexes The indexes of the CCVs in the provided ccvs array that correspond to ccvsToQuery.
  function _ensureCCVQuorumIsReached(
    uint64 sourceChainSelector,
    address receiver,
    MessageV1Codec.TokenTransferV1[] memory tokenTransfer,
    uint16 finality,
    address[] calldata ccvs,
    bool isTokenOnlyTransfer
  ) internal view returns (address[] memory ccvsToQuery, uint256[] memory dataIndexes) {
    (address[] memory requiredCCV, address[] memory optionalCCVs, uint8 optionalThreshold) =
      _getCCVsForMessage(sourceChainSelector, receiver, tokenTransfer, finality, isTokenOnlyTransfer);

    ccvsToQuery = new address[](ccvs.length);
    dataIndexes = new uint256[](ccvs.length);
    uint256 numCCVsToQuery = 0;

    for (uint256 i = 0; i < requiredCCV.length; ++i) {
      bool found = false;
      for (uint256 j = 0; j < ccvs.length; ++j) {
        if (ccvs[j] == requiredCCV[i]) {
          found = true;
          ccvsToQuery[numCCVsToQuery] = ccvs[j];
          dataIndexes[numCCVsToQuery++] = j;
          break;
        }
      }
      if (!found) {
        revert RequiredCCVMissing(requiredCCV[i]);
      }
    }

    uint256 optionalCCVsToFind = optionalThreshold;
    for (uint256 i = 0; i < optionalCCVs.length; ++i) {
      for (uint256 j = 0; j < ccvs.length && optionalCCVsToFind > 0; ++j) {
        if (ccvs[j] == optionalCCVs[i]) {
          optionalCCVsToFind--;

          ccvsToQuery[numCCVsToQuery] = ccvs[j];
          dataIndexes[numCCVsToQuery++] = j;
          break;
        }
      }
    }

    if (optionalCCVsToFind > 0) {
      revert OptionalCCVQuorumNotReached(optionalThreshold, optionalThreshold - optionalCCVsToFind);
    }

    if (numCCVsToQuery != ccvsToQuery.length) {
      // Resize the array to the actual number of CCVs found.
      assembly {
        mstore(ccvsToQuery, numCCVsToQuery)
        mstore(dataIndexes, numCCVsToQuery)
      }
    }
    return (ccvsToQuery, dataIndexes);
  }

  /// @notice Retrieves the required and optional CCVs from a receiver contract. If the receiver does not specify any
  /// CCVs, we fall back to the default CCVs.
  /// @dev This function reverts if the receiver returns duplicates in either the required or optional CCVs.
  /// @param sourceChainSelector The source chain selector.
  /// @param receiver The receiver address.
  /// @return requiredCCV The required CCVs.
  /// @return optionalCCVs The optional CCVs.
  /// @return optionalThreshold The threshold of optional CCVs.
  function _getCCVsFromReceiver(
    uint64 sourceChainSelector,
    address receiver
  ) internal view returns (address[] memory requiredCCV, address[] memory optionalCCVs, uint8 optionalThreshold) {
    // Only query for custom CCVs if the receiver supports the interface..
    if (receiver._supportsInterfaceReverting(type(IAny2EVMMessageReceiverV2).interfaceId)) {
      (requiredCCV, optionalCCVs, optionalThreshold) = IAny2EVMMessageReceiverV2(receiver).getCCVs(sourceChainSelector);

      CCVConfigValidation._assertNoDuplicates(requiredCCV);
      CCVConfigValidation._assertNoDuplicates(optionalCCVs);

      // If the receiver specified empty required and optional CCVs, we fall back to the default CCVs.
      // If they did specify something, we use what they specified.
      if (requiredCCV.length != 0 || optionalThreshold != 0) {
        return (requiredCCV, optionalCCVs, optionalThreshold);
      }
    }

    // Returning new address[](1) means we add the default, as address(0) is the marker for that.
    return (new address[](1), new address[](0), 0);
  }

  /// @notice Retrieves the required CCVs from a pool. If the pool does not specify any CCVs, we fall back to the
  /// default CCVs.
  /// @dev The params passed into getRequiredCCVs could influence the CCVs returned.
  /// @param localToken The local token address.
  /// @param sourceChainSelector The source chain selector.
  /// @param amount The amount of the token to be released/minted.
  /// @param extraData The extra data for the pool.
  /// @return requiredCCV The required CCVs.
  function _getCCVsFromPool(
    address localToken,
    uint64 sourceChainSelector,
    uint256 amount,
    uint16 finality,
    bytes memory extraData
  ) internal view returns (address[] memory requiredCCV) {
    address pool = ITokenAdminRegistry(i_tokenAdminRegistry).getPool(localToken);

    if (pool._supportsInterfaceReverting(type(IPoolV2).interfaceId)) {
      requiredCCV = IPoolV2(pool).getRequiredCCVs(
        localToken, sourceChainSelector, amount, finality, extraData, IPoolV2.MessageDirection.Inbound
      );
      CCVConfigValidation._assertNoDuplicates(requiredCCV);
    }

    // If the pool does not specify any CCVs, or the pool does not support the V2 interface, we fall back to the
    // default CCVs. If this wasn't done, any pool not specifying CCVs would allow any arbitrary CCV to mint infinite
    // tokens by fabricating messages. Since CCVs are permissionless, this would mean anyone would be able to mint.
    if (requiredCCV.length == 0) {
      // A list with address(0) indicates that we should use the default CCVs.
      return new address[](1);
    }
    return requiredCCV;
  }

  // ================================================================
  // │                      Tokens and pools                        │
  // ================================================================

  /// @notice Uses a pool to release or mint a token to a receiver address.
  /// @dev The local token address is validated through the TokenAdminRegistry. If, due to some misconfiguration, the
  /// token is unknown to the registry, the offRamp will revert. The tx, and the tokens, can be retrieved by registering
  /// the token on this chain, and re-trying the msg.
  /// @dev Returns the local pool address so that the registry doesn't have to be queried again by executeSingleMessage.
  /// @param tokenTransfer Amount and source data of the token to be released/minted.
  /// @param originalSender The message sender on the source chain.
  /// @param sourceChainSelector The remote source chain selector
  /// @param blockConfirmationRequested Requested block confirmation.
  function _releaseOrMintSingleToken(
    MessageV1Codec.TokenTransferV1 memory tokenTransfer,
    bytes memory originalSender,
    uint64 sourceChainSelector,
    uint16 blockConfirmationRequested
  ) internal returns (Client.EVMTokenAmount memory destTokenAmount, address localPoolAddress) {
    address receiver = address(bytes20(tokenTransfer.tokenReceiver));

    address localToken = address(bytes20(tokenTransfer.destTokenAddress));
    // We check with the token admin registry if the token has a pool on this chain.
    localPoolAddress = ITokenAdminRegistry(i_tokenAdminRegistry).getPool(localToken);
    // This will call the supportsInterface through the ERC165Checker, and not directly on the pool address.
    // This is done to prevent a pool from reverting the entire transaction if it doesn't support the interface.
    // The call gets a max or 30k gas per instance, of which there are three. This means offchain gas estimations should
    // account for 90k gas overhead due to the interface check.
    if (localPoolAddress == address(0)) {
      revert NotACompatiblePool(localPoolAddress);
    }

    Pool.ReleaseOrMintOutV1 memory returnData;

    Pool.ReleaseOrMintInV1 memory releaseOrMintInput = Pool.ReleaseOrMintInV1({
      originalSender: originalSender,
      receiver: receiver,
      sourceDenominatedAmount: tokenTransfer.amount,
      localToken: localToken,
      remoteChainSelector: sourceChainSelector,
      // This re-encodes the address as bytes, but now with the zero prefix to make it 32 bytes long.
      // We have to cast it to an address to ensure the bytes are padded on the left with zeros, bytes objects get
      // padded on the right.
      sourcePoolAddress: abi.encode(address(bytes20(tokenTransfer.sourcePoolAddress))),
      sourcePoolData: tokenTransfer.extraData,
      // All use cases that use offchain token data in IPoolV1 have to upgrade to the modular security interface.
      offchainTokenData: ""
    });

    // This will call the supportsInterface through the ERC165Checker, and not directly on the pool address.
    // This is done to prevent a pool from reverting the entire transaction if it doesn't support the interface.
    // The call gets a max or 30k gas per instance, of which there are three. This means offchain gas estimations should
    // account for 90k gas overhead due to the interface check.
    if (localPoolAddress._supportsInterfaceReverting(type(IPoolV2).interfaceId)) {
      try IPoolV2(localPoolAddress).releaseOrMint(releaseOrMintInput, blockConfirmationRequested) returns (
        Pool.ReleaseOrMintOutV1 memory result
      ) {
        returnData = result;
      } catch (bytes memory err) {
        revert TokenHandlingError(localToken, err);
      }
    } else if (localPoolAddress._supportsInterfaceReverting(Pool.CCIP_POOL_V1)) {
      try IPoolV1(localPoolAddress).releaseOrMint(releaseOrMintInput) returns (Pool.ReleaseOrMintOutV1 memory result) {
        returnData = result;
      } catch (bytes memory err) {
        revert TokenHandlingError(localToken, err);
      }
    } else {
      // If the pool does not support the v1 interface, we revert.
      revert NotACompatiblePool(localPoolAddress);
    }

    return (Client.EVMTokenAmount({token: localToken, amount: returnData.destinationAmount}), localPoolAddress);
  }

  /// @notice Retrieves the balance of a receiver address for a given token.
  /// @param receiver The address to check the balance of.
  /// @param token The token address.
  /// @return balance The balance of the receiver.
  function _getBalanceOfReceiver(address receiver, address token) internal view returns (uint256) {
    try IERC20(token).balanceOf(receiver) returns (uint256 balance_) {
      // If the call succeeds, we return the balance and the gas left.
      return (balance_);
    } catch (bytes memory err) {
      // If the call fails, we revert with a known error.
      revert TokenHandlingError(token, err);
    }
  }

  // ================================================================
  // │                           Config                             │
  // ================================================================

  /// @notice Returns the static config.
  /// @dev This function will always return the same struct as the contents is static and can never change.
  /// @return staticConfig The static config.
  function getStaticConfig() external view returns (StaticConfig memory) {
    return StaticConfig({
      localChainSelector: i_chainSelector,
      gasForCallExactCheck: i_gasForCallExactCheck,
      rmnRemote: i_rmnRemote,
      tokenAdminRegistry: i_tokenAdminRegistry
    });
  }

  /// @notice Returns the source chain config for the provided source chain selector.
  /// @param sourceChainSelector chain to retrieve configuration for.
  /// @return sourceChainConfig The config for the source chain.
  function getSourceChainConfig(
    uint64 sourceChainSelector
  ) external view returns (SourceChainConfig memory) {
    return s_sourceChainConfigs[sourceChainSelector];
  }

  /// @notice Returns all source chain configs.
  /// @return sourceChainConfigs The source chain configs corresponding to all the supported chain selectors.
  function getAllSourceChainConfigs() external view returns (uint64[] memory, SourceChainConfig[] memory) {
    SourceChainConfig[] memory sourceChainConfigs = new SourceChainConfig[](s_sourceChainSelectors.length());
    uint64[] memory sourceChainSelectors = new uint64[](s_sourceChainSelectors.length());
    for (uint256 i = 0; i < s_sourceChainSelectors.length(); ++i) {
      sourceChainSelectors[i] = uint64(s_sourceChainSelectors.at(i));
      sourceChainConfigs[i] = s_sourceChainConfigs[sourceChainSelectors[i]];
    }
    return (sourceChainSelectors, sourceChainConfigs);
  }

  /// @notice Updates source configs.
  /// @param sourceChainConfigUpdates Source chain configs.
  function applySourceChainConfigUpdates(
    SourceChainConfigArgs[] calldata sourceChainConfigUpdates
  ) external onlyOwner {
    for (uint256 i = 0; i < sourceChainConfigUpdates.length; ++i) {
      SourceChainConfigArgs memory configUpdate = sourceChainConfigUpdates[i];

      if (configUpdate.sourceChainSelector == 0) {
        revert ZeroChainSelectorNotAllowed();
      }
      if (address(configUpdate.router) == address(0) || configUpdate.defaultCCVs.length == 0) {
        revert ZeroAddressNotAllowed();
      }

      for (uint256 j = 0; j < configUpdate.defaultCCVs.length; ++j) {
        if (configUpdate.defaultCCVs[j] == address(0)) {
          revert ZeroAddressNotAllowed();
        }
      }
      for (uint256 j = 0; j < configUpdate.laneMandatedCCVs.length; ++j) {
        if (configUpdate.laneMandatedCCVs[j] == address(0)) {
          revert ZeroAddressNotAllowed();
        }
      }
      CCVConfigValidation._validateDefaultAndMandatedCCVs(configUpdate.defaultCCVs, configUpdate.laneMandatedCCVs);

      SourceChainConfig storage currentConfig = s_sourceChainConfigs[configUpdate.sourceChainSelector];
      EnumerableSet.Bytes32Set storage allowedOnRampHashes = s_allowedOnRampHashes[configUpdate.sourceChainSelector];

      // Remove all current onRamps.
      allowedOnRampHashes.clear();

      // Populate allowed onRamps. This list could be empty, which would mean no onRamps are allowed and the lane is
      // disabled, even for existing messages.
      for (uint256 j = 0; j < configUpdate.onRamps.length; ++j) {
        bytes memory onRamp = configUpdate.onRamps[j];
        bytes32 onRampHash = keccak256(onRamp);
        if (onRamp.length == 0 || onRampHash == EMPTY_ENCODED_ADDRESS_HASH) {
          revert ZeroAddressNotAllowed();
        }
        allowedOnRampHashes.add(onRampHash);
      }

      currentConfig.onRamps = configUpdate.onRamps;
      currentConfig.isEnabled = configUpdate.isEnabled;
      currentConfig.router = configUpdate.router;
      currentConfig.defaultCCVs = configUpdate.defaultCCVs;
      currentConfig.laneMandatedCCVs = configUpdate.laneMandatedCCVs;

      // We don't need to check the return value, as inserting the item twice has no effect.
      s_sourceChainSelectors.add(configUpdate.sourceChainSelector);

      emit SourceChainConfigSet(configUpdate.sourceChainSelector, configUpdate);
    }
  }

  /// @notice hook for applying custom logic to the input message before executeSingleMessage()
  /// @param message initial message
  /// @return transformedMessage modified message
  function _beforeExecuteSingleMessage(
    MessageV1Codec.MessageV1 memory message
  ) internal virtual returns (MessageV1Codec.MessageV1 memory transformedMessage) {
    return message;
  }
}<|MERGE_RESOLUTION|>--- conflicted
+++ resolved
@@ -268,15 +268,8 @@
   ) external {
     if (msg.sender != address(this)) revert CanOnlySelfCall();
 
-<<<<<<< HEAD
-    /////// SECURITY CRITICAL CHECKS ///////
-    address receiver = address(bytes20(message.receiver));
-
     // We track the balance of the receiver prior to verification because a verifier may be responsible for releasing or
     // minting the token.
-=======
-    // We track the balance of the receiver prior to verification because a verifier may be responsible for releasing or minting the token.
->>>>>>> 93b159de
     uint256 balancePre = 0;
     if (message.tokenTransfer.length > 0) {
       if (message.tokenTransfer[0].destTokenAddress.length != 20) {
@@ -789,6 +782,7 @@
   }
 
   /// @notice Returns all source chain configs.
+  /// @return sourceChainSelectors The supported source chain selectors.
   /// @return sourceChainConfigs The source chain configs corresponding to all the supported chain selectors.
   function getAllSourceChainConfigs() external view returns (uint64[] memory, SourceChainConfig[] memory) {
     SourceChainConfig[] memory sourceChainConfigs = new SourceChainConfig[](s_sourceChainSelectors.length());
