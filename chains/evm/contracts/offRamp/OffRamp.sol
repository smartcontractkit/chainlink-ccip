--- conflicted
+++ resolved
@@ -88,15 +88,9 @@
     IRouter router; // ────────────╮ Local router to use for messages coming from this source chain.
     uint64 sourceChainSelector; // │ Source chain selector of the config to update.
     bool isEnabled; // ────────────╯ Flag whether the source chain is enabled or not.
-<<<<<<< HEAD
     bytes[] onRamps; // OnRamp address on the source chain. For EVM source chains, these should be abi-encoded (32 bytes).
-    address[] defaultCCV; // Default CCV to use for messages from this source chain.
-    address[] laneMandatedCCVs; // Required CCV to use for all messages from this source chain.
-=======
-    bytes[] onRamps; // OnRamp address on the source chain.
     address[] defaultCCVs; // Default CCVs to use for messages from this source chain.
     address[] laneMandatedCCVs; // Required CCVs to use for all messages from this source chain.
->>>>>>> d13101ae
   }
 
   // STATIC CONFIG
@@ -715,17 +709,9 @@
       sourceDenominatedAmount: tokenTransfer.amount,
       localToken: localToken,
       remoteChainSelector: sourceChainSelector,
-<<<<<<< HEAD
       // The source chain has encoded this in the expected format.
-      sourcePoolAddress: sourceTokenAmount.sourcePoolAddress,
-      sourcePoolData: sourceTokenAmount.extraData,
-=======
-      // This re-encodes the address as bytes, but now with the zero prefix to make it 32 bytes long.
-      // We have to cast it to an address to ensure the bytes are padded on the left with zeros, bytes objects get
-      // padded on the right.
-      sourcePoolAddress: abi.encode(address(bytes20(tokenTransfer.sourcePoolAddress))),
+      sourcePoolAddress: tokenTransfer.sourcePoolAddress,
       sourcePoolData: tokenTransfer.extraData,
->>>>>>> d13101ae
       // All use cases that use offchain token data in IPoolV1 have to upgrade to the modular security interface.
       offchainTokenData: ""
     });
