--- conflicted
+++ resolved
@@ -274,19 +274,11 @@
       if (message.tokenTransfer[0].destTokenAddress.length != 20) {
         revert Internal.InvalidEVMAddress(message.tokenTransfer[0].destTokenAddress);
       }
-<<<<<<< HEAD
       if (message.tokenTransfer[0].tokenReceiver.length != 20) {
         revert Internal.InvalidEVMAddress(message.tokenTransfer[0].tokenReceiver);
       }
       tokenReceiver = address(bytes20(message.tokenTransfer[0].tokenReceiver));
       balancePre = _getBalanceOfReceiver(tokenReceiver, address(bytes20(message.tokenTransfer[0].destTokenAddress)));
-=======
-
-      balancePre = _getBalanceOfReceiver(
-        address(bytes20(message.tokenTransfer[0].tokenReceiver)),
-        address(bytes20(message.tokenTransfer[0].destTokenAddress))
-      );
->>>>>>> d570467e
     }
 
     address receiver = address(bytes20(message.receiver));
