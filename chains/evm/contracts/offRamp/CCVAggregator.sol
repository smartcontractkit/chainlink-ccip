--- conflicted
+++ resolved
@@ -273,32 +273,6 @@
     address receiver = address(bytes20(message.receiver));
 
     {
-<<<<<<< HEAD
-=======
-      address[] memory requiredPoolCCVs = new address[](0);
-      if (message.tokenTransfer.length > 0) {
-        if (message.tokenTransfer.length != 1) {
-          revert InvalidNumberOfTokens(message.tokenTransfer.length);
-        }
-
-        if (message.tokenTransfer[0].destTokenAddress.length != 20) {
-          revert Internal.InvalidEVMAddress(message.tokenTransfer[0].destTokenAddress);
-        }
-        address localTokenAddress = address(bytes20(message.tokenTransfer[0].destTokenAddress));
-
-        // If the pool returns does not specify any CCVs, we fall back to the default CCVs. These will be deduplicated
-        // in the ensureCCVQuorumIsReached function. This is to maintain the same pre-1.7.0 security level for pools
-        // that do not support the V2 interface.
-        requiredPoolCCVs = _getCCVsFromPool(
-          localTokenAddress,
-          message.sourceChainSelector,
-          message.tokenTransfer[0].amount,
-          message.finality,
-          message.tokenTransfer[0].extraData
-        );
-      }
-
->>>>>>> 7225d142
       (address[] memory ccvsToQuery, uint256[] memory ccvDataIndex) =
         _ensureCCVQuorumIsReached(message.sourceChainSelector, receiver, message.tokenTransfer, ccvs);
 
