// SPDX-License-Identifier: BUSL-1.1
pragma solidity ^0.8.24;

import {IAny2EVMMessageReceiver} from "../interfaces/IAny2EVMMessageReceiver.sol";
import {IAny2EVMMessageReceiverV2} from "../interfaces/IAny2EVMMessageReceiverV2.sol";
import {ICCVOffRampV1} from "../interfaces/ICCVOffRampV1.sol";
import {IPoolV1} from "../interfaces/IPool.sol";
import {IPoolV2} from "../interfaces/IPoolV2.sol";
import {IRMNRemote} from "../interfaces/IRMNRemote.sol";
import {IRouter} from "../interfaces/IRouter.sol";
import {ITokenAdminRegistry} from "../interfaces/ITokenAdminRegistry.sol";
import {ITypeAndVersion} from "@chainlink/contracts/src/v0.8/shared/interfaces/ITypeAndVersion.sol";

import {CCVConfigValidation} from "../libraries/CCVConfigValidation.sol";

import {Client} from "../libraries/Client.sol";
import {ERC165CheckerReverting} from "../libraries/ERC165CheckerReverting.sol";
import {Internal} from "../libraries/Internal.sol";
import {MessageV1Codec} from "../libraries/MessageV1Codec.sol";
import {Pool} from "../libraries/Pool.sol";
import {Ownable2StepMsgSender} from "@chainlink/contracts/src/v0.8/shared/access/Ownable2StepMsgSender.sol";

import {IERC20} from
  "@chainlink/contracts/src/v0.8/vendor/openzeppelin-solidity/v5.0.2/contracts/token/ERC20/IERC20.sol";
import {EnumerableSet} from
  "@chainlink/contracts/src/v0.8/vendor/openzeppelin-solidity/v5.0.2/contracts/utils/structs/EnumerableSet.sol";

contract CCVAggregator is ITypeAndVersion, Ownable2StepMsgSender {
  using ERC165CheckerReverting for address;
  using EnumerableSet for EnumerableSet.UintSet;

  error ZeroChainSelectorNotAllowed();
  error ExecutionError(bytes32 messageId, bytes err);
  error OptionalCCVQuorumNotReached(uint256 wanted, uint256 got);
  error SourceChainNotEnabled(uint64 sourceChainSelector);
  error CanOnlySelfCall();
  error ReceiverError(bytes err);
  error TokenHandlingError(address target, bytes err);
  error ReleaseOrMintBalanceMismatch(uint256 amountReleased, uint256 balancePre, uint256 balancePost);
  error CursedByRMN(uint64 sourceChainSelector);
  error NotACompatiblePool(address notPool);
  error InvalidCCVDataLength(uint256 expected, uint256 got);
  error InvalidNewState(uint64 sourceChainSelector, uint64 sequenceNumber, Internal.MessageExecutionState newState);
  error ZeroAddressNotAllowed();
  error InvalidMessageDestChainSelector(uint64 messageDestChainSelector);
  error InsufficientGasToCompleteTx(bytes4 err);
  error SkippedAlreadyExecutedMessage(bytes32 messageId, uint64 sourceChainSelector, uint64 sequenceNumber);
  error InvalidVerifierSelector(bytes4 selector);
  error ReentrancyGuardReentrantCall();
  error RequiredCCVMissing(address requiredCCV, bool isPoolCCV);
  error InvalidNumberOfTokens(uint256 numTokens);

  /// @dev Atlas depends on various events, if changing, please notify Atlas.
  event StaticConfigSet(StaticConfig staticConfig);
  event ExecutionStateChanged(
    uint64 indexed sourceChainSelector,
    uint64 indexed sequenceNumber,
    bytes32 indexed messageId,
    Internal.MessageExecutionState state,
    bytes returnData
  );
  event SourceChainConfigSet(uint64 indexed sourceChainSelector, SourceChainConfig sourceConfig);

  // 5k for updating the state + 5k for the event and misc costs.
  uint256 internal constant MAX_GAS_BUFFER_TO_UPDATE_STATE = 5000 + 5000 + 2000;

  /// @dev Struct that contains the static configuration. The individual components are stored as immutable variables.
  // solhint-disable-next-line gas-struct-packing
  struct StaticConfig {
    uint64 localChainSelector; // ──╮ Local chainSelector
    uint16 gasForCallExactCheck; // │ Gas for call exact check
    IRMNRemote rmnRemote; // ───────╯ RMN Verification Contract
    address tokenAdminRegistry; // Token admin registry address
  }

  /// @dev Per-chain source config (defining a lane from a Source Chain -> Dest OffRamp).
  struct SourceChainConfig {
    IRouter router; // ─╮ Local router to use for messages coming from this source chain.
    bool isEnabled; // ─╯ Flag whether the source chain is enabled or not.
    bytes onRamp; // OnRamp address on the source chain.
    address[] defaultCCVs; // Default CCVs to use for messages from this source chain.
    address[] laneMandatedCCVs; // Required CCVs to use for all messages from this source chain.
  }

  /// @dev Same as SourceChainConfig but with source chain selector so that an array of these
  /// can be passed in the constructor and the applySourceChainConfigUpdates function.
  // solhint-disable-next-line gas-struct-packing
  struct SourceChainConfigArgs {
    IRouter router; // ────────────╮  Local router to use for messages coming from this source chain.
    uint64 sourceChainSelector; // │  Source chain selector of the config to update.
    bool isEnabled; // ────────────╯  Flag whether the source chain is enabled or not.
    bytes onRamp; // OnRamp address on the source chain.
    address[] defaultCCV; // Default CCV to use for messages from this source chain.
    address[] laneMandatedCCVs; // Required CCV to use for all messages from this source chain.
  }

  // STATIC CONFIG
  string public constant override typeAndVersion = "CCVAggregator 1.7.0-dev";
  /// @dev Hash of encoded address(0) used for empty address checks.
  bytes32 internal constant EMPTY_ENCODED_ADDRESS_HASH = keccak256(abi.encode(address(0)));
  /// @dev ChainSelector of this chain.
  uint64 internal immutable i_chainSelector;
  /// @dev The RMN verification contract.
  IRMNRemote internal immutable i_rmnRemote;
  /// @dev The address of the token admin registry.
  address internal immutable i_tokenAdminRegistry;
  /// @dev The minimum amount of gas to perform the call with exact gas.
  /// We include this in the offRamp so that we can redeploy to adjust it should a hardfork change the gas costs of
  /// relevant opcodes in callWithExactGas.
  uint16 internal immutable i_gasForCallExactCheck;

  // DYNAMIC CONFIG
  bool private s_reentrancyGuardEntered;

  /// @notice Set of source chain selectors.
  EnumerableSet.UintSet internal s_sourceChainSelectors;

  /// @notice SourceChainConfig per source chain selector.
  mapping(uint64 sourceChainSelector => SourceChainConfig sourceChainConfig) private s_sourceChainConfigs;

  // STATE

  /// Message state is tracked to ensure message can only be executed successfully once.
  mapping(bytes32 execStateKey => Internal.MessageExecutionState state) internal s_executionStates;

  constructor(
    StaticConfig memory staticConfig
  ) {
    if (address(staticConfig.rmnRemote) == address(0) || staticConfig.tokenAdminRegistry == address(0)) {
      revert ZeroAddressNotAllowed();
    }

    if (staticConfig.localChainSelector == 0) {
      revert ZeroChainSelectorNotAllowed();
    }

    i_chainSelector = staticConfig.localChainSelector;
    i_rmnRemote = staticConfig.rmnRemote;
    i_tokenAdminRegistry = staticConfig.tokenAdminRegistry;
    i_gasForCallExactCheck = staticConfig.gasForCallExactCheck;
    emit StaticConfigSet(staticConfig);
  }

  // ================================================================
  // │                           Execution                          │
  // ================================================================

  /// @notice Returns the current execution state of a message.
  /// @return executionState The current execution state of the message.
  function getExecutionState(
    uint64 sourceChainSelector,
    uint64 sequenceNumber,
    bytes memory sender,
    address receiver
  ) public view returns (Internal.MessageExecutionState) {
    return s_executionStates[_calculateExecutionStateKey(sourceChainSelector, sequenceNumber, sender, receiver)];
  }

  function _calculateExecutionStateKey(
    uint64 sourceChainSelector,
    uint64 sequenceNumber,
    bytes memory sender,
    address receiver
  ) internal pure returns (bytes32) {
    return keccak256(abi.encode(sourceChainSelector, sequenceNumber, sender, receiver));
  }

  /// @notice Executes a message from a source chain.
  /// @param encodedMessage The message that is being executed, encoded as bytes.
  /// @param ccvs CCVs that attested to the message. Must match the CCVs specified by the receiver and token pool.
  /// @param ccvData CCV-specific data used to verify the message. Must be same length as ccvs array.
  function execute(bytes calldata encodedMessage, address[] calldata ccvs, bytes[] calldata ccvData) external {
    if (s_reentrancyGuardEntered) revert ReentrancyGuardReentrantCall();
    s_reentrancyGuardEntered = true;

    MessageV1Codec.MessageV1 memory message =
      _beforeExecuteSingleMessage(MessageV1Codec._decodeMessageV1(encodedMessage));
    bytes32 messageId = keccak256(encodedMessage);

    if (i_rmnRemote.isCursed(bytes16(uint128(message.sourceChainSelector)))) {
      revert CursedByRMN(message.sourceChainSelector);
    }
    if (!s_sourceChainConfigs[message.sourceChainSelector].isEnabled) {
      revert SourceChainNotEnabled(message.sourceChainSelector);
    }
    if (message.destChainSelector != i_chainSelector) {
      revert InvalidMessageDestChainSelector(message.destChainSelector);
    }
    if (ccvs.length != ccvData.length) {
      revert InvalidCCVDataLength(ccvs.length, ccvData.length);
    }
    if (message.receiver.length != 20) {
      revert Internal.InvalidEVMAddress(message.receiver);
    }

    /////// Original state checks ///////

    bytes32 executionStateKey = _calculateExecutionStateKey(
      message.sourceChainSelector, message.sequenceNumber, message.sender, address(bytes20(message.receiver))
    );

    Internal.MessageExecutionState originalState = s_executionStates[executionStateKey];

    // Two valid cases here, we either have never touched this message before, or we tried to execute and failed. This
    // check protects against reentry and re-execution because the other state is IN_PROGRESS which should not be
    // allowed to execute.
    if (
      !(
        originalState == Internal.MessageExecutionState.UNTOUCHED
          || originalState == Internal.MessageExecutionState.FAILURE
      )
    ) {
      revert SkippedAlreadyExecutedMessage(messageId, message.sourceChainSelector, message.sequenceNumber);
    }

    /////// Execution ///////

    s_executionStates[executionStateKey] = Internal.MessageExecutionState.IN_PROGRESS;

    (bool success, bytes memory err) =
      _callWithGasBuffer(abi.encodeCall(this.executeSingleMessage, (message, messageId, ccvs, ccvData)));
    Internal.MessageExecutionState newState =
      success ? Internal.MessageExecutionState.SUCCESS : Internal.MessageExecutionState.FAILURE;

    s_executionStates[executionStateKey] = newState;

    emit ExecutionStateChanged(message.sourceChainSelector, message.sequenceNumber, messageId, newState, err);
    s_reentrancyGuardEntered = false;
  }

  function _callWithGasBuffer(
    bytes memory payload
  ) internal returns (bool success, bytes memory retData) {
    // allocate retData memory ahead of time
    retData = new bytes(Internal.MAX_RET_BYTES);
    uint16 maxReturnBytes = Internal.MAX_RET_BYTES;

    uint256 gasLeft = gasleft();
    if (gasLeft <= MAX_GAS_BUFFER_TO_UPDATE_STATE) {
      revert InsufficientGasToCompleteTx(bytes4(uint32(gasleft())));
    }

    uint256 gasLimit = gasLeft - MAX_GAS_BUFFER_TO_UPDATE_STATE;

    assembly {
      // call and return whether we succeeded. ignore return data
      // call(gas, addr, value, argsOffset, argsLength, retOffset, retLength)
      success := call(gasLimit, address(), 0, add(payload, 0x20), mload(payload), 0x0, 0x0)

      // limit our copy to maxReturnBytes bytes
      let toCopy := returndatasize()
      if gt(toCopy, maxReturnBytes) { toCopy := maxReturnBytes }
      // Store the length of the copied bytes
      mstore(retData, toCopy)
      // copy the bytes from retData[0:_toCopy]
      returndatacopy(add(retData, 0x20), 0x0, toCopy)
    }
    return (success, retData);
  }

  /// @notice Executes a single message.
  /// @param message The message that will be executed.
  /// @dev We make this external and callable by the contract itself, in order to try/catch
  /// its execution and enforce atomicity among successful message processing and token transfer.
  /// @dev We use ERC-165 to check for the ccipReceive interface to permit sending tokens to contracts, for example
  /// smart contract wallets, without an associated message.
  function executeSingleMessage(
    MessageV1Codec.MessageV1 calldata message,
    bytes32 messageId,
    address[] calldata ccvs,
    bytes[] calldata ccvData
  ) external {
    if (msg.sender != address(this)) revert CanOnlySelfCall();

    /////// SECURITY CRITICAL CHECKS ///////
    address receiver = address(bytes20(message.receiver));

    {
      address[] memory requiredPoolCCVs = new address[](0);
      if (message.tokenTransfer.length > 0) {
        if (message.tokenTransfer.length != 1) {
          revert InvalidNumberOfTokens(message.tokenTransfer.length);
        }

        if (message.tokenTransfer[0].destTokenAddress.length != 20) {
          revert Internal.InvalidEVMAddress(message.tokenTransfer[0].destTokenAddress);
        }
        address localTokenAddress = address(bytes20(message.tokenTransfer[0].destTokenAddress));

        // If the pool returns does not specify any CCVs, we fall back to the default CCVs. These will be deduplicated
        // in the ensureCCVQuorumIsReached function. This is to maintain the same pre-1.7.0 security level for pools
        // that do not support the V2 interface.
        requiredPoolCCVs = _getCCVsFromPool(
          localTokenAddress,
          message.sourceChainSelector,
          message.tokenTransfer[0].amount,
          message.tokenTransfer[0].extraData
        );
      }

      (address[] memory ccvsToQuery, uint256[] memory ccvDataIndex) =
        _ensureCCVQuorumIsReached(message.sourceChainSelector, receiver, ccvs, requiredPoolCCVs);

<<<<<<< HEAD
      _verifyMessageAgainstCCVs({
        ccvsToQuery: ccvsToQuery,
        messageId: messageId,
        message: message,
        ccvData: ccvData,
        ccvDataIndex: ccvDataIndex,
        originalState: originalState
      });
=======
      for (uint256 i = 0; i < ccvsToQuery.length; ++i) {
        ICCVOffRampV1(ccvsToQuery[i]).verifyMessage({
          message: message,
          messageId: messageId,
          ccvData: ccvData[ccvDataIndex[i]]
        });
      }
>>>>>>> 370a28ed
    }

    Client.EVMTokenAmount[] memory destTokenAmounts = new Client.EVMTokenAmount[](message.tokenTransfer.length);
    for (uint256 i = 0; i < message.tokenTransfer.length; ++i) {
      destTokenAmounts[i] =
        _releaseOrMintSingleToken(message.tokenTransfer[i], message.sender, receiver, message.sourceChainSelector);
    }

    // TODO gaslimit
    uint256 gasLimit = 200000;

    // There are three cases in which we skip calling the receiver:
    // 1. If the message data is empty AND the gas limit is 0.
    //          This indicates a message that only transfers tokens. It is valid to only send tokens to a contract
    //          that supports the IAny2EVMMessageReceiver interface, but without this first check we would call the
    //          receiver without any gas, which would revert the transaction.
    // 2. If the receiver is not a contract.
    // 3. If the receiver is a contract but it does not support the IAny2EVMMessageReceiver interface.
    //
    // The ordering of these checks is important, as the first check is the cheapest to execute.
    //
    // To prevent message delivery bypass issues, a modified version of the ERC165Checker is used
    // which checks for sufficient gas before making the external call.
    if (
      (message.data.length == 0 && gasLimit == 0) || receiver.code.length == 0
        || !receiver._supportsInterfaceReverting(type(IAny2EVMMessageReceiver).interfaceId)
    ) return;

    (bool success, bytes memory returnData,) = s_sourceChainConfigs[message.sourceChainSelector].router.routeMessage(
      Client.Any2EVMMessage({
        messageId: messageId,
        sourceChainSelector: message.sourceChainSelector,
        sender: message.sender,
        data: message.data,
        destTokenAmounts: destTokenAmounts
      }),
      i_gasForCallExactCheck,
      gasleft() - i_gasForCallExactCheck - 10000,
      receiver
    );

    // If CCIP receiver execution is not successful, revert the call including token transfers.
    if (!success) revert ReceiverError(returnData);
  }

<<<<<<< HEAD
  /// @notice Verifies a message against all required CCVs.
  /// @param ccvsToQuery The CCVs against which the message will be verified.
  /// @param messageId The ID of the message.
  /// @param message The message that will be verified.
  /// @param ccvData The CCV-specific data used to verify the message.
  /// @param ccvDataIndex The indices in ccvData at which the data for each CCV in ccvsToQuery can be found.
  /// @param originalState The original state of the message prior to this execution attempt.
  function _verifyMessageAgainstCCVs(
    address[] memory ccvsToQuery,
    bytes32 messageId,
    MessageV1Codec.MessageV1 memory message,
    bytes[] calldata ccvData,
    uint256[] memory ccvDataIndex,
    Internal.MessageExecutionState originalState
  ) internal {
    for (uint256 i = 0; i < ccvsToQuery.length; ++i) {
      ICCVOffRampV1(ccvsToQuery[i]).verifyMessage({
        sourceChainSelector: message.sourceChainSelector,
        originalCaller: address(this),
        message: message,
        messageHash: messageId,
        ccvData: ccvData[ccvDataIndex[i]],
        originalState: originalState
      });
    }
  }
=======
  // ================================================================
  // │                            CCVs                              │
  // ================================================================
>>>>>>> 370a28ed

  /// @notice Ensures that the provided CCVs meet the quorum required by the receiver, pool and lane.
  /// @param sourceChainSelector The source chain selector of the message.
  /// @param receiver The receiver of the message.
  /// @param ccvs The CCVs that provided data for the message.
  /// @param tokenRequiredCCVs The CCVs required by the pool of the token being transferred. If no token is being
  /// transferred, this array is empty.
  function _ensureCCVQuorumIsReached(
    uint64 sourceChainSelector,
    address receiver,
    address[] calldata ccvs,
    address[] memory tokenRequiredCCVs
  ) internal view returns (address[] memory ccvsToQuery, uint256[] memory dataIndexes) {
    (address[] memory requiredCCV, address[] memory optionalCCVs, uint8 optionalThreshold) =
      _getCCVsFromReceiver(sourceChainSelector, receiver);
    address[] memory laneMandatedCCVs = s_sourceChainConfigs[sourceChainSelector].laneMandatedCCVs;

    ccvsToQuery = new address[](ccvs.length);
    dataIndexes = new uint256[](ccvs.length);
    bool[] memory ccvAlreadyIncluded = new bool[](ccvs.length);
    uint256 numCCVsToQuery = 0;

    for (uint256 i = 0; i < requiredCCV.length; ++i) {
      bool found = false;
      for (uint256 j = 0; j < ccvs.length; ++j) {
        if (ccvs[j] == requiredCCV[i]) {
          found = true;
          // If the CCV is already included, we skip it.
          if (ccvAlreadyIncluded[j]) break;

          ccvsToQuery[numCCVsToQuery] = ccvs[j];
          dataIndexes[numCCVsToQuery] = j;
          ccvAlreadyIncluded[j] = true;
          numCCVsToQuery++;
          break;
        }
      }
      if (!found) {
        revert RequiredCCVMissing(requiredCCV[i], false);
      }
    }

    for (uint256 i = 0; i < tokenRequiredCCVs.length; ++i) {
      bool found = false;
      for (uint256 j = 0; j < ccvs.length; ++j) {
        if (ccvs[j] == tokenRequiredCCVs[i]) {
          found = true;
          // If the CCV is already included, we skip it.
          if (ccvAlreadyIncluded[j]) break;

          ccvsToQuery[numCCVsToQuery] = ccvs[j];
          dataIndexes[numCCVsToQuery] = j;
          ccvAlreadyIncluded[j] = true;
          numCCVsToQuery++;
          break;
        }
      }
      if (!found) {
        revert RequiredCCVMissing(tokenRequiredCCVs[i], true);
      }
    }

    for (uint256 i = 0; i < laneMandatedCCVs.length; ++i) {
      bool found = false;
      for (uint256 j = 0; j < ccvs.length; ++j) {
        if (ccvs[j] == laneMandatedCCVs[i]) {
          found = true;
          // If the CCV is already included, we skip it.
          if (ccvAlreadyIncluded[j]) break;

          ccvsToQuery[numCCVsToQuery] = ccvs[j];
          dataIndexes[numCCVsToQuery] = j;
          ccvAlreadyIncluded[j] = true;
          numCCVsToQuery++;
          break;
        }
      }
      if (!found) {
        revert RequiredCCVMissing(laneMandatedCCVs[i], false);
      }
    }

    uint256 optionalCCVsToFind = optionalThreshold;
    for (uint256 i = 0; i < optionalCCVs.length; ++i) {
      for (uint256 j = 0; j < ccvs.length && optionalCCVsToFind > 0; ++j) {
        if (ccvs[j] == optionalCCVs[i]) {
          // If the optional CCV is already included, we still count it towards the threshold, but we skip adding it
          // again. This means that if a pool would specify a CCV that is also specified as optional by the receiver,
          // it would count towards the threshold as it's still being queried.
          optionalCCVsToFind--;
          if (ccvAlreadyIncluded[j]) break;

          ccvsToQuery[numCCVsToQuery] = ccvs[j];
          dataIndexes[numCCVsToQuery] = j;
          ccvAlreadyIncluded[j] = true;
          numCCVsToQuery++;
          break;
        }
      }
    }

    if (optionalCCVsToFind > 0) {
      revert OptionalCCVQuorumNotReached(optionalThreshold, optionalThreshold - optionalCCVsToFind);
    }

    if (numCCVsToQuery != ccvsToQuery.length) {
      // Resize the array to the actual number of CCVs found.
      assembly {
        mstore(ccvsToQuery, numCCVsToQuery)
        mstore(dataIndexes, numCCVsToQuery)
      }
    }
    return (ccvsToQuery, dataIndexes);
  }

  function _getCCVsFromReceiver(
    uint64 sourceChainSelector,
    address receiver
  ) internal view returns (address[] memory requiredCCV, address[] memory optionalCCVs, uint8 optionalThreshold) {
    SourceChainConfig memory sourceConfig = s_sourceChainConfigs[sourceChainSelector];

    // If the receiver is a contract
    if (receiver.code.length != 0) {
      // And the contract implements the IAny2EVMMessageReceiverV2 interface.
      if (receiver._supportsInterfaceReverting(type(IAny2EVMMessageReceiverV2).interfaceId)) {
        (requiredCCV, optionalCCVs, optionalThreshold) =
          IAny2EVMMessageReceiverV2(receiver).getCCVs(sourceChainSelector);

        // If the user specified empty required and optional CCVs, we fall back to the default CCVs.
        // If they did specify something, we use what they specified.
        if (requiredCCV.length != 0 || optionalThreshold != 0) {
          return (requiredCCV, optionalCCVs, optionalThreshold);
        }
      }
    }
    return (sourceConfig.defaultCCVs, new address[](0), 0);
  }

  /// @notice Retrieves the required CCVs from a pool. If the pool does not specify any CCVs, we fall back to the
  /// default CCVs.
  /// @dev The params passed into getRequiredCCVs could influence the CCVs returned.
  /// @param localToken The local token address.
  /// @param sourceChainSelector The source chain selector.
  /// @param amount The amount of the token to be released/minted.
  /// @param extraData The extra data for the pool.
  /// @return requiredCCV The required CCVs.
  function _getCCVsFromPool(
    address localToken,
    uint64 sourceChainSelector,
    uint256 amount,
    bytes memory extraData
  ) internal view returns (address[] memory requiredCCV) {
    address pool = ITokenAdminRegistry(i_tokenAdminRegistry).getPool(localToken);

    if (pool._supportsInterfaceReverting(type(IPoolV2).interfaceId)) {
      requiredCCV = IPoolV2(pool).getRequiredCCVs(localToken, sourceChainSelector, amount, extraData);
    }
    // If the pool does not specify any CCVs, or the pool does not support the V2 interface, we fall back to the
    // default CCVs. If this wasn't done, any pool not specifying CCVs would allow any arbitrary CCV to mint infinite
    // tokens by fabricating messages. Since CCVs are permissionless, this would mean anyone would be able to mint.
    if (requiredCCV.length == 0) {
      requiredCCV = s_sourceChainConfigs[sourceChainSelector].defaultCCVs;
    }
    return requiredCCV;
  }

  // ================================================================
  // │                      Tokens and pools                        │
  // ================================================================

  /// @notice Uses a pool to release or mint a token to a receiver address, with balance checks before and after the
  /// transfer. This is done to ensure the exact number of tokens the pool claims to release are actually transferred.
  /// @dev The local token address is validated through the TokenAdminRegistry. If, due to some misconfiguration, the
  /// token is unknown to the registry, the offRamp will revert. The tx, and the tokens, can be retrieved by registering
  /// the token on this chain, and re-trying the msg.
  /// @param sourceTokenAmount Amount and source data of the token to be released/minted.
  /// @param originalSender The message sender on the source chain.
  /// @param receiver The address that will receive the tokens.
  /// @param sourceChainSelector The remote source chain selector
  /// @return destTokenAmount local token address with amount.
  function _releaseOrMintSingleToken(
    MessageV1Codec.TokenTransferV1 memory sourceTokenAmount,
    bytes memory originalSender,
    address receiver,
    uint64 sourceChainSelector
  ) internal returns (Client.EVMTokenAmount memory destTokenAmount) {
    Internal._validateEVMAddress(sourceTokenAmount.destTokenAddress);

    address localToken = abi.decode(sourceTokenAmount.destTokenAddress, (address));
    // We check with the token admin registry if the token has a pool on this chain.
    address localPoolAddress = ITokenAdminRegistry(i_tokenAdminRegistry).getPool(localToken);
    // This will call the supportsInterface through the ERC165Checker, and not directly on the pool address.
    // This is done to prevent a pool from reverting the entire transaction if it doesn't support the interface.
    // The call gets a max or 30k gas per instance, of which there are three. This means offchain gas estimations should
    // account for 90k gas overhead due to the interface check.
    if (localPoolAddress == address(0)) {
      revert NotACompatiblePool(localPoolAddress);
    }

    // Check V2 first, as it is the most recent version of the pool interface.
    if (localPoolAddress._supportsInterfaceReverting(Pool.CCIP_POOL_V2)) {
      // Revert for now
      // TODO write IPoolV2
      revert NotACompatiblePool(localPoolAddress);
    }

    if (!localPoolAddress._supportsInterfaceReverting(Pool.CCIP_POOL_V1)) {
      // If the pool does not support the v1 interface, we revert.
      revert NotACompatiblePool(localPoolAddress);
    }
    // We retrieve the local token balance of the receiver before the pool call.
    uint256 balancePre = _getBalanceOfReceiver(receiver, localToken);

    Pool.ReleaseOrMintOutV1 memory returnData;
    try IPoolV1(localPoolAddress).releaseOrMint(
      Pool.ReleaseOrMintInV1({
        originalSender: originalSender,
        receiver: receiver,
        sourceDenominatedAmount: sourceTokenAmount.amount,
        localToken: localToken,
        remoteChainSelector: sourceChainSelector,
        sourcePoolAddress: sourceTokenAmount.sourcePoolAddress,
        sourcePoolData: sourceTokenAmount.extraData,
        // All use cases that use offchain token data in IPoolV1 have to upgrade to the modular security interface.
        offchainTokenData: ""
      })
    ) returns (Pool.ReleaseOrMintOutV1 memory result) {
      returnData = result;
    } catch (bytes memory err) {
      revert TokenHandlingError(localToken, err);
    }

    // We don't need to do balance checks if the pool is the receiver, as they would always fail in the case
    // of a lockRelease pool.
    if (receiver != localPoolAddress) {
      uint256 balancePost = _getBalanceOfReceiver(receiver, localToken);

      // First we check if the subtraction would result in an underflow to ensure we revert with a clear error.
      if (balancePost < balancePre || balancePost - balancePre != returnData.destinationAmount) {
        revert ReleaseOrMintBalanceMismatch(returnData.destinationAmount, balancePre, balancePost);
      }
    }

    return Client.EVMTokenAmount({token: localToken, amount: returnData.destinationAmount});
  }

  /// @notice Retrieves the balance of a receiver address for a given token.
  /// @param receiver The address to check the balance of.
  /// @param token The token address.
  /// @return balance The balance of the receiver.
  function _getBalanceOfReceiver(address receiver, address token) internal view returns (uint256) {
    try IERC20(token).balanceOf(receiver) returns (uint256 balance_) {
      // If the call succeeds, we return the balance and the gas left.
      return (balance_);
    } catch (bytes memory err) {
      // If the call fails, we revert with a known error.
      revert TokenHandlingError(token, err);
    }
  }

  // ================================================================
  // │                           Config                             │
  // ================================================================

  /// @notice Returns the static config.
  /// @dev This function will always return the same struct as the contents is static and can never change.
  /// @return staticConfig The static config.
  function getStaticConfig() external view returns (StaticConfig memory) {
    return StaticConfig({
      localChainSelector: i_chainSelector,
      gasForCallExactCheck: i_gasForCallExactCheck,
      rmnRemote: i_rmnRemote,
      tokenAdminRegistry: i_tokenAdminRegistry
    });
  }

  /// @notice Returns the source chain config for the provided source chain selector.
  /// @param sourceChainSelector chain to retrieve configuration for.
  /// @return sourceChainConfig The config for the source chain.
  function getSourceChainConfig(
    uint64 sourceChainSelector
  ) external view returns (SourceChainConfig memory) {
    return s_sourceChainConfigs[sourceChainSelector];
  }

  /// @notice Returns all source chain configs.
  /// @return sourceChainConfigs The source chain configs corresponding to all the supported chain selectors.
  function getAllSourceChainConfigs() external view returns (uint64[] memory, SourceChainConfig[] memory) {
    SourceChainConfig[] memory sourceChainConfigs = new SourceChainConfig[](s_sourceChainSelectors.length());
    uint64[] memory sourceChainSelectors = new uint64[](s_sourceChainSelectors.length());
    for (uint256 i = 0; i < s_sourceChainSelectors.length(); ++i) {
      sourceChainSelectors[i] = uint64(s_sourceChainSelectors.at(i));
      sourceChainConfigs[i] = s_sourceChainConfigs[sourceChainSelectors[i]];
    }
    return (sourceChainSelectors, sourceChainConfigs);
  }

  /// @notice Updates source configs.
  /// @param sourceChainConfigUpdates Source chain configs.
  function applySourceChainConfigUpdates(
    SourceChainConfigArgs[] calldata sourceChainConfigUpdates
  ) external onlyOwner {
    for (uint256 i = 0; i < sourceChainConfigUpdates.length; ++i) {
      SourceChainConfigArgs memory configUpdate = sourceChainConfigUpdates[i];

      if (configUpdate.sourceChainSelector == 0) {
        revert ZeroChainSelectorNotAllowed();
      }
      if (address(configUpdate.router) == address(0) || configUpdate.defaultCCV.length == 0) {
        revert ZeroAddressNotAllowed();
      }

      // OnRamp can never be zero.
      if (configUpdate.onRamp.length == 0 || keccak256(configUpdate.onRamp) == EMPTY_ENCODED_ADDRESS_HASH) {
        revert ZeroAddressNotAllowed();
      }

      CCVConfigValidation._validateDefaultAndMandatedCCVs(configUpdate.defaultCCV, configUpdate.laneMandatedCCVs);

      // TODO check replay protection if onRamp changes
      SourceChainConfig storage currentConfig = s_sourceChainConfigs[configUpdate.sourceChainSelector];

      currentConfig.isEnabled = configUpdate.isEnabled;
      currentConfig.router = configUpdate.router;
      currentConfig.onRamp = configUpdate.onRamp;
      currentConfig.defaultCCVs = configUpdate.defaultCCV;
      currentConfig.laneMandatedCCVs = configUpdate.laneMandatedCCVs;

      // We don't need to check the return value, as inserting the item twice has no effect.
      s_sourceChainSelectors.add(configUpdate.sourceChainSelector);

      emit SourceChainConfigSet(configUpdate.sourceChainSelector, currentConfig);
    }
  }

  /// @notice hook for applying custom logic to the input message before executeSingleMessage()
  /// @param message initial message
  /// @return transformedMessage modified message
  function _beforeExecuteSingleMessage(
    MessageV1Codec.MessageV1 memory message
  ) internal virtual returns (MessageV1Codec.MessageV1 memory transformedMessage) {
    return message;
  }
}<|MERGE_RESOLUTION|>--- conflicted
+++ resolved
@@ -301,16 +301,6 @@
       (address[] memory ccvsToQuery, uint256[] memory ccvDataIndex) =
         _ensureCCVQuorumIsReached(message.sourceChainSelector, receiver, ccvs, requiredPoolCCVs);
 
-<<<<<<< HEAD
-      _verifyMessageAgainstCCVs({
-        ccvsToQuery: ccvsToQuery,
-        messageId: messageId,
-        message: message,
-        ccvData: ccvData,
-        ccvDataIndex: ccvDataIndex,
-        originalState: originalState
-      });
-=======
       for (uint256 i = 0; i < ccvsToQuery.length; ++i) {
         ICCVOffRampV1(ccvsToQuery[i]).verifyMessage({
           message: message,
@@ -318,7 +308,6 @@
           ccvData: ccvData[ccvDataIndex[i]]
         });
       }
->>>>>>> 370a28ed
     }
 
     Client.EVMTokenAmount[] memory destTokenAmounts = new Client.EVMTokenAmount[](message.tokenTransfer.length);
@@ -364,38 +353,9 @@
     if (!success) revert ReceiverError(returnData);
   }
 
-<<<<<<< HEAD
-  /// @notice Verifies a message against all required CCVs.
-  /// @param ccvsToQuery The CCVs against which the message will be verified.
-  /// @param messageId The ID of the message.
-  /// @param message The message that will be verified.
-  /// @param ccvData The CCV-specific data used to verify the message.
-  /// @param ccvDataIndex The indices in ccvData at which the data for each CCV in ccvsToQuery can be found.
-  /// @param originalState The original state of the message prior to this execution attempt.
-  function _verifyMessageAgainstCCVs(
-    address[] memory ccvsToQuery,
-    bytes32 messageId,
-    MessageV1Codec.MessageV1 memory message,
-    bytes[] calldata ccvData,
-    uint256[] memory ccvDataIndex,
-    Internal.MessageExecutionState originalState
-  ) internal {
-    for (uint256 i = 0; i < ccvsToQuery.length; ++i) {
-      ICCVOffRampV1(ccvsToQuery[i]).verifyMessage({
-        sourceChainSelector: message.sourceChainSelector,
-        originalCaller: address(this),
-        message: message,
-        messageHash: messageId,
-        ccvData: ccvData[ccvDataIndex[i]],
-        originalState: originalState
-      });
-    }
-  }
-=======
   // ================================================================
   // │                            CCVs                              │
   // ================================================================
->>>>>>> 370a28ed
 
   /// @notice Ensures that the provided CCVs meet the quorum required by the receiver, pool and lane.
   /// @param sourceChainSelector The source chain selector of the message.
