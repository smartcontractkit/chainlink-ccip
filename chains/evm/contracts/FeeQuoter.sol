// SPDX-License-Identifier: BUSL-1.1
pragma solidity ^0.8.24;

import {IFeeQuoter} from "./interfaces/IFeeQuoter.sol";
import {ITypeAndVersion} from "@chainlink/contracts/src/v0.8/shared/interfaces/ITypeAndVersion.sol";

import {Client} from "./libraries/Client.sol";
import {Internal} from "./libraries/Internal.sol";
import {Pool} from "./libraries/Pool.sol";
import {USDPriceWith18Decimals} from "./libraries/USDPriceWith18Decimals.sol";
import {AuthorizedCallers} from "@chainlink/contracts/src/v0.8/shared/access/AuthorizedCallers.sol";

import {EnumerableMap} from "@openzeppelin/contracts@5.0.2/utils/structs/EnumerableMap.sol";

/// @notice The FeeQuoter contract responsibility is to:
///   - Store the current gas price in USD for a given destination chain.
///   - Store the price of a token in USD allowing the owner or priceUpdater to update this value.
///   - Manage chain specific fee calculations.
/// The authorized callers in the contract represent the fee price updaters.
contract FeeQuoter is AuthorizedCallers, IFeeQuoter, ITypeAndVersion {
  using EnumerableMap for EnumerableMap.AddressToUintMap;
  using USDPriceWith18Decimals for uint224;

  error TokenNotSupported(address token);
  error FeeTokenNotSupported(address token);
  error StaleGasPrice(uint64 destChainSelector, uint256 threshold, uint256 timePassed);
  error InvalidDestBytesOverhead(address token, uint32 destBytesOverhead);
  error MessageGasLimitTooHigh();
  error MessageComputeUnitLimitTooHigh();
  error DestinationChainNotEnabled(uint64 destChainSelector);
  error InvalidExtraArgsTag();
  error InvalidExtraArgsData();
  error SourceTokenDataTooLarge(address token);
  error InvalidDestChainConfig(uint64 destChainSelector);
  error MessageFeeTooHigh(uint256 msgFeeJuels, uint256 maxFeeJuelsPerMsg);
  error InvalidStaticConfig();
  error MessageTooLarge(uint256 maxSize, uint256 actualSize);
  error UnsupportedNumberOfTokens(uint256 numberOfTokens, uint256 maxNumberOfTokensPerMsg);
  error InvalidChainFamilySelector(bytes4 chainFamilySelector);
  error InvalidTokenReceiver();
  error TooManySVMExtraArgsAccounts(uint256 numAccounts, uint256 maxAccounts);
  error InvalidSVMExtraArgsWritableBitmap(uint64 accountIsWritableBitmap, uint256 numAccounts);
  error TooManySuiExtraArgsReceiverObjectIds(uint256 numReceiverObjectIds, uint256 maxReceiverObjectIds);

  event FeeTokenAddedOrFeeUpdated(address indexed feeToken, uint256 feeMultiplierWeiPerEth);
  event FeeTokenRemoved(address indexed feeToken);
  event UsdPerUnitGasUpdated(uint64 indexed destChain, uint256 value, uint256 timestamp);
  event UsdPerTokenUpdated(address indexed token, uint256 value, uint256 timestamp);
  event TokenTransferFeeConfigUpdated(
    uint64 indexed destChainSelector, address indexed token, TokenTransferFeeConfig tokenTransferFeeConfig
  );
  event TokenTransferFeeConfigDeleted(uint64 indexed destChainSelector, address indexed token);
  event DestChainConfigUpdated(uint64 indexed destChainSelector, DestChainConfig destChainConfig);
  event DestChainAdded(uint64 indexed destChainSelector, DestChainConfig destChainConfig);

  /// @dev Struct that contains the static configuration.
  /// RMN depends on this struct, if changing, please notify the RMN maintainers.
  // solhint-disable-next-line gas-struct-packing
  struct StaticConfig {
    uint96 maxFeeJuelsPerMsg; // ─╮ Maximum fee that can be charged for a message.
    address linkToken; // ────────╯ LINK token address.
  }

  /// @dev Struct to hold the fee & validation configs for a destination chain.
  // solhint-disable gas-struct-packing
  struct DestChainConfig {
    bool isEnabled; // ────────────────────╮ Whether this destination chain is enabled.
    uint32 maxDataBytes; //                │ Maximum data payload size in bytes.
    uint32 maxPerMsgGasLimit; //           │ Maximum gas limit for messages targeting EVMs.
    uint32 destGasOverhead; //             │ Gas charged on top of the gasLimit to cover destination chain costs.
    uint8 destGasPerPayloadByteBase; //    │ Default dest-chain gas charged each byte of `data` payload.
    bytes4 chainFamilySelector; //         │ Selector that identifies the destination chain's family. Used to determine the correct validations to perform for the dest chain.
    // The following three properties are defaults, they can be overridden by setting the TokenTransferFeeConfig for a token.
    uint16 defaultTokenFeeUSDCents; //     │ Default token fee charged per token transfer.
    uint32 defaultTokenDestGasOverhead; // │ Default gas charged to execute a token transfer on the destination chain.
    uint32 defaultTxGasLimit; //           │ Default gas limit for a tx.
    uint32 networkFeeUSDCents; // ─────────╯ Flat network fee to charge for messages, multiples of 0.01 USD.
  }

  /// @dev Struct to hold the configs and its destination chain selector. Same as DestChainConfig but with the
  /// destChainSelector so that an array of these can be passed in the constructor and applyDestChainConfigUpdates.
  /// solhint-disable gas-struct-packing
  struct DestChainConfigArgs {
    uint64 destChainSelector; // Destination chain selector.
    DestChainConfig destChainConfig; // Config to update for the chain selector.
  }

  /// @dev No need to write for future non-EVMs that only support 1.7. This is a legacy struct for pre 1.7 pools.
  struct TokenTransferFeeConfig {
    uint32 feeUSDCents; // ──────╮ Minimum fee to charge per token transfer, multiples of 0.01 USD.
    uint32 destGasOverhead; //   │ Gas charged to execute the token transfer on the destination chain.
    //                           │ Data availability bytes that are returned from the source pool and sent to the dest
    uint32 destBytesOverhead; // │ pool. Must be >= Pool.CCIP_LOCK_OR_BURN_V1_RET_BYTES. Set as multiple of 32 bytes.
    bool isEnabled; // ──────────╯ Whether this token has custom transfer fees.
  }

  /// @dev Struct with token transfer fee configurations for a token, same as TokenTransferFeeConfig but with the token
  /// address included.
  struct TokenTransferFeeConfigSingleTokenArgs {
    address token; // Token address.
    TokenTransferFeeConfig tokenTransferFeeConfig; // Struct to hold the transfer fee configuration for token transfers.
  }

  /// @dev Struct with args for setting the token transfer fee configurations for a destination chain and a set of tokens.
  struct TokenTransferFeeConfigArgs {
    uint64 destChainSelector; // Destination chain selector.
    TokenTransferFeeConfigSingleTokenArgs[] tokenTransferFeeConfigs; // Array of token transfer fee configurations.
  }

  /// @dev Struct with a pair of destination chain selector and token address so that an array of these can be passed in
  /// the applyTokenTransferFeeConfigUpdates function to remove the token transfer fee configuration for a token.
  struct TokenTransferFeeConfigRemoveArgs {
    uint64 destChainSelector; // ─╮ Destination chain selector.
    address token; // ────────────╯ Token address.
  }

  /// @dev Struct with fee token configuration for a token.
  struct FeeTokenArgs {
    address token; // // ──────────────────╮ Token address.
    uint64 premiumMultiplierWeiPerEth; // ─╯ Multiplier for fee token specific premiums or discounts.
  }

  string public constant override typeAndVersion = "FeeQuoter 1.7.0-dev";

<<<<<<< HEAD
  /// @dev Maximum fee that can be charged for a message. This is a guard to prevent massively overcharging due to
  /// misconfiguration.
  uint96 internal immutable i_maxFeeJuelsPerMsg;
  /// @dev The link token address.
  address internal immutable i_linkToken;
=======
  string public constant override typeAndVersion = "FeeQuoter 1.6.3";
>>>>>>> 8cfcca8c

  /// @dev The gas price per unit of gas for a given destination chain, in USD with 18 decimals. Multiple gas prices can
  /// be encoded into the same value. Each price takes {Internal.GAS_PRICE_BITS} bits. For example, if Optimism is the
  /// destination chain, gas price can include L1 base fee and L2 gas price. Logic to parse the price components is
  ///  chain-specific, and should live in OnRamp.
  /// @dev Price of 1e18 is 1 USD. Examples:
  ///     Very Expensive:   1 unit of gas costs 1 USD                  -> 1e18.
  ///     Expensive:        1 unit of gas costs 0.1 USD                -> 1e17.
  ///     Cheap:            1 unit of gas costs 0.000001 USD           -> 1e12.
  mapping(uint64 destChainSelector => Internal.TimestampedPackedUint224 price) private
    s_usdPerUnitGasByDestChainSelector;

  /// @dev The price, in USD with 18 decimals, per 1e18 of the smallest token denomination.
  /// @dev Price of 1e18 represents 1 USD per 1e18 token amount.
  ///     1 USDC = 1.00 USD per full token, each full token is 1e6 units -> 1 * 1e18 * 1e18 / 1e6 = 1e30.
  ///     1 ETH = 2,000 USD per full token, each full token is 1e18 units -> 2000 * 1e18 * 1e18 / 1e18 = 2_000e18.
  ///     1 LINK = 5.00 USD per full token, each full token is 1e18 units -> 5 * 1e18 * 1e18 / 1e18 = 5e18.
  mapping(address token => Internal.TimestampedPackedUint224 price) private s_usdPerToken;

  /// @dev The destination chain specific fee configs.
  mapping(uint64 destChainSelector => DestChainConfig destChainConfig) internal s_destChainConfigs;

  /// @dev The token transfer fee config that can be set by the owner or fee admin.
  mapping(uint64 destChainSelector => mapping(address token => TokenTransferFeeConfig tranferFeeConfig)) internal
    s_tokenTransferFeeConfig;

  /// @dev Set of fee tokens that can be used to pay for fees. The keys of the mapping are the fee multipliers which
  /// can be used to set a premium or discount for a specific fee token.
  EnumerableMap.AddressToUintMap private s_feeTokens;

  constructor(
    StaticConfig memory staticConfig,
    address[] memory priceUpdaters,
    FeeTokenArgs[] memory feeTokens,
    TokenTransferFeeConfigArgs[] memory tokenTransferFeeConfigArgs,
    DestChainConfigArgs[] memory destChainConfigArgs
  ) AuthorizedCallers(priceUpdaters) {
    if (staticConfig.linkToken == address(0) || staticConfig.maxFeeJuelsPerMsg == 0) {
      revert InvalidStaticConfig();
    }

    i_linkToken = staticConfig.linkToken;
    i_maxFeeJuelsPerMsg = staticConfig.maxFeeJuelsPerMsg;

    _applyFeeTokensUpdates(new address[](0), feeTokens);
    _applyDestChainConfigUpdates(destChainConfigArgs);
    _applyTokenTransferFeeConfigUpdates(tokenTransferFeeConfigArgs, new TokenTransferFeeConfigRemoveArgs[](0));
  }

  // ================================================================
  // │                     Price calculations                       │
  // ================================================================

  /// @inheritdoc IFeeQuoter
  /// @dev returns the price even if it's stale or zero.
  function getTokenPrice(
    address token
  ) public view override returns (Internal.TimestampedPackedUint224 memory) {
    return s_usdPerToken[token];
  }

  /// @notice Get the `tokenPrice` for an array of tokens.
  /// @param tokens The tokens to get prices for.
  /// @return tokenPrices The tokenPrices for the given tokens.
  function getTokenPrices(
    address[] calldata tokens
  ) external view returns (Internal.TimestampedPackedUint224[] memory) {
    uint256 length = tokens.length;
    Internal.TimestampedPackedUint224[] memory tokenPrices = new Internal.TimestampedPackedUint224[](length);
    for (uint256 i = 0; i < length; ++i) {
      tokenPrices[i] = getTokenPrice(tokens[i]);
    }
    return tokenPrices;
  }

  /// @notice Get the token price for a given token and reverts if the token is not supported.
  /// @param token The token to get the price for.
  /// @return tokenPrice The tokenPrice for the given token if it exists and is valid.
  function getValidatedTokenPrice(
    address token
  ) public view returns (uint224) {
    Internal.TimestampedPackedUint224 memory tokenPrice = s_usdPerToken[token];
    // Token price must be set at least once.
    if (tokenPrice.timestamp == 0 || tokenPrice.value == 0) revert TokenNotSupported(token);
    return tokenPrice.value;
  }

  /// @notice Get an encoded `gasPrice` for a given destination chain ID.
  /// The 224-bit result encodes necessary gas price components.
  /// - On L1 chains like Ethereum or Avax, the only component is the gas price.
  /// - On Optimistic Rollups, there are two components - the L2 gas price, and L1 base fee for data availability.
  /// - On future chains, there could be more or differing price components.
  /// @param destChainSelector The destination chain to get the price for.
  /// @return gasPrice The encoded gasPrice for the given destination chain ID.
  /// @dev Does not validate if the chain is enabled
  function getDestinationChainGasPrice(
    uint64 destChainSelector
  ) external view returns (Internal.TimestampedPackedUint224 memory) {
    return s_usdPerUnitGasByDestChainSelector[destChainSelector];
  }

  // ================================================================
  // │                         Fee tokens                           │
  // ================================================================

  /// @inheritdoc IFeeQuoter
  function getFeeTokens() external view returns (address[] memory) {
    return s_feeTokens.keys();
  }

  /// @notice Gets the fee configuration for a token.
  /// @param token The token to get the fee configuration for.
  /// @return premiumMultiplierWeiPerEth The multiplier for destination chain specific premiums.
  function getPremiumMultiplierWeiPerEth(
    address token
  ) external view returns (uint64 premiumMultiplierWeiPerEth) {
    return uint64(s_feeTokens.get(token));
  }

  /// @notice Add and remove tokens from feeTokens set.
  /// @param feeTokensToRemove The addresses of the tokens which are no longer considered feeTokens.
  /// @param feeTokensToAdd The addresses of the tokens which are now considered fee tokens and can be used
  /// to calculate fees.
  function applyFeeTokensUpdates(
    address[] memory feeTokensToRemove,
    FeeTokenArgs[] memory feeTokensToAdd
  ) external onlyOwner {
    _applyFeeTokensUpdates(feeTokensToRemove, feeTokensToAdd);
  }

  /// @notice Add and remove tokens from feeTokens set.
  /// @param feeTokensToRemove The addresses of the tokens which are no longer considered feeTokens.
  /// @param feeTokensToAdd The addresses of the tokens which are now considered fee tokens.
  /// and can be used to calculate fees.
  function _applyFeeTokensUpdates(address[] memory feeTokensToRemove, FeeTokenArgs[] memory feeTokensToAdd) private {
    for (uint256 i = 0; i < feeTokensToRemove.length; ++i) {
      if (s_feeTokens.remove(feeTokensToRemove[i])) {
        emit FeeTokenRemoved(feeTokensToRemove[i]);
      }
    }
    for (uint256 i = 0; i < feeTokensToAdd.length; ++i) {
      FeeTokenArgs memory update = feeTokensToAdd[i];

      s_feeTokens.set(update.token, update.premiumMultiplierWeiPerEth);
      emit FeeTokenAddedOrFeeUpdated(update.token, update.premiumMultiplierWeiPerEth);
    }
  }

  // ================================================================
  // │                       Price updates                          │
  // ================================================================

  /// @inheritdoc IFeeQuoter
  function updatePrices(
    Internal.PriceUpdates calldata priceUpdates
  ) external override {
    // The caller must be a fee updater.
    _validateCaller();

    uint256 tokenUpdatesLength = priceUpdates.tokenPriceUpdates.length;

    for (uint256 i = 0; i < tokenUpdatesLength; ++i) {
      Internal.TokenPriceUpdate memory update = priceUpdates.tokenPriceUpdates[i];
      s_usdPerToken[update.sourceToken] =
        Internal.TimestampedPackedUint224({value: update.usdPerToken, timestamp: uint32(block.timestamp)});
      emit UsdPerTokenUpdated(update.sourceToken, update.usdPerToken, block.timestamp);
    }

    uint256 gasUpdatesLength = priceUpdates.gasPriceUpdates.length;

    for (uint256 i = 0; i < gasUpdatesLength; ++i) {
      Internal.GasPriceUpdate memory update = priceUpdates.gasPriceUpdates[i];
      s_usdPerUnitGasByDestChainSelector[update.destChainSelector] =
        Internal.TimestampedPackedUint224({value: update.usdPerUnitGas, timestamp: uint32(block.timestamp)});
      emit UsdPerUnitGasUpdated(update.destChainSelector, update.usdPerUnitGas, block.timestamp);
    }
  }

  // ================================================================
  // │                       Fee quoting                            │
  // ================================================================

  /// @inheritdoc IFeeQuoter
  /// @dev The function should always validate message.extraArgs, message.receiver and family-specific configs.
  function getValidatedFee(
    uint64 destChainSelector,
    Client.EVM2AnyMessage calldata message
  ) external view returns (uint256 feeTokenAmount) {
    DestChainConfig memory destChainConfig = s_destChainConfigs[destChainSelector];
    if (!destChainConfig.isEnabled) revert DestinationChainNotEnabled(destChainSelector);
    if (!s_feeTokens.contains(message.feeToken)) revert FeeTokenNotSupported(message.feeToken);

    uint256 gasLimit = _validateMessageAndResolveGasLimitForDestination(destChainSelector, destChainConfig, message);

    // The below call asserts that feeToken is a supported token.
    uint224 feeTokenPrice = getValidatedTokenPrice(message.feeToken);

    // Calculate premiumFee in USD with 18 decimals precision first.
    // If message-only and no token transfers, a flat network fee is charged.
    // If there are token transfers, premiumFee is calculated from token transfer fee.
    // If there are both token transfers and message, premiumFee is only calculated from token transfer fee.
    uint256 premiumFeeUSDWei = 0;
    uint32 tokenTransferGas = 0;
    uint32 tokenTransferBytesOverhead = 0;
    if (message.tokenAmounts.length > 0) {
      (premiumFeeUSDWei, tokenTransferGas, tokenTransferBytesOverhead) = _getTokenTransferCost(
        destChainConfig.defaultTokenFeeUSDCents,
        destChainConfig.defaultTokenDestGasOverhead,
        destChainSelector,
        message.tokenAmounts
      );
    } else {
      // Convert USD cents with 2 decimals to 18 decimals.
      premiumFeeUSDWei = uint256(destChainConfig.networkFeeUSDCents) * 1e16;
    }
    // Apply the premium multiplier for the fee token, making it 36 decimals
    premiumFeeUSDWei *= s_feeTokens.get(message.feeToken);

    uint256 destCallDataCost =
      (message.data.length + tokenTransferBytesOverhead) * destChainConfig.destGasPerPayloadByteBase;

    // We add the destination chain CCIP overhead (commit, exec), the token transfer gas, the calldata cost and the msg
    // gas limit to get the total gas the tx costs to execute on the destination chain.
    uint256 totalDestChainGas = destChainConfig.destGasOverhead + tokenTransferGas + destCallDataCost + gasLimit;
    uint224 packedGasPrice = s_usdPerUnitGasByDestChainSelector[destChainSelector].value;

    // Total USD fee is in 36 decimals, feeTokenPrice is in 18 decimals USD for 1e18 smallest token denominations.
    // The result is the fee in the feeTokens smallest denominations (e.g. wei for ETH).
    // uint112(packedGasPrice) = executionGasPrice
    return (totalDestChainGas * uint112(packedGasPrice) * 1e18 + premiumFeeUSDWei) / feeTokenPrice;
  }

  /// @notice Returns the token transfer cost parameters.
  /// A basis point fee is calculated from the USD value of each token transfer.
  /// For each individual transfer, this fee is between [minFeeUSD, maxFeeUSD].
  /// Total transfer fee is the sum of each individual token transfer fee.
  /// @dev Assumes that tokenAmounts are validated to be listed tokens elsewhere.
  /// @dev Splitting one token transfer into multiple transfers is discouraged, as it will result in a transferFee
  /// equal or greater than the same amount aggregated/de-duped.
  /// @param defaultTokenFeeUSDCents the default token fee in USD cents.
  /// @param defaultTokenDestGasOverhead the default token destination gas overhead.
  /// @param destChainSelector the destination chain selector.
  /// @param tokenAmounts token transfers in the message.
  /// @return tokenTransferFeeUSDWei total token transfer bps fee in USD with 18 decimals.
  /// @return tokenTransferGas total execution gas of the token transfers.
  /// @return tokenTransferBytesOverhead additional token transfer data passed to destination, e.g. USDC attestation.
  function _getTokenTransferCost(
    uint256 defaultTokenFeeUSDCents,
    uint32 defaultTokenDestGasOverhead,
    uint64 destChainSelector,
    Client.EVMTokenAmount[] calldata tokenAmounts
  ) internal view returns (uint256 tokenTransferFeeUSDWei, uint32 tokenTransferGas, uint32 tokenTransferBytesOverhead) {
    uint256 numberOfTokens = tokenAmounts.length;

    for (uint256 i = 0; i < numberOfTokens; ++i) {
      TokenTransferFeeConfig memory transferFeeConfig =
        s_tokenTransferFeeConfig[destChainSelector][tokenAmounts[i].token];

      // If the token has no specific overrides configured, we use the global defaults.
      if (!transferFeeConfig.isEnabled) {
        tokenTransferFeeUSDWei += defaultTokenFeeUSDCents * 1e16;
        tokenTransferGas += defaultTokenDestGasOverhead;
        tokenTransferBytesOverhead += Pool.CCIP_LOCK_OR_BURN_V1_RET_BYTES;
        continue;
      }

      tokenTransferGas += transferFeeConfig.destGasOverhead;
      tokenTransferBytesOverhead += transferFeeConfig.destBytesOverhead;

      // Convert USD values with 2 decimals to 18 decimals.
      tokenTransferFeeUSDWei += uint256(transferFeeConfig.feeUSDCents) * 1e16;
    }

    return (tokenTransferFeeUSDWei, tokenTransferGas, tokenTransferBytesOverhead);
  }

  /// @notice Gets the transfer fee config for a given token.
  /// @param destChainSelector The destination chain selector.
  /// @param token The token address.
  /// @return tokenTransferFeeConfig The transfer fee config for the token.
  function getTokenTransferFeeConfig(
    uint64 destChainSelector,
    address token
  ) external view returns (TokenTransferFeeConfig memory tokenTransferFeeConfig) {
    return s_tokenTransferFeeConfig[destChainSelector][token];
  }

  /// @notice Sets the transfer fee config.
  /// @dev only callable by the owner or admin.
  function applyTokenTransferFeeConfigUpdates(
    TokenTransferFeeConfigArgs[] memory tokenTransferFeeConfigArgs,
    TokenTransferFeeConfigRemoveArgs[] memory tokensToUseDefaultFeeConfigs
  ) external onlyOwner {
    _applyTokenTransferFeeConfigUpdates(tokenTransferFeeConfigArgs, tokensToUseDefaultFeeConfigs);
  }

  /// @notice internal helper to set the token transfer fee config.
  function _applyTokenTransferFeeConfigUpdates(
    TokenTransferFeeConfigArgs[] memory tokenTransferFeeConfigArgs,
    TokenTransferFeeConfigRemoveArgs[] memory tokensToUseDefaultFeeConfigs
  ) internal {
    for (uint256 i = 0; i < tokenTransferFeeConfigArgs.length; ++i) {
      TokenTransferFeeConfigArgs memory tokenTransferFeeConfigArg = tokenTransferFeeConfigArgs[i];
      uint64 destChainSelector = tokenTransferFeeConfigArg.destChainSelector;

      for (uint256 j = 0; j < tokenTransferFeeConfigArg.tokenTransferFeeConfigs.length; ++j) {
        TokenTransferFeeConfig memory tokenTransferFeeConfig =
          tokenTransferFeeConfigArg.tokenTransferFeeConfigs[j].tokenTransferFeeConfig;
        address token = tokenTransferFeeConfigArg.tokenTransferFeeConfigs[j].token;

        if (tokenTransferFeeConfig.destBytesOverhead < Pool.CCIP_LOCK_OR_BURN_V1_RET_BYTES) {
          revert InvalidDestBytesOverhead(token, tokenTransferFeeConfig.destBytesOverhead);
        }

        s_tokenTransferFeeConfig[destChainSelector][token] = tokenTransferFeeConfig;

        emit TokenTransferFeeConfigUpdated(destChainSelector, token, tokenTransferFeeConfig);
      }
    }

    // Remove the custom fee configs for the tokens that are in the tokensToUseDefaultFeeConfigs array.
    for (uint256 i = 0; i < tokensToUseDefaultFeeConfigs.length; ++i) {
      uint64 destChainSelector = tokensToUseDefaultFeeConfigs[i].destChainSelector;
      address token = tokensToUseDefaultFeeConfigs[i].token;
      delete s_tokenTransferFeeConfig[destChainSelector][token];
      emit TokenTransferFeeConfigDeleted(destChainSelector, token);
    }
  }

  // ================================================================
  // │             Validations & message processing                 │
  // ================================================================

  /// @notice Validates that the destAddress matches the expected format of the family.
  /// @param chainFamilySelector Tag to identify the target family.
  /// @param destAddress Dest address to validate.
  /// @dev precondition - assumes the family tag is correct and validated.
  function _validateDestFamilyAddress(
    bytes4 chainFamilySelector,
    bytes memory destAddress,
    uint256 gasLimit
  ) internal pure {
    if (chainFamilySelector == Internal.CHAIN_FAMILY_SELECTOR_EVM) {
      return Internal._validateEVMAddress(destAddress);
    }
    if (chainFamilySelector == Internal.CHAIN_FAMILY_SELECTOR_SVM) {
      // SVM addresses don't have a precompile space at the first X addresses, instead we validate that if the gasLimit
      // is non-zero, the address must not be 0x0.
      return Internal._validate32ByteAddress(destAddress, gasLimit > 0 ? 1 : 0);
    }
    if (chainFamilySelector == Internal.CHAIN_FAMILY_SELECTOR_APTOS) {
      return Internal._validate32ByteAddress(destAddress, Internal.APTOS_PRECOMPILE_SPACE);
    }
    if (chainFamilySelector == Internal.CHAIN_FAMILY_SELECTOR_TVM) {
      return Internal._validateTVMAddress(destAddress);
    }
    if (chainFamilySelector == Internal.CHAIN_FAMILY_SELECTOR_SUI) {
      return Internal._validate32ByteAddress(destAddress, gasLimit > 0 ? Internal.SUI_PRECOMPILE_SPACE : 0);
    }
    revert InvalidChainFamilySelector(chainFamilySelector);
  }

  /// @notice Parse and validate the SVM specific Extra Args Bytes.
  function _parseSVMExtraArgsFromBytes(
    bytes calldata extraArgs,
    uint256 maxPerMsgGasLimit
  ) internal pure returns (Client.SVMExtraArgsV1 memory svmExtraArgs) {
    if (extraArgs.length == 0) {
      revert InvalidExtraArgsData();
    }

    bytes4 tag = bytes4(extraArgs[:4]);
    if (tag != Client.SVM_EXTRA_ARGS_V1_TAG) {
      revert InvalidExtraArgsTag();
    }

    svmExtraArgs = abi.decode(extraArgs[4:], (Client.SVMExtraArgsV1));

    if (svmExtraArgs.computeUnits > maxPerMsgGasLimit) {
      revert MessageComputeUnitLimitTooHigh();
    }

    return svmExtraArgs;
  }

  /// @notice Parse and validate the Sui specific Extra Args Bytes.
  function _parseSuiExtraArgsFromBytes(
    bytes calldata extraArgs,
    uint256 maxPerMsgGasLimit
  ) internal pure returns (Client.SuiExtraArgsV1 memory suiExtraArgs) {
    if (extraArgs.length == 0) {
      revert InvalidExtraArgsData();
    }

    bytes4 tag = bytes4(extraArgs[:4]);
    if (tag != Client.SUI_EXTRA_ARGS_V1_TAG) {
      revert InvalidExtraArgsTag();
    }

    suiExtraArgs = abi.decode(extraArgs[4:], (Client.SuiExtraArgsV1));

    if (suiExtraArgs.gasLimit > maxPerMsgGasLimit) {
      revert MessageGasLimitTooHigh();
    }

    return suiExtraArgs;
  }

  /// @dev Convert the extra args bytes into a struct with validations against the dest chain config.
  /// @param extraArgs The extra args bytes.
  /// @return genericExtraArgs The GenericExtraArgs struct.
  function _parseGenericExtraArgsFromBytes(
    bytes calldata extraArgs,
    uint32 defaultTxGasLimit,
    uint256 maxPerMsgGasLimit
  ) internal pure returns (Client.GenericExtraArgsV2 memory) {
    // Since GenericExtraArgs are simply a superset of EVMExtraArgsV1, we can parse them as such. For Aptos, this
    // technically means EVMExtraArgsV1 are processed like they would be valid, but they will always fail on the
    // allowedOutOfOrderExecution check below.
    Client.GenericExtraArgsV2 memory parsedExtraArgs =
      _parseUnvalidatedEVMExtraArgsFromBytes(extraArgs, defaultTxGasLimit);

    if (parsedExtraArgs.gasLimit > maxPerMsgGasLimit) revert MessageGasLimitTooHigh();

    return parsedExtraArgs;
  }

  /// @dev Convert the extra args bytes into a struct.
  /// @param extraArgs The extra args bytes.
  /// @param defaultTxGasLimit default tx gas limit to use in the absence of extra args.
  /// @return EVMExtraArgsV2 the extra args struct populated with either the given args or default values.
  function _parseUnvalidatedEVMExtraArgsFromBytes(
    bytes calldata extraArgs,
    uint64 defaultTxGasLimit
  ) private pure returns (Client.GenericExtraArgsV2 memory) {
    if (extraArgs.length == 0) {
      // If extra args are empty, generate default values.
      return Client.GenericExtraArgsV2({gasLimit: defaultTxGasLimit, allowOutOfOrderExecution: false});
    }

    bytes4 extraArgsTag = bytes4(extraArgs);
    bytes memory argsData = extraArgs[4:];

    if (extraArgsTag == Client.GENERIC_EXTRA_ARGS_V2_TAG) {
      return abi.decode(argsData, (Client.GenericExtraArgsV2));
    } else if (extraArgsTag == Client.EVM_EXTRA_ARGS_V1_TAG) {
      // EVMExtraArgsV1 originally included a second boolean (strict) field which has been deprecated.
      // Clients may still include it but it will be ignored.
      return Client.GenericExtraArgsV2({gasLimit: abi.decode(argsData, (uint256)), allowOutOfOrderExecution: false});
    }
    revert InvalidExtraArgsTag();
  }

  /// @notice Validate the forwarded message to ensure it matches the configuration limits (message length, number of
  /// tokens) and family-specific expectations (address format).
  /// @param destChainSelector The destination chain selector.
  /// @param destChainConfig The destination chain config.
  /// @param message The message to validate.
  /// @return gasLimit The gas limit to use for the message.
  function _validateMessageAndResolveGasLimitForDestination(
    uint64 destChainSelector,
    DestChainConfig memory destChainConfig,
    Client.EVM2AnyMessage calldata message
  ) internal view returns (uint256 gasLimit) {
    uint256 dataLength = message.data.length;
    uint256 numberOfTokens = message.tokenAmounts.length;

    // Check that payload is formed correctly.
    if (dataLength > uint256(destChainConfig.maxDataBytes)) {
      revert MessageTooLarge(uint256(destChainConfig.maxDataBytes), dataLength);
    }
    if (numberOfTokens > 1) {
      revert UnsupportedNumberOfTokens(numberOfTokens, 1);
    }

    // resolve gas limit and validate chainFamilySelector
    if (
      destChainConfig.chainFamilySelector == Internal.CHAIN_FAMILY_SELECTOR_EVM
        || destChainConfig.chainFamilySelector == Internal.CHAIN_FAMILY_SELECTOR_APTOS
        || destChainConfig.chainFamilySelector == Internal.CHAIN_FAMILY_SELECTOR_TVM
    ) {
      gasLimit = _parseGenericExtraArgsFromBytes(
        message.extraArgs, destChainConfig.defaultTxGasLimit, destChainConfig.maxPerMsgGasLimit
      ).gasLimit;

      _validateDestFamilyAddress(destChainConfig.chainFamilySelector, message.receiver, gasLimit);
    } else if (destChainConfig.chainFamilySelector == Internal.CHAIN_FAMILY_SELECTOR_SUI) {
      Client.SuiExtraArgsV1 memory suiExtraArgsV1 =
        _parseSuiExtraArgsFromBytes(message.extraArgs, destChainConfig.maxPerMsgGasLimit);

      gasLimit = suiExtraArgsV1.gasLimit;

      _validateDestFamilyAddress(destChainConfig.chainFamilySelector, message.receiver, gasLimit);

      uint256 receiverObjectIdsLength = suiExtraArgsV1.receiverObjectIds.length;
      // The max payload size for SUI is heavily dependent on the receiver object ids passed into extra args and the number of
      // tokens. Below, token and account overhead will count towards maxDataBytes.
      uint256 suiExpandedDataLength = dataLength;

      // This abi.decode is safe because the address is validated above.
      if (abi.decode(message.receiver, (uint256)) == 0) {
        // When message receiver is zero, CCIP receiver is not invoked on SUI.
        // There should not be additional accounts specified for the receiver.
        if (receiverObjectIdsLength > 0) {
          revert TooManySuiExtraArgsReceiverObjectIds(receiverObjectIdsLength, 0);
        }
      } else {
        // The messaging accounts needed for CCIP receiver on SUI are:
        // message receiver,
        // plus remaining accounts specified in Sui extraArgs. Each account is 32 bytes.
        suiExpandedDataLength +=
          ((receiverObjectIdsLength + Client.SUI_MESSAGING_ACCOUNTS_OVERHEAD) * Client.SUI_ACCOUNT_BYTE_SIZE);
      }

      if (numberOfTokens > 0 && suiExtraArgsV1.tokenReceiver == bytes32(0)) {
        revert InvalidTokenReceiver();
      }
      if (receiverObjectIdsLength > Client.SUI_EXTRA_ARGS_MAX_RECEIVER_OBJECT_IDS) {
        revert TooManySuiExtraArgsReceiverObjectIds(
          receiverObjectIdsLength, Client.SUI_EXTRA_ARGS_MAX_RECEIVER_OBJECT_IDS
        );
      }

      suiExpandedDataLength += (numberOfTokens * Client.SUI_TOKEN_TRANSFER_DATA_OVERHEAD);

      // The token destBytesOverhead can be very different per token so we have to take it into account as well.
      for (uint256 i = 0; i < numberOfTokens; ++i) {
        uint256 destBytesOverhead =
          s_tokenTransferFeeConfig[destChainSelector][message.tokenAmounts[i].token].destBytesOverhead;

        // Pools get Pool.CCIP_LOCK_OR_BURN_V1_RET_BYTES by default, but if an override is set we use that instead.
        if (destBytesOverhead > 0) {
          suiExpandedDataLength += destBytesOverhead;
        } else {
          suiExpandedDataLength += Pool.CCIP_LOCK_OR_BURN_V1_RET_BYTES;
        }
      }

      if (suiExpandedDataLength > uint256(destChainConfig.maxDataBytes)) {
        revert MessageTooLarge(uint256(destChainConfig.maxDataBytes), suiExpandedDataLength);
      }
    } else if (destChainConfig.chainFamilySelector == Internal.CHAIN_FAMILY_SELECTOR_SVM) {
      Client.SVMExtraArgsV1 memory svmExtraArgsV1 =
        _parseSVMExtraArgsFromBytes(message.extraArgs, destChainConfig.maxPerMsgGasLimit);

      gasLimit = svmExtraArgsV1.computeUnits;

      _validateDestFamilyAddress(destChainConfig.chainFamilySelector, message.receiver, gasLimit);

      uint256 accountsLength = svmExtraArgsV1.accounts.length;
      // The max payload size for SVM is heavily dependent on the accounts passed into extra args and the number of
      // tokens. Below, token and account overhead will count towards maxDataBytes.
      uint256 svmExpandedDataLength = dataLength;

      // This abi.decode is safe because the address is validated above.
      if (abi.decode(message.receiver, (uint256)) == 0) {
        // When message receiver is zero, CCIP receiver is not invoked on SVM.
        // There should not be additional accounts specified for the receiver.
        if (accountsLength > 0) {
          revert TooManySVMExtraArgsAccounts(accountsLength, 0);
        }
      } else {
        // The messaging accounts needed for CCIP receiver on SVM are:
        // message receiver, offRamp PDA signer,
        // plus remaining accounts specified in SVM extraArgs. Each account is 32 bytes.
        svmExpandedDataLength +=
          ((accountsLength + Client.SVM_MESSAGING_ACCOUNTS_OVERHEAD) * Client.SVM_ACCOUNT_BYTE_SIZE);
      }

      if (numberOfTokens > 0 && svmExtraArgsV1.tokenReceiver == bytes32(0)) {
        revert InvalidTokenReceiver();
      }
      if (accountsLength > Client.SVM_EXTRA_ARGS_MAX_ACCOUNTS) {
        revert TooManySVMExtraArgsAccounts(accountsLength, Client.SVM_EXTRA_ARGS_MAX_ACCOUNTS);
      }
      if (svmExtraArgsV1.accountIsWritableBitmap >> accountsLength != 0) {
        revert InvalidSVMExtraArgsWritableBitmap(svmExtraArgsV1.accountIsWritableBitmap, accountsLength);
      }

      svmExpandedDataLength += (numberOfTokens * Client.SVM_TOKEN_TRANSFER_DATA_OVERHEAD);

      // The token destBytesOverhead can be very different per token so we have to take it into account as well.
      for (uint256 i = 0; i < numberOfTokens; ++i) {
        uint256 destBytesOverhead =
          s_tokenTransferFeeConfig[destChainSelector][message.tokenAmounts[i].token].destBytesOverhead;

        // Pools get Pool.CCIP_LOCK_OR_BURN_V1_RET_BYTES by default, but if an override is set we use that instead.
        if (destBytesOverhead > 0) {
          svmExpandedDataLength += destBytesOverhead;
        } else {
          svmExpandedDataLength += Pool.CCIP_LOCK_OR_BURN_V1_RET_BYTES;
        }
      }

      if (svmExpandedDataLength > uint256(destChainConfig.maxDataBytes)) {
        revert MessageTooLarge(uint256(destChainConfig.maxDataBytes), svmExpandedDataLength);
      }
    } else {
      revert InvalidChainFamilySelector(destChainConfig.chainFamilySelector);
    }

    return gasLimit;
  }

  /// @inheritdoc IFeeQuoter
  /// @dev precondition - onRampTokenTransfers and sourceTokenAmounts lengths must be equal.
  function processMessageArgs(
    uint64 destChainSelector,
    address feeToken,
    uint256 feeTokenAmount,
    bytes calldata extraArgs,
    bytes calldata messageReceiver
  )
    external
    view
    returns (
      uint256 msgFeeJuels,
      bool isOutOfOrderExecution,
      bytes memory convertedExtraArgs,
      bytes memory tokenReceiver
    )
  {
    // Convert feeToken to link if not already in link.
    if (feeToken == i_linkToken) {
      msgFeeJuels = feeTokenAmount;
    } else {
      msgFeeJuels = convertTokenAmount(feeToken, feeTokenAmount, i_linkToken);
    }

    if (msgFeeJuels > i_maxFeeJuelsPerMsg) revert MessageFeeTooHigh(msgFeeJuels, i_maxFeeJuelsPerMsg);

    (convertedExtraArgs, isOutOfOrderExecution, tokenReceiver) =
      _processChainFamilySelector(destChainSelector, messageReceiver, extraArgs);

    return (msgFeeJuels, isOutOfOrderExecution, convertedExtraArgs, tokenReceiver);
  }

  /// @notice Parses the extra Args based on the chain family selector. Isolated into a separate function
  /// as it was the only way to prevent a stack too deep error, and makes future chain family additions easier.
  // solhint-disable-next-line chainlink-solidity/explicit-returns
  function _processChainFamilySelector(
    uint64 destChainSelector,
    bytes calldata messageReceiver,
    bytes calldata extraArgs
  ) internal view returns (bytes memory validatedExtraArgs, bool allowOutOfOrderExecution, bytes memory tokenReceiver) {
    // Since this function is called after getFee, which already validates the params, no validation is necessary.
    DestChainConfig memory destChainConfig = s_destChainConfigs[destChainSelector];
    // EVM and Aptos both use the same GenericExtraArgs, with EVM also supporting EVMExtraArgsV1 which is handled inside
    // the generic function.
    if (
      destChainConfig.chainFamilySelector == Internal.CHAIN_FAMILY_SELECTOR_EVM
        || destChainConfig.chainFamilySelector == Internal.CHAIN_FAMILY_SELECTOR_APTOS
        || destChainConfig.chainFamilySelector == Internal.CHAIN_FAMILY_SELECTOR_TVM
    ) {
      Client.GenericExtraArgsV2 memory parsedExtraArgs =
        _parseUnvalidatedEVMExtraArgsFromBytes(extraArgs, destChainConfig.defaultTxGasLimit);

      return (Client._argsToBytes(parsedExtraArgs), parsedExtraArgs.allowOutOfOrderExecution, messageReceiver);
    }
    if (destChainConfig.chainFamilySelector == Internal.CHAIN_FAMILY_SELECTOR_SUI) {
      // perform parsing check on the extraArgs
      return (
        extraArgs,
        true,
        abi.encode(
          _parseSuiExtraArgsFromBytes(extraArgs, destChainConfig.maxPerMsgGasLimit, destChainConfig.enforceOutOfOrder)
            .tokenReceiver
        )
      );
    }
    if (destChainConfig.chainFamilySelector == Internal.CHAIN_FAMILY_SELECTOR_SVM) {
      // If extraArgs passes the parsing it's valid and can be returned unchanged.
      // ExtraArgs are required on SVM, meaning the supplied extraArgs are either invalid and we would have reverted
      // or we have valid extraArgs and we can return them without having to re-encode them.
      return (
        extraArgs,
        true,
        abi.encode(_parseSVMExtraArgsFromBytes(extraArgs, destChainConfig.maxPerMsgGasLimit).tokenReceiver)
      );
    }
    revert InvalidChainFamilySelector(destChainConfig.chainFamilySelector);
  }

  /// @inheritdoc IFeeQuoter
  function processPoolReturnData(
    uint64 destChainSelector,
    Internal.EVM2AnyTokenTransfer[] calldata onRampTokenTransfers,
    Client.EVMTokenAmount[] calldata sourceTokenAmounts
  ) external view returns (bytes[] memory destExecDataPerToken) {
    bytes4 chainFamilySelector = s_destChainConfigs[destChainSelector].chainFamilySelector;
    destExecDataPerToken = new bytes[](onRampTokenTransfers.length);
    for (uint256 i = 0; i < onRampTokenTransfers.length; ++i) {
      address sourceToken = sourceTokenAmounts[i].token;

      // Since the DON has to pay for the extraData to be included on the destination chain, we cap the length of the
      // extraData. This prevents gas bomb attacks on the NOPs. As destBytesOverhead accounts for both.
      // extraData and offchainData, this caps the worst case abuse to the number of bytes reserved for offchainData.
      uint256 destPoolDataLength = onRampTokenTransfers[i].extraData.length;
      if (destPoolDataLength > Pool.CCIP_LOCK_OR_BURN_V1_RET_BYTES) {
        if (destPoolDataLength > s_tokenTransferFeeConfig[destChainSelector][sourceToken].destBytesOverhead) {
          revert SourceTokenDataTooLarge(sourceToken);
        }
      }

      // We pass '1' here so that SVM validation requires a non-zero token address.
      // The 'gasLimit' parameter isn't actually used for gas in this context; it simply
      // signals that the address must not be zero on SVM.
      _validateDestFamilyAddress(chainFamilySelector, onRampTokenTransfers[i].destTokenAddress, 1);
      FeeQuoter.TokenTransferFeeConfig memory tokenTransferFeeConfig =
        s_tokenTransferFeeConfig[destChainSelector][sourceToken];

      uint32 destGasAmount = tokenTransferFeeConfig.isEnabled
        ? tokenTransferFeeConfig.destGasOverhead
        : s_destChainConfigs[destChainSelector].defaultTokenDestGasOverhead;

      // The user will be billed either the default or the override, so we send the exact amount that we billed for
      // to the destination chain to be used for the token releaseOrMint and transfer.
      destExecDataPerToken[i] = abi.encode(destGasAmount);
    }
    return destExecDataPerToken;
  }

  function resolveTokenReceiver(
    bytes calldata extraArgs
  ) external pure returns (bytes memory tokenReceiver) {
    if (extraArgs.length < 4 || bytes4(extraArgs[:4]) != Client.SVM_EXTRA_ARGS_V1_TAG) {
      return (bytes(""));
    }

    return abi.encode(abi.decode(extraArgs[4:], (Client.SVMExtraArgsV1)).tokenReceiver);
  }

  function validateEncodedAddressAndEncodePacked(
    uint64 destChainSelector,
    bytes calldata addr
  ) external view returns (bytes memory) {
    bytes4 chainFamilySelector = s_destChainConfigs[destChainSelector].chainFamilySelector;
    if (chainFamilySelector == 0) {
      revert DestinationChainNotEnabled(destChainSelector);
    }
    _validateDestFamilyAddress(chainFamilySelector, addr, 0);

    // We need to decode the ABI-encoded address into raw bytes. This is safe since we have validated the address
    // format above.
    if (chainFamilySelector == Internal.CHAIN_FAMILY_SELECTOR_EVM) {
      return abi.encodePacked(abi.decode(addr, (address)));
    }

    return addr;
  }

  // ================================================================
  // │                           Configs                            │
  // ================================================================

  /// @notice Returns the configured config for the dest chain selector.
  /// @param destChainSelector Destination chain selector to fetch config for.
  /// @return destChainConfig Config for the destination chain.
  function getDestChainConfig(
    uint64 destChainSelector
  ) external view returns (DestChainConfig memory) {
    return s_destChainConfigs[destChainSelector];
  }

  /// @notice Updates the destination chain specific config.
  /// @param destChainConfigArgs Array of source chain specific configs.
  function applyDestChainConfigUpdates(
    DestChainConfigArgs[] memory destChainConfigArgs
  ) external onlyOwner {
    _applyDestChainConfigUpdates(destChainConfigArgs);
  }

  /// @notice Internal version of applyDestChainConfigUpdates.
  function _applyDestChainConfigUpdates(
    DestChainConfigArgs[] memory destChainConfigArgs
  ) internal {
    for (uint256 i = 0; i < destChainConfigArgs.length; ++i) {
      DestChainConfigArgs memory destChainConfigArg = destChainConfigArgs[i];
      uint64 destChainSelector = destChainConfigArgs[i].destChainSelector;
      DestChainConfig memory destChainConfig = destChainConfigArg.destChainConfig;

      // destChainSelector must be non-zero, defaultTxGasLimit must be set, must be less than maxPerMsgGasLimit
      if (
        destChainSelector == 0 || destChainConfig.defaultTxGasLimit == 0
          || destChainConfig.defaultTxGasLimit > destChainConfig.maxPerMsgGasLimit
          || (
            destChainConfig.chainFamilySelector != Internal.CHAIN_FAMILY_SELECTOR_EVM
              && destChainConfig.chainFamilySelector != Internal.CHAIN_FAMILY_SELECTOR_SVM
              && destChainConfig.chainFamilySelector != Internal.CHAIN_FAMILY_SELECTOR_APTOS
              && destChainConfig.chainFamilySelector != Internal.CHAIN_FAMILY_SELECTOR_SUI
              && destChainConfig.chainFamilySelector != Internal.CHAIN_FAMILY_SELECTOR_TVM
          )
      ) {
        revert InvalidDestChainConfig(destChainSelector);
      }

      // If the chain family selector is zero, it indicates that the chain was never configured and we
      // are adding a new chain.
      if (s_destChainConfigs[destChainSelector].chainFamilySelector == 0) {
        emit DestChainAdded(destChainSelector, destChainConfig);
      } else {
        emit DestChainConfigUpdated(destChainSelector, destChainConfig);
      }

      s_destChainConfigs[destChainSelector] = destChainConfig;
    }
  }

  /// @notice Returns the static FeeQuoter config.
  /// @dev RMN depends on this function, if updated, please notify the RMN maintainers.
  /// @return staticConfig The static configuration.
  function getStaticConfig() external view returns (StaticConfig memory) {
    return StaticConfig({maxFeeJuelsPerMsg: i_maxFeeJuelsPerMsg, linkToken: i_linkToken});
  }

  // ================================================================
  // │                       Legacy functions                       │
  // ================================================================

  // Legacy functions are still required for pre-1.7 CCIP but can be removed once all lanes are migrated to 1.7+.

  /// @notice Gets the fee token price and the gas price, both denominated in dollars.
  /// @param token The source token to get the price for.
  /// @param destChainSelector The destination chain to get the gas price for.
  /// @return tokenPrice The price of the feeToken in 1e18 dollars per base unit.
  /// @return gasPriceValue The price of gas in 1e18 dollars per base unit.
  function getTokenAndGasPrices(
    address token,
    uint64 destChainSelector
  ) external view returns (uint224 tokenPrice, uint224 gasPriceValue) {
    if (!s_destChainConfigs[destChainSelector].isEnabled) revert DestinationChainNotEnabled(destChainSelector);
    return (getValidatedTokenPrice(token), s_usdPerUnitGasByDestChainSelector[destChainSelector].value);
  }

  /// @notice Convert a given token amount to target token amount.
  /// @dev this function assumes that no more than 1e59 dollars are sent as payment.
  /// If more is sent, the multiplication of feeTokenAmount and feeTokenValue will overflow.
  /// Since there isn't even close to 1e59 dollars in the world economy this is safe.
  /// @param fromToken The given token address.
  /// @param fromTokenAmount The given token amount.
  /// @param toToken The target token address.
  /// @return toTokenAmount The target token amount.
  function convertTokenAmount(
    address fromToken,
    uint256 fromTokenAmount,
    address toToken
  ) public view returns (uint256) {
    /// Example:
    /// fromTokenAmount:   1e18      // 1 ETH
    /// ETH:               2_000e18
    /// LINK:              5e18
    /// return:            1e18 * 2_000e18 / 5e18 = 400e18 (400 LINK)
    return (fromTokenAmount * getValidatedTokenPrice(fromToken)) / getValidatedTokenPrice(toToken);
  }
}<|MERGE_RESOLUTION|>--- conflicted
+++ resolved
@@ -122,15 +122,11 @@
 
   string public constant override typeAndVersion = "FeeQuoter 1.7.0-dev";
 
-<<<<<<< HEAD
   /// @dev Maximum fee that can be charged for a message. This is a guard to prevent massively overcharging due to
   /// misconfiguration.
   uint96 internal immutable i_maxFeeJuelsPerMsg;
   /// @dev The link token address.
   address internal immutable i_linkToken;
-=======
-  string public constant override typeAndVersion = "FeeQuoter 1.6.3";
->>>>>>> 8cfcca8c
 
   /// @dev The gas price per unit of gas for a given destination chain, in USD with 18 decimals. Multiple gas prices can
   /// be encoded into the same value. Each price takes {Internal.GAS_PRICE_BITS} bits. For example, if Optimism is the
