// SPDX-License-Identifier: BUSL-1.1
pragma solidity ^0.8.24;

import {IRouter} from "../../../interfaces/IRouter.sol";
import {IMessageTransmitter} from "../../../pools/USDC/interfaces/IMessageTransmitter.sol";

import {CCTPVerifier} from "../../../ccvs/CCTPVerifier.sol";
import {BaseVerifier} from "../../../ccvs/components/BaseVerifier.sol";
import {MessageV1Codec} from "../../../libraries/MessageV1Codec.sol";

import {CCTPHelper} from "../../helpers/CCTPHelper.sol";
import {MockE2EUSDCTransmitterCCTPV2} from "../../mocks/MockE2EUSDCTransmitterCCTPV2.sol";
import {CCTPVerifierSetup} from "./CCTPVerifierSetup.t.sol";

import {IERC20} from "@openzeppelin/contracts@4.8.3/token/ERC20/IERC20.sol";

contract CCTPVerifier_verifyMessage is CCTPVerifierSetup {
<<<<<<< HEAD
  CCTPHelper.CCTPMessage internal s_baseCCTPMessage;
=======
  CCTPVerifierSetup.CCTPMessage internal s_baseCCTPMessage;
  address internal constant OFFRAMP = address(0x001001001001);
>>>>>>> 513bdbd6

  function setUp() public virtual override {
    super.setUp();

<<<<<<< HEAD
    s_baseCCTPMessage = CCTPHelper.CCTPMessage({
      header: CCTPHelper.CCTPMessageHeader({
=======
    // Mock the offRamp check.
    vm.mockCall(address(s_router), abi.encodeCall(IRouter.isOffRamp, (DEST_CHAIN_SELECTOR, OFFRAMP)), abi.encode(true));

    s_baseCCTPMessage = CCTPVerifierSetup.CCTPMessage({
      header: CCTPVerifierSetup.CCTPMessageHeader({
>>>>>>> 513bdbd6
        version: 1,
        sourceDomain: REMOTE_DOMAIN_IDENTIFIER,
        destinationDomain: LOCAL_DOMAIN_IDENTIFIER,
        nonce: bytes32(0),
        sender: bytes32(0),
        recipient: bytes32(abi.encode(s_mockTokenMessenger)),
        destinationCaller: bytes32(abi.encode(s_messageTransmitterProxy)),
        minFinalityThreshold: CCTP_STANDARD_FINALITY_THRESHOLD,
        finalityThresholdExecuted: CCTP_STANDARD_FINALITY_THRESHOLD
      }),
      body: CCTPHelper.CCTPMessageBody({
        version: 1,
        burnToken: bytes32(abi.encode(s_USDCToken)),
        mintRecipient: bytes32(abi.encode(s_tokenReceiverAddress)),
        amount: TRANSFER_AMOUNT,
        messageSender: ALLOWED_CALLER_ON_SOURCE,
        maxFee: 1e6, // 1 USDC
        feeExecuted: 0,
        expirationBlock: block.number + 1000
      }),
      hookData: CCTPHelper.CCTPMessageHookData({verifierVersion: s_cctpVerifier.versionTag(), messageId: bytes32(0)})
    });

    // Set the domain for the source chain.
    CCTPVerifier.SetDomainArgs[] memory domainUpdates = new CCTPVerifier.SetDomainArgs[](1);
    domainUpdates[0] = CCTPVerifier.SetDomainArgs({
      allowedCallerOnDest: ALLOWED_CALLER_ON_DEST,
      allowedCallerOnSource: ALLOWED_CALLER_ON_SOURCE,
      mintRecipientOnDest: bytes32(0),
      domainIdentifier: REMOTE_DOMAIN_IDENTIFIER,
      chainSelector: DEST_CHAIN_SELECTOR,
      enabled: true
    });
    s_cctpVerifier.setDomains(domainUpdates);

    vm.startPrank(OFFRAMP);
  }

  function test_verifyMessage() public {
    (MessageV1Codec.MessageV1 memory message, bytes32 messageHash) = _createCCIPMessage(
      DEST_CHAIN_SELECTOR,
      SOURCE_CHAIN_SELECTOR,
      CCIP_FAST_FINALITY_THRESHOLD,
      address(s_USDCToken),
      TRANSFER_AMOUNT,
      s_tokenReceiver
    );

    s_baseCCTPMessage.hookData.messageId = messageHash;
    bytes memory verifierResults = _createVerifierResults(s_cctpVerifier.versionTag(), s_baseCCTPMessage);

    // Ensure that the mint recipient has no tokens yet.
    assertEq(IERC20(address(s_USDCToken)).balanceOf(s_tokenReceiverAddress), 0);

    vm.expectEmit();
    emit MockE2EUSDCTransmitterCCTPV2.MessageReceived(CCTPHelper._encodeCCTPMessage(s_baseCCTPMessage), new bytes(65));

    s_cctpVerifier.verifyMessage(message, messageHash, verifierResults);

    // Ensure that the mint recipient received the tokens.
    // Mock transmitter always just mints 1 token.
    assertEq(IERC20(address(s_USDCToken)).balanceOf(s_tokenReceiverAddress), 1);
  }

  function test_verifyMessage_RevertWhen_CursedByRMN() public {
    (MessageV1Codec.MessageV1 memory message, bytes32 messageHash) = _createCCIPMessage(
      DEST_CHAIN_SELECTOR,
      SOURCE_CHAIN_SELECTOR,
      CCIP_FAST_FINALITY_THRESHOLD,
      address(s_USDCToken),
      TRANSFER_AMOUNT,
      s_tokenReceiver
    );

    // verifyMessage checks curse status using message.sourceChainSelector.
    _setMockRMNChainCurse(message.sourceChainSelector, true);

    vm.expectRevert(abi.encodeWithSelector(BaseVerifier.CursedByRMN.selector, message.sourceChainSelector));
    s_cctpVerifier.verifyMessage(message, messageHash, "");
  }

  function test_verifyMessage_RevertWhen_InvalidVerifierResults() public {
    (MessageV1Codec.MessageV1 memory message, bytes32 messageHash) = _createCCIPMessage(
      DEST_CHAIN_SELECTOR,
      SOURCE_CHAIN_SELECTOR,
      CCIP_FAST_FINALITY_THRESHOLD,
      address(s_USDCToken),
      TRANSFER_AMOUNT,
      s_tokenReceiver
    );

    vm.expectRevert(abi.encodeWithSelector(CCTPVerifier.InvalidVerifierResults.selector));
    s_cctpVerifier.verifyMessage(message, messageHash, "");
  }

  function test_verifyMessage_RevertWhen_InvalidCCVVersion_VersionPrefix() public {
    (MessageV1Codec.MessageV1 memory message, bytes32 messageHash) = _createCCIPMessage(
      DEST_CHAIN_SELECTOR,
      SOURCE_CHAIN_SELECTOR,
      CCIP_FAST_FINALITY_THRESHOLD,
      address(s_USDCToken),
      TRANSFER_AMOUNT,
      s_tokenReceiver
    );
    bytes4 invalidVersion = bytes4(uint32(0x01020304));

    s_baseCCTPMessage.hookData.verifierVersion = invalidVersion;
    bytes memory verifierResults = _createVerifierResults(invalidVersion, s_baseCCTPMessage);

    vm.expectRevert(
      abi.encodeWithSelector(CCTPVerifier.InvalidCCVVersion.selector, s_cctpVerifier.versionTag(), invalidVersion)
    );
    s_cctpVerifier.verifyMessage(message, messageHash, verifierResults);
  }

  function test_verifyMessage_RevertWhen_InvalidCCVVersion_AttestedVersion() public {
    (MessageV1Codec.MessageV1 memory message, bytes32 messageHash) = _createCCIPMessage(
      DEST_CHAIN_SELECTOR,
      SOURCE_CHAIN_SELECTOR,
      CCIP_FAST_FINALITY_THRESHOLD,
      address(s_USDCToken),
      TRANSFER_AMOUNT,
      s_tokenReceiver
    );
    bytes4 invalidVersion = bytes4(uint32(0x01020304));

    s_baseCCTPMessage.hookData.verifierVersion = invalidVersion;
    bytes memory verifierResults = _createVerifierResults(s_cctpVerifier.versionTag(), s_baseCCTPMessage);

    vm.expectRevert(
      abi.encodeWithSelector(CCTPVerifier.InvalidCCVVersion.selector, s_cctpVerifier.versionTag(), invalidVersion)
    );
    s_cctpVerifier.verifyMessage(message, messageHash, verifierResults);
  }

  function test_verifyMessage_RevertWhen_InvalidMessageId() public {
    (MessageV1Codec.MessageV1 memory message, bytes32 messageHash) = _createCCIPMessage(
      DEST_CHAIN_SELECTOR,
      SOURCE_CHAIN_SELECTOR,
      CCIP_FAST_FINALITY_THRESHOLD,
      address(s_USDCToken),
      TRANSFER_AMOUNT,
      s_tokenReceiver
    );

    bytes memory verifierResults = _createVerifierResults(s_cctpVerifier.versionTag(), s_baseCCTPMessage);

    vm.expectRevert(abi.encodeWithSelector(CCTPVerifier.InvalidMessageId.selector, messageHash, bytes32(0)));
    s_cctpVerifier.verifyMessage(message, messageHash, verifierResults);
  }

  function test_verifyMessage_RevertWhen_UnknownDomain() public {
    (MessageV1Codec.MessageV1 memory message, bytes32 messageHash) = _createCCIPMessage(
      DEST_CHAIN_SELECTOR,
      SOURCE_CHAIN_SELECTOR,
      CCIP_FAST_FINALITY_THRESHOLD,
      address(s_USDCToken),
      TRANSFER_AMOUNT,
      s_tokenReceiver
    );

    s_baseCCTPMessage.hookData.messageId = messageHash;
    bytes memory verifierResults = _createVerifierResults(s_cctpVerifier.versionTag(), s_baseCCTPMessage);

    // Disable domain.
    CCTPVerifier.SetDomainArgs[] memory domainUpdates = new CCTPVerifier.SetDomainArgs[](1);
    domainUpdates[0] = CCTPVerifier.SetDomainArgs({
      allowedCallerOnDest: ALLOWED_CALLER_ON_DEST,
      allowedCallerOnSource: ALLOWED_CALLER_ON_SOURCE,
      mintRecipientOnDest: bytes32(0),
      domainIdentifier: REMOTE_DOMAIN_IDENTIFIER,
      chainSelector: DEST_CHAIN_SELECTOR,
      enabled: false
    });

    vm.startPrank(OWNER);
    s_cctpVerifier.setDomains(domainUpdates);
    vm.startPrank(OFFRAMP);

    vm.expectRevert(abi.encodeWithSelector(CCTPVerifier.UnknownDomain.selector, DEST_CHAIN_SELECTOR));
    s_cctpVerifier.verifyMessage(message, messageHash, verifierResults);
  }

  function test_verifyMessage_RevertWhen_InvalidMessageSender() public {
    bytes32 invalidMessageSender = keccak256("invalidMessageSender");
    (MessageV1Codec.MessageV1 memory message, bytes32 messageHash) = _createCCIPMessage(
      DEST_CHAIN_SELECTOR,
      SOURCE_CHAIN_SELECTOR,
      CCIP_FAST_FINALITY_THRESHOLD,
      address(s_USDCToken),
      TRANSFER_AMOUNT,
      s_tokenReceiver
    );

    s_baseCCTPMessage.hookData.messageId = messageHash;
    s_baseCCTPMessage.body.messageSender = invalidMessageSender;
    bytes memory verifierResults = _createVerifierResults(s_cctpVerifier.versionTag(), s_baseCCTPMessage);

    vm.expectRevert(
      abi.encodeWithSelector(CCTPVerifier.InvalidMessageSender.selector, ALLOWED_CALLER_ON_SOURCE, invalidMessageSender)
    );
    s_cctpVerifier.verifyMessage(message, messageHash, verifierResults);
  }

  function test_verifyMessage_RevertWhen_ReceiveMessageCallFailed() public {
    (MessageV1Codec.MessageV1 memory message, bytes32 messageHash) = _createCCIPMessage(
      DEST_CHAIN_SELECTOR,
      SOURCE_CHAIN_SELECTOR,
      CCIP_FAST_FINALITY_THRESHOLD,
      address(s_USDCToken),
      TRANSFER_AMOUNT,
      s_tokenReceiver
    );

    s_baseCCTPMessage.hookData.messageId = messageHash;
    bytes memory verifierResults = _createVerifierResults(s_cctpVerifier.versionTag(), s_baseCCTPMessage);

    vm.mockCall(
      address(s_mockMessageTransmitter),
      abi.encodeWithSelector(IMessageTransmitter.receiveMessage.selector),
      abi.encode(false)
    );
    vm.expectRevert(abi.encodeWithSelector(CCTPVerifier.ReceiveMessageCallFailed.selector));
    s_cctpVerifier.verifyMessage(message, messageHash, verifierResults);
  }

  function test_verifyMessage_RevertWhen_CallerIsNotOffRamp() public {
    address invalidCaller = makeAddr("invalidCaller");

    // Mock the router to return false for isOffRamp with the invalid caller. If we don't mock the call reverts because
    // it's not a real router.
    vm.mockCall(
      address(s_router), abi.encodeCall(IRouter.isOffRamp, (DEST_CHAIN_SELECTOR, invalidCaller)), abi.encode(false)
    );

    (MessageV1Codec.MessageV1 memory message, bytes32 messageHash) = _createCCIPMessage(
      DEST_CHAIN_SELECTOR,
      SOURCE_CHAIN_SELECTOR,
      CCIP_FAST_FINALITY_THRESHOLD,
      address(s_USDCToken),
      TRANSFER_AMOUNT,
      s_tokenReceiver
    );

    vm.stopPrank();
    vm.startPrank(invalidCaller);

    vm.expectRevert(abi.encodeWithSelector(BaseVerifier.CallerIsNotARampOnRouter.selector, invalidCaller));
    s_cctpVerifier.verifyMessage(message, messageHash, "");
  }
}<|MERGE_RESOLUTION|>--- conflicted
+++ resolved
@@ -15,26 +15,17 @@
 import {IERC20} from "@openzeppelin/contracts@4.8.3/token/ERC20/IERC20.sol";
 
 contract CCTPVerifier_verifyMessage is CCTPVerifierSetup {
-<<<<<<< HEAD
   CCTPHelper.CCTPMessage internal s_baseCCTPMessage;
-=======
-  CCTPVerifierSetup.CCTPMessage internal s_baseCCTPMessage;
   address internal constant OFFRAMP = address(0x001001001001);
->>>>>>> 513bdbd6
 
   function setUp() public virtual override {
     super.setUp();
 
-<<<<<<< HEAD
+    // Mock the offRamp check.
+    vm.mockCall(address(s_router), abi.encodeCall(IRouter.isOffRamp, (DEST_CHAIN_SELECTOR, OFFRAMP)), abi.encode(true));
+
     s_baseCCTPMessage = CCTPHelper.CCTPMessage({
       header: CCTPHelper.CCTPMessageHeader({
-=======
-    // Mock the offRamp check.
-    vm.mockCall(address(s_router), abi.encodeCall(IRouter.isOffRamp, (DEST_CHAIN_SELECTOR, OFFRAMP)), abi.encode(true));
-
-    s_baseCCTPMessage = CCTPVerifierSetup.CCTPMessage({
-      header: CCTPVerifierSetup.CCTPMessageHeader({
->>>>>>> 513bdbd6
         version: 1,
         sourceDomain: REMOTE_DOMAIN_IDENTIFIER,
         destinationDomain: LOCAL_DOMAIN_IDENTIFIER,
