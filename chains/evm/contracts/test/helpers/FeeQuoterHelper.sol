// SPDX-License-Identifier: BUSL-1.1
pragma solidity ^0.8.24;

import {FeeQuoter} from "../../FeeQuoter.sol";
import {Client} from "../../libraries/Client.sol";

contract FeeQuoterHelper is FeeQuoter {
  constructor(
    StaticConfig memory staticConfig,
    address[] memory priceUpdaters,
    FeeTokenArgs[] memory feeTokens,
    TokenTransferFeeConfigArgs[] memory tokenTransferFeeConfigArgs,
    DestChainConfigArgs[] memory destChainConfigArgs
<<<<<<< HEAD
  ) FeeQuoter(staticConfig, priceUpdaters, feeTokens, tokenTransferFeeConfigArgs, destChainConfigArgs) {}
=======
  )
    FeeQuoter(
      staticConfig,
      priceUpdaters,
      feeTokens,
      tokenPriceFeeds,
      tokenTransferFeeConfigArgs,
      premiumMultiplierWeiPerEthArgs,
      destChainConfigArgs
    )
  {}

  function getDataAvailabilityCost(
    uint64 destChainSelector,
    uint112 dataAvailabilityGasPrice,
    uint256 messageDataLength,
    uint256 numberOfTokens,
    uint32 tokenTransferBytesOverhead
  ) external view returns (uint256) {
    return _getDataAvailabilityCost(
      s_destChainConfigs[destChainSelector],
      dataAvailabilityGasPrice,
      messageDataLength,
      numberOfTokens,
      tokenTransferBytesOverhead
    );
  }
>>>>>>> 5146b840

  function getTokenTransferCost(
    uint64 destChainSelector,
    Client.EVMTokenAmount[] calldata tokenAmounts
  ) external view returns (uint256, uint32, uint32) {
    return _getTokenTransferCost(
      s_destChainConfigs[destChainSelector].defaultTokenFeeUSDCents,
      s_destChainConfigs[destChainSelector].defaultTokenDestGasOverhead,
      destChainSelector,
      tokenAmounts
    );
  }

  function parseEVMExtraArgsFromBytes(
    bytes calldata extraArgs,
    uint64 destChainSelector
  ) external view returns (Client.GenericExtraArgsV2 memory) {
    return _parseGenericExtraArgsFromBytes(
      extraArgs,
      s_destChainConfigs[destChainSelector].defaultTxGasLimit,
      s_destChainConfigs[destChainSelector].maxPerMsgGasLimit
    );
  }

  function parseSVMExtraArgsFromBytes(
    bytes calldata extraArgs,
    DestChainConfig memory destChainConfig
  ) external pure returns (Client.SVMExtraArgsV1 memory) {
    return _parseSVMExtraArgsFromBytes(extraArgs, destChainConfig.maxPerMsgGasLimit);
  }

  function parseSuiExtraArgsFromBytes(
    bytes calldata extraArgs,
    DestChainConfig memory destChainConfig
  ) external pure returns (Client.SuiExtraArgsV1 memory) {
    return _parseSuiExtraArgsFromBytes(extraArgs, destChainConfig.maxPerMsgGasLimit);
  }

  function processChainFamilySelector(
    uint64 chainFamilySelector,
    bytes calldata messageReceiver,
    bytes calldata extraArgs
  ) external view returns (bytes memory, bool, bytes memory) {
    return _processChainFamilySelector(chainFamilySelector, messageReceiver, extraArgs);
  }

  function validateDestFamilyAddress(
    bytes4 chainFamilySelector,
    bytes memory destAddress,
    uint256 gasLimit
  ) external pure {
    _validateDestFamilyAddress(chainFamilySelector, destAddress, gasLimit);
  }
}<|MERGE_RESOLUTION|>--- conflicted
+++ resolved
@@ -8,12 +8,11 @@
   constructor(
     StaticConfig memory staticConfig,
     address[] memory priceUpdaters,
-    FeeTokenArgs[] memory feeTokens,
+    address[] memory feeTokens,
+    TokenPriceFeedUpdate[] memory tokenPriceFeeds,
     TokenTransferFeeConfigArgs[] memory tokenTransferFeeConfigArgs,
+    PremiumMultiplierWeiPerEthArgs[] memory premiumMultiplierWeiPerEthArgs,
     DestChainConfigArgs[] memory destChainConfigArgs
-<<<<<<< HEAD
-  ) FeeQuoter(staticConfig, priceUpdaters, feeTokens, tokenTransferFeeConfigArgs, destChainConfigArgs) {}
-=======
   )
     FeeQuoter(
       staticConfig,
@@ -41,16 +40,19 @@
       tokenTransferBytesOverhead
     );
   }
->>>>>>> 5146b840
 
   function getTokenTransferCost(
     uint64 destChainSelector,
+    address feeToken,
+    uint224 feeTokenPrice,
     Client.EVMTokenAmount[] calldata tokenAmounts
   ) external view returns (uint256, uint32, uint32) {
     return _getTokenTransferCost(
       s_destChainConfigs[destChainSelector].defaultTokenFeeUSDCents,
       s_destChainConfigs[destChainSelector].defaultTokenDestGasOverhead,
       destChainSelector,
+      feeToken,
+      feeTokenPrice,
       tokenAmounts
     );
   }
@@ -62,7 +64,21 @@
     return _parseGenericExtraArgsFromBytes(
       extraArgs,
       s_destChainConfigs[destChainSelector].defaultTxGasLimit,
-      s_destChainConfigs[destChainSelector].maxPerMsgGasLimit
+      s_destChainConfigs[destChainSelector].maxPerMsgGasLimit,
+      s_destChainConfigs[destChainSelector].enforceOutOfOrder
+    );
+  }
+
+  function parseEVMExtraArgsFromBytes(
+    bytes calldata extraArgs,
+    uint64 destChainSelector,
+    bool enforceOutOfOrder
+  ) external view returns (Client.GenericExtraArgsV2 memory) {
+    return _parseGenericExtraArgsFromBytes(
+      extraArgs,
+      s_destChainConfigs[destChainSelector].defaultTxGasLimit,
+      s_destChainConfigs[destChainSelector].maxPerMsgGasLimit,
+      enforceOutOfOrder
     );
   }
 
@@ -70,14 +86,14 @@
     bytes calldata extraArgs,
     DestChainConfig memory destChainConfig
   ) external pure returns (Client.SVMExtraArgsV1 memory) {
-    return _parseSVMExtraArgsFromBytes(extraArgs, destChainConfig.maxPerMsgGasLimit);
+    return _parseSVMExtraArgsFromBytes(extraArgs, destChainConfig.maxPerMsgGasLimit, destChainConfig.enforceOutOfOrder);
   }
 
   function parseSuiExtraArgsFromBytes(
     bytes calldata extraArgs,
     DestChainConfig memory destChainConfig
   ) external pure returns (Client.SuiExtraArgsV1 memory) {
-    return _parseSuiExtraArgsFromBytes(extraArgs, destChainConfig.maxPerMsgGasLimit);
+    return _parseSuiExtraArgsFromBytes(extraArgs, destChainConfig.maxPerMsgGasLimit, destChainConfig.enforceOutOfOrder);
   }
 
   function processChainFamilySelector(
@@ -95,4 +111,12 @@
   ) external pure {
     _validateDestFamilyAddress(chainFamilySelector, destAddress, gasLimit);
   }
+
+  function calculateRebasedValue(
+    uint8 dataFeedDecimal,
+    uint8 tokenDecimal,
+    uint256 feedValue
+  ) external pure returns (uint224) {
+    return _calculateRebasedValue(dataFeedDecimal, tokenDecimal, feedValue);
+  }
 }