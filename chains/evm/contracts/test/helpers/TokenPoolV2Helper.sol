// SPDX-License-Identifier: BUSL-1.1
pragma solidity ^0.8.24;

import {Pool} from "../../libraries/Pool.sol";
import {RateLimiter} from "../../libraries/RateLimiter.sol";
import {TokenPool} from "../../pools/TokenPool.sol";

import {IERC20} from "@openzeppelin/contracts@4.8.3/token/ERC20/IERC20.sol";

/// @notice Helper contract for testing TokenPool V2 functionality.
contract TokenPoolV2Helper is TokenPool {
  constructor(
    IERC20 token,
    uint8 localTokenDecimals,
    address[] memory allowlist,
    address rmnProxy,
    address router
  ) TokenPool(token, localTokenDecimals, allowlist, rmnProxy, router) {}

<<<<<<< HEAD
  function getCustomFinalityConfig() external view returns (uint16 finalityThreshold, uint256 maxAmountPerRequest) {
    CustomFinalityConfig storage config = s_finalityConfig;
    return (config.finalityThreshold, config.maxAmountPerRequest);
=======
  function getCustomFinalityConfig()
    external
    view
    returns (uint16 finalityThreshold, uint16 customFinalityTransferFeeBps)
  {
    CustomFinalityConfig storage config = s_finalityConfig;
    return (config.finalityThreshold, config.customFinalityTransferFeeBps);
>>>>>>> bb83a65a
  }

  function getFastOutboundBucket(
    uint64 remoteChainSelector
  ) external view returns (RateLimiter.TokenBucket memory bucket) {
    return s_finalityConfig.outboundRateLimiterConfig[remoteChainSelector];
  }

  function getFastInboundBucket(
    uint64 remoteChainSelector
  ) external view returns (RateLimiter.TokenBucket memory bucket) {
    return s_finalityConfig.inboundRateLimiterConfig[remoteChainSelector];
  }

  function validateLockOrBurn(Pool.LockOrBurnInV1 calldata lockOrBurnIn, uint16 finality) external {
    _validateLockOrBurn(lockOrBurnIn, finality);
  }

  function validateReleaseOrMint(
    Pool.ReleaseOrMintInV1 calldata releaseOrMintIn,
    uint256 localAmount,
    uint16 finality
  ) external returns (uint256) {
    _validateReleaseOrMint(releaseOrMintIn, localAmount, finality);
    return localAmount;
  }

  function applyFee(Pool.LockOrBurnInV1 calldata lockOrBurnIn, uint16 finality) external view returns (uint256) {
    return _applyFee(lockOrBurnIn, finality);
  }
}<|MERGE_RESOLUTION|>--- conflicted
+++ resolved
@@ -17,19 +17,8 @@
     address router
   ) TokenPool(token, localTokenDecimals, allowlist, rmnProxy, router) {}
 
-<<<<<<< HEAD
   function getCustomFinalityConfig() external view returns (uint16 finalityThreshold, uint256 maxAmountPerRequest) {
-    CustomFinalityConfig storage config = s_finalityConfig;
-    return (config.finalityThreshold, config.maxAmountPerRequest);
-=======
-  function getCustomFinalityConfig()
-    external
-    view
-    returns (uint16 finalityThreshold, uint16 customFinalityTransferFeeBps)
-  {
-    CustomFinalityConfig storage config = s_finalityConfig;
-    return (config.finalityThreshold, config.customFinalityTransferFeeBps);
->>>>>>> bb83a65a
+    return s_finalityConfig.finalityThreshold;
   }
 
   function getFastOutboundBucket(
