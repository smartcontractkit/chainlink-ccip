--- conflicted
+++ resolved
@@ -14,14 +14,8 @@
     IBurnMintERC20 token,
     address[] memory allowlist,
     address rmnProxy,
-<<<<<<< HEAD
-    address router,
-    address previousPool
-  ) USDCTokenPool(tokenMessenger, messageTransmitterProxy, token, allowlist, rmnProxy, router, previousPool, 0) {}
-=======
     address router
   ) USDCTokenPool(tokenMessenger, messageTransmitterProxy, token, allowlist, rmnProxy, router, 0) {}
->>>>>>> a29e34ef
 
   function validateMessage(bytes memory usdcMessage, SourceTokenDataPayload memory sourceTokenData) external view {
     return _validateMessage(usdcMessage, sourceTokenData);
