// SPDX-License-Identifier: BUSL-1.1
pragma solidity ^0.8.24;

import {CCTPMessageTransmitterProxy} from "../../../../pools/USDC/CCTPMessageTransmitterProxy.sol";
import {USDCTokenPool} from "../../../../pools/USDC/USDCTokenPool.sol";
import {USDCTokenPoolCCTPV2Helper} from "../../../helpers/USDCTokenPoolCCTPV2Helper.sol";
import {USDCSetup} from "../USDCSetup.t.sol";

contract USDCTokenPoolCCTPV2Setup is USDCSetup {
  USDCTokenPoolCCTPV2Helper internal s_usdcTokenPool;

  function setUp() public virtual override {
    super.setUp();

    s_usdcTokenPool = new USDCTokenPoolCCTPV2Helper(
      s_mockUSDCTokenMessenger,
      s_cctpMessageTransmitterProxy,
      s_USDCToken,
      new address[](0),
      address(s_mockRMNRemote),
      address(s_router)
    );

<<<<<<< HEAD
    // Set the on and off ramps as authorized callers for the pool.
    s_usdcTokenPool.grantRole(s_usdcTokenPool.AUTHORIZED_CALLER_ROLE(), address(s_routerAllowedOnRamp));
    s_usdcTokenPool.grantRole(s_usdcTokenPool.AUTHORIZED_CALLER_ROLE(), address(s_routerAllowedOffRamp));
=======
    // Set the on and offramps as authorized callers for the pool.
    address[] memory allowedCallers = new address[](3);
    allowedCallers[0] = OWNER;
    allowedCallers[1] = address(s_routerAllowedOnRamp);
    allowedCallers[2] = address(s_routerAllowedOffRamp);
    s_usdcTokenPool.applyAuthorizedCallerUpdates(
      AuthorizedCallers.AuthorizedCallerArgs({addedCallers: allowedCallers, removedCallers: new address[](0)})
    );
>>>>>>> abb78756

    // Set the pool as an authorized caller for the message transmitter proxy.
    CCTPMessageTransmitterProxy.AllowedCallerConfigArgs[] memory allowedCallerParams =
      new CCTPMessageTransmitterProxy.AllowedCallerConfigArgs[](1);
    allowedCallerParams[0] =
      CCTPMessageTransmitterProxy.AllowedCallerConfigArgs({caller: address(s_usdcTokenPool), allowed: true});
    s_cctpMessageTransmitterProxy.configureAllowedCallers(allowedCallerParams);

    // Apply the chain updates to the pool.
    _poolApplyChainUpdates(address(s_usdcTokenPool));

    // Set the domain for the pool.
    USDCTokenPool.DomainUpdate[] memory domains = new USDCTokenPool.DomainUpdate[](1);
    domains[0] = USDCTokenPool.DomainUpdate({
      destChainSelector: DEST_CHAIN_SELECTOR,
      mintRecipient: bytes32(0),
      domainIdentifier: 9999,
      allowedCaller: keccak256("allowedCallerDestChain"),
      enabled: true,
      useLegacySourcePoolDataFormat: false
    });
    s_usdcTokenPool.setDomains(domains);
  }
}<|MERGE_RESOLUTION|>--- conflicted
+++ resolved
@@ -21,20 +21,9 @@
       address(s_router)
     );
 
-<<<<<<< HEAD
-    // Set the on and off ramps as authorized callers for the pool.
+    // Set the on and offramps as authorized callers for the pool.
     s_usdcTokenPool.grantRole(s_usdcTokenPool.AUTHORIZED_CALLER_ROLE(), address(s_routerAllowedOnRamp));
     s_usdcTokenPool.grantRole(s_usdcTokenPool.AUTHORIZED_CALLER_ROLE(), address(s_routerAllowedOffRamp));
-=======
-    // Set the on and offramps as authorized callers for the pool.
-    address[] memory allowedCallers = new address[](3);
-    allowedCallers[0] = OWNER;
-    allowedCallers[1] = address(s_routerAllowedOnRamp);
-    allowedCallers[2] = address(s_routerAllowedOffRamp);
-    s_usdcTokenPool.applyAuthorizedCallerUpdates(
-      AuthorizedCallers.AuthorizedCallerArgs({addedCallers: allowedCallers, removedCallers: new address[](0)})
-    );
->>>>>>> abb78756
 
     // Set the pool as an authorized caller for the message transmitter proxy.
     CCTPMessageTransmitterProxy.AllowedCallerConfigArgs[] memory allowedCallerParams =
