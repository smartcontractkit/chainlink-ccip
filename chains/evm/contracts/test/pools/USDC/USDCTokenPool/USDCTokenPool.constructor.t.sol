// SPDX-License-Identifier: BUSL-1.1
pragma solidity ^0.8.24;

import {USDCTokenPool} from "../../../../pools/USDC/USDCTokenPool.sol";
<<<<<<< HEAD
import {MockE2EUSDCTransmitter} from "../../../mocks/MockE2EUSDCTransmitter.sol";

import {USDCTokenPoolSetup} from "./USDCTokenPoolSetup.t.sol";

=======
import {ITokenMessenger} from "../../../../pools/USDC/interfaces/ITokenMessenger.sol";
import {MockE2EUSDCTransmitter} from "../../../mocks/MockE2EUSDCTransmitter.sol";
import {USDCTokenPoolSetup} from "./USDCTokenPoolSetup.t.sol";

>>>>>>> a29e34ef
contract USDCTokenPool_constructor is USDCTokenPoolSetup {
  function test_constructor() public {
    new USDCTokenPool(
      s_mockUSDC,
      s_cctpMessageTransmitterProxy,
      s_USDCToken,
      new address[](0),
      address(s_mockRMNRemote),
      address(s_router),
<<<<<<< HEAD
      s_previousPool,
=======
>>>>>>> a29e34ef
      0
    );
  }

<<<<<<< HEAD
  function test_constructor_PreviousPoolZeroAddress() public {
    USDCTokenPool usdcTokenPool = new USDCTokenPool(
      s_mockUSDC,
      s_cctpMessageTransmitterProxy,
      s_USDCToken,
      new address[](0),
      address(s_mockRMNRemote),
      address(s_router),
      address(0),
      0
    );

    assertEq(usdcTokenPool.i_previousPool(), address(0));
  }

=======
>>>>>>> a29e34ef
  function test_constructor_RevertWhen_TokenMessengerAddressZero() public {
    vm.expectRevert(USDCTokenPool.InvalidConfig.selector);
    new USDCTokenPool(
      ITokenMessenger(address(0)),
      s_cctpMessageTransmitterProxy,
      s_USDCToken,
      new address[](0),
      address(s_mockRMNRemote),
      address(s_router),
<<<<<<< HEAD
      s_previousPool,
=======
>>>>>>> a29e34ef
      0
    );
  }

  function test_constructor_RevertWhen_InvalidMessageVersion() public {
<<<<<<< HEAD
=======
    // Should revert with InvalidMessageVersion error because the token messenger version is 0, but the token pool itself is being set with version of 1
>>>>>>> a29e34ef
    vm.expectRevert(abi.encodeWithSelector(USDCTokenPool.InvalidMessageVersion.selector, 0, 1));
    new USDCTokenPool(
      s_mockUSDC,
      s_cctpMessageTransmitterProxy,
      s_USDCToken,
      new address[](0),
      address(s_mockRMNRemote),
      address(s_router),
<<<<<<< HEAD
      s_previousPool,
=======
>>>>>>> a29e34ef
      1
    );
  }

  function test_constructor_RevertWhen_InvalidTokenMessengerVersion() public {
<<<<<<< HEAD
    // The error we want to call is most likely unreachable because the token messenger version is 0, but we mock it to 1 to test the error
=======
>>>>>>> a29e34ef
    vm.mockCall(
      address(s_mockUSDCTransmitter), abi.encodeWithSelector(MockE2EUSDCTransmitter.version.selector), abi.encode(1)
    );

<<<<<<< HEAD
=======
    // Should revert with InvalidTokenMessengerVersion error because the token messenger version is 0, but the transmitter version is 1
>>>>>>> a29e34ef
    vm.expectRevert(abi.encodeWithSelector(USDCTokenPool.InvalidTokenMessengerVersion.selector, 0, 1));
    new USDCTokenPool(
      s_mockUSDC,
      s_cctpMessageTransmitterProxy,
      s_USDCToken,
      new address[](0),
      address(s_mockRMNRemote),
      address(s_router),
<<<<<<< HEAD
      s_previousPool,
=======
>>>>>>> a29e34ef
      1
    );
  }

  function test_constructor_RevertWhen_InvalidTransmitterVersionInProxy() public {
    address transmitterAddress = makeAddr("INVALID_TRANSMITTER");
    vm.mockCall(
      address(s_cctpMessageTransmitterProxy),
      abi.encodeCall(s_cctpMessageTransmitterProxy.i_cctpTransmitter, ()),
      abi.encode(transmitterAddress)
    );
<<<<<<< HEAD
    vm.expectRevert(abi.encodeWithSelector(USDCTokenPool.InvalidTransmitterInProxy.selector));
    new USDCTokenPool(
      s_mockUSDC,
      s_cctpMessageTransmitterProxy,
      s_USDCToken,
      new address[](0),
      address(s_mockRMNRemote),
      address(s_router),
      s_previousPool,
      0
    );
  }

  function test_constructor_RevertWhen_InvalidPreviousPool_AddressThis() public {
    // Deploy the pool using CREATE2 to predetermine its address, so that we can test the InvalidPreviousPool error
    bytes memory bytecode = abi.encodePacked(
      type(USDCTokenPool).creationCode,
      abi.encode(
        s_mockUSDC,
        s_cctpMessageTransmitterProxy,
        s_USDCToken,
        new address[](0),
        address(s_mockRMNRemote),
        address(s_router),
        s_previousPool, // placeholder, will be replaced below
        0
      )
    );

    bytes32 salt = keccak256("USDCTokenPoolSelfPreviousPool");
    // The constructor expects the previousPool address as the last argument, so we need to compute the address
    address predictedAddress = address(
      uint160( // downcast to address size
      uint256(keccak256(abi.encodePacked(bytes1(0xff), address(this), salt, keccak256(bytecode)))))
    );

    // Now, re-encode the constructor args with the predicted address as previousPool
    bytes memory constructorArgs = abi.encode(
      s_mockUSDC,
      s_cctpMessageTransmitterProxy,
      s_USDCToken,
      new address[](0),
      address(s_mockRMNRemote),
      address(s_router),
      predictedAddress,
      0
    );
    // Concatenate the contract creation code and constructor arguments to form the full bytecode for deployment
    bytes memory fullBytecode = abi.encodePacked(type(USDCTokenPool).creationCode, constructorArgs);

    // Expect the constructor to revert with InvalidPreviousPool, passing the predicted address as the argument
    vm.expectRevert(abi.encodeWithSelector(USDCTokenPool.InvalidPreviousPool.selector, predictedAddress));
    address deployed;
    // Deploy the contract using CREATE2 with the given salt and full bytecode
    // solhint-disable-next-line no-inline-assembly
    assembly {
      deployed := create2(0, add(fullBytecode, 0x20), mload(fullBytecode), salt)
    }
    // Assert that the deployment failed (address(0) means contract was not deployed)
    assertEq(deployed, address(0), "Pool should not have deployed");
  }

  function test_constructor_RevertWhen_InvalidPreviousPool_UnsupportedFunctions() public {
    // Create an address for an invalid previous pool that doesn't support IPoolV1 interface
    address invalidPreviousPool = makeAddr("INVALID_PREVIOUS_POOL");

    // Mock the supportsInterface call to return false for IPoolV1.interfaceId
    vm.mockCall(
      invalidPreviousPool,
      abi.encodeWithSelector(IERC165.supportsInterface.selector, type(IPoolV1).interfaceId),
      abi.encode(false)
    );

    // Expect the constructor to revert with InvalidPreviousPool error
    vm.expectRevert(USDCTokenPool.InvalidPreviousPool.selector);
=======
>>>>>>> a29e34ef

    vm.expectRevert(abi.encodeWithSelector(USDCTokenPool.InvalidTransmitterInProxy.selector));
    new USDCTokenPool(
      s_mockUSDC,
      s_cctpMessageTransmitterProxy,
      s_USDCToken,
      new address[](0),
      address(s_mockRMNRemote),
      address(s_router),
<<<<<<< HEAD
      invalidPreviousPool,
=======
>>>>>>> a29e34ef
      0
    );
  }
}<|MERGE_RESOLUTION|>--- conflicted
+++ resolved
@@ -2,17 +2,10 @@
 pragma solidity ^0.8.24;
 
 import {USDCTokenPool} from "../../../../pools/USDC/USDCTokenPool.sol";
-<<<<<<< HEAD
-import {MockE2EUSDCTransmitter} from "../../../mocks/MockE2EUSDCTransmitter.sol";
-
-import {USDCTokenPoolSetup} from "./USDCTokenPoolSetup.t.sol";
-
-=======
 import {ITokenMessenger} from "../../../../pools/USDC/interfaces/ITokenMessenger.sol";
 import {MockE2EUSDCTransmitter} from "../../../mocks/MockE2EUSDCTransmitter.sol";
 import {USDCTokenPoolSetup} from "./USDCTokenPoolSetup.t.sol";
 
->>>>>>> a29e34ef
 contract USDCTokenPool_constructor is USDCTokenPoolSetup {
   function test_constructor() public {
     new USDCTokenPool(
@@ -22,32 +15,10 @@
       new address[](0),
       address(s_mockRMNRemote),
       address(s_router),
-<<<<<<< HEAD
-      s_previousPool,
-=======
->>>>>>> a29e34ef
       0
     );
   }
 
-<<<<<<< HEAD
-  function test_constructor_PreviousPoolZeroAddress() public {
-    USDCTokenPool usdcTokenPool = new USDCTokenPool(
-      s_mockUSDC,
-      s_cctpMessageTransmitterProxy,
-      s_USDCToken,
-      new address[](0),
-      address(s_mockRMNRemote),
-      address(s_router),
-      address(0),
-      0
-    );
-
-    assertEq(usdcTokenPool.i_previousPool(), address(0));
-  }
-
-=======
->>>>>>> a29e34ef
   function test_constructor_RevertWhen_TokenMessengerAddressZero() public {
     vm.expectRevert(USDCTokenPool.InvalidConfig.selector);
     new USDCTokenPool(
@@ -57,19 +28,12 @@
       new address[](0),
       address(s_mockRMNRemote),
       address(s_router),
-<<<<<<< HEAD
-      s_previousPool,
-=======
->>>>>>> a29e34ef
       0
     );
   }
 
   function test_constructor_RevertWhen_InvalidMessageVersion() public {
-<<<<<<< HEAD
-=======
     // Should revert with InvalidMessageVersion error because the token messenger version is 0, but the token pool itself is being set with version of 1
->>>>>>> a29e34ef
     vm.expectRevert(abi.encodeWithSelector(USDCTokenPool.InvalidMessageVersion.selector, 0, 1));
     new USDCTokenPool(
       s_mockUSDC,
@@ -78,27 +42,16 @@
       new address[](0),
       address(s_mockRMNRemote),
       address(s_router),
-<<<<<<< HEAD
-      s_previousPool,
-=======
->>>>>>> a29e34ef
       1
     );
   }
 
   function test_constructor_RevertWhen_InvalidTokenMessengerVersion() public {
-<<<<<<< HEAD
-    // The error we want to call is most likely unreachable because the token messenger version is 0, but we mock it to 1 to test the error
-=======
->>>>>>> a29e34ef
     vm.mockCall(
       address(s_mockUSDCTransmitter), abi.encodeWithSelector(MockE2EUSDCTransmitter.version.selector), abi.encode(1)
     );
 
-<<<<<<< HEAD
-=======
     // Should revert with InvalidTokenMessengerVersion error because the token messenger version is 0, but the transmitter version is 1
->>>>>>> a29e34ef
     vm.expectRevert(abi.encodeWithSelector(USDCTokenPool.InvalidTokenMessengerVersion.selector, 0, 1));
     new USDCTokenPool(
       s_mockUSDC,
@@ -107,10 +60,6 @@
       new address[](0),
       address(s_mockRMNRemote),
       address(s_router),
-<<<<<<< HEAD
-      s_previousPool,
-=======
->>>>>>> a29e34ef
       1
     );
   }
@@ -122,84 +71,6 @@
       abi.encodeCall(s_cctpMessageTransmitterProxy.i_cctpTransmitter, ()),
       abi.encode(transmitterAddress)
     );
-<<<<<<< HEAD
-    vm.expectRevert(abi.encodeWithSelector(USDCTokenPool.InvalidTransmitterInProxy.selector));
-    new USDCTokenPool(
-      s_mockUSDC,
-      s_cctpMessageTransmitterProxy,
-      s_USDCToken,
-      new address[](0),
-      address(s_mockRMNRemote),
-      address(s_router),
-      s_previousPool,
-      0
-    );
-  }
-
-  function test_constructor_RevertWhen_InvalidPreviousPool_AddressThis() public {
-    // Deploy the pool using CREATE2 to predetermine its address, so that we can test the InvalidPreviousPool error
-    bytes memory bytecode = abi.encodePacked(
-      type(USDCTokenPool).creationCode,
-      abi.encode(
-        s_mockUSDC,
-        s_cctpMessageTransmitterProxy,
-        s_USDCToken,
-        new address[](0),
-        address(s_mockRMNRemote),
-        address(s_router),
-        s_previousPool, // placeholder, will be replaced below
-        0
-      )
-    );
-
-    bytes32 salt = keccak256("USDCTokenPoolSelfPreviousPool");
-    // The constructor expects the previousPool address as the last argument, so we need to compute the address
-    address predictedAddress = address(
-      uint160( // downcast to address size
-      uint256(keccak256(abi.encodePacked(bytes1(0xff), address(this), salt, keccak256(bytecode)))))
-    );
-
-    // Now, re-encode the constructor args with the predicted address as previousPool
-    bytes memory constructorArgs = abi.encode(
-      s_mockUSDC,
-      s_cctpMessageTransmitterProxy,
-      s_USDCToken,
-      new address[](0),
-      address(s_mockRMNRemote),
-      address(s_router),
-      predictedAddress,
-      0
-    );
-    // Concatenate the contract creation code and constructor arguments to form the full bytecode for deployment
-    bytes memory fullBytecode = abi.encodePacked(type(USDCTokenPool).creationCode, constructorArgs);
-
-    // Expect the constructor to revert with InvalidPreviousPool, passing the predicted address as the argument
-    vm.expectRevert(abi.encodeWithSelector(USDCTokenPool.InvalidPreviousPool.selector, predictedAddress));
-    address deployed;
-    // Deploy the contract using CREATE2 with the given salt and full bytecode
-    // solhint-disable-next-line no-inline-assembly
-    assembly {
-      deployed := create2(0, add(fullBytecode, 0x20), mload(fullBytecode), salt)
-    }
-    // Assert that the deployment failed (address(0) means contract was not deployed)
-    assertEq(deployed, address(0), "Pool should not have deployed");
-  }
-
-  function test_constructor_RevertWhen_InvalidPreviousPool_UnsupportedFunctions() public {
-    // Create an address for an invalid previous pool that doesn't support IPoolV1 interface
-    address invalidPreviousPool = makeAddr("INVALID_PREVIOUS_POOL");
-
-    // Mock the supportsInterface call to return false for IPoolV1.interfaceId
-    vm.mockCall(
-      invalidPreviousPool,
-      abi.encodeWithSelector(IERC165.supportsInterface.selector, type(IPoolV1).interfaceId),
-      abi.encode(false)
-    );
-
-    // Expect the constructor to revert with InvalidPreviousPool error
-    vm.expectRevert(USDCTokenPool.InvalidPreviousPool.selector);
-=======
->>>>>>> a29e34ef
 
     vm.expectRevert(abi.encodeWithSelector(USDCTokenPool.InvalidTransmitterInProxy.selector));
     new USDCTokenPool(
@@ -209,10 +80,6 @@
       new address[](0),
       address(s_mockRMNRemote),
       address(s_router),
-<<<<<<< HEAD
-      invalidPreviousPool,
-=======
->>>>>>> a29e34ef
       0
     );
   }
