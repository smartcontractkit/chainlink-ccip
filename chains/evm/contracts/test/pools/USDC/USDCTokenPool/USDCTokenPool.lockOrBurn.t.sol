// SPDX-License-Identifier: BUSL-1.1
pragma solidity ^0.8.24;

import {ITokenMessenger} from "../../../../pools/USDC/interfaces/ITokenMessenger.sol";

import {Router} from "../../../../Router.sol";
import {Pool} from "../../../../libraries/Pool.sol";
import {TokenPool} from "../../../../pools/TokenPool.sol";
import {USDCTokenPool} from "../../../../pools/USDC/USDCTokenPool.sol";
import {USDCTokenPoolSetup} from "./USDCTokenPoolSetup.t.sol";

import {AuthorizedCallers} from "@chainlink/contracts/src/v0.8/shared/access/AuthorizedCallers.sol";

contract USDCTokenPool_lockOrBurn is USDCTokenPoolSetup {
  // Base test case, included for PR gas comparisons as fuzz tests are excluded from forge snapshot due to being flaky.
  function test_LockOrBurn() public {
    bytes32 receiver = bytes32(uint256(uint160(STRANGER)));
    uint256 amount = 1;
    s_USDCToken.transfer(address(s_usdcTokenPool), amount);
    vm.startPrank(s_routerAllowedOnRamp);

    USDCTokenPool.Domain memory expectedDomain = s_usdcTokenPool.getDomain(DEST_CHAIN_SELECTOR);

    vm.expectEmit();
    emit TokenPool.OutboundRateLimitConsumed({
      remoteChainSelector: DEST_CHAIN_SELECTOR,
      token: address(s_USDCToken),
      amount: amount
    });

    vm.expectEmit();
    emit ITokenMessenger.DepositForBurn(
      s_mockUSDC.s_nonce(),
      address(s_USDCToken),
      amount,
      address(s_usdcTokenPool),
      receiver,
      expectedDomain.domainIdentifier,
      s_mockUSDC.DESTINATION_TOKEN_MESSENGER(),
      expectedDomain.allowedCaller
    );

    vm.expectEmit();
    emit TokenPool.LockedOrBurned({
      remoteChainSelector: DEST_CHAIN_SELECTOR,
      token: address(s_USDCToken),
      sender: address(s_routerAllowedOnRamp),
      amount: amount
    });

    Pool.LockOrBurnOutV1 memory poolReturnDataV1 = s_usdcTokenPool.lockOrBurn(
      Pool.LockOrBurnInV1({
        originalSender: OWNER,
        receiver: abi.encodePacked(receiver),
        amount: amount,
        remoteChainSelector: DEST_CHAIN_SELECTOR,
        localToken: address(s_USDCToken)
      })
    );

    uint64 nonce = abi.decode(poolReturnDataV1.destPoolData, (uint64));
    assertEq(s_mockUSDC.s_nonce() - 1, nonce);
  }

  function test_LockOrBurn_MintRecipientOverride() public {
    bytes32 receiver = bytes32(uint256(uint160(STRANGER)));
    uint256 amount = 1;
    s_USDCToken.transfer(address(s_usdcTokenPool), amount);

    USDCTokenPool.Domain memory expectedDomain = s_usdcTokenPool.getDomain(DEST_CHAIN_SELECTOR);

    // Set up a domain override with a custom mintRecipient
    bytes32 extraMintRecipient = bytes32("random_mint_recipient_123");
    USDCTokenPool.DomainUpdate[] memory updates = new USDCTokenPool.DomainUpdate[](1);
    updates[0] = USDCTokenPool.DomainUpdate({
      allowedCaller: expectedDomain.allowedCaller,
      mintRecipient: extraMintRecipient,
      domainIdentifier: expectedDomain.domainIdentifier,
      destChainSelector: DEST_CHAIN_SELECTOR,
      enabled: expectedDomain.enabled,
      cctpVersion: expectedDomain.cctpVersion
    });
    vm.startPrank(OWNER);
    s_usdcTokenPool.setDomains(updates);

    vm.expectEmit();
    emit TokenPool.OutboundRateLimitConsumed({
      remoteChainSelector: DEST_CHAIN_SELECTOR,
      token: address(s_USDCToken),
      amount: amount
    });

    vm.expectEmit();
    emit ITokenMessenger.DepositForBurn(
      s_mockUSDC.s_nonce(),
      address(s_USDCToken),
      amount,
      address(s_usdcTokenPool),
      extraMintRecipient,
      expectedDomain.domainIdentifier,
      s_mockUSDC.DESTINATION_TOKEN_MESSENGER(),
      expectedDomain.allowedCaller
    );

    vm.expectEmit();
    emit TokenPool.LockedOrBurned({
      remoteChainSelector: DEST_CHAIN_SELECTOR,
      token: address(s_USDCToken),
      sender: address(s_routerAllowedOnRamp),
      amount: amount
    });

    vm.startPrank(s_routerAllowedOnRamp);

    Pool.LockOrBurnOutV1 memory poolReturnDataV1 = s_usdcTokenPool.lockOrBurn(
      Pool.LockOrBurnInV1({
        originalSender: OWNER,
        receiver: abi.encodePacked(receiver),
        amount: amount,
        remoteChainSelector: DEST_CHAIN_SELECTOR,
        localToken: address(s_USDCToken)
      })
    );

    uint64 nonce = abi.decode(poolReturnDataV1.destPoolData, (uint64));
    assertEq(s_mockUSDC.s_nonce() - 1, nonce);
  }

  function testFuzz_LockOrBurn_Success(bytes32 destinationReceiver, uint256 amount) public {
    vm.assume(destinationReceiver != bytes32(0));
    amount = bound(amount, 1, _getOutboundRateLimiterConfig().capacity);
    s_USDCToken.transfer(address(s_usdcTokenPool), amount);
    vm.startPrank(s_routerAllowedOnRamp);

    USDCTokenPool.Domain memory expectedDomain = s_usdcTokenPool.getDomain(DEST_CHAIN_SELECTOR);

    vm.expectEmit();
    emit TokenPool.OutboundRateLimitConsumed({
      remoteChainSelector: DEST_CHAIN_SELECTOR,
      token: address(s_USDCToken),
      amount: amount
    });

    vm.expectEmit();
    emit ITokenMessenger.DepositForBurn(
      s_mockUSDC.s_nonce(),
      address(s_USDCToken),
      amount,
      address(s_usdcTokenPool),
      destinationReceiver,
      expectedDomain.domainIdentifier,
      s_mockUSDC.DESTINATION_TOKEN_MESSENGER(),
      expectedDomain.allowedCaller
    );

    vm.expectEmit();
    emit TokenPool.LockedOrBurned({
      remoteChainSelector: DEST_CHAIN_SELECTOR,
      token: address(s_USDCToken),
      sender: address(s_routerAllowedOnRamp),
      amount: amount
    });

    Pool.LockOrBurnOutV1 memory poolReturnDataV1 = s_usdcTokenPool.lockOrBurn(
      Pool.LockOrBurnInV1({
        originalSender: OWNER,
        receiver: abi.encodePacked(destinationReceiver),
        amount: amount,
        remoteChainSelector: DEST_CHAIN_SELECTOR,
        localToken: address(s_USDCToken)
      })
    );

    uint64 nonce = abi.decode(poolReturnDataV1.destPoolData, (uint64));
    assertEq(s_mockUSDC.s_nonce() - 1, nonce);
    assertEq(poolReturnDataV1.destTokenAddress, abi.encode(DEST_CHAIN_USDC_TOKEN));
  }

  function testFuzz_LockOrBurnWithAllowList_Success(bytes32 destinationReceiver, uint256 amount) public {
    vm.assume(destinationReceiver != bytes32(0));
    amount = bound(amount, 1, _getOutboundRateLimiterConfig().capacity);
    s_USDCToken.transfer(address(s_usdcTokenPoolWithAllowList), amount);
    vm.startPrank(s_routerAllowedOnRamp);

    USDCTokenPool.Domain memory expectedDomain = s_usdcTokenPoolWithAllowList.getDomain(DEST_CHAIN_SELECTOR);

    vm.expectEmit();
    emit TokenPool.OutboundRateLimitConsumed({
      remoteChainSelector: DEST_CHAIN_SELECTOR,
      token: address(s_USDCToken),
      amount: amount
    });

    vm.expectEmit();
    emit ITokenMessenger.DepositForBurn(
      s_mockUSDC.s_nonce(),
      address(s_USDCToken),
      amount,
      address(s_usdcTokenPoolWithAllowList),
      destinationReceiver,
      expectedDomain.domainIdentifier,
      s_mockUSDC.DESTINATION_TOKEN_MESSENGER(),
      expectedDomain.allowedCaller
    );

    vm.expectEmit();
    emit TokenPool.LockedOrBurned({
      remoteChainSelector: DEST_CHAIN_SELECTOR,
      token: address(s_USDCToken),
      sender: address(s_routerAllowedOnRamp),
      amount: amount
    });

    Pool.LockOrBurnOutV1 memory poolReturnDataV1 = s_usdcTokenPoolWithAllowList.lockOrBurn(
      Pool.LockOrBurnInV1({
        originalSender: s_allowedList[0],
        receiver: abi.encodePacked(destinationReceiver),
        amount: amount,
        remoteChainSelector: DEST_CHAIN_SELECTOR,
        localToken: address(s_USDCToken)
      })
    );
    uint64 nonce = abi.decode(poolReturnDataV1.destPoolData, (uint64));
    assertEq(s_mockUSDC.s_nonce() - 1, nonce);
    assertEq(poolReturnDataV1.destTokenAddress, abi.encode(DEST_CHAIN_USDC_TOKEN));
  }

  // Reverts
  function test_lockOrBurn_RevertWhen_UnknownDomain() public {
    uint64 wrongDomain = DEST_CHAIN_SELECTOR + 1;
    // We need to setup the wrong chainSelector so it reaches the domain check
    Router.OnRamp[] memory onRampUpdates = new Router.OnRamp[](1);
    onRampUpdates[0] = Router.OnRamp({destChainSelector: wrongDomain, onRamp: s_routerAllowedOnRamp});
    s_router.applyRampUpdates(onRampUpdates, new Router.OffRamp[](0), new Router.OffRamp[](0));

    TokenPool.ChainUpdate[] memory chainUpdates = new TokenPool.ChainUpdate[](1);
    chainUpdates[0] = TokenPool.ChainUpdate({
      remoteChainSelector: wrongDomain,
      remotePoolAddresses: new bytes[](0),
      remoteTokenAddress: abi.encode(address(2)),
      outboundRateLimiterConfig: _getOutboundRateLimiterConfig(),
      inboundRateLimiterConfig: _getInboundRateLimiterConfig()
    });

    s_usdcTokenPool.applyChainUpdates(new uint64[](0), chainUpdates);

    uint256 amount = 1000;
    vm.startPrank(s_routerAllowedOnRamp);
    deal(address(s_USDCToken), s_routerAllowedOnRamp, amount);
    s_USDCToken.approve(address(s_usdcTokenPool), amount);

    vm.expectRevert(abi.encodeWithSelector(USDCTokenPool.UnknownDomain.selector, wrongDomain));

    s_usdcTokenPool.lockOrBurn(
      Pool.LockOrBurnInV1({
        originalSender: OWNER,
        receiver: abi.encodePacked(address(0)),
        amount: amount,
        remoteChainSelector: wrongDomain,
        localToken: address(s_USDCToken)
      })
    );
  }

<<<<<<< HEAD
  function test_RevertWhen_CallerIsNotARampOnRouter() public {
=======
  function test_lockOrBurn_RevertWhen_CallerIsNotARampOnRouter() public {
>>>>>>> a29e34ef
    address randomAddress = makeAddr("RANDOM_ADDRESS");

    vm.startPrank(randomAddress);

    vm.expectRevert(abi.encodeWithSelector(AuthorizedCallers.UnauthorizedCaller.selector, randomAddress));

    s_usdcTokenPool.lockOrBurn(
      Pool.LockOrBurnInV1({
        originalSender: OWNER,
        receiver: abi.encodePacked(address(0)),
        amount: 0,
        remoteChainSelector: DEST_CHAIN_SELECTOR,
        localToken: address(s_USDCToken)
      })
    );
  }

  function test_lockOrBurn_RevertWhen_LockOrBurnWithAllowList() public {
    vm.startPrank(s_routerAllowedOnRamp);

    vm.expectRevert(abi.encodeWithSelector(TokenPool.SenderNotAllowed.selector, STRANGER));

    s_usdcTokenPoolWithAllowList.lockOrBurn(
      Pool.LockOrBurnInV1({
        originalSender: STRANGER,
        receiver: abi.encodePacked(address(0)),
        amount: 1000,
        remoteChainSelector: DEST_CHAIN_SELECTOR,
        localToken: address(s_USDCToken)
      })
    );
  }

  function test_lockOrBurn_RevertWhen_InvalidReceiver() public {
    vm.startPrank(s_routerAllowedOnRamp);
    uint256 amount = 1000;

    // Generate a byte string that is not 32 bytes long
    bytes memory invalidReceiver = abi.encodePacked(keccak256("invalid_receiver"), keccak256("invalid_receiver"));

    vm.expectRevert(abi.encodeWithSelector(USDCTokenPool.InvalidReceiver.selector, invalidReceiver));

    s_usdcTokenPool.lockOrBurn(
      Pool.LockOrBurnInV1({
        originalSender: OWNER,
        receiver: invalidReceiver,
        amount: amount,
        remoteChainSelector: DEST_CHAIN_SELECTOR,
        localToken: address(s_USDCToken)
      })
    );
  }
}<|MERGE_RESOLUTION|>--- conflicted
+++ resolved
@@ -262,11 +262,7 @@
     );
   }
 
-<<<<<<< HEAD
-  function test_RevertWhen_CallerIsNotARampOnRouter() public {
-=======
   function test_lockOrBurn_RevertWhen_CallerIsNotARampOnRouter() public {
->>>>>>> a29e34ef
     address randomAddress = makeAddr("RANDOM_ADDRESS");
 
     vm.startPrank(randomAddress);
