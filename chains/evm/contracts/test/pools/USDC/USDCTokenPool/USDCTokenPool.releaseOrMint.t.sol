// SPDX-License-Identifier: BUSL-1.1
pragma solidity ^0.8.24;

import {Internal} from "../../../../libraries/Internal.sol";
import {Pool} from "../../../../libraries/Pool.sol";
import {RateLimiter} from "../../../../libraries/RateLimiter.sol";
import {TokenPool} from "../../../../pools/TokenPool.sol";
import {USDCTokenPool} from "../../../../pools/USDC/USDCTokenPool.sol";
import {MockE2EUSDCTransmitter} from "../../../mocks/MockE2EUSDCTransmitter.sol";
import {CCTPMessageTransmitterProxy} from "../../../../pools/USDC/CCTPMessageTransmitterProxy.sol";
import {USDCTokenPoolSetup} from "./USDCTokenPoolSetup.t.sol";

contract USDCTokenPool_releaseOrMint is USDCTokenPoolSetup {
  // From https://github.com/circlefin/evm-cctp-contracts/blob/377c9bd813fb86a42d900ae4003599d82aef635a/src/messages/BurnMessage.sol#L57
  function _formatMessage(
    uint32 _version,
    bytes32 _burnToken,
    bytes32 _mintRecipient,
    uint256 _amount,
    bytes32 _messageSender
  ) internal pure returns (bytes memory) {
    return abi.encodePacked(_version, _burnToken, _mintRecipient, _amount, _messageSender);
  }

  function testFuzz_ReleaseOrMint_Success(address recipient, uint256 amount) public {
    vm.assume(recipient != address(0) && recipient != address(s_USDCToken));
    amount = bound(amount, 0, _getInboundRateLimiterConfig().capacity);

    USDCMessage memory usdcMessage = USDCMessage({
      version: 0,
      sourceDomain: SOURCE_DOMAIN_IDENTIFIER,
      destinationDomain: DEST_DOMAIN_IDENTIFIER,
      nonce: 0x060606060606,
      sender: SOURCE_CHAIN_TOKEN_SENDER,
      recipient: bytes32(uint256(uint160(recipient))),
      destinationCaller: bytes32(uint256(uint160(address(s_usdcTokenPool)))),
      messageBody: _formatMessage(
        0,
        bytes32(uint256(uint160(address(s_USDCToken)))),
        bytes32(uint256(uint160(recipient))),
        amount,
        bytes32(uint256(uint160(OWNER)))
      )
    });

    bytes memory message = _generateUSDCMessage(usdcMessage);
    bytes memory attestation = bytes("attestation bytes");

    Internal.SourceTokenData memory sourceTokenData = Internal.SourceTokenData({
      sourcePoolAddress: abi.encode(SOURCE_CHAIN_USDC_POOL),
      destTokenAddress: abi.encode(address(s_usdcTokenPool)),
      extraData: abi.encode(
        USDCTokenPool.SourceTokenDataPayload({
          nonce: usdcMessage.nonce,
          sourceDomain: SOURCE_DOMAIN_IDENTIFIER,
          cctpVersion: USDCTokenPool.CCTPVersion.CCTP_V1,
          amount: amount,
          destinationDomain: DEST_DOMAIN_IDENTIFIER,
          mintRecipient: bytes32(0),
          burnToken: address(s_USDCToken),
          destinationCaller: bytes32(0),
          maxFee: 0,
          minFinalityThreshold: 0
        })
      ),
      destGasAmount: USDC_DEST_TOKEN_GAS
    });

    bytes memory offchainTokenData =
      abi.encode(USDCTokenPool.MessageAndAttestation({message: message, attestation: attestation}));

    // The mocked receiver does not release the token to the pool, so we manually do it here
    deal(address(s_USDCToken), address(s_usdcTokenPool), amount);

    vm.expectEmit();
    emit TokenPool.ReleasedOrMinted({
      remoteChainSelector: SOURCE_CHAIN_SELECTOR,
      token: address(s_USDCToken),
      sender: s_routerAllowedOffRamp,
      recipient: recipient,
      amount: amount
    });

    vm.expectCall(
      address(s_mockUSDCTransmitter),
      abi.encodeWithSelector(MockE2EUSDCTransmitter.receiveMessage.selector, message, attestation)
    );

    vm.startPrank(s_routerAllowedOffRamp);
    s_usdcTokenPool.releaseOrMint(
      Pool.ReleaseOrMintInV1({
        originalSender: abi.encode(OWNER),
        receiver: recipient,
        sourceDenominatedAmount: amount,
        localToken: address(s_USDCToken),
        remoteChainSelector: SOURCE_CHAIN_SELECTOR,
        sourcePoolAddress: sourceTokenData.sourcePoolAddress,
        sourcePoolData: sourceTokenData.extraData,
        offchainTokenData: offchainTokenData
      })
    );
  }

<<<<<<< HEAD
  // function test_ReleaseOrMint_PreviousPool() public {
  //   address recipient = address(s_usdcTokenPool);
  //   uint256 amount = 1e6;

  //   USDCMessage memory usdcMessage = USDCMessage({
  //     version: 0,
  //     sourceDomain: SOURCE_DOMAIN_IDENTIFIER,
  //     destinationDomain: DEST_DOMAIN_IDENTIFIER,
  //     nonce: 0x060606060606,
  //     sender: SOURCE_CHAIN_TOKEN_SENDER,
  //     recipient: bytes32(uint256(uint160(recipient))),
  //     destinationCaller: bytes32(uint256(uint160(address(s_previousPoolMessageTransmitterProxy)))),
  //     messageBody: _formatMessage(
  //       0,
  //       bytes32(uint256(uint160(address(s_USDCToken)))),
  //       bytes32(uint256(uint160(recipient))),
  //       amount,
  //       bytes32(uint256(uint160(OWNER)))
  //     )
  //   });

  //   bytes memory message = _generateUSDCMessage(usdcMessage);
  //   bytes memory attestation = bytes("attestation bytes");

  //   Internal.SourceTokenData memory sourceTokenData = Internal.SourceTokenData({
  //     sourcePoolAddress: abi.encode(SOURCE_CHAIN_USDC_POOL),
  //     destTokenAddress: abi.encode(address(s_usdcTokenPool)),
  //     extraData: abi.encode(
  //       USDCTokenPool.SourceTokenDataPayload({
  //         nonce: usdcMessage.nonce,
  //         sourceDomain: SOURCE_DOMAIN_IDENTIFIER,
  //         cctpVersion: USDCTokenPool.CCTPVersion.CCTP_V1,
  //         amount: amount,
  //         destinationDomain: DEST_DOMAIN_IDENTIFIER,
  //         mintRecipient: bytes32(0),
  //         burnToken: address(s_USDCToken),
  //         destinationCaller: bytes32(0),
  //         maxFee: 0,
  //         minFinalityThreshold: 0
  //       })
  //     ),
  //     destGasAmount: USDC_DEST_TOKEN_GAS
  //   });

  //   bytes memory offchainTokenData =
  //     abi.encode(USDCTokenPool.MessageAndAttestation({message: message, attestation: attestation}));

  //   // The mocked receiver does not release the token to the pool, so we manually do it here
  //   deal(address(s_USDCToken), address(s_usdcTokenPool), amount);

  //   vm.expectCall(
  //     address(s_previousPoolMessageTransmitterProxy), 
  //     abi.encodeWithSelector(
  //       CCTPMessageTransmitterProxy.receiveMessage.selector,
  //       message,
  //       attestation
  //     )
  //   );

  //   vm.startPrank(s_routerAllowedOffRamp);
  //   s_usdcTokenPool.releaseOrMint(
  //     Pool.ReleaseOrMintInV1({
  //       originalSender: abi.encode(OWNER),
  //       receiver: recipient,
  //       sourceDenominatedAmount: amount,
  //       localToken: address(s_USDCToken),
  //       remoteChainSelector: SOURCE_CHAIN_SELECTOR,
  //       sourcePoolAddress: sourceTokenData.sourcePoolAddress,
  //       sourcePoolData: sourceTokenData.extraData,
  //       offchainTokenData: offchainTokenData
  //     })
  //   );
  // }

=======
>>>>>>> a29e34ef
  // https://etherscan.io/tx/0xac9f501fe0b76df1f07a22e1db30929fd12524bc7068d74012dff948632f0883
  function test_ReleaseOrMintRealTx() public {
    bytes memory encodedUsdcMessage =
      hex"000000000000000300000000000000000000127a00000000000000000000000019330d10d9cc8751218eaf51e8885d058642e08a000000000000000000000000bd3fa81b58ba92a82136038b25adec7066af3155000000000000000000000000000000000000000000000000000000000000000000000000000000000000000000000000af88d065e77c8cc2239327c5edb3a432268e58310000000000000000000000004af08f56978be7dce2d1be3c65c005b41e79401c000000000000000000000000000000000000000000000000000000002057ff7a0000000000000000000000003a23f943181408eac424116af7b7790c94cb97a50000000000000000000000000000000000000000000000000000000000000000000000000000008274119237535fd659626b090f87e365ff89ebc7096bb32e8b0e85f155626b73ae7c4bb2485c184b7cc3cf7909045487890b104efb62ae74a73e32901bdcec91df1bb9ee08ccb014fcbcfe77b74d1263fd4e0b0e8de05d6c9a5913554364abfd5ea768b222f50c715908183905d74044bb2b97527c7e70ae7983c443a603557cac3b1c000000000000000000000000000000000000000000000000000000000000";
    bytes memory attestation = bytes("attestation bytes");

    uint32 nonce = 4730;
    uint32 sourceDomain = 3;
    uint256 amount = 100;

    Internal.SourceTokenData memory sourceTokenData = Internal.SourceTokenData({
      sourcePoolAddress: abi.encode(SOURCE_CHAIN_USDC_POOL),
      destTokenAddress: abi.encode(address(s_usdcTokenPool)),
      extraData: abi.encode(
        USDCTokenPool.SourceTokenDataPayload({
          nonce: nonce,
          sourceDomain: sourceDomain,
          cctpVersion: USDCTokenPool.CCTPVersion.CCTP_V1,
          amount: amount,
          destinationDomain: DEST_DOMAIN_IDENTIFIER,
          mintRecipient: bytes32(0),
          burnToken: address(s_USDCToken),
          destinationCaller: bytes32(0),
          maxFee: 0,
          minFinalityThreshold: 0
        })
      ),
      destGasAmount: USDC_DEST_TOKEN_GAS
    });

    // The mocked receiver does not release the token to the pool, so we manually do it here
    deal(address(s_USDCToken), address(s_usdcTokenPool), amount);

    bytes memory offchainTokenData =
      abi.encode(USDCTokenPool.MessageAndAttestation({message: encodedUsdcMessage, attestation: attestation}));

    vm.expectCall(
      address(s_mockUSDCTransmitter),
      abi.encodeWithSelector(MockE2EUSDCTransmitter.receiveMessage.selector, encodedUsdcMessage, attestation)
    );

    vm.startPrank(s_routerAllowedOffRamp);
    s_usdcTokenPool.releaseOrMint(
      Pool.ReleaseOrMintInV1({
        originalSender: abi.encode(OWNER),
        receiver: OWNER,
        sourceDenominatedAmount: amount,
        localToken: address(s_USDCToken),
        remoteChainSelector: SOURCE_CHAIN_SELECTOR,
        sourcePoolAddress: sourceTokenData.sourcePoolAddress,
        sourcePoolData: sourceTokenData.extraData,
        offchainTokenData: offchainTokenData
      })
    );
  }

  // Reverts
  function test_releaseOrMint_RevertWhen_UnlockingUSDCFailed() public {
    vm.startPrank(s_routerAllowedOffRamp);
    s_mockUSDCTransmitter.setShouldSucceed(false);

    uint256 amount = 13255235235;

    USDCMessage memory usdcMessage = USDCMessage({
      version: 0,
      sourceDomain: SOURCE_DOMAIN_IDENTIFIER,
      destinationDomain: DEST_DOMAIN_IDENTIFIER,
      nonce: 0x060606060606,
      sender: SOURCE_CHAIN_TOKEN_SENDER,
      recipient: bytes32(uint256(uint160(address(s_mockUSDC)))),
      destinationCaller: bytes32(uint256(uint160(address(s_usdcTokenPool)))),
      messageBody: _formatMessage(
        0,
        bytes32(uint256(uint160(address(s_USDCToken)))),
        bytes32(uint256(uint160(OWNER))),
        amount,
        bytes32(uint256(uint160(OWNER)))
      )
    });

    Internal.SourceTokenData memory sourceTokenData = Internal.SourceTokenData({
      sourcePoolAddress: abi.encode(SOURCE_CHAIN_USDC_POOL),
      destTokenAddress: abi.encode(address(s_usdcTokenPool)),
      extraData: abi.encode(
        USDCTokenPool.SourceTokenDataPayload({
          nonce: usdcMessage.nonce,
          sourceDomain: SOURCE_DOMAIN_IDENTIFIER,
          cctpVersion: USDCTokenPool.CCTPVersion.CCTP_V1,
          amount: amount,
          destinationDomain: DEST_DOMAIN_IDENTIFIER,
          mintRecipient: bytes32(0),
          burnToken: address(s_USDCToken),
          destinationCaller: bytes32(0),
          maxFee: 0,
          minFinalityThreshold: 0
        })
      ),
      destGasAmount: USDC_DEST_TOKEN_GAS
    });

    bytes memory offchainTokenData = abi.encode(
      USDCTokenPool.MessageAndAttestation({message: _generateUSDCMessage(usdcMessage), attestation: bytes("")})
    );

    vm.expectRevert(USDCTokenPool.UnlockingUSDCFailed.selector);

    s_usdcTokenPool.releaseOrMint(
      Pool.ReleaseOrMintInV1({
        originalSender: abi.encode(OWNER),
        receiver: OWNER,
        sourceDenominatedAmount: amount,
        localToken: address(s_USDCToken),
        remoteChainSelector: SOURCE_CHAIN_SELECTOR,
        sourcePoolAddress: sourceTokenData.sourcePoolAddress,
        sourcePoolData: sourceTokenData.extraData,
        offchainTokenData: offchainTokenData
      })
    );
  }

  function test_releaseOrMint_RevertWhen_TokenMaxCapacityExceeded() public {
    uint256 capacity = _getInboundRateLimiterConfig().capacity;
    uint256 amount = 10 * capacity;
    address recipient = address(1);
    vm.startPrank(s_routerAllowedOffRamp);

    Internal.SourceTokenData memory sourceTokenData = Internal.SourceTokenData({
      sourcePoolAddress: abi.encode(SOURCE_CHAIN_USDC_POOL),
      destTokenAddress: abi.encode(address(s_usdcTokenPool)),
      extraData: abi.encode(
        USDCTokenPool.SourceTokenDataPayload({
          nonce: 1,
          sourceDomain: SOURCE_DOMAIN_IDENTIFIER,
          cctpVersion: USDCTokenPool.CCTPVersion.CCTP_V1,
          amount: amount,
          destinationDomain: DEST_DOMAIN_IDENTIFIER,
          mintRecipient: bytes32(0),
          burnToken: address(s_USDCToken),
          destinationCaller: bytes32(0),
          maxFee: 0,
          minFinalityThreshold: 0
        })
      ),
      destGasAmount: USDC_DEST_TOKEN_GAS
    });

    bytes memory offchainTokenData =
      abi.encode(USDCTokenPool.MessageAndAttestation({message: bytes(""), attestation: bytes("")}));

    vm.expectRevert(
      abi.encodeWithSelector(RateLimiter.TokenMaxCapacityExceeded.selector, capacity, amount, address(s_USDCToken))
    );

    s_usdcTokenPool.releaseOrMint(
      Pool.ReleaseOrMintInV1({
        originalSender: abi.encode(OWNER),
        receiver: recipient,
        sourceDenominatedAmount: amount,
        localToken: address(s_USDCToken),
        remoteChainSelector: SOURCE_CHAIN_SELECTOR,
        sourcePoolAddress: sourceTokenData.sourcePoolAddress,
        sourcePoolData: sourceTokenData.extraData,
        offchainTokenData: offchainTokenData
      })
    );
  }

  // function test_ReleaseOrMint_12ByteSourcePoolData() public {
  //   address recipient = address(1234);
  //   uint256 amount = 1e6;

  //   // Create a 12-byte sourcePoolData that represents the old SourceTokenDataPayload structure
  //   // with just uint64 nonce and uint32 sourceDomain
  //   uint64 nonce = 12345;
  //   uint32 sourceDomain = SOURCE_DOMAIN_IDENTIFIER;
  //   bytes memory oldSourcePoolData = abi.encode(nonce, sourceDomain);

  //   // Verify it's exactly 64 bytes (32 bytes for each field)
  //   assertEq(oldSourcePoolData.length, 64, "Old sourcePoolData should be exactly 12 bytes");

  //   USDCMessage memory usdcMessage = USDCMessage({
  //     version: 0,
  //     sourceDomain: SOURCE_DOMAIN_IDENTIFIER,
  //     destinationDomain: DEST_DOMAIN_IDENTIFIER,
  //     nonce: nonce,
  //     sender: SOURCE_CHAIN_TOKEN_SENDER,
  //     recipient: bytes32(uint256(uint160(recipient))),
  //     destinationCaller: bytes32(uint256(uint160(address(s_usdcTokenPool)))),
  //     messageBody: _formatMessage(
  //       0,
  //       bytes32(uint256(uint160(address(s_USDCToken)))),
  //       bytes32(uint256(uint160(recipient))),
  //       amount,
  //       bytes32(uint256(uint160(OWNER)))
  //     )
  //   });

  //   bytes memory message = _generateUSDCMessage(usdcMessage);
  //   bytes memory attestation = bytes("attestation bytes");

  //   Internal.SourceTokenData memory sourceTokenData = Internal.SourceTokenData({
  //     sourcePoolAddress: abi.encode(SOURCE_CHAIN_USDC_POOL),
  //     destTokenAddress: abi.encode(address(s_usdcTokenPool)),
  //     extraData: oldSourcePoolData, // Use the 12-byte old format
  //     destGasAmount: USDC_DEST_TOKEN_GAS
  //   });

  //   bytes memory offchainTokenData =
  //     abi.encode(USDCTokenPool.MessageAndAttestation({message: message, attestation: attestation}));

  //   // The mocked receiver does not release the token to the pool, so we manually do it here
  //   deal(address(s_USDCToken), address(s_usdcTokenPool), amount);

  //   // Expect a call to the previous pool's message transmitter proxy since sourcePoolData is 12 bytes
  //   vm.expectCall(
  //     address(s_previousPoolMessageTransmitterProxy),
  //     abi.encodeWithSelector(
  //       CCTPMessageTransmitterProxy.receiveMessage.selector,
  //       message,
  //       attestation
  //     )
  //   );

  //   vm.startPrank(s_routerAllowedOffRamp);
  //   s_usdcTokenPool.releaseOrMint(
  //     Pool.ReleaseOrMintInV1({
  //       originalSender: abi.encode(OWNER),
  //       receiver: recipient,
  //       sourceDenominatedAmount: amount,
  //       localToken: address(s_USDCToken),
  //       remoteChainSelector: SOURCE_CHAIN_SELECTOR,
  //       sourcePoolAddress: sourceTokenData.sourcePoolAddress,
  //       sourcePoolData: oldSourcePoolData,
  //       offchainTokenData: offchainTokenData
  //     })
  //   );
  // }
}<|MERGE_RESOLUTION|>--- conflicted
+++ resolved
@@ -101,83 +101,6 @@
     );
   }
 
-<<<<<<< HEAD
-  // function test_ReleaseOrMint_PreviousPool() public {
-  //   address recipient = address(s_usdcTokenPool);
-  //   uint256 amount = 1e6;
-
-  //   USDCMessage memory usdcMessage = USDCMessage({
-  //     version: 0,
-  //     sourceDomain: SOURCE_DOMAIN_IDENTIFIER,
-  //     destinationDomain: DEST_DOMAIN_IDENTIFIER,
-  //     nonce: 0x060606060606,
-  //     sender: SOURCE_CHAIN_TOKEN_SENDER,
-  //     recipient: bytes32(uint256(uint160(recipient))),
-  //     destinationCaller: bytes32(uint256(uint160(address(s_previousPoolMessageTransmitterProxy)))),
-  //     messageBody: _formatMessage(
-  //       0,
-  //       bytes32(uint256(uint160(address(s_USDCToken)))),
-  //       bytes32(uint256(uint160(recipient))),
-  //       amount,
-  //       bytes32(uint256(uint160(OWNER)))
-  //     )
-  //   });
-
-  //   bytes memory message = _generateUSDCMessage(usdcMessage);
-  //   bytes memory attestation = bytes("attestation bytes");
-
-  //   Internal.SourceTokenData memory sourceTokenData = Internal.SourceTokenData({
-  //     sourcePoolAddress: abi.encode(SOURCE_CHAIN_USDC_POOL),
-  //     destTokenAddress: abi.encode(address(s_usdcTokenPool)),
-  //     extraData: abi.encode(
-  //       USDCTokenPool.SourceTokenDataPayload({
-  //         nonce: usdcMessage.nonce,
-  //         sourceDomain: SOURCE_DOMAIN_IDENTIFIER,
-  //         cctpVersion: USDCTokenPool.CCTPVersion.CCTP_V1,
-  //         amount: amount,
-  //         destinationDomain: DEST_DOMAIN_IDENTIFIER,
-  //         mintRecipient: bytes32(0),
-  //         burnToken: address(s_USDCToken),
-  //         destinationCaller: bytes32(0),
-  //         maxFee: 0,
-  //         minFinalityThreshold: 0
-  //       })
-  //     ),
-  //     destGasAmount: USDC_DEST_TOKEN_GAS
-  //   });
-
-  //   bytes memory offchainTokenData =
-  //     abi.encode(USDCTokenPool.MessageAndAttestation({message: message, attestation: attestation}));
-
-  //   // The mocked receiver does not release the token to the pool, so we manually do it here
-  //   deal(address(s_USDCToken), address(s_usdcTokenPool), amount);
-
-  //   vm.expectCall(
-  //     address(s_previousPoolMessageTransmitterProxy), 
-  //     abi.encodeWithSelector(
-  //       CCTPMessageTransmitterProxy.receiveMessage.selector,
-  //       message,
-  //       attestation
-  //     )
-  //   );
-
-  //   vm.startPrank(s_routerAllowedOffRamp);
-  //   s_usdcTokenPool.releaseOrMint(
-  //     Pool.ReleaseOrMintInV1({
-  //       originalSender: abi.encode(OWNER),
-  //       receiver: recipient,
-  //       sourceDenominatedAmount: amount,
-  //       localToken: address(s_USDCToken),
-  //       remoteChainSelector: SOURCE_CHAIN_SELECTOR,
-  //       sourcePoolAddress: sourceTokenData.sourcePoolAddress,
-  //       sourcePoolData: sourceTokenData.extraData,
-  //       offchainTokenData: offchainTokenData
-  //     })
-  //   );
-  // }
-
-=======
->>>>>>> a29e34ef
   // https://etherscan.io/tx/0xac9f501fe0b76df1f07a22e1db30929fd12524bc7068d74012dff948632f0883
   function test_ReleaseOrMintRealTx() public {
     bytes memory encodedUsdcMessage =
