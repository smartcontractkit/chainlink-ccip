// SPDX-License-Identifier: BUSL-1.1
pragma solidity ^0.8.24;

import {BurnMintERC677} from "@chainlink/contracts/src/v0.8/shared/token/ERC677/BurnMintERC677.sol";

import {CCTPMessageTransmitterProxy} from "../../../../pools/USDC/CCTPMessageTransmitterProxy.sol";
import {HybridLockReleaseUSDCTokenPool} from "../../../../pools/USDC/HybridLockReleaseUSDCTokenPool.sol";
import {USDCTokenPool} from "../../../../pools/USDC/USDCTokenPool.sol";
import {USDCSetup} from "../USDCSetup.t.sol";

contract HybridLockReleaseUSDCTokenPoolSetup is USDCSetup {
  HybridLockReleaseUSDCTokenPool internal s_usdcTokenPool;
  HybridLockReleaseUSDCTokenPool internal s_usdcTokenPoolTransferLiquidity;
  CCTPMessageTransmitterProxy internal s_cctpMessageTransmitterProxyForTransferLiquidity;
  address[] internal s_allowedList;

  function setUp() public virtual override {
    super.setUp();

    s_usdcTokenPool = new HybridLockReleaseUSDCTokenPool(
      s_mockUSDC,
      s_cctpMessageTransmitterProxy,
<<<<<<< HEAD
      s_token,
      new address[](0),
      address(s_mockRMNRemote),
      address(s_router),
      s_previousPool
=======
      s_USDCToken,
      new address[](0),
      address(s_mockRMNRemote),
      address(s_router)
>>>>>>> 1d85eec0
    );
    CCTPMessageTransmitterProxy.AllowedCallerConfigArgs[] memory allowedCallerParams =
      new CCTPMessageTransmitterProxy.AllowedCallerConfigArgs[](1);
    allowedCallerParams[0] =
      CCTPMessageTransmitterProxy.AllowedCallerConfigArgs({caller: address(s_usdcTokenPool), allowed: true});
    s_cctpMessageTransmitterProxy.configureAllowedCallers(allowedCallerParams);
    s_cctpMessageTransmitterProxyForTransferLiquidity = new CCTPMessageTransmitterProxy(s_mockUSDC);
    s_usdcTokenPoolTransferLiquidity = new HybridLockReleaseUSDCTokenPool(
      s_mockUSDC,
      s_cctpMessageTransmitterProxy,
<<<<<<< HEAD
      s_token,
      new address[](0),
      address(s_mockRMNRemote),
      address(s_router),
      s_previousPool
=======
      s_USDCToken,
      new address[](0),
      address(s_mockRMNRemote),
      address(s_router)
>>>>>>> 1d85eec0
    );
    allowedCallerParams[0].caller = address(s_usdcTokenPoolTransferLiquidity);
    s_cctpMessageTransmitterProxyForTransferLiquidity.configureAllowedCallers(allowedCallerParams);

    BurnMintERC677(address(s_USDCToken)).grantMintAndBurnRoles(address(s_usdcTokenPool));

    _poolApplyChainUpdates(address(s_usdcTokenPool));

    USDCTokenPool.DomainUpdate[] memory domains = new USDCTokenPool.DomainUpdate[](1);
    domains[0] = USDCTokenPool.DomainUpdate({
      destChainSelector: DEST_CHAIN_SELECTOR,
      mintRecipient: bytes32(0),
      domainIdentifier: 9999,
      allowedCaller: keccak256("allowedCaller"),
      enabled: true
    });

    s_usdcTokenPool.setDomains(domains);

    s_usdcTokenPool.setLiquidityProvider(DEST_CHAIN_SELECTOR, OWNER);
    s_usdcTokenPool.setLiquidityProvider(SOURCE_CHAIN_SELECTOR, OWNER);
  }
}<|MERGE_RESOLUTION|>--- conflicted
+++ resolved
@@ -20,18 +20,11 @@
     s_usdcTokenPool = new HybridLockReleaseUSDCTokenPool(
       s_mockUSDC,
       s_cctpMessageTransmitterProxy,
-<<<<<<< HEAD
-      s_token,
+      s_USDCToken,
       new address[](0),
       address(s_mockRMNRemote),
       address(s_router),
       s_previousPool
-=======
-      s_USDCToken,
-      new address[](0),
-      address(s_mockRMNRemote),
-      address(s_router)
->>>>>>> 1d85eec0
     );
     CCTPMessageTransmitterProxy.AllowedCallerConfigArgs[] memory allowedCallerParams =
       new CCTPMessageTransmitterProxy.AllowedCallerConfigArgs[](1);
@@ -42,18 +35,11 @@
     s_usdcTokenPoolTransferLiquidity = new HybridLockReleaseUSDCTokenPool(
       s_mockUSDC,
       s_cctpMessageTransmitterProxy,
-<<<<<<< HEAD
-      s_token,
+      s_USDCToken,
       new address[](0),
       address(s_mockRMNRemote),
       address(s_router),
       s_previousPool
-=======
-      s_USDCToken,
-      new address[](0),
-      address(s_mockRMNRemote),
-      address(s_router)
->>>>>>> 1d85eec0
     );
     allowedCallerParams[0].caller = address(s_usdcTokenPoolTransferLiquidity);
     s_cctpMessageTransmitterProxyForTransferLiquidity.configureAllowedCallers(allowedCallerParams);
