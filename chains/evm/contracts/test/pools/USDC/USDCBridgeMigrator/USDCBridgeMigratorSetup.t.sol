--- conflicted
+++ resolved
@@ -14,35 +14,21 @@
     s_usdcTokenPool = new HybridLockReleaseUSDCTokenPool(
       s_mockUSDC,
       s_cctpMessageTransmitterProxy,
-<<<<<<< HEAD
-      s_token,
+      s_USDCToken,
       new address[](0),
       address(s_mockRMNRemote),
       address(s_router),
       s_previousPool
-=======
-      s_USDCToken,
-      new address[](0),
-      address(s_mockRMNRemote),
-      address(s_router)
->>>>>>> 1d85eec0
     );
 
     s_usdcTokenPoolTransferLiquidity = new HybridLockReleaseUSDCTokenPool(
       s_mockUSDC,
       s_cctpMessageTransmitterProxy,
-<<<<<<< HEAD
-      s_token,
+      s_USDCToken,
       new address[](0),
       address(s_mockRMNRemote),
       address(s_router),
       s_previousPool
-=======
-      s_USDCToken,
-      new address[](0),
-      address(s_mockRMNRemote),
-      address(s_router)
->>>>>>> 1d85eec0
     );
   }
 }