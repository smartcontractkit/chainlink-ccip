<<<<<<< HEAD
// // SPDX-License-Identifier: BUSL-1.1
// pragma solidity ^0.8.24;

// import {Pool} from "../../../libraries/Pool.sol";
// import {TokenPool} from "../../../pools/TokenPool.sol";
// import {BurnMintWithLockReleaseFlagTokenPoolSetup} from "./BurnMintWithLockReleaseFlagTokenPoolSetup.t.sol";

// import {LOCK_RELEASE_FLAG} from "../../../pools/USDC/HybridLockReleaseUSDCTokenPool.sol";

// import {IERC20} from
//   "@chainlink/contracts/src/v0.8/vendor/openzeppelin-solidity/v4.8.3/contracts/token/ERC20/IERC20.sol";

// contract BurnMintWithLockReleaseFlagTokenPool_lockOrBurn is BurnMintWithLockReleaseFlagTokenPoolSetup {
//   function test_LockOrBurn_CorrectReturnData() public {
//     uint256 burnAmount = 20_000e18;

//     deal(address(s_token), address(s_pool), burnAmount);
//     assertEq(s_token.balanceOf(address(s_pool)), burnAmount);

//     vm.startPrank(s_allowedOnRamp);

//     vm.expectEmit();
//     emit TokenPool.OutboundRateLimitConsumed({
//       remoteChainSelector: DEST_CHAIN_SELECTOR,
//       token: address(s_token),
//       amount: burnAmount
//     });

//     vm.expectEmit();
//     emit IERC20.Transfer(address(s_pool), address(0), burnAmount);

//     vm.expectEmit();
//     emit TokenPool.LockedOrBurned({
//       remoteChainSelector: DEST_CHAIN_SELECTOR,
//       token: address(s_token),
//       sender: address(s_allowedOnRamp),
//       amount: burnAmount
//     });

//     bytes4 expectedSignature = bytes4(keccak256("burn(uint256)"));
//     vm.expectCall(address(s_token), abi.encodeWithSelector(expectedSignature, burnAmount));

//     Pool.LockOrBurnOutV1 memory lockOrBurnOut = s_pool.lockOrBurn(
//       Pool.LockOrBurnInV1({
//         originalSender: OWNER,
//         receiver: bytes(""),
//         amount: burnAmount,
//         remoteChainSelector: DEST_CHAIN_SELECTOR,
//         localToken: address(s_token)
//       })
//     );

//     assertEq(s_token.balanceOf(address(s_pool)), 0);

//     assertEq(bytes4(lockOrBurnOut.destPoolData), LOCK_RELEASE_FLAG);
//   }
// }
=======
// SPDX-License-Identifier: BUSL-1.1
pragma solidity ^0.8.24;

import {Pool} from "../../../libraries/Pool.sol";
import {TokenPool} from "../../../pools/TokenPool.sol";
import {BurnMintWithLockReleaseFlagTokenPoolSetup} from "./BurnMintWithLockReleaseFlagTokenPoolSetup.t.sol";

import {LOCK_RELEASE_FLAG} from "../../../pools/USDC/SiloedUSDCTokenPool.sol";

import {IERC20} from
  "@chainlink/contracts/src/v0.8/vendor/openzeppelin-solidity/v4.8.3/contracts/token/ERC20/IERC20.sol";

contract BurnMintWithLockReleaseFlagTokenPool_lockOrBurn is BurnMintWithLockReleaseFlagTokenPoolSetup {
  function test_LockOrBurn_CorrectReturnData() public {
    uint256 burnAmount = 20_000e18;

    deal(address(s_token), address(s_pool), burnAmount);
    assertEq(s_token.balanceOf(address(s_pool)), burnAmount);

    vm.startPrank(s_allowedOnRamp);

    vm.expectEmit();
    emit TokenPool.OutboundRateLimitConsumed({
      remoteChainSelector: DEST_CHAIN_SELECTOR,
      token: address(s_token),
      amount: burnAmount
    });

    vm.expectEmit();
    emit IERC20.Transfer(address(s_pool), address(0), burnAmount);

    vm.expectEmit();
    emit TokenPool.LockedOrBurned({
      remoteChainSelector: DEST_CHAIN_SELECTOR,
      token: address(s_token),
      sender: address(s_allowedOnRamp),
      amount: burnAmount
    });

    bytes4 expectedSignature = bytes4(keccak256("burn(uint256)"));
    vm.expectCall(address(s_token), abi.encodeWithSelector(expectedSignature, burnAmount));

    Pool.LockOrBurnOutV1 memory lockOrBurnOut = s_pool.lockOrBurn(
      Pool.LockOrBurnInV1({
        originalSender: OWNER,
        receiver: bytes(""),
        amount: burnAmount,
        remoteChainSelector: DEST_CHAIN_SELECTOR,
        localToken: address(s_token)
      })
    );

    assertEq(s_token.balanceOf(address(s_pool)), 0);

    assertEq(bytes4(lockOrBurnOut.destPoolData), LOCK_RELEASE_FLAG);
  }
}
>>>>>>> a29e34ef
<|MERGE_RESOLUTION|>--- conflicted
+++ resolved
@@ -1,4 +1,3 @@
-<<<<<<< HEAD
 // // SPDX-License-Identifier: BUSL-1.1
 // pragma solidity ^0.8.24;
 
@@ -6,7 +5,7 @@
 // import {TokenPool} from "../../../pools/TokenPool.sol";
 // import {BurnMintWithLockReleaseFlagTokenPoolSetup} from "./BurnMintWithLockReleaseFlagTokenPoolSetup.t.sol";
 
-// import {LOCK_RELEASE_FLAG} from "../../../pools/USDC/HybridLockReleaseUSDCTokenPool.sol";
+import {LOCK_RELEASE_FLAG} from "../../../pools/USDC/SiloedUSDCTokenPool.sol";
 
 // import {IERC20} from
 //   "@chainlink/contracts/src/v0.8/vendor/openzeppelin-solidity/v4.8.3/contracts/token/ERC20/IERC20.sol";
@@ -55,63 +54,4 @@
 
 //     assertEq(bytes4(lockOrBurnOut.destPoolData), LOCK_RELEASE_FLAG);
 //   }
-// }
-=======
-// SPDX-License-Identifier: BUSL-1.1
-pragma solidity ^0.8.24;
-
-import {Pool} from "../../../libraries/Pool.sol";
-import {TokenPool} from "../../../pools/TokenPool.sol";
-import {BurnMintWithLockReleaseFlagTokenPoolSetup} from "./BurnMintWithLockReleaseFlagTokenPoolSetup.t.sol";
-
-import {LOCK_RELEASE_FLAG} from "../../../pools/USDC/SiloedUSDCTokenPool.sol";
-
-import {IERC20} from
-  "@chainlink/contracts/src/v0.8/vendor/openzeppelin-solidity/v4.8.3/contracts/token/ERC20/IERC20.sol";
-
-contract BurnMintWithLockReleaseFlagTokenPool_lockOrBurn is BurnMintWithLockReleaseFlagTokenPoolSetup {
-  function test_LockOrBurn_CorrectReturnData() public {
-    uint256 burnAmount = 20_000e18;
-
-    deal(address(s_token), address(s_pool), burnAmount);
-    assertEq(s_token.balanceOf(address(s_pool)), burnAmount);
-
-    vm.startPrank(s_allowedOnRamp);
-
-    vm.expectEmit();
-    emit TokenPool.OutboundRateLimitConsumed({
-      remoteChainSelector: DEST_CHAIN_SELECTOR,
-      token: address(s_token),
-      amount: burnAmount
-    });
-
-    vm.expectEmit();
-    emit IERC20.Transfer(address(s_pool), address(0), burnAmount);
-
-    vm.expectEmit();
-    emit TokenPool.LockedOrBurned({
-      remoteChainSelector: DEST_CHAIN_SELECTOR,
-      token: address(s_token),
-      sender: address(s_allowedOnRamp),
-      amount: burnAmount
-    });
-
-    bytes4 expectedSignature = bytes4(keccak256("burn(uint256)"));
-    vm.expectCall(address(s_token), abi.encodeWithSelector(expectedSignature, burnAmount));
-
-    Pool.LockOrBurnOutV1 memory lockOrBurnOut = s_pool.lockOrBurn(
-      Pool.LockOrBurnInV1({
-        originalSender: OWNER,
-        receiver: bytes(""),
-        amount: burnAmount,
-        remoteChainSelector: DEST_CHAIN_SELECTOR,
-        localToken: address(s_token)
-      })
-    );
-
-    assertEq(s_token.balanceOf(address(s_pool)), 0);
-
-    assertEq(bytes4(lockOrBurnOut.destPoolData), LOCK_RELEASE_FLAG);
-  }
-}
->>>>>>> a29e34ef
+// }