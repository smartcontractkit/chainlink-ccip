// SPDX-License-Identifier: BUSL-1.1
pragma solidity ^0.8.24;

import {IPoolV2} from "../../../interfaces/IPoolV2.sol";

import {Pool} from "../../../libraries/Pool.sol";
import {TokenPool} from "../../../pools/TokenPool.sol";
import {TokenPoolV2Setup} from "./TokenPoolV2Setup.t.sol";

contract TokenPoolV2_applyFee is TokenPoolV2Setup {
<<<<<<< HEAD
  function test_applyFee_DefaultFinality() public {
    uint16 finalityThreshold = 5;
    uint16 defaultFinalityTransferFeeBps = 200;
    uint256 maxAmountPerRequest = 1000e18;
    uint256 amount = 1000e18;
    vm.startPrank(OWNER);
    s_tokenPool.applyFinalityConfigUpdates(
      finalityThreshold, maxAmountPerRequest, new TokenPool.CustomFinalityRateLimitConfigArgs[](0)
    );
    // Set a fee config with default finality fee
    _applyTokenTransferFeeConfigUpdates(0, defaultFinalityTransferFeeBps);

    Pool.LockOrBurnInV1 memory lockOrBurnIn = Pool.LockOrBurnInV1({
      originalSender: s_sender,
      receiver: s_receiver,
      amount: amount,
      remoteChainSelector: DEST_CHAIN_SELECTOR,
      localToken: address(s_token)
    });

    uint256 amountAfterFee = s_tokenPool.applyFee(lockOrBurnIn, 0);
    assertEq(amountAfterFee, amount - ((amount * defaultFinalityTransferFeeBps) / BPS_DIVIDER));
  }

=======
>>>>>>> bb83a65a
  function test_applyFee_CustomFinality() public {
    uint16 finalityThreshold = 5;
    uint16 customFinalityTransferFeeBps = 500;
    uint256 amount = 1000e18;
    vm.startPrank(OWNER);
    s_tokenPool.applyFinalityConfigUpdates(
<<<<<<< HEAD
      finalityThreshold, maxAmountPerRequest, new TokenPool.CustomFinalityRateLimitConfigArgs[](0)
=======
      finalityThreshold, customFinalityTransferFeeBps, new TokenPool.CustomFinalityRateLimitConfigArgs[](0)
>>>>>>> bb83a65a
    );
    // Set a fee config with custom finality fee
    _applyTokenTransferFeeConfigUpdates(customFinalityTransferFeeBps, 0);

    Pool.LockOrBurnInV1 memory lockOrBurnIn = Pool.LockOrBurnInV1({
      originalSender: s_sender,
      receiver: s_receiver,
      amount: amount,
      remoteChainSelector: DEST_CHAIN_SELECTOR,
      localToken: address(s_token)
    });

    uint256 amountAfterFee = s_tokenPool.applyFee(lockOrBurnIn, finalityThreshold);
    assertEq(amountAfterFee, amount - ((amount * customFinalityTransferFeeBps) / BPS_DIVIDER));
  }

  function test_applyFee_NoFee() public view {
    uint256 amount = 1000e18;
    Pool.LockOrBurnInV1 memory lockOrBurnIn = Pool.LockOrBurnInV1({
      originalSender: s_sender,
      receiver: s_receiver,
      amount: amount,
      remoteChainSelector: DEST_CHAIN_SELECTOR,
      localToken: address(s_token)
    });

    uint256 amountAfterFee = s_tokenPool.applyFee(lockOrBurnIn, 0);
    assertEq(amountAfterFee, amount);
  }

  function _applyTokenTransferFeeConfigUpdates(
    uint16 customFinalityTransferFeeBps,
    uint16 defaultFinalityTransferFeeBps
  ) internal {
    IPoolV2.TokenTransferFeeConfig memory feeConfig = IPoolV2.TokenTransferFeeConfig({
      destGasOverhead: 50000,
      destBytesOverhead: 32,
      feeUSDCents: 0,
      customFinalityTransferFeeBps: customFinalityTransferFeeBps, // 0.50%
      defaultFinalityTransferFeeBps: defaultFinalityTransferFeeBps, // 0.20%
      isEnabled: true
    });

    TokenPool.TokenTransferFeeConfigArgs[] memory feeConfigArgs = new TokenPool.TokenTransferFeeConfigArgs[](1);
    feeConfigArgs[0] =
      TokenPool.TokenTransferFeeConfigArgs({destChainSelector: DEST_CHAIN_SELECTOR, tokenTransferFeeConfig: feeConfig});

    s_tokenPool.applyTokenTransferFeeConfigUpdates(feeConfigArgs, new uint64[](0));
  }
}<|MERGE_RESOLUTION|>--- conflicted
+++ resolved
@@ -8,7 +8,6 @@
 import {TokenPoolV2Setup} from "./TokenPoolV2Setup.t.sol";
 
 contract TokenPoolV2_applyFee is TokenPoolV2Setup {
-<<<<<<< HEAD
   function test_applyFee_DefaultFinality() public {
     uint16 finalityThreshold = 5;
     uint16 defaultFinalityTransferFeeBps = 200;
@@ -33,19 +32,13 @@
     assertEq(amountAfterFee, amount - ((amount * defaultFinalityTransferFeeBps) / BPS_DIVIDER));
   }
 
-=======
->>>>>>> bb83a65a
   function test_applyFee_CustomFinality() public {
     uint16 finalityThreshold = 5;
     uint16 customFinalityTransferFeeBps = 500;
     uint256 amount = 1000e18;
     vm.startPrank(OWNER);
     s_tokenPool.applyFinalityConfigUpdates(
-<<<<<<< HEAD
-      finalityThreshold, maxAmountPerRequest, new TokenPool.CustomFinalityRateLimitConfigArgs[](0)
-=======
-      finalityThreshold, customFinalityTransferFeeBps, new TokenPool.CustomFinalityRateLimitConfigArgs[](0)
->>>>>>> bb83a65a
+      finalityThreshold, new TokenPool.CustomFinalityRateLimitConfigArgs[](0)
     );
     // Set a fee config with custom finality fee
     _applyTokenTransferFeeConfigUpdates(customFinalityTransferFeeBps, 0);
