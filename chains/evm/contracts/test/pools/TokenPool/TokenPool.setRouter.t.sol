--- conflicted
+++ resolved
@@ -23,11 +23,7 @@
   function test_RevertWhen_ZeroAddressNotAllowed() public {
     address newRouter = address(0);
 
-<<<<<<< HEAD
-    vm.expectRevert(TokenPool.ZeroAddressInvalid.selector);
-=======
     vm.expectRevert(TokenPool.ZeroAddressIsNotAllowed.selector);
->>>>>>> a29e34ef
 
     s_tokenPool.setRouter(newRouter);
   }
