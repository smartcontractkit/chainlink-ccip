// SPDX-License-Identifier: BUSL-1.1
pragma solidity ^0.8.24;

import {Pool} from "../../../libraries/Pool.sol";
import {RateLimiter} from "../../../libraries/RateLimiter.sol";
import {TokenPool} from "../../../pools/TokenPool.sol";
import {TokenPoolV2Setup} from "./TokenPoolV2Setup.t.sol";

contract TokenPoolV2_validateLockOrBurn is TokenPoolV2Setup {
  function test_validateLockOrBurn() public {
    Pool.LockOrBurnInV1 memory lockOrBurnIn = _buildLockOrBurnIn(1000e18);

    vm.expectEmit();
    emit TokenPool.OutboundRateLimitConsumed(DEST_CHAIN_SELECTOR, address(s_token), lockOrBurnIn.amount);

    vm.startPrank(s_allowedOnRamp);
    s_tokenPool.validateLockOrBurn(lockOrBurnIn, 0);
<<<<<<< HEAD
=======
    (, uint16 bps) = s_tokenPool.getCustomFinalityConfig();
>>>>>>> bb83a65a
  }

  function test_validateLockOrBurn_WithFastFinality() public {
    uint16 finalityThreshold = 8;
    uint16 customFinalityTransferFeeBps = 500; // 5%
    RateLimiter.Config memory outboundFastConfig = RateLimiter.Config({isEnabled: true, capacity: 1e24, rate: 1e24});
    RateLimiter.Config memory inboundFastConfig = RateLimiter.Config({isEnabled: true, capacity: 1e24, rate: 1e24});
    TokenPool.CustomFinalityRateLimitConfigArgs[] memory rateLimitArgs =
      new TokenPool.CustomFinalityRateLimitConfigArgs[](1);
    rateLimitArgs[0] = TokenPool.CustomFinalityRateLimitConfigArgs({
      remoteChainSelector: DEST_CHAIN_SELECTOR,
      outboundRateLimiterConfig: outboundFastConfig,
      inboundRateLimiterConfig: inboundFastConfig
    });
    vm.startPrank(OWNER);
<<<<<<< HEAD
    s_tokenPool.applyFinalityConfigUpdates(finalityThreshold, maxAmountPerRequest, rateLimitArgs);
=======
    s_tokenPool.applyFinalityConfigUpdates(finalityThreshold, customFinalityTransferFeeBps, rateLimitArgs);
>>>>>>> bb83a65a

    Pool.LockOrBurnInV1 memory lockOrBurnIn = _buildLockOrBurnIn(1000e18);

    vm.expectEmit();
    emit TokenPool.CustomFinalityOutboundRateLimitConsumed(DEST_CHAIN_SELECTOR, address(s_token), lockOrBurnIn.amount);

    vm.startPrank(s_allowedOnRamp);
    s_tokenPool.validateLockOrBurn(lockOrBurnIn, finalityThreshold);

    RateLimiter.TokenBucket memory bucket = s_tokenPool.getFastOutboundBucket(DEST_CHAIN_SELECTOR);
    assertEq(bucket.tokens, outboundFastConfig.capacity - lockOrBurnIn.amount);
  }

  function test_validateLockOrBurn_RevertWhen_InvalidFinality() public {
    uint16 finalityThreshold = 5;
    uint16 customFinalityTransferFeeBps = 500;
    _applyCustomFinalityConfig(finalityThreshold, customFinalityTransferFeeBps);

    Pool.LockOrBurnInV1 memory lockOrBurnIn = _buildLockOrBurnIn(1000e18);

    vm.expectRevert(
      abi.encodeWithSelector(TokenPool.InvalidFinality.selector, finalityThreshold - 1, finalityThreshold)
    );
    vm.startPrank(s_allowedOnRamp);
    s_tokenPool.validateLockOrBurn(lockOrBurnIn, finalityThreshold - 1);
  }

  function _applyCustomFinalityConfig(uint16 finalityThreshold, uint16 customFinalityTransferFeeBps) internal {
    TokenPool.CustomFinalityRateLimitConfigArgs[] memory rateLimitArgs =
      new TokenPool.CustomFinalityRateLimitConfigArgs[](1);
    rateLimitArgs[0] = TokenPool.CustomFinalityRateLimitConfigArgs({
      remoteChainSelector: DEST_CHAIN_SELECTOR,
      outboundRateLimiterConfig: RateLimiter.Config({isEnabled: true, capacity: 1e24, rate: 1e24}),
      inboundRateLimiterConfig: RateLimiter.Config({isEnabled: true, capacity: 1e24, rate: 1e24})
    });
    vm.startPrank(OWNER);
<<<<<<< HEAD
    s_tokenPool.applyFinalityConfigUpdates(finalityThreshold, maxAmountPerRequest, rateLimitArgs);
=======
    s_tokenPool.applyFinalityConfigUpdates(finalityThreshold, customFinalityTransferFeeBps, rateLimitArgs);
>>>>>>> bb83a65a
  }

  function _buildLockOrBurnIn(
    uint256 amount
  ) internal view returns (Pool.LockOrBurnInV1 memory lockOrBurnIn) {
    return lockOrBurnIn = Pool.LockOrBurnInV1({
      originalSender: s_sender,
      receiver: s_receiver,
      amount: amount,
      remoteChainSelector: DEST_CHAIN_SELECTOR,
      localToken: address(s_token)
    });
  }
}<|MERGE_RESOLUTION|>--- conflicted
+++ resolved
@@ -15,10 +15,6 @@
 
     vm.startPrank(s_allowedOnRamp);
     s_tokenPool.validateLockOrBurn(lockOrBurnIn, 0);
-<<<<<<< HEAD
-=======
-    (, uint16 bps) = s_tokenPool.getCustomFinalityConfig();
->>>>>>> bb83a65a
   }
 
   function test_validateLockOrBurn_WithFastFinality() public {
@@ -34,11 +30,7 @@
       inboundRateLimiterConfig: inboundFastConfig
     });
     vm.startPrank(OWNER);
-<<<<<<< HEAD
-    s_tokenPool.applyFinalityConfigUpdates(finalityThreshold, maxAmountPerRequest, rateLimitArgs);
-=======
-    s_tokenPool.applyFinalityConfigUpdates(finalityThreshold, customFinalityTransferFeeBps, rateLimitArgs);
->>>>>>> bb83a65a
+    s_tokenPool.applyFinalityConfigUpdates(finalityThreshold, rateLimitArgs);
 
     Pool.LockOrBurnInV1 memory lockOrBurnIn = _buildLockOrBurnIn(1000e18);
 
@@ -75,11 +67,7 @@
       inboundRateLimiterConfig: RateLimiter.Config({isEnabled: true, capacity: 1e24, rate: 1e24})
     });
     vm.startPrank(OWNER);
-<<<<<<< HEAD
-    s_tokenPool.applyFinalityConfigUpdates(finalityThreshold, maxAmountPerRequest, rateLimitArgs);
-=======
-    s_tokenPool.applyFinalityConfigUpdates(finalityThreshold, customFinalityTransferFeeBps, rateLimitArgs);
->>>>>>> bb83a65a
+    s_tokenPool.applyFinalityConfigUpdates(finalityThreshold, rateLimitArgs);
   }
 
   function _buildLockOrBurnIn(
