// SPDX-License-Identifier: BUSL-1.1
pragma solidity ^0.8.24;

import {SiloedLockReleaseTokenPool} from "../../../pools/SiloedLockReleaseTokenPool.sol";
import {TokenPool} from "../../../pools/TokenPool.sol";
import {SiloedLockReleaseTokenPoolSetup} from "./SiloedLockReleaseTokenPoolSetup.t.sol";

contract SiloedLockReleaseTokenPool_updateSiloDesignations is SiloedLockReleaseTokenPoolSetup {
  function test_updateSiloDesignations() public {
    uint256 amount = 1e18;

    // Provide some Liquidity so that we can then check that it gets removed.
    s_siloedLockReleaseTokenPool.provideSiloedLiquidity(SILOED_CHAIN_SELECTOR, amount);
    assertEq(s_siloedLockReleaseTokenPool.getAvailableTokens(SILOED_CHAIN_SELECTOR), amount);

    vm.expectEmit();
    emit SiloedLockReleaseTokenPool.ChainUnsiloed(SILOED_CHAIN_SELECTOR, amount);

    assertEq(s_siloedLockReleaseTokenPool.getUnsiloedLiquidity(), 0);

    uint64[] memory removableChainSelectors = new uint64[](1);
    removableChainSelectors[0] = SILOED_CHAIN_SELECTOR;

    s_siloedLockReleaseTokenPool.updateSiloDesignations(
      removableChainSelectors, new SiloedLockReleaseTokenPool.SiloConfigUpdate[](0)
    );

    // Check that the locked funds accounting was cleared when the funds were un-siloed.
    assertFalse(s_siloedLockReleaseTokenPool.isSiloed(SILOED_CHAIN_SELECTOR));
    assertEq(s_siloedLockReleaseTokenPool.getAvailableTokens(SILOED_CHAIN_SELECTOR), amount);

    // Assert that the available liquidity moved from being siloed to unsiloed.
    assertEq(s_siloedLockReleaseTokenPool.getUnsiloedLiquidity(), amount);

    // Now we re-silo the chain
    SiloedLockReleaseTokenPool.SiloConfigUpdate[] memory chainSelectors =
      new SiloedLockReleaseTokenPool.SiloConfigUpdate[](1);

    chainSelectors[0] =
      SiloedLockReleaseTokenPool.SiloConfigUpdate({remoteChainSelector: SILOED_CHAIN_SELECTOR, rebalancer: OWNER});

    vm.expectEmit();
    emit SiloedLockReleaseTokenPool.ChainSiloed(SILOED_CHAIN_SELECTOR, OWNER);

    s_siloedLockReleaseTokenPool.updateSiloDesignations(new uint64[](0), chainSelectors);

    // Assert that the funds are siloed correctly
    assertTrue(s_siloedLockReleaseTokenPool.isSiloed(SILOED_CHAIN_SELECTOR));
    assertEq(s_siloedLockReleaseTokenPool.getAvailableTokens(SILOED_CHAIN_SELECTOR), 0);
    assertEq(s_siloedLockReleaseTokenPool.getChainRebalancer(SILOED_CHAIN_SELECTOR), OWNER);

    // Provide some Liquidity so that we can then check that it gets removed.
    s_siloedLockReleaseTokenPool.provideSiloedLiquidity(SILOED_CHAIN_SELECTOR, amount);
    assertEq(s_siloedLockReleaseTokenPool.getAvailableTokens(SILOED_CHAIN_SELECTOR), amount);
  }

  // Reverts

  function test_updateSiloDesignations_RevertWhen_ChainNotSiloed() public {
    uint64[] memory removableChainSelectors = new uint64[](1);
    removableChainSelectors[0] = DEST_CHAIN_SELECTOR;

    vm.expectRevert(abi.encodeWithSelector(SiloedLockReleaseTokenPool.ChainNotSiloed.selector, DEST_CHAIN_SELECTOR));

    s_siloedLockReleaseTokenPool.updateSiloDesignations(
      removableChainSelectors, new SiloedLockReleaseTokenPool.SiloConfigUpdate[](0)
    );
  }

  function test_updateSiloDesignations_RevertWhen_InvalidChainSelector_ChainSelectorZero() public {
    SiloedLockReleaseTokenPool.SiloConfigUpdate[] memory adds = new SiloedLockReleaseTokenPool.SiloConfigUpdate[](1);
    adds[0] = SiloedLockReleaseTokenPool.SiloConfigUpdate({remoteChainSelector: 0, rebalancer: OWNER});

    // Chain selector cannot be zero
    vm.expectRevert(abi.encodeWithSelector(SiloedLockReleaseTokenPool.InvalidChainSelector.selector, 0));

    s_siloedLockReleaseTokenPool.updateSiloDesignations(new uint64[](0), adds);
  }

  function test_updateSiloDesignations_RevertWhen_InvalidChainSelector_ChainAlreadySiloed() public {
    SiloedLockReleaseTokenPool.SiloConfigUpdate[] memory adds = new SiloedLockReleaseTokenPool.SiloConfigUpdate[](1);
    adds[0] =
      SiloedLockReleaseTokenPool.SiloConfigUpdate({remoteChainSelector: SILOED_CHAIN_SELECTOR, rebalancer: OWNER});

    // Since the chain is already siloed you cannot re-silo it.
    vm.expectRevert(
      abi.encodeWithSelector(SiloedLockReleaseTokenPool.InvalidChainSelector.selector, SILOED_CHAIN_SELECTOR)
    );

    s_siloedLockReleaseTokenPool.updateSiloDesignations(new uint64[](0), adds);
  }

  function test_updateSiloDesignations_RevertWhen_InvalidZeroRebalancerAddress() public {
    SiloedLockReleaseTokenPool.SiloConfigUpdate[] memory adds = new SiloedLockReleaseTokenPool.SiloConfigUpdate[](1);
    adds[0] =
      SiloedLockReleaseTokenPool.SiloConfigUpdate({remoteChainSelector: DEST_CHAIN_SELECTOR, rebalancer: address(0)});

    // Rebalancer address cannot be zero
<<<<<<< HEAD
    vm.expectRevert(abi.encodeWithSelector(TokenPool.ZeroAddressInvalid.selector));
=======
    vm.expectRevert(abi.encodeWithSelector(TokenPool.ZeroAddressIsNotAllowed.selector));
>>>>>>> a29e34ef

    s_siloedLockReleaseTokenPool.updateSiloDesignations(new uint64[](0), adds);
  }
}<|MERGE_RESOLUTION|>--- conflicted
+++ resolved
@@ -96,11 +96,7 @@
       SiloedLockReleaseTokenPool.SiloConfigUpdate({remoteChainSelector: DEST_CHAIN_SELECTOR, rebalancer: address(0)});
 
     // Rebalancer address cannot be zero
-<<<<<<< HEAD
-    vm.expectRevert(abi.encodeWithSelector(TokenPool.ZeroAddressInvalid.selector));
-=======
     vm.expectRevert(abi.encodeWithSelector(TokenPool.ZeroAddressIsNotAllowed.selector));
->>>>>>> a29e34ef
 
     s_siloedLockReleaseTokenPool.updateSiloDesignations(new uint64[](0), adds);
   }
