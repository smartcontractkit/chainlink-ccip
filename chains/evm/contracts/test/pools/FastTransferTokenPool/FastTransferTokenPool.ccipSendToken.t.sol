--- conflicted
+++ resolved
@@ -562,19 +562,6 @@
     vm.startPrank(OWNER);
   }
 
-<<<<<<< HEAD
-  function testFuzz_ccipSendToken_ValidReceiver(uint8 receiverLength, uint8 byteIndex, uint8 nonZeroMask) public {
-    // Bound receiver length (1-64 bytes)
-    receiverLength = uint8(bound(receiverLength, 1, 64));
-    byteIndex = uint8(bound(byteIndex, 0, receiverLength - 1));
-
-    // Ensure a non-zero mask
-    nonZeroMask = uint8(bound(nonZeroMask, 1, type(uint8).max));
-
-    // Create receiver with at least one non-zero byte
-    bytes memory validReceiver = new bytes(receiverLength);
-    validReceiver[byteIndex] = bytes1(nonZeroMask);
-=======
   // This test achieves higher input space coverage than setting 1 non-zero byte at random index
   function test_ccipSendToken_ValidReceiver(uint8 receiverLength, bytes32 receiverHead, bytes32 receiverTail) public {
     receiverLength = uint8(bound(receiverLength, 1, 64));
@@ -587,7 +574,6 @@
 
     // Throw out all-zero receiver
     vm.assume(keccak256(validReceiver) != keccak256(new bytes(receiverLength)));
->>>>>>> 63911210
 
     TestParams memory params = TestParams({
       chainSelector: DEST_CHAIN_SELECTOR,
@@ -596,10 +582,6 @@
       mockMessageId: keccak256("mockMessageId"),
       receiver: validReceiver
     });
-<<<<<<< HEAD
-
-=======
->>>>>>> 63911210
     bytes memory extraArgs = Client._argsToBytes(
       Client.GenericExtraArgsV2({gasLimit: SETTLEMENT_GAS_OVERHEAD, allowOutOfOrderExecution: true})
     );
