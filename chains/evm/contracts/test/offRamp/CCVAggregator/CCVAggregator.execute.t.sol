// SPDX-License-Identifier: BUSL-1.1
pragma solidity ^0.8.24;

import {ICCVOffRampV1} from "../../../interfaces/ICCVOffRampV1.sol";

import {Internal} from "../../../libraries/Internal.sol";
import {MessageV1Codec} from "../../../libraries/MessageV1Codec.sol";
import {CCVAggregator} from "../../../offRamp/CCVAggregator.sol";
import {CCVAggregatorSetup} from "./CCVAggregatorSetup.t.sol";
import {CallWithExactGas} from "@chainlink/contracts/src/v0.8/shared/call/CallWithExactGas.sol";

contract GasBoundedExecuteCaller {
  CCVAggregator internal immutable i_aggregator;

  constructor(
    address aggregator
  ) {
    i_aggregator = CCVAggregator(aggregator);
  }

  function callExecute(
    bytes memory message,
    address[] calldata ccvs,
    bytes[] calldata ccvData,
    uint256 gasForCall
  ) external {
    address ccvAggregator = address(i_aggregator);
    bytes memory payload = abi.encodeCall(i_aggregator.execute, (message, ccvs, ccvData));

    assembly {
      let success := call(gasForCall, ccvAggregator, 0, add(payload, 0x20), mload(payload), 0, 0)
      if iszero(success) {
        returndatacopy(0, 0, returndatasize())
        revert(0, returndatasize())
      }
    }
  }
}

contract CCVAggregator_execute is CCVAggregatorSetup {
  uint256 internal constant PLENTY_OF_GAS = 1_000_000;

  GasBoundedExecuteCaller internal s_gasBoundedExecuteCaller;

  function setUp() public virtual override {
    super.setUp();

    s_gasBoundedExecuteCaller = new GasBoundedExecuteCaller(address(s_agg));

    MessageV1Codec.MessageV1 memory message = _getMessage();

    // Mock validateReport for default message structure.
    bytes memory encodedMessage = MessageV1Codec._encodeMessageV1(message);
    bytes32 messageHash = keccak256(encodedMessage);

    vm.mockCall(
      s_defaultCCV,
<<<<<<< HEAD
      abi.encodeCall(
        ICCVOffRampV1.verifyMessage,
        (
          message.sourceChainSelector,
          address(s_agg),
          message,
          messageHash,
          defaultCcvData,
          Internal.MessageExecutionState.UNTOUCHED
        )
      ),
=======
      abi.encodeCall(ICCVOffRampV1.verifyMessage, (message, messageHash, abi.encode("mock ccv data"))),
>>>>>>> 370a28ed
      abi.encode(true)
    );
  }

  function _getMessage() internal returns (MessageV1Codec.MessageV1 memory message) {
    return MessageV1Codec.MessageV1({
      sourceChainSelector: SOURCE_CHAIN_SELECTOR,
      destChainSelector: DEST_CHAIN_SELECTOR,
      sequenceNumber: 1,
      onRampAddress: abi.encodePacked(makeAddr("onRamp")),
      offRampAddress: abi.encodePacked(makeAddr("offRamp")),
      //
      finality: 0,
      sender: abi.encodePacked(makeAddr("sender")),
      receiver: abi.encodePacked(makeAddr("receiver")),
      destBlob: "",
      tokenTransfer: new MessageV1Codec.TokenTransferV1[](0),
      data: ""
    });
  }

  function _getReportComponents(
    MessageV1Codec.MessageV1 memory message
  ) internal view returns (bytes memory encodedMessage, address[] memory ccvs, bytes[] memory ccvData) {
    ccvData = new bytes[](1);
    ccvData[0] = abi.encode("mock ccv data");
    return (MessageV1Codec._encodeMessageV1(message), _arrayOf(s_defaultCCV), ccvData);
  }

  function test_execute() public {
    MessageV1Codec.MessageV1 memory message = _getMessage();
    (bytes memory encodedMessage, address[] memory ccvs, bytes[] memory ccvData) = _getReportComponents(message);

    // Expect execution state change event.
    vm.expectEmit();
    emit CCVAggregator.ExecutionStateChanged(
      message.sourceChainSelector,
      message.sequenceNumber,
      keccak256(encodedMessage),
      Internal.MessageExecutionState.SUCCESS,
      ""
    );

    s_gasBoundedExecuteCaller.callExecute(encodedMessage, ccvs, ccvData, PLENTY_OF_GAS);

    // Verify final state is SUCCESS.
    assertEq(
      uint256(Internal.MessageExecutionState.SUCCESS),
      uint256(
        s_agg.getExecutionState(
          message.sourceChainSelector, message.sequenceNumber, message.sender, address(bytes20(message.receiver))
        )
      )
    );
  }

  function test_execute_RunsOutOfGasAndSetsStateToFailure() public {
    MessageV1Codec.MessageV1 memory message = _getMessage();
    (bytes memory encodedMessage, address[] memory ccvs, bytes[] memory ccvData) = _getReportComponents(message);

    // Expect execution state change event.
    vm.expectEmit();
    emit CCVAggregator.ExecutionStateChanged(
      message.sourceChainSelector,
      message.sequenceNumber,
      keccak256(encodedMessage),
      Internal.MessageExecutionState.FAILURE,
      "" // empty because there is no error when a tx runs out of gas.
    );

    s_gasBoundedExecuteCaller.callExecute(encodedMessage, ccvs, ccvData, 85_000);

    // Verify final state is FAILURE.
    assertEq(
      uint256(Internal.MessageExecutionState.FAILURE),
      uint256(
        s_agg.getExecutionState(
          message.sourceChainSelector, message.sequenceNumber, message.sender, address(bytes20(message.receiver))
        )
      )
    );
  }

  function test_execute_ReentrancyGuardReentrantCall_Fails() public {
    // Create a malicious CCV that will call back into execute during validation.
    ReentrantCCV maliciousCCV = new ReentrantCCV(address(s_agg));

    // Update report to use malicious CCV.
    MessageV1Codec.MessageV1 memory message = _getMessage();
    (bytes memory encodedMessage,,) = _getReportComponents(message);

    address[] memory ccvs = new address[](2);
    ccvs[0] = address(maliciousCCV);
    ccvs[1] = s_defaultCCV;
    bytes[] memory ccvData = new bytes[](2);

    _setGetCCVsReturnData(address(bytes20(message.receiver)), message.sourceChainSelector, ccvs, new address[](0), 0);

    vm.expectEmit();
    emit CCVAggregator.ExecutionStateChanged(
      message.sourceChainSelector,
      message.sequenceNumber,
      keccak256(encodedMessage),
      Internal.MessageExecutionState.FAILURE,
      abi.encodeWithSelector(CCVAggregator.ReentrancyGuardReentrantCall.selector)
    );

    s_gasBoundedExecuteCaller.callExecute(encodedMessage, ccvs, ccvData, PLENTY_OF_GAS);
  }

  function test_execute_RevertWhen_CursedByRMN() public {
    // Mock RMN to return cursed for source chain.
    vm.mockCall(
      address(s_mockRMNRemote),
      abi.encodeWithSignature("isCursed(bytes16)", bytes16(uint128(SOURCE_CHAIN_SELECTOR))),
      abi.encode(true)
    );

    vm.expectRevert(abi.encodeWithSelector(CCVAggregator.CursedByRMN.selector, SOURCE_CHAIN_SELECTOR));
    MessageV1Codec.MessageV1 memory message = _getMessage();
    (bytes memory encodedMsg, address[] memory ccvs, bytes[] memory ccvData) = _getReportComponents(message);

    s_gasBoundedExecuteCaller.callExecute(encodedMsg, ccvs, ccvData, PLENTY_OF_GAS);
  }

  function test_execute_RevertWhen_SourceChainNotEnabled() public {
    // Configure source chain as disabled.
    _applySourceConfig(
      s_sourceRouter, SOURCE_CHAIN_SELECTOR, abi.encode(makeAddr("onRamp")), false, new address[](1), new address[](0)
    );

    vm.expectRevert(abi.encodeWithSelector(CCVAggregator.SourceChainNotEnabled.selector, SOURCE_CHAIN_SELECTOR));
    MessageV1Codec.MessageV1 memory message = _getMessage();
    (bytes memory encodedMsg, address[] memory ccvs, bytes[] memory ccvData) = _getReportComponents(message);

    s_gasBoundedExecuteCaller.callExecute(encodedMsg, ccvs, ccvData, PLENTY_OF_GAS);
  }

  function test_execute_RevertWhen_InvalidMessageDestChainSelector() public {
    MessageV1Codec.MessageV1 memory message = _getMessage();

    // Modify message with wrong destination chain selector.
    message.destChainSelector = DEST_CHAIN_SELECTOR + 1; // Wrong destination.

    (bytes memory encodedMessage, address[] memory ccvs, bytes[] memory ccvData) = _getReportComponents(message);

    vm.expectRevert(
      abi.encodeWithSelector(CCVAggregator.InvalidMessageDestChainSelector.selector, message.destChainSelector)
    );
    s_gasBoundedExecuteCaller.callExecute(encodedMessage, ccvs, ccvData, PLENTY_OF_GAS);
  }

  function test_execute_RevertWhen_InvalidCCVDataLength() public {
    MessageV1Codec.MessageV1 memory message = _getMessage();
    (bytes memory encodedMessage, address[] memory originalCcvs, bytes[] memory originalCcvData) =
      _getReportComponents(message);

    // Create mismatched array lengths.
    address[] memory ccvs = new address[](originalCcvs.length + 1);
    for (uint256 i = 0; i < originalCcvs.length; i++) {
      ccvs[i] = originalCcvs[i];
    }
    // Keep ccvData the same, creating mismatch.
    bytes[] memory ccvData = originalCcvData;

    vm.expectRevert(abi.encodeWithSelector(CCVAggregator.InvalidCCVDataLength.selector, ccvs.length, ccvData.length));
    s_gasBoundedExecuteCaller.callExecute(encodedMessage, ccvs, ccvData, PLENTY_OF_GAS);
  }

  function test_execute_RevertWhen_SkippedAlreadyExecutedMessage() public {
    MessageV1Codec.MessageV1 memory message = _getMessage();
    (bytes memory encodedMessage, address[] memory ccvs, bytes[] memory ccvData) = _getReportComponents(message);

    // Execute the message successfully first time.
    s_agg.execute(encodedMessage, ccvs, ccvData);

    // Verify it's in SUCCESS state.
    assertEq(
      uint256(Internal.MessageExecutionState.SUCCESS),
      uint256(
        s_agg.getExecutionState(
          message.sourceChainSelector, message.sequenceNumber, message.sender, address(bytes20(message.receiver))
        )
      )
    );

    // Try to execute the same message again - should revert.
    vm.expectRevert(
      abi.encodeWithSelector(
        CCVAggregator.SkippedAlreadyExecutedMessage.selector,
        keccak256(encodedMessage),
        SOURCE_CHAIN_SELECTOR,
        message.sequenceNumber
      )
    );
    s_agg.execute(encodedMessage, ccvs, ccvData);
  }

  function test_execute_InsufficientGasToCompleteTx_setsToFailure() public {
    uint256 gasForCall = 90_000;
    MessageV1Codec.MessageV1 memory message = _getMessage();
    (bytes memory encodedMessage, address[] memory ccvs, bytes[] memory ccvData) = _getReportComponents(message);
    bytes32 messageId = keccak256(encodedMessage);

    // Mock validateReport to pass initial checks.
    vm.mockCall(
<<<<<<< HEAD
      s_defaultCCV,
      abi.encodeCall(
        ICCVOffRampV1.verifyMessage,
        (
          message.sourceChainSelector,
          address(s_agg),
          message,
          messageId,
          ccvData[0],
          Internal.MessageExecutionState.UNTOUCHED
        )
      ),
      abi.encode(true)
=======
      s_defaultCCV, abi.encodeCall(ICCVOffRampV1.verifyMessage, (message, messageId, ccvData[0])), abi.encode(true)
>>>>>>> 370a28ed
    );

    // Mock executeSingleMessage to revert with NOT_ENOUGH_GAS_FOR_CALL_SIG.
    vm.mockCallRevert(
      address(s_agg),
      abi.encodeWithSelector(s_agg.executeSingleMessage.selector),
      abi.encodeWithSelector(CallWithExactGas.NOT_ENOUGH_GAS_FOR_CALL_SIG)
    );

    // Call from gas estimation sender to trigger the specific error handling. Since we use a contract
    // to set a custom gas limit, we need to etch the code into that address.
    vm.etch(Internal.GAS_ESTIMATION_SENDER, address(s_gasBoundedExecuteCaller).code);

<<<<<<< HEAD
  function test_execute_RevertWhen_CCVValidationFails() public {
    MessageV1Codec.MessageV1 memory message = _getMessage();
    (bytes memory encodedMessage, address[] memory ccvs, bytes[] memory ccvData) = _getReportComponents(message);
    bytes32 messageId = keccak256(encodedMessage);
    bytes memory revertReason = "CCV validation failed";

    // Mock CCV validateReport to fail/revert.
    vm.mockCallRevert(
      s_defaultCCV,
      abi.encodeCall(
        ICCVOffRampV1.verifyMessage,
        (
          message.sourceChainSelector,
          address(s_agg),
          message,
          messageId,
          ccvData[0],
          Internal.MessageExecutionState.UNTOUCHED
        )
      ),
      revertReason
=======
    vm.expectEmit();
    emit CCVAggregator.ExecutionStateChanged(
      message.sourceChainSelector,
      message.sequenceNumber,
      keccak256(encodedMessage),
      Internal.MessageExecutionState.FAILURE,
      abi.encodeWithSelector(CallWithExactGas.NOT_ENOUGH_GAS_FOR_CALL_SIG)
>>>>>>> 370a28ed
    );

    GasBoundedExecuteCaller(Internal.GAS_ESTIMATION_SENDER).callExecute(encodedMessage, ccvs, ccvData, gasForCall);
  }

  function test_execute_RevertWhen_ExecuteSingleMessageFails() public {
    MessageV1Codec.MessageV1 memory message = _getMessage();
    (bytes memory encodedMessage, address[] memory ccvs, bytes[] memory ccvData) = _getReportComponents(message);
    bytes memory revertReason = "ExecuteSingleMessage failed";

    // Mock executeSingleMessage to revert.
    vm.mockCallRevert(address(s_agg), abi.encodeWithSelector(s_agg.executeSingleMessage.selector), revertReason);

    vm.expectEmit();
    emit CCVAggregator.ExecutionStateChanged(
      message.sourceChainSelector,
      message.sequenceNumber,
      keccak256(encodedMessage),
      Internal.MessageExecutionState.FAILURE,
      revertReason
    );

    // The message should succeed but set execution state to FAILURE due to executeSingleMessage revert.
    // This verifies that execution failures are handled gracefully.
    s_agg.execute(encodedMessage, ccvs, ccvData);

    // Verify message state changed to FAILURE
    assertEq(
      uint256(Internal.MessageExecutionState.FAILURE),
      uint256(
        s_agg.getExecutionState(
          SOURCE_CHAIN_SELECTOR, message.sequenceNumber, message.sender, address(bytes20(message.receiver))
        )
      )
    );
  }
}

contract ReentrantCCV is ICCVOffRampV1 {
  CCVAggregator internal immutable i_aggregator;

  constructor(
    address aggregator
  ) {
    i_aggregator = CCVAggregator(aggregator);
  }

  function verifyMessage(
    uint64, /* remoteChainSelector */
    address, /* originalCaller */
    MessageV1Codec.MessageV1 memory message,
    bytes32, /* messageHash */
    bytes memory ccvData
  ) external override {
    // Create a dummy report to trigger reentrancy.
    address[] memory ccvs = new address[](1);
    ccvs[0] = address(this);
    bytes[] memory ccvDataArray = new bytes[](1);
    ccvDataArray[0] = ccvData;

    // This should trigger the reentrancy guard.
    i_aggregator.execute(MessageV1Codec._encodeMessageV1(message), ccvs, ccvDataArray);
  }

  function supportsInterface(
    bytes4 interfaceId
  ) external pure override returns (bool) {
    return interfaceId == type(ICCVOffRampV1).interfaceId;
  }
}<|MERGE_RESOLUTION|>--- conflicted
+++ resolved
@@ -55,21 +55,7 @@
 
     vm.mockCall(
       s_defaultCCV,
-<<<<<<< HEAD
-      abi.encodeCall(
-        ICCVOffRampV1.verifyMessage,
-        (
-          message.sourceChainSelector,
-          address(s_agg),
-          message,
-          messageHash,
-          defaultCcvData,
-          Internal.MessageExecutionState.UNTOUCHED
-        )
-      ),
-=======
       abi.encodeCall(ICCVOffRampV1.verifyMessage, (message, messageHash, abi.encode("mock ccv data"))),
->>>>>>> 370a28ed
       abi.encode(true)
     );
   }
@@ -276,23 +262,7 @@
 
     // Mock validateReport to pass initial checks.
     vm.mockCall(
-<<<<<<< HEAD
-      s_defaultCCV,
-      abi.encodeCall(
-        ICCVOffRampV1.verifyMessage,
-        (
-          message.sourceChainSelector,
-          address(s_agg),
-          message,
-          messageId,
-          ccvData[0],
-          Internal.MessageExecutionState.UNTOUCHED
-        )
-      ),
-      abi.encode(true)
-=======
       s_defaultCCV, abi.encodeCall(ICCVOffRampV1.verifyMessage, (message, messageId, ccvData[0])), abi.encode(true)
->>>>>>> 370a28ed
     );
 
     // Mock executeSingleMessage to revert with NOT_ENOUGH_GAS_FOR_CALL_SIG.
@@ -306,29 +276,6 @@
     // to set a custom gas limit, we need to etch the code into that address.
     vm.etch(Internal.GAS_ESTIMATION_SENDER, address(s_gasBoundedExecuteCaller).code);
 
-<<<<<<< HEAD
-  function test_execute_RevertWhen_CCVValidationFails() public {
-    MessageV1Codec.MessageV1 memory message = _getMessage();
-    (bytes memory encodedMessage, address[] memory ccvs, bytes[] memory ccvData) = _getReportComponents(message);
-    bytes32 messageId = keccak256(encodedMessage);
-    bytes memory revertReason = "CCV validation failed";
-
-    // Mock CCV validateReport to fail/revert.
-    vm.mockCallRevert(
-      s_defaultCCV,
-      abi.encodeCall(
-        ICCVOffRampV1.verifyMessage,
-        (
-          message.sourceChainSelector,
-          address(s_agg),
-          message,
-          messageId,
-          ccvData[0],
-          Internal.MessageExecutionState.UNTOUCHED
-        )
-      ),
-      revertReason
-=======
     vm.expectEmit();
     emit CCVAggregator.ExecutionStateChanged(
       message.sourceChainSelector,
@@ -336,7 +283,6 @@
       keccak256(encodedMessage),
       Internal.MessageExecutionState.FAILURE,
       abi.encodeWithSelector(CallWithExactGas.NOT_ENOUGH_GAS_FOR_CALL_SIG)
->>>>>>> 370a28ed
     );
 
     GasBoundedExecuteCaller(Internal.GAS_ESTIMATION_SENDER).callExecute(encodedMessage, ccvs, ccvData, gasForCall);
