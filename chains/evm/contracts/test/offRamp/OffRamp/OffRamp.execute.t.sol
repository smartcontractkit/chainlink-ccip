// SPDX-License-Identifier: BUSL-1.1
pragma solidity ^0.8.24;

import {ICrossChainVerifierV1} from "../../../interfaces/ICrossChainVerifierV1.sol";
import {IRMNRemote} from "../../../interfaces/IRMNRemote.sol";

import {Internal} from "../../../libraries/Internal.sol";
import {MessageV1Codec} from "../../../libraries/MessageV1Codec.sol";
import {OffRamp} from "../../../offRamp/OffRamp.sol";
import {ReentrantCCV} from "../../helpers/ReentrantCCV.sol";
import {ExactGasReceiver} from "../../helpers/receivers/ExactGasReceiver.sol";
import {OffRampSetup} from "./OffRampSetup.t.sol";
import {CallWithExactGas} from "@chainlink/contracts/src/v0.8/shared/call/CallWithExactGas.sol";

contract GasBoundedExecuteCaller {
  OffRamp internal immutable i_offRamp;

  constructor(
    address offRamp
  ) {
    i_offRamp = OffRamp(offRamp);
  }

  function callExecute(
    bytes memory message,
    address[] calldata ccvs,
    bytes[] calldata ccvData,
    uint256 gasForCall
  ) external {
    address offRamp = address(i_offRamp);
    bytes memory payload = abi.encodeCall(i_offRamp.execute, (message, ccvs, ccvData));

    assembly {
      let success := call(gasForCall, offRamp, 0, add(payload, 0x20), mload(payload), 0, 0)
      if iszero(success) {
        returndatacopy(0, 0, returndatasize())
        revert(0, returndatasize())
      }
    }
  }
}

contract OffRamp_execute is OffRampSetup, OffRamp {
  uint256 internal constant PLENTY_OF_GAS = 1_000_000;

  GasBoundedExecuteCaller internal s_gasBoundedExecuteCaller;

  // We have the constructor here simply to access & test some internal functions.
  constructor()
    OffRamp(
      OffRamp.StaticConfig({
        localChainSelector: DEST_CHAIN_SELECTOR,
        gasForCallExactCheck: GAS_FOR_CALL_EXACT_CHECK,
        rmnRemote: IRMNRemote(makeAddr("rmnRemote")),
        tokenAdminRegistry: makeAddr("tokenAdminRegistry")
      })
    )
  {}

  function setUp() public virtual override {
    super.setUp();

    s_gasBoundedExecuteCaller = new GasBoundedExecuteCaller(address(s_offRamp));

    MessageV1Codec.MessageV1 memory message = _getMessage();

    // Mock validateReport for default message structure.
    bytes memory encodedMessage = MessageV1Codec._encodeMessageV1(message);
    bytes32 messageHash = keccak256(encodedMessage);

    vm.mockCall(
      s_defaultCCV,
      abi.encodeCall(
        ICrossChainVerifierV1.verifyMessage, (address(s_offRamp), message, messageHash, abi.encode("mock ccv data"))
      ),
      abi.encode(true)
    );
  }

  function _getMessage() internal returns (MessageV1Codec.MessageV1 memory message) {
    return MessageV1Codec.MessageV1({
      sourceChainSelector: SOURCE_CHAIN_SELECTOR,
      destChainSelector: DEST_CHAIN_SELECTOR,
      sequenceNumber: 1,
      onRampAddress: ON_RAMP,
      offRampAddress: abi.encodePacked(makeAddr("offRamp")),
      //
      finality: 0,
      sender: abi.encodePacked(makeAddr("sender")),
      receiver: abi.encodePacked(makeAddr("receiver")),
      destBlob: "",
      tokenTransfer: new MessageV1Codec.TokenTransferV1[](0),
      data: ""
    });
  }

  function _getReportComponents(
    MessageV1Codec.MessageV1 memory message
  ) internal view returns (bytes memory encodedMessage, address[] memory ccvs, bytes[] memory ccvData) {
    ccvData = new bytes[](1);
    ccvData[0] = abi.encode("mock ccv data");
    return (MessageV1Codec._encodeMessageV1(message), _arrayOf(s_defaultCCV), ccvData);
  }

  function test_execute() public {
    MessageV1Codec.MessageV1 memory message = _getMessage();
    (bytes memory encodedMessage, address[] memory ccvs, bytes[] memory ccvData) = _getReportComponents(message);

    // Expect execution state change event.
    vm.expectEmit();
    emit OffRamp.ExecutionStateChanged(
      message.sourceChainSelector,
      message.sequenceNumber,
      keccak256(encodedMessage),
      Internal.MessageExecutionState.SUCCESS,
      ""
    );

    s_gasBoundedExecuteCaller.callExecute(encodedMessage, ccvs, ccvData, PLENTY_OF_GAS);

    // Verify final state is SUCCESS.
    assertEq(
      uint256(Internal.MessageExecutionState.SUCCESS),
      uint256(
        s_offRamp.getExecutionState(
          message.sourceChainSelector, message.sequenceNumber, message.sender, address(bytes20(message.receiver))
        )
      )
    );
  }

  function test_execute_RunsOutOfGasAndSetsStateToFailure() public {
    MessageV1Codec.MessageV1 memory message = _getMessage();
    (bytes memory encodedMessage, address[] memory ccvs, bytes[] memory ccvData) = _getReportComponents(message);

    // Expect execution state change event.
    vm.expectEmit();
    emit OffRamp.ExecutionStateChanged(
      message.sourceChainSelector,
      message.sequenceNumber,
      keccak256(encodedMessage),
      Internal.MessageExecutionState.FAILURE,
      "" // empty because there is no error when a tx runs out of gas.
    );

    s_gasBoundedExecuteCaller.callExecute(encodedMessage, ccvs, ccvData, 85_000);

    // Verify final state is FAILURE.
    assertEq(
      uint256(Internal.MessageExecutionState.FAILURE),
      uint256(
        s_offRamp.getExecutionState(
          message.sourceChainSelector, message.sequenceNumber, message.sender, address(bytes20(message.receiver))
        )
      )
    );
  }

  function test_execute_ReentrancyGuardReentrantCall_Fails() public {
    // Create a malicious CCV that will call back into execute during validation.
    ReentrantCCV maliciousCCV = new ReentrantCCV(address(s_offRamp));

    // Update report to use malicious CCV.
    MessageV1Codec.MessageV1 memory message = _getMessage();
    (bytes memory encodedMessage,,) = _getReportComponents(message);

    address[] memory ccvs = new address[](2);
    ccvs[0] = address(maliciousCCV);
    ccvs[1] = s_defaultCCV;
    bytes[] memory ccvData = new bytes[](2);

    _setGetCCVsReturnData(address(bytes20(message.receiver)), message.sourceChainSelector, ccvs, new address[](0), 0);

    vm.expectEmit();
    emit OffRamp.ExecutionStateChanged(
      message.sourceChainSelector,
      message.sequenceNumber,
      keccak256(encodedMessage),
      Internal.MessageExecutionState.FAILURE,
      abi.encodeWithSelector(OffRamp.ReentrancyGuardReentrantCall.selector)
    );

    s_gasBoundedExecuteCaller.callExecute(encodedMessage, ccvs, ccvData, PLENTY_OF_GAS);
  }

  function test_execute_InsufficientGasToCompleteTx_setsToFailure() public {
    uint256 gasForCall = 90_000;
    MessageV1Codec.MessageV1 memory message = _getMessage();
    (bytes memory encodedMessage, address[] memory ccvs, bytes[] memory ccvData) = _getReportComponents(message);
    bytes32 messageId = keccak256(encodedMessage);

    // Mock validateReport to pass initial checks.
    vm.mockCall(
      s_defaultCCV,
      abi.encodeCall(ICrossChainVerifierV1.verifyMessage, (address(s_agg), message, messageId, ccvData[0])),
      abi.encode(true)
    );

    // Mock executeSingleMessage to revert with NOT_ENOUGH_GAS_FOR_CALL_SIG.
    vm.mockCallRevert(
      address(s_agg),
      abi.encodeWithSelector(s_agg.executeSingleMessage.selector),
      abi.encodeWithSelector(CallWithExactGas.NOT_ENOUGH_GAS_FOR_CALL_SIG)
    );

    // Call from gas estimation sender to trigger the specific error handling. Since we use a contract
    // to set a custom gas limit, we need to etch the code into that address.
    vm.etch(Internal.GAS_ESTIMATION_SENDER, address(s_gasBoundedExecuteCaller).code);

    vm.expectEmit();
    emit OffRamp.ExecutionStateChanged(
      message.sourceChainSelector,
      message.sequenceNumber,
      keccak256(encodedMessage),
      Internal.MessageExecutionState.FAILURE,
      abi.encodeWithSelector(CallWithExactGas.NOT_ENOUGH_GAS_FOR_CALL_SIG)
    );

    GasBoundedExecuteCaller(Internal.GAS_ESTIMATION_SENDER).callExecute(encodedMessage, ccvs, ccvData, gasForCall);
  }

  function test_execute_RevertWhen_CursedByRMN() public {
    // Mock RMN to return cursed for source chain.
    vm.mockCall(
      address(s_mockRMNRemote),
      abi.encodeWithSignature("isCursed(bytes16)", bytes16(uint128(SOURCE_CHAIN_SELECTOR))),
      abi.encode(true)
    );

    vm.expectRevert(abi.encodeWithSelector(OffRamp.CursedByRMN.selector, SOURCE_CHAIN_SELECTOR));
    MessageV1Codec.MessageV1 memory message = _getMessage();
    (bytes memory encodedMsg, address[] memory ccvs, bytes[] memory ccvData) = _getReportComponents(message);

    s_gasBoundedExecuteCaller.callExecute(encodedMsg, ccvs, ccvData, PLENTY_OF_GAS);
  }

  function test_execute_RevertWhen_SourceChainNotEnabled() public {
    address[] memory defaultCCVs = new address[](1);
    defaultCCVs[0] = s_defaultCCV;

    // Configure source chain as disabled.
    _applySourceConfig(ON_RAMP, false, defaultCCVs, new address[](0));

    vm.expectRevert(abi.encodeWithSelector(OffRamp.SourceChainNotEnabled.selector, SOURCE_CHAIN_SELECTOR));
    MessageV1Codec.MessageV1 memory message = _getMessage();
    (bytes memory encodedMsg, address[] memory ccvs, bytes[] memory ccvData) = _getReportComponents(message);

    s_gasBoundedExecuteCaller.callExecute(encodedMsg, ccvs, ccvData, PLENTY_OF_GAS);
  }

  function test_execute_RevertWhen_InvalidOnRamp() public {
    MessageV1Codec.MessageV1 memory message = _getMessage();

    // Modify message with wrong onRamp address.
    message.onRampAddress = abi.encodePacked(makeAddr("invalid onRamp"));

    (bytes memory encodedMessage, address[] memory ccvs, bytes[] memory ccvData) = _getReportComponents(message);

    vm.expectRevert(abi.encodeWithSelector(OffRamp.InvalidOnRamp.selector, ON_RAMP, message.onRampAddress));
    s_gasBoundedExecuteCaller.callExecute(encodedMessage, ccvs, ccvData, PLENTY_OF_GAS);
  }

  function test_execute_RevertWhen_InvalidMessageDestChainSelector() public {
    MessageV1Codec.MessageV1 memory message = _getMessage();

    // Modify message with wrong destination chain selector.
    message.destChainSelector = DEST_CHAIN_SELECTOR + 1; // Wrong destination.

    (bytes memory encodedMessage, address[] memory ccvs, bytes[] memory ccvData) = _getReportComponents(message);

    vm.expectRevert(abi.encodeWithSelector(OffRamp.InvalidMessageDestChainSelector.selector, message.destChainSelector));
    s_gasBoundedExecuteCaller.callExecute(encodedMessage, ccvs, ccvData, PLENTY_OF_GAS);
  }

  function test_execute_RevertWhen_InvalidCCVDataLength() public {
    MessageV1Codec.MessageV1 memory message = _getMessage();
    (bytes memory encodedMessage, address[] memory originalCcvs, bytes[] memory originalCcvData) =
      _getReportComponents(message);

    // Create mismatched array lengths.
    address[] memory ccvs = new address[](originalCcvs.length + 1);
    for (uint256 i = 0; i < originalCcvs.length; i++) {
      ccvs[i] = originalCcvs[i];
    }
    // Keep ccvData the same, creating mismatch.
    bytes[] memory ccvData = originalCcvData;

    vm.expectRevert(abi.encodeWithSelector(OffRamp.InvalidCCVDataLength.selector, ccvs.length, ccvData.length));
    s_gasBoundedExecuteCaller.callExecute(encodedMessage, ccvs, ccvData, PLENTY_OF_GAS);
  }

  function test_execute_RevertWhen_SkippedAlreadyExecutedMessage() public {
    MessageV1Codec.MessageV1 memory message = _getMessage();
    (bytes memory encodedMessage, address[] memory ccvs, bytes[] memory ccvData) = _getReportComponents(message);

    // Execute the message successfully first time.
    s_offRamp.execute(encodedMessage, ccvs, ccvData);

    // Verify it's in SUCCESS state.
    assertEq(
      uint256(Internal.MessageExecutionState.SUCCESS),
      uint256(
        s_offRamp.getExecutionState(
          message.sourceChainSelector, message.sequenceNumber, message.sender, address(bytes20(message.receiver))
        )
      )
    );

    // Try to execute the same message again - should revert.
    vm.expectRevert(
      abi.encodeWithSelector(
        OffRamp.SkippedAlreadyExecutedMessage.selector,
        keccak256(encodedMessage),
        SOURCE_CHAIN_SELECTOR,
        message.sequenceNumber
      )
    );
    s_offRamp.execute(encodedMessage, ccvs, ccvData);
  }

<<<<<<< HEAD
  function test_execute_InsufficientGasToCompleteTx_setsToFailure() public {
    uint256 gasForCall = 90_000;
    MessageV1Codec.MessageV1 memory message = _getMessage();
    (bytes memory encodedMessage, address[] memory ccvs, bytes[] memory ccvData) = _getReportComponents(message);
    bytes32 messageId = keccak256(encodedMessage);

    // Mock validateReport to pass initial checks.
    vm.mockCall(
      s_defaultCCV,
      abi.encodeCall(ICrossChainVerifierV1.verifyMessage, (address(s_offRamp), message, messageId, ccvData[0])),
      abi.encode(true)
    );

    // Mock executeSingleMessage to revert with NOT_ENOUGH_GAS_FOR_CALL_SIG.
    vm.mockCallRevert(
      address(s_offRamp),
      abi.encodeWithSelector(s_offRamp.executeSingleMessage.selector),
      abi.encodeWithSelector(CallWithExactGas.NOT_ENOUGH_GAS_FOR_CALL_SIG)
    );

    // Call from gas estimation sender to trigger the specific error handling. Since we use a contract
    // to set a custom gas limit, we need to etch the code into that address.
    vm.etch(Internal.GAS_ESTIMATION_SENDER, address(s_gasBoundedExecuteCaller).code);

    vm.expectEmit();
    emit OffRamp.ExecutionStateChanged(
      message.sourceChainSelector,
      message.sequenceNumber,
      keccak256(encodedMessage),
      Internal.MessageExecutionState.FAILURE,
      abi.encodeWithSelector(CallWithExactGas.NOT_ENOUGH_GAS_FOR_CALL_SIG)
    );

    GasBoundedExecuteCaller(Internal.GAS_ESTIMATION_SENDER).callExecute(encodedMessage, ccvs, ccvData, gasForCall);
  }

=======
>>>>>>> 9d46428b
  function test_execute_RevertWhen_ExecuteSingleMessageFails() public {
    MessageV1Codec.MessageV1 memory message = _getMessage();
    (bytes memory encodedMessage, address[] memory ccvs, bytes[] memory ccvData) = _getReportComponents(message);
    bytes memory revertReason = "ExecuteSingleMessage failed";

    // Mock executeSingleMessage to revert.
    vm.mockCallRevert(address(s_offRamp), abi.encodeWithSelector(s_offRamp.executeSingleMessage.selector), revertReason);

    vm.expectEmit();
    emit OffRamp.ExecutionStateChanged(
      message.sourceChainSelector,
      message.sequenceNumber,
      keccak256(encodedMessage),
      Internal.MessageExecutionState.FAILURE,
      revertReason
    );

    // The message should succeed but set execution state to FAILURE due to executeSingleMessage revert.
    // This verifies that execution failures are handled gracefully.
    s_offRamp.execute(encodedMessage, ccvs, ccvData);

    // Verify message state changed to FAILURE
    assertEq(
      uint256(Internal.MessageExecutionState.FAILURE),
      uint256(
        s_offRamp.getExecutionState(
          SOURCE_CHAIN_SELECTOR, message.sequenceNumber, message.sender, address(bytes20(message.receiver))
        )
      )
    );
  }

  function test_padTo32() public pure {
    assertEq(OffRamp._padTo32(0), 0);
    assertEq(OffRamp._padTo32(1), 32);
    assertEq(OffRamp._padTo32(31), 32);
    assertEq(OffRamp._padTo32(32), 32);
    assertEq(OffRamp._padTo32(33), 64);
  }

  function test_execute_WithReceiver_HighBaseExecuteGas() public {
    callExecuteWithReceiver(50_000, 500, 20_000_000);
  }

  /// forge-config: default.fuzz.runs = 1000
  function testFuzz_execute_WithReceiver(uint32 _gasUsedByCCIPReceive, uint16 _calldataLength) public {
    uint256 gasUsedByCCIPReceive = bound(_gasUsedByCCIPReceive, 1_000, PLENTY_OF_GAS);
    uint256 calldataLength = bound(_calldataLength, 0, 1_000);

    callExecuteWithReceiver(gasUsedByCCIPReceive, calldataLength, 120_000);
  }

  function callExecuteWithReceiver(
    uint256 gasUsedByCCIPReceive, // The total gas that the receiver should consume during ccipReceive.
    uint256 calldataLength, // The length of the calldata passed to ccipReceive.
    uint256 baseExecuteGas // Accounts for logic preceeding and following the call to routeMessage.
  ) public {
    // Create message with exact gas receiver and calldata.
    MessageV1Codec.MessageV1 memory message = _getMessage();
    message.receiver = abi.encodePacked(address(new ExactGasReceiver(gasUsedByCCIPReceive)));
    bytes memory data = new bytes(calldataLength);
    assembly {
      let dataPtr := add(data, 0x20) // Skip the length field of the bytes array.
      let endPtr := add(dataPtr, calldataLength) // Calculate end pointer.

      // Fill the array with 0x01 bytes, filling 32 bytes at a time.
      // This forces the worst-case calldata gas scenario for the given calldata size.
      for { let i := dataPtr } lt(i, endPtr) { i := add(i, 32) } {
        mstore(i, 0x0101010101010101010101010101010101010101010101010101010101010101)
      }
    }

    // Test with 0 and 1 token transfers.
    for (uint256 tokenTransferLength = 0; tokenTransferLength < 2; ++tokenTransferLength) {
      message.sequenceNumber++;
      uint256 routeMessageCalldataLen =
        388 + _padTo32(message.sender.length) + _padTo32(calldataLength) + tokenTransferLength * 64;

      // gasForExecute reverses the gas computation peformed by the OffRamp when calling routeMessage.
      uint256 gasForExecute = baseExecuteGas
        + ((gasUsedByCCIPReceive * 64 / 63) + 16 * calldataLength + GAS_FOR_CALL_EXACT_CHECK) * 64 / 63
        + GAS_FOR_CALL_EXACT_CHECK + 2 * (16 * routeMessageCalldataLen);

      message.data = data;
      (bytes memory encodedMessage, address[] memory ccvs, bytes[] memory ccvData) = _getReportComponents(message);

      // Execute and verify final state is SUCCESS.
      s_gasBoundedExecuteCaller.callExecute(encodedMessage, ccvs, ccvData, gasForExecute);
      assertEq(
        uint256(Internal.MessageExecutionState.SUCCESS),
        uint256(
          s_offRamp.getExecutionState(
            message.sourceChainSelector, message.sequenceNumber, message.sender, address(bytes20(message.receiver))
          )
        )
      );
    }
  }
}<|MERGE_RESOLUTION|>--- conflicted
+++ resolved
@@ -192,14 +192,14 @@
     // Mock validateReport to pass initial checks.
     vm.mockCall(
       s_defaultCCV,
-      abi.encodeCall(ICrossChainVerifierV1.verifyMessage, (address(s_agg), message, messageId, ccvData[0])),
+      abi.encodeCall(ICrossChainVerifierV1.verifyMessage, (address(s_offRamp), message, messageId, ccvData[0])),
       abi.encode(true)
     );
 
     // Mock executeSingleMessage to revert with NOT_ENOUGH_GAS_FOR_CALL_SIG.
     vm.mockCallRevert(
-      address(s_agg),
-      abi.encodeWithSelector(s_agg.executeSingleMessage.selector),
+      address(s_offRamp),
+      abi.encodeWithSelector(s_offRamp.executeSingleMessage.selector),
       abi.encodeWithSelector(CallWithExactGas.NOT_ENOUGH_GAS_FOR_CALL_SIG)
     );
 
@@ -318,45 +318,6 @@
     s_offRamp.execute(encodedMessage, ccvs, ccvData);
   }
 
-<<<<<<< HEAD
-  function test_execute_InsufficientGasToCompleteTx_setsToFailure() public {
-    uint256 gasForCall = 90_000;
-    MessageV1Codec.MessageV1 memory message = _getMessage();
-    (bytes memory encodedMessage, address[] memory ccvs, bytes[] memory ccvData) = _getReportComponents(message);
-    bytes32 messageId = keccak256(encodedMessage);
-
-    // Mock validateReport to pass initial checks.
-    vm.mockCall(
-      s_defaultCCV,
-      abi.encodeCall(ICrossChainVerifierV1.verifyMessage, (address(s_offRamp), message, messageId, ccvData[0])),
-      abi.encode(true)
-    );
-
-    // Mock executeSingleMessage to revert with NOT_ENOUGH_GAS_FOR_CALL_SIG.
-    vm.mockCallRevert(
-      address(s_offRamp),
-      abi.encodeWithSelector(s_offRamp.executeSingleMessage.selector),
-      abi.encodeWithSelector(CallWithExactGas.NOT_ENOUGH_GAS_FOR_CALL_SIG)
-    );
-
-    // Call from gas estimation sender to trigger the specific error handling. Since we use a contract
-    // to set a custom gas limit, we need to etch the code into that address.
-    vm.etch(Internal.GAS_ESTIMATION_SENDER, address(s_gasBoundedExecuteCaller).code);
-
-    vm.expectEmit();
-    emit OffRamp.ExecutionStateChanged(
-      message.sourceChainSelector,
-      message.sequenceNumber,
-      keccak256(encodedMessage),
-      Internal.MessageExecutionState.FAILURE,
-      abi.encodeWithSelector(CallWithExactGas.NOT_ENOUGH_GAS_FOR_CALL_SIG)
-    );
-
-    GasBoundedExecuteCaller(Internal.GAS_ESTIMATION_SENDER).callExecute(encodedMessage, ccvs, ccvData, gasForCall);
-  }
-
-=======
->>>>>>> 9d46428b
   function test_execute_RevertWhen_ExecuteSingleMessageFails() public {
     MessageV1Codec.MessageV1 memory message = _getMessage();
     (bytes memory encodedMessage, address[] memory ccvs, bytes[] memory ccvData) = _getReportComponents(message);
