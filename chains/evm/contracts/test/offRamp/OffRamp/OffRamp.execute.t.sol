// SPDX-License-Identifier: BUSL-1.1
pragma solidity ^0.8.24;

import {ICrossChainVerifierResolver} from "../../../interfaces/ICrossChainVerifierResolver.sol";
import {ICrossChainVerifierV1} from "../../../interfaces/ICrossChainVerifierV1.sol";

import {Router} from "../../../Router.sol";
import {Internal} from "../../../libraries/Internal.sol";
import {MessageV1Codec} from "../../../libraries/MessageV1Codec.sol";
import {OffRamp} from "../../../offRamp/OffRamp.sol";
import {ReentrantCCV} from "../../helpers/ReentrantCCV.sol";
import {MockReceiverV2} from "../../mocks/MockReceiverV2.sol";
import {OffRampSetup} from "./OffRampSetup.t.sol";
import {CallWithExactGas} from "@chainlink/contracts/src/v0.8/shared/call/CallWithExactGas.sol";

contract GasBoundedExecuteCaller {
  OffRamp internal immutable i_offRamp;

  constructor(
    address offRamp
  ) {
    i_offRamp = OffRamp(offRamp);
  }

  function callExecute(
    bytes memory message,
    address[] calldata ccvs,
    bytes[] calldata ccvData,
    uint256 gasForCall
  ) external {
    address offRamp = address(i_offRamp);
    bytes memory payload = abi.encodeCall(i_offRamp.execute, (message, ccvs, ccvData));

    assembly {
      let success := call(gasForCall, offRamp, 0, add(payload, 0x20), mload(payload), 0, 0)
      if iszero(success) {
        returndatacopy(0, 0, returndatasize())
        revert(0, returndatasize())
      }
    }
  }
}

contract OffRamp_execute is OffRampSetup {
  uint256 internal constant PLENTY_OF_GAS = 1_000_000;

  GasBoundedExecuteCaller internal s_gasBoundedExecuteCaller;

  function setUp() public virtual override {
    super.setUp();

    s_gasBoundedExecuteCaller = new GasBoundedExecuteCaller(address(s_offRamp));

    MessageV1Codec.MessageV1 memory message = _getMessage();

    // Mock validateReport for default message structure.
    bytes memory encodedMessage = MessageV1Codec._encodeMessageV1(message);
    bytes32 messageHash = keccak256(encodedMessage);

    vm.mockCall(
      s_defaultCCV,
      abi.encodeWithSelector(ICrossChainVerifierResolver.getInboundImplementation.selector, abi.encode("mock ccv data")),
      abi.encode(s_defaultCCV)
    );
    vm.mockCall(
      s_defaultCCV,
      abi.encodeCall(ICrossChainVerifierV1.verifyMessage, (message, messageHash, abi.encode("mock ccv data"))),
      abi.encode(true)
    );
  }

  function _getMessage() internal returns (MessageV1Codec.MessageV1 memory message) {
    return MessageV1Codec.MessageV1({
      sourceChainSelector: SOURCE_CHAIN_SELECTOR,
      destChainSelector: DEST_CHAIN_SELECTOR,
      sequenceNumber: 1,
      onRampAddress: ON_RAMP,
      offRampAddress: abi.encodePacked(makeAddr("offRamp")),
      //
      finality: 0,
      gasLimit: 200_000,
      sender: abi.encodePacked(makeAddr("sender")),
      receiver: abi.encodePacked(makeAddr("receiver")),
      destBlob: "",
      tokenTransfer: new MessageV1Codec.TokenTransferV1[](0),
      data: ""
    });
  }

  function _getReportComponents(
    MessageV1Codec.MessageV1 memory message
  ) internal view returns (bytes memory encodedMessage, address[] memory ccvs, bytes[] memory ccvData) {
    ccvData = new bytes[](1);
    ccvData[0] = abi.encode("mock ccv data");
    return (MessageV1Codec._encodeMessageV1(message), _arrayOf(s_defaultCCV), ccvData);
  }

  function test_execute() public {
    MessageV1Codec.MessageV1 memory message = _getMessage();
    (bytes memory encodedMessage, address[] memory ccvs, bytes[] memory ccvData) = _getReportComponents(message);

    // Expect execution state change event.
    vm.expectEmit();
    emit OffRamp.ExecutionStateChanged(
      message.sourceChainSelector,
      message.sequenceNumber,
      keccak256(encodedMessage),
      Internal.MessageExecutionState.SUCCESS,
      ""
    );

    s_gasBoundedExecuteCaller.callExecute(encodedMessage, ccvs, ccvData, PLENTY_OF_GAS);

    // Verify final state is SUCCESS.
    assertEq(
      uint256(Internal.MessageExecutionState.SUCCESS),
      uint256(
        s_offRamp.getExecutionState(
          message.sourceChainSelector, message.sequenceNumber, message.sender, address(bytes20(message.receiver))
        )
      )
    );
  }

  function test_execute_WithReceiver() public {
    MessageV1Codec.MessageV1 memory message = _getMessage();
    MockReceiverV2 mock = new MockReceiverV2(_arrayOf(s_defaultCCV), new address[](0), 0);
    message.receiver = abi.encodePacked(address(mock)); // Add receiver to message.
    (bytes memory encodedMessage, address[] memory ccvs, bytes[] memory ccvData) = _getReportComponents(message);

    // Set OffRamp as a valid OffRamp on the Router.
    Router.OffRamp[] memory newRamps = new Router.OffRamp[](1);
    newRamps[0] = Router.OffRamp({sourceChainSelector: SOURCE_CHAIN_SELECTOR, offRamp: address(s_offRamp)});
    s_sourceRouter.applyRampUpdates(new Router.OnRamp[](0), new Router.OffRamp[](0), newRamps);

    // Expect execution state change event.
    vm.expectEmit();
    emit OffRamp.ExecutionStateChanged(
      message.sourceChainSelector,
      message.sequenceNumber,
      keccak256(encodedMessage),
      Internal.MessageExecutionState.SUCCESS,
      ""
    );

    s_gasBoundedExecuteCaller.callExecute(encodedMessage, ccvs, ccvData, PLENTY_OF_GAS);

    // Verify final state is SUCCESS.
    assertEq(
      uint256(Internal.MessageExecutionState.SUCCESS),
      uint256(
        s_offRamp.getExecutionState(
          message.sourceChainSelector, message.sequenceNumber, message.sender, address(bytes20(message.receiver))
        )
      )
    );
  }

  function test_execute_RunsOutOfGasAndSetsStateToFailure() public {
    MessageV1Codec.MessageV1 memory message = _getMessage();
    (bytes memory encodedMessage, address[] memory ccvs, bytes[] memory ccvData) = _getReportComponents(message);

<<<<<<< HEAD
    s_gasBoundedExecuteCaller.callExecute(encodedMessage, ccvs, ccvData, 85_000);
=======
    vm.expectEmit();
    emit OffRamp.ExecutionStateChanged(
      message.sourceChainSelector,
      message.sequenceNumber,
      keccak256(encodedMessage),
      Internal.MessageExecutionState.FAILURE,
      "" // empty because there is no error when a tx runs out of gas.
    );

    s_gasBoundedExecuteCaller.callExecute(encodedMessage, ccvs, ccvData, 90000);
>>>>>>> df7d9ddf

    // Verify final state is FAILURE.
    assertEq(
      uint256(Internal.MessageExecutionState.FAILURE),
      uint256(
        s_offRamp.getExecutionState(
          message.sourceChainSelector, message.sequenceNumber, message.sender, address(bytes20(message.receiver))
        )
      )
    );
  }

  function test_execute_ReentrancyGuardReentrantCall_Fails() public {
    // Create a malicious CCV that will call back into execute during validation.
    ReentrantCCV maliciousCCV = new ReentrantCCV(address(s_offRamp));

    // Update report to use malicious CCV.
    MessageV1Codec.MessageV1 memory message = _getMessage();
    (bytes memory encodedMessage,,) = _getReportComponents(message);

    address[] memory ccvs = new address[](2);
    ccvs[0] = address(maliciousCCV);
    ccvs[1] = s_defaultCCV;
    bytes[] memory ccvData = new bytes[](2);

    _setGetCCVsReturnData(address(bytes20(message.receiver)), message.sourceChainSelector, ccvs, new address[](0), 0);

    vm.expectEmit();
    emit OffRamp.ExecutionStateChanged(
      message.sourceChainSelector,
      message.sequenceNumber,
      keccak256(encodedMessage),
      Internal.MessageExecutionState.FAILURE,
      abi.encodeWithSelector(OffRamp.ReentrancyGuardReentrantCall.selector)
    );

    s_gasBoundedExecuteCaller.callExecute(encodedMessage, ccvs, ccvData, PLENTY_OF_GAS);
  }

  function test_execute_InsufficientGasToCompleteTx_setsToFailure() public {
    uint256 gasForCall = 90_000;
    MessageV1Codec.MessageV1 memory message = _getMessage();
    (bytes memory encodedMessage, address[] memory ccvs, bytes[] memory ccvData) = _getReportComponents(message);
    bytes32 messageId = keccak256(encodedMessage);

    // Mock validateReport to pass initial checks.
    vm.mockCall(
      s_defaultCCV,
      abi.encodeCall(ICrossChainVerifierV1.verifyMessage, (message, messageId, ccvData[0])),
      abi.encode(true)
    );

    // Mock executeSingleMessage to revert with NOT_ENOUGH_GAS_FOR_CALL_SIG.
    vm.mockCallRevert(
      address(s_offRamp),
      abi.encodeWithSelector(s_offRamp.executeSingleMessage.selector),
      abi.encodeWithSelector(CallWithExactGas.NOT_ENOUGH_GAS_FOR_CALL_SIG)
    );

    // Call from gas estimation sender to trigger the specific error handling. Since we use a contract
    // to set a custom gas limit, we need to etch the code into that address.
    vm.etch(Internal.GAS_ESTIMATION_SENDER, address(s_gasBoundedExecuteCaller).code);

    vm.expectEmit();
    emit OffRamp.ExecutionStateChanged(
      message.sourceChainSelector,
      message.sequenceNumber,
      keccak256(encodedMessage),
      Internal.MessageExecutionState.FAILURE,
      abi.encodeWithSelector(CallWithExactGas.NOT_ENOUGH_GAS_FOR_CALL_SIG)
    );

    GasBoundedExecuteCaller(Internal.GAS_ESTIMATION_SENDER).callExecute(encodedMessage, ccvs, ccvData, gasForCall);
  }

  function test_execute_RevertWhen_CursedByRMN() public {
    // Mock RMN to return cursed for source chain.
    vm.mockCall(
      address(s_mockRMNRemote),
      abi.encodeWithSignature("isCursed(bytes16)", bytes16(uint128(SOURCE_CHAIN_SELECTOR))),
      abi.encode(true)
    );

    vm.expectRevert(abi.encodeWithSelector(OffRamp.CursedByRMN.selector, SOURCE_CHAIN_SELECTOR));
    MessageV1Codec.MessageV1 memory message = _getMessage();
    (bytes memory encodedMsg, address[] memory ccvs, bytes[] memory ccvData) = _getReportComponents(message);

    s_gasBoundedExecuteCaller.callExecute(encodedMsg, ccvs, ccvData, PLENTY_OF_GAS);
  }

  function test_execute_RevertWhen_SourceChainNotEnabled() public {
    address[] memory defaultCCVs = new address[](1);
    defaultCCVs[0] = s_defaultCCV;

    // Configure source chain as disabled.
    _applySourceConfig(ON_RAMP, false, defaultCCVs, new address[](0));

    vm.expectRevert(abi.encodeWithSelector(OffRamp.SourceChainNotEnabled.selector, SOURCE_CHAIN_SELECTOR));
    MessageV1Codec.MessageV1 memory message = _getMessage();
    (bytes memory encodedMsg, address[] memory ccvs, bytes[] memory ccvData) = _getReportComponents(message);

    s_gasBoundedExecuteCaller.callExecute(encodedMsg, ccvs, ccvData, PLENTY_OF_GAS);
  }

  function test_execute_RevertWhen_InvalidOnRamp() public {
    MessageV1Codec.MessageV1 memory message = _getMessage();

    // Modify message with wrong onRamp address.
    message.onRampAddress = abi.encodePacked(makeAddr("invalid onRamp"));

    (bytes memory encodedMessage, address[] memory ccvs, bytes[] memory ccvData) = _getReportComponents(message);

    vm.expectRevert(abi.encodeWithSelector(OffRamp.InvalidOnRamp.selector, ON_RAMP, message.onRampAddress));
    s_gasBoundedExecuteCaller.callExecute(encodedMessage, ccvs, ccvData, PLENTY_OF_GAS);
  }

  function test_execute_RevertWhen_InvalidMessageDestChainSelector() public {
    MessageV1Codec.MessageV1 memory message = _getMessage();

    // Modify message with wrong destination chain selector.
    message.destChainSelector = DEST_CHAIN_SELECTOR + 1; // Wrong destination.

    (bytes memory encodedMessage, address[] memory ccvs, bytes[] memory ccvData) = _getReportComponents(message);

    vm.expectRevert(abi.encodeWithSelector(OffRamp.InvalidMessageDestChainSelector.selector, message.destChainSelector));
    s_gasBoundedExecuteCaller.callExecute(encodedMessage, ccvs, ccvData, PLENTY_OF_GAS);
  }

  function test_execute_RevertWhen_InvalidCCVDataLength() public {
    MessageV1Codec.MessageV1 memory message = _getMessage();
    (bytes memory encodedMessage, address[] memory originalCcvs, bytes[] memory originalCcvData) =
      _getReportComponents(message);

    // Create mismatched array lengths.
    address[] memory ccvs = new address[](originalCcvs.length + 1);
    for (uint256 i = 0; i < originalCcvs.length; i++) {
      ccvs[i] = originalCcvs[i];
    }
    // Keep ccvData the same, creating mismatch.
    bytes[] memory ccvData = originalCcvData;

    vm.expectRevert(abi.encodeWithSelector(OffRamp.InvalidCCVDataLength.selector, ccvs.length, ccvData.length));
    s_gasBoundedExecuteCaller.callExecute(encodedMessage, ccvs, ccvData, PLENTY_OF_GAS);
  }

  function test_execute_RevertWhen_SkippedAlreadyExecutedMessage() public {
    MessageV1Codec.MessageV1 memory message = _getMessage();
    (bytes memory encodedMessage, address[] memory ccvs, bytes[] memory ccvData) = _getReportComponents(message);

    // Execute the message successfully first time.
    s_offRamp.execute(encodedMessage, ccvs, ccvData);

    // Verify it's in SUCCESS state.
    assertEq(
      uint256(Internal.MessageExecutionState.SUCCESS),
      uint256(
        s_offRamp.getExecutionState(
          message.sourceChainSelector, message.sequenceNumber, message.sender, address(bytes20(message.receiver))
        )
      )
    );

    // Try to execute the same message again - should revert.
    vm.expectRevert(
      abi.encodeWithSelector(
        OffRamp.SkippedAlreadyExecutedMessage.selector,
        keccak256(encodedMessage),
        SOURCE_CHAIN_SELECTOR,
        message.sequenceNumber
      )
    );
    s_offRamp.execute(encodedMessage, ccvs, ccvData);
  }

  function test_execute_RevertWhen_ExecuteSingleMessageFails() public {
    MessageV1Codec.MessageV1 memory message = _getMessage();
    (bytes memory encodedMessage, address[] memory ccvs, bytes[] memory ccvData) = _getReportComponents(message);
    bytes memory revertReason = "ExecuteSingleMessage failed";

    // Mock executeSingleMessage to revert.
    vm.mockCallRevert(address(s_offRamp), abi.encodeWithSelector(s_offRamp.executeSingleMessage.selector), revertReason);

    vm.expectEmit();
    emit OffRamp.ExecutionStateChanged(
      message.sourceChainSelector,
      message.sequenceNumber,
      keccak256(encodedMessage),
      Internal.MessageExecutionState.FAILURE,
      revertReason
    );

    // The message should succeed but set execution state to FAILURE due to executeSingleMessage revert.
    // This verifies that execution failures are handled gracefully.
    s_offRamp.execute(encodedMessage, ccvs, ccvData);

    // Verify message state changed to FAILURE
    assertEq(
      uint256(Internal.MessageExecutionState.FAILURE),
      uint256(
        s_offRamp.getExecutionState(
          SOURCE_CHAIN_SELECTOR, message.sequenceNumber, message.sender, address(bytes20(message.receiver))
        )
      )
    );
  }
}<|MERGE_RESOLUTION|>--- conflicted
+++ resolved
@@ -160,20 +160,7 @@
     MessageV1Codec.MessageV1 memory message = _getMessage();
     (bytes memory encodedMessage, address[] memory ccvs, bytes[] memory ccvData) = _getReportComponents(message);
 
-<<<<<<< HEAD
-    s_gasBoundedExecuteCaller.callExecute(encodedMessage, ccvs, ccvData, 85_000);
-=======
-    vm.expectEmit();
-    emit OffRamp.ExecutionStateChanged(
-      message.sourceChainSelector,
-      message.sequenceNumber,
-      keccak256(encodedMessage),
-      Internal.MessageExecutionState.FAILURE,
-      "" // empty because there is no error when a tx runs out of gas.
-    );
-
     s_gasBoundedExecuteCaller.callExecute(encodedMessage, ccvs, ccvData, 90000);
->>>>>>> df7d9ddf
 
     // Verify final state is FAILURE.
     assertEq(
