// SPDX-License-Identifier: BUSL-1.1
pragma solidity ^0.8.24;

import {IPoolV2} from "../../../interfaces/IPoolV2.sol";
import {ITokenAdminRegistry} from "../../../interfaces/ITokenAdminRegistry.sol";

<<<<<<< HEAD
contract MockPoolV2 {
  address[] internal s_requiredCCVs;

  constructor(
    address[] memory requiredCCVs
  ) {
    s_requiredCCVs = requiredCCVs;
  }

  function getRequiredCCVs(
    address,
    uint64,
    uint256,
    uint16,
    bytes memory,
    IPoolV2.MessageDirection direction
  ) external view returns (address[] memory) {
    if (direction != IPoolV2.MessageDirection.Inbound) revert("direction");
    return s_requiredCCVs;
  }

  function supportsInterface(
    bytes4 interfaceId
  ) external pure returns (bool) {
    return interfaceId == type(IPoolV2).interfaceId || interfaceId == type(IERC165).interfaceId;
  }
}
=======
import {MockPoolV2} from "../../mocks/MockPoolV2.sol";
import {OffRampSetup} from "./OffRampSetup.t.sol";
>>>>>>> 1c07b335

contract OffRamp_getCCVsFromPool is OffRampSetup {
  address internal s_token = makeAddr("token");

  function test_getCCVsFromPool_ReturnsDefaultCCVs_WhenPoolDoesNotSupportV2() public {
    address[] memory expectedCCVs = new address[](2);
    expectedCCVs[0] = makeAddr("ccv1");
    expectedCCVs[1] = makeAddr("ccv2");
    address pool = _deployPoolV2(expectedCCVs);

    // Mock pool that doesn't support V2 interface
    vm.mockCall(
      pool, abi.encodeWithSignature("supportsInterface(bytes4)", type(IPoolV2).interfaceId), abi.encode(false)
    );

    address[] memory result = s_agg.getCCVsFromPool(s_token, SOURCE_CHAIN_SELECTOR, 100, 0, "");
    assertEq(result.length, 1);
    assertEq(result[0], s_defaultCCV);
  }

  function test_getCCVsFromPool_ReturnsPoolCCVs_WhenPoolSupportsV2() public {
    address[] memory expectedCCVs = new address[](2);
    expectedCCVs[0] = makeAddr("ccv1");
    expectedCCVs[1] = makeAddr("ccv2");

    _deployPoolV2(expectedCCVs);

    address[] memory result = s_agg.getCCVsFromPool(s_token, SOURCE_CHAIN_SELECTOR, 100, 0, "");
    assertEq(result.length, expectedCCVs.length);
    assertEq(result[0], expectedCCVs[0]);
    assertEq(result[1], expectedCCVs[1]);
  }

  function test_getCCVsFromPool_ReturnsDefaultCCVs_WhenPoolReturnsEmptyArray() public {
    address[] memory emptyCCVs = new address[](0);
    _deployPoolV2(emptyCCVs);

    address[] memory result = s_agg.getCCVsFromPool(s_token, SOURCE_CHAIN_SELECTOR, 100, 0, "");
    assertEq(result.length, 1);
    assertEq(result[0], s_defaultCCV);
  }

  function _deployPoolV2(
    address[] memory requiredCCVs
  ) internal returns (address) {
    address pool = address(new MockPoolV2(requiredCCVs));
    // Mock token admin registry to return the V2 pool
    vm.mockCall(
      address(s_tokenAdminRegistry),
      abi.encodeWithSelector(ITokenAdminRegistry.getPool.selector, s_token),
      abi.encode(pool)
    );
    return pool;
  }
}<|MERGE_RESOLUTION|>--- conflicted
+++ resolved
@@ -4,38 +4,8 @@
 import {IPoolV2} from "../../../interfaces/IPoolV2.sol";
 import {ITokenAdminRegistry} from "../../../interfaces/ITokenAdminRegistry.sol";
 
-<<<<<<< HEAD
-contract MockPoolV2 {
-  address[] internal s_requiredCCVs;
-
-  constructor(
-    address[] memory requiredCCVs
-  ) {
-    s_requiredCCVs = requiredCCVs;
-  }
-
-  function getRequiredCCVs(
-    address,
-    uint64,
-    uint256,
-    uint16,
-    bytes memory,
-    IPoolV2.MessageDirection direction
-  ) external view returns (address[] memory) {
-    if (direction != IPoolV2.MessageDirection.Inbound) revert("direction");
-    return s_requiredCCVs;
-  }
-
-  function supportsInterface(
-    bytes4 interfaceId
-  ) external pure returns (bool) {
-    return interfaceId == type(IPoolV2).interfaceId || interfaceId == type(IERC165).interfaceId;
-  }
-}
-=======
 import {MockPoolV2} from "../../mocks/MockPoolV2.sol";
 import {OffRampSetup} from "./OffRampSetup.t.sol";
->>>>>>> 1c07b335
 
 contract OffRamp_getCCVsFromPool is OffRampSetup {
   address internal s_token = makeAddr("token");
