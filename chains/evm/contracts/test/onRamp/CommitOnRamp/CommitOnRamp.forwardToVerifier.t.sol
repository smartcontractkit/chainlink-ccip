--- conflicted
+++ resolved
@@ -18,77 +18,19 @@
       _createMessageV1(DEST_CHAIN_SELECTOR, msg.sender, testData, msg.sender);
 
     vm.prank(s_ccvProxy);
-<<<<<<< HEAD
-    bytes memory result =
-      s_commitOnRamp.forwardToVerifier(DEST_CHAIN_SELECTOR, s_ccvProxy, abi.encode(message), verifierIndex);
-
-    uint64 nonce = abi.decode(result, (uint64));
-    assertEq(nonce, expectedNonce);
-=======
-    s_commitOnRamp.forwardToVerifier(message, messageId, s_sourceFeeTokens[0], 1000, "");
->>>>>>> 5014a528
+    s_commitOnRamp.forwardToVerifier(
+      DEST_CHAIN_SELECTOR, s_ccvProxy, message, messageId, s_sourceFeeTokens[0], 1000, ""
+    );
   }
 
   function test_forwardToVerifier_RevertWhen_CallerIsNotARampOnRouter() public {
     bytes memory testData = "test data";
 
-<<<<<<< HEAD
-    // Set up mocks for out-of-order execution.
-    _setupForwardToVerifierMocks(true, DEST_CHAIN_SELECTOR, s_sourceFeeToken, feeTokenAmount, msg.sender, expectedNonce);
-
-    vm.prank(s_ccvProxy);
-    bytes memory result =
-      s_commitOnRamp.forwardToVerifier(DEST_CHAIN_SELECTOR, s_ccvProxy, abi.encode(message), verifierIndex);
-
-    uint64 nonce = abi.decode(result, (uint64));
-    assertEq(nonce, expectedNonce); // Should return 0 for out of order execution.
-  }
-
-  function test_forwardToVerifier_RevertWhen_MustBeCalledByCCVProxy() public {
-    bytes memory testData = "test data";
-    uint256 feeTokenAmount = 1000;
-    uint256 verifierIndex = 0;
-
-    Internal.EVM2AnyVerifierMessage memory message = _createEVM2AnyVerifierMessage(
-      DEST_CHAIN_SELECTOR, msg.sender, testData, msg.sender, s_sourceFeeToken, feeTokenAmount
-    );
-
-    vm.prank(STRANGER);
-    vm.expectRevert(BaseOnRamp.MustBeCalledByCCVProxy.selector);
-    s_commitOnRamp.forwardToVerifier(DEST_CHAIN_SELECTOR, address(this), abi.encode(message), verifierIndex);
-  }
-
-  function test_forwardToVerifier_RevertWhen_MustBeCalledByCCVProxy_CCVProxyNotSet() public {
-    CommitOnRamp commitOnRampWithoutCCVProxy = new CommitOnRamp(
-      address(s_mockRMNRemote),
-      address(s_nonceManager),
-      CommitOnRamp.DynamicConfig({
-        feeQuoter: address(s_feeQuoter),
-        feeAggregator: FEE_AGGREGATOR,
-        allowlistAdmin: ALLOWLIST_ADMIN
-      })
-    );
-
-    bytes memory testData = "test data";
-    uint256 feeTokenAmount = 1000;
-    uint256 verifierIndex = 0;
-
-    Internal.EVM2AnyVerifierMessage memory message = _createEVM2AnyVerifierMessage(
-      DEST_CHAIN_SELECTOR, msg.sender, testData, msg.sender, s_sourceFeeToken, feeTokenAmount
-    );
-
-    vm.prank(s_ccvProxy);
-    vm.expectRevert(BaseOnRamp.MustBeCalledByCCVProxy.selector);
-    commitOnRampWithoutCCVProxy.forwardToVerifier(
-      DEST_CHAIN_SELECTOR, address(this), abi.encode(message), verifierIndex
-    );
-=======
     (MessageV1Codec.MessageV1 memory message, bytes32 messageId) =
       _createMessageV1(DEST_CHAIN_SELECTOR, msg.sender, testData, msg.sender);
 
     vm.prank(STRANGER);
     vm.expectRevert(abi.encodeWithSelector(BaseOnRamp.CallerIsNotARampOnRouter.selector, STRANGER));
-    s_commitOnRamp.forwardToVerifier(message, messageId, s_sourceFeeTokens[0], 1000, "");
->>>>>>> 5014a528
+    s_commitOnRamp.forwardToVerifier(DEST_CHAIN_SELECTOR, STRANGER, message, messageId, s_sourceFeeTokens[0], 1000, "");
   }
 }