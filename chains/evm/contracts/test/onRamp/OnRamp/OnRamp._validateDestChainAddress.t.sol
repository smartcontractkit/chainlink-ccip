--- conflicted
+++ resolved
@@ -35,13 +35,9 @@
   function testFuzz_validateDestChainAddress_MatchesInputLength(
     bytes calldata rawAddress
   ) public view {
-<<<<<<< HEAD
     vm.assume(rawAddress.length > 0 && rawAddress.length <= type(uint8).max);
-=======
-    vm.assume(rawAddress.length > 0);
     // `addressBytesLength` is a `uint8` in lane config, so avoid truncation for fuzzed inputs > 255 bytes.
     vm.assume(rawAddress.length <= type(uint8).max);
->>>>>>> afc2e9e5
 
     bytes memory validated = s_OnRampHelper.validateDestChainAddress(rawAddress, rawAddress.length);
 
