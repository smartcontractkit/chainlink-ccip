// SPDX-License-Identifier: BUSL-1.1
pragma solidity ^0.8.24;

import {ICrossChainVerifierResolver} from "../../../interfaces/ICrossChainVerifierResolver.sol";
import {IPoolV2} from "../../../interfaces/IPoolV2.sol";
import {Client} from "../../../libraries/Client.sol";
import {ExtraArgsCodec} from "../../../libraries/ExtraArgsCodec.sol";
import {Pool} from "../../../libraries/Pool.sol";
import {OnRamp} from "../../../onRamp/OnRamp.sol";
import {OnRampSetup} from "./OnRampSetup.t.sol";

contract OnRamp_forwardFromRouter is OnRampSetup {
  function setUp() public virtual override {
    super.setUp();

    vm.startPrank(address(s_sourceRouter));
    // Router normally forwards the fee token balance before calling the onRamp.
    deal(s_sourceFeeToken, address(s_onRamp), type(uint96).max);
  }

  function test_forwardFromRouter_oldExtraArgs() public {
    Client.EVM2AnyMessage memory message = _generateEmptyMessage();
    uint256 fee = s_onRamp.getFee(DEST_CHAIN_SELECTOR, message);

    (bytes32 messageId, bytes memory encodedMessage, OnRamp.Receipt[] memory receipts, bytes[] memory verifierBlobs) = _evmMessageToEvent({
      message: message, destChainSelector: DEST_CHAIN_SELECTOR, msgNum: 1, originalSender: STRANGER
    });

    vm.expectEmit();
    emit OnRamp.CCIPMessageSent({
      destChainSelector: DEST_CHAIN_SELECTOR,
      messageNumber: 1,
      messageId: messageId,
      feeToken: s_sourceFeeToken,
      encodedMessage: encodedMessage,
      receipts: receipts,
      verifierBlobs: verifierBlobs
    });

    s_onRamp.forwardFromRouter(DEST_CHAIN_SELECTOR, message, fee, STRANGER);
  }

  function test_forwardFromRouter_RevertWhen_TokenReceiverNotAllowed() public {
    Client.EVM2AnyMessage memory message = _generateEmptyMessage();
    message.receiver = abi.encode(OWNER);

    ExtraArgsCodec.GenericExtraArgsV3 memory extraArgs = _createV3ExtraArgs(new address[](0), new bytes[](0));
    extraArgs.tokenReceiver = abi.encodePacked(makeAddr("tokenReceiver"));
    message.extraArgs = ExtraArgsCodec._encodeGenericExtraArgsV3(extraArgs);

    vm.expectRevert(abi.encodeWithSelector(OnRamp.TokenReceiverNotAllowed.selector, DEST_CHAIN_SELECTOR));
    s_onRamp.forwardFromRouter(DEST_CHAIN_SELECTOR, message, 1e18, STRANGER);
  }

  function test_forwardFromRouter_messageNumberPersistsAndIncrements() public {
    Client.EVM2AnyMessage memory message = _generateEmptyMessage();
    uint256 fee = s_onRamp.getFee(DEST_CHAIN_SELECTOR, message);

    // Use the stored msgNum as a running expected value.
    OnRamp.DestChainConfig memory destConfig = s_onRamp.getDestChainConfig(DEST_CHAIN_SELECTOR);
    destConfig.messageNumber++;
    // 1) Expect msgNum to increment for the first message.
    (
      bytes32 messageIdExpected,
      bytes memory encodedMessage,
      OnRamp.Receipt[] memory receipts,
      bytes[] memory verifierBlobs
    ) = _evmMessageToEvent({
      message: message,
      destChainSelector: DEST_CHAIN_SELECTOR,
      msgNum: destConfig.messageNumber,
      originalSender: STRANGER
    });

    vm.expectEmit();
    emit OnRamp.CCIPMessageSent({
      destChainSelector: DEST_CHAIN_SELECTOR,
      messageNumber: destConfig.messageNumber,
      messageId: messageIdExpected,
      feeToken: s_sourceFeeToken,
      encodedMessage: encodedMessage,
      receipts: receipts,
      verifierBlobs: verifierBlobs
    });
    bytes32 messageId1 = s_onRamp.forwardFromRouter(DEST_CHAIN_SELECTOR, message, fee, STRANGER);

    // 2) Expect msgNum to increment again for the next message.
    destConfig.messageNumber++;
    (messageIdExpected, encodedMessage, receipts, verifierBlobs) = _evmMessageToEvent({
      message: message,
      destChainSelector: DEST_CHAIN_SELECTOR,
      msgNum: destConfig.messageNumber,
      originalSender: STRANGER
    });

    vm.expectEmit();
    emit OnRamp.CCIPMessageSent({
      destChainSelector: DEST_CHAIN_SELECTOR,
      messageNumber: destConfig.messageNumber,
      messageId: messageIdExpected,
      feeToken: s_sourceFeeToken,
      encodedMessage: encodedMessage,
      receipts: receipts,
      verifierBlobs: verifierBlobs
    });
    bytes32 messageId2 = s_onRamp.forwardFromRouter(DEST_CHAIN_SELECTOR, message, fee, STRANGER);

    // Verify message numbers and message id are different.
    assertTrue(messageId1 != messageId2);
    OnRamp.DestChainConfig memory finalConfig = s_onRamp.getDestChainConfig(DEST_CHAIN_SELECTOR);
    assertEq(finalConfig.messageNumber, destConfig.messageNumber);
  }

  function test_getExpectedNextMessageNumber_TracksDestChainCounter() public {
    // Before any messages are sent, the next message number should be 1.
    assertEq(s_onRamp.getExpectedNextMessageNumber(DEST_CHAIN_SELECTOR), 1);

    // Send a message through the router.
    Client.EVM2AnyMessage memory message = _generateEmptyMessage();
    uint256 fee = s_onRamp.getFee(DEST_CHAIN_SELECTOR, message);

    s_onRamp.forwardFromRouter(DEST_CHAIN_SELECTOR, message, fee, STRANGER);

    // After sending one message, the next expected number should increment.
    assertEq(s_onRamp.getExpectedNextMessageNumber(DEST_CHAIN_SELECTOR), 2);
  }

  function test_forwardFromRouter_RevertWhen_RouterMustSetOriginalSender() public {
    vm.expectRevert(OnRamp.RouterMustSetOriginalSender.selector);
    s_onRamp.forwardFromRouter(DEST_CHAIN_SELECTOR, _generateEmptyMessage(), 1e17, address(0));
  }

  function test_forwardFromRouter_RevertWhen_DestChainNotSupportedByCCV() public {
    Client.EVM2AnyMessage memory message = _generateEmptyMessage();

    vm.mockCall(
      address(s_defaultCCV),
      abi.encodeWithSelector(ICrossChainVerifierResolver.getOutboundImplementation.selector, DEST_CHAIN_SELECTOR),
      abi.encode(address(0))
    );

    vm.expectRevert(
      abi.encodeWithSelector(
        OnRamp.DestinationChainNotSupportedByCCV.selector, address(s_defaultCCV), DEST_CHAIN_SELECTOR
      )
    );
    s_onRamp.forwardFromRouter(DEST_CHAIN_SELECTOR, message, 1e17, STRANGER);
  }

  function test_forwardFromRouter_RevertWhen_CursedByRMN() public {
    Client.EVM2AnyMessage memory message = _generateEmptyMessage();

    // Set a curse on the specific destination chain (subject-specific, not global).
    _setMockRMNChainCurse(DEST_CHAIN_SELECTOR, true);

    vm.expectRevert(abi.encodeWithSelector(OnRamp.CursedByRMN.selector, DEST_CHAIN_SELECTOR));
    s_onRamp.forwardFromRouter(DEST_CHAIN_SELECTOR, message, 1e17, STRANGER);
  }

  function test_forwardFromRouter_RevertWhen_InsufficientFeeTokenAmount() public {
    Client.EVM2AnyMessage memory message = _generateEmptyMessage();
    uint256 fee = s_onRamp.getFee(DEST_CHAIN_SELECTOR, message);

    vm.expectRevert(abi.encodeWithSelector(OnRamp.InsufficientFeeTokenAmount.selector));
    s_onRamp.forwardFromRouter(DEST_CHAIN_SELECTOR, message, fee - 1, STRANGER);
  }

<<<<<<< HEAD
  function test_forwardFromRouter_RevertWhen_CanOnlySendOneTokenPerMessage() public {
    Client.EVM2AnyMessage memory message = _generateEmptyMessage();

    message.tokenAmounts = new Client.EVMTokenAmount[](2);
    message.tokenAmounts[0] = Client.EVMTokenAmount({token: makeAddr("token1"), amount: 123 ether});
    message.tokenAmounts[1] = Client.EVMTokenAmount({token: makeAddr("token2"), amount: 456 ether});

    vm.expectRevert(abi.encodeWithSelector(OnRamp.CanOnlySendOneTokenPerMessage.selector));
    s_onRamp.forwardFromRouter(DEST_CHAIN_SELECTOR, message, 1e17, STRANGER);
  }

  function test_forwardFromRouter_RevertWhen_UnsupportedToken() public {
    Client.EVM2AnyMessage memory message = _generateEmptyMessage();

    message.tokenAmounts = new Client.EVMTokenAmount[](1);
    message.tokenAmounts[0] = Client.EVMTokenAmount({token: makeAddr("unsupportedToken"), amount: 123 ether});

    vm.expectRevert(abi.encodeWithSelector(OnRamp.UnsupportedToken.selector, message.tokenAmounts[0].token));
    s_onRamp.forwardFromRouter(DEST_CHAIN_SELECTOR, message, 1e17, STRANGER);
=======
  function test_forwardFromRouter_RevertWhen_SourceTokenDataTooLarge() public {
    address token = s_sourceTokens[0];
    uint256 amount = 1 ether;
    Client.EVM2AnyMessage memory message = _generateSingleTokenMessage(token, amount);

    uint32 paidBytesOverhead = 32;
    uint256 actualBytes = uint256(paidBytesOverhead) + 1;
    address pool = s_sourcePoolByToken[token];

    // Make the pool quote a small destBytesOverhead in getFee (so this is what the sender "paid for").
    vm.mockCall(
      pool,
      abi.encodeWithSelector(IPoolV2.getFee.selector, token, DEST_CHAIN_SELECTOR, amount, s_sourceFeeToken, 0, ""),
      abi.encode(uint256(0), uint32(0), paidBytesOverhead, uint16(0), true)
    );

    // Make lockOrBurn return a larger destPoolData than was quoted.
    Pool.LockOrBurnInV1 memory expectedInput = Pool.LockOrBurnInV1({
      receiver: message.receiver,
      remoteChainSelector: DEST_CHAIN_SELECTOR,
      originalSender: STRANGER,
      amount: amount,
      localToken: token
    });
    Pool.LockOrBurnOutV1 memory returnData = Pool.LockOrBurnOutV1({
      destTokenAddress: abi.encode(address(s_destTokenBySourceToken[token])), destPoolData: new bytes(actualBytes)
    });
    vm.mockCall(
      pool, abi.encodeWithSelector(IPoolV2.lockOrBurn.selector, expectedInput, 0, ""), abi.encode(returnData, amount)
    );

    // Quote fee and attempt send. The send should revert due to oversized pool payload.
    uint256 fee = s_onRamp.getFee(DEST_CHAIN_SELECTOR, message);
    vm.expectRevert(
      abi.encodeWithSelector(OnRamp.SourceTokenDataTooLarge.selector, token, actualBytes, paidBytesOverhead)
    );
    s_onRamp.forwardFromRouter(DEST_CHAIN_SELECTOR, message, fee, STRANGER);
>>>>>>> 77fadd76
  }
}<|MERGE_RESOLUTION|>--- conflicted
+++ resolved
@@ -165,7 +165,6 @@
     s_onRamp.forwardFromRouter(DEST_CHAIN_SELECTOR, message, fee - 1, STRANGER);
   }
 
-<<<<<<< HEAD
   function test_forwardFromRouter_RevertWhen_CanOnlySendOneTokenPerMessage() public {
     Client.EVM2AnyMessage memory message = _generateEmptyMessage();
 
@@ -185,7 +184,8 @@
 
     vm.expectRevert(abi.encodeWithSelector(OnRamp.UnsupportedToken.selector, message.tokenAmounts[0].token));
     s_onRamp.forwardFromRouter(DEST_CHAIN_SELECTOR, message, 1e17, STRANGER);
-=======
+  }
+
   function test_forwardFromRouter_RevertWhen_SourceTokenDataTooLarge() public {
     address token = s_sourceTokens[0];
     uint256 amount = 1 ether;
@@ -223,6 +223,5 @@
       abi.encodeWithSelector(OnRamp.SourceTokenDataTooLarge.selector, token, actualBytes, paidBytesOverhead)
     );
     s_onRamp.forwardFromRouter(DEST_CHAIN_SELECTOR, message, fee, STRANGER);
->>>>>>> 77fadd76
   }
 }