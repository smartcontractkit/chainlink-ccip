--- conflicted
+++ resolved
@@ -158,13 +158,9 @@
     assertEq(receipts[3].issuer, s_defaultExecutor, "Last receipt should be from executor");
 
     uint256 expectedPoolFee = (uint256(POOL_FEE_USD_CENTS) * 1e34) / feeTokenPrice;
-<<<<<<< HEAD
     // Apply LINK discount.
     expectedPoolFee = (expectedPoolFee * LINK_BPS_MULTIPLIER) / 10000;
-    assertEq(receipts[2].issuer, s_sourceToken, "Second to last receipt should be from token");
-=======
     assertEq(receipts[2].issuer, s_pool, "Second to last receipt should be from token");
->>>>>>> 2f573e5d
     assertEq(receipts[2].feeTokenAmount, expectedPoolFee, "Pool fee should match");
     assertEq(receipts[2].destGasLimit, POOL_GAS_OVERHEAD, "Pool gas overhead should match");
     assertEq(receipts[2].destBytesOverhead, POOL_BYTES_OVERHEAD, "Pool bytes overhead should match");
@@ -240,13 +236,9 @@
     // Check token receipt falls back to FeeQuoter values.
     uint256 feeTokenPrice = s_feeQuoter.getValidatedTokenPrice(message.feeToken);
     uint256 expectedTokenFee = (uint256(FEE_QUOTER_FEE_USD_CENTS) * 1e34) / feeTokenPrice;
-<<<<<<< HEAD
     // Apply LINK discount.
     expectedTokenFee = (expectedTokenFee * LINK_BPS_MULTIPLIER) / 10000;
-    assertEq(receipts[1].issuer, s_sourceToken, "Token receipt should be present");
-=======
-    assertEq(receipts[1].issuer, s_pool, "Token receipt should be present, issuer should be pool");
->>>>>>> 2f573e5d
+    assertEq(receipts[1].issuer, s_pool, "Token receipt should be present");
     assertEq(receipts[1].feeTokenAmount, expectedTokenFee, "Should fall back to FeeQuoter fee");
     assertEq(receipts[1].destGasLimit, FEE_QUOTER_GAS_OVERHEAD, "Should fall back to FeeQuoter gas");
     assertEq(receipts[1].destBytesOverhead, FEE_QUOTER_BYTES_OVERHEAD, "Should fall back to FeeQuoter bytes");
@@ -309,13 +301,9 @@
     // Check receipts order.
     uint256 feeTokenPrice = s_feeQuoter.getValidatedTokenPrice(message.feeToken);
     uint256 expectedPoolFee = (uint256(POOL_FEE_USD_CENTS) * 1e34) / feeTokenPrice;
-<<<<<<< HEAD
     // Apply LINK discount.
     expectedPoolFee = (expectedPoolFee * LINK_BPS_MULTIPLIER) / 10000;
-    assertEq(receipts[0].issuer, s_sourceToken, "First should be token");
-=======
-    assertEq(receipts[0].issuer, s_pool, "First receipt should be token receipt with token pool as the issuer");
->>>>>>> 2f573e5d
+    assertEq(receipts[0].issuer, s_pool, "First should be token");
     assertEq(receipts[0].feeTokenAmount, expectedPoolFee, "Token fee should match");
     assertEq(receipts[1].issuer, s_defaultExecutor, "Last should be executor");
   }
