--- conflicted
+++ resolved
@@ -107,11 +107,7 @@
     });
     bytes memory encodedSuiArgs = Client._suiArgsToBytes(suiArgs);
 
-<<<<<<< HEAD
-    (bytes memory resultBytes, bool outOfOrder, bytes memory msgReceiver) =
-=======
     (bytes memory resultBytes, bool outOfOrder, bytes memory tokenReceiver) =
->>>>>>> 8cfcca8c
       s_feeQuoter.processChainFamilySelector(SUI_SELECTOR, MESSAGE_RECEIVER, encodedSuiArgs);
 
     // The function should NOT revert since tokenReceiver != 0
@@ -119,11 +115,7 @@
     assertEq(resultBytes, encodedSuiArgs, "Should return the same Sui-encoded bytes");
     // The function always returns `true` for outOfOrder on Sui
     assertTrue(outOfOrder, "Out-of-order for Sui must be true");
-<<<<<<< HEAD
-    assertEq(msgReceiver, MESSAGE_RECEIVER);
-=======
     assertEq(tokenReceiver, abi.encode(suiArgs.tokenReceiver), "tokenReceiver mismatch");
->>>>>>> 8cfcca8c
   }
 
   function test_processChainFamilySelector_Sui_NoTokenTransfer() public view {
