--- conflicted
+++ resolved
@@ -23,12 +23,8 @@
   error InvalidAllowListRequest(uint64 destChainSelector);
   error SenderNotAllowed(address sender);
   error CallerIsNotARampOnRouter(address caller);
-<<<<<<< HEAD
   error RemoteChainNotSupported(uint64 remoteChainSelector);
-=======
-  error DestinationNotSupported(uint64 destChainSelector);
   error ZeroAddressNotAllowed();
->>>>>>> 36c443fe
 
   event FeeTokenWithdrawn(address indexed receiver, address indexed feeToken, uint256 amount);
   event RemoteChainConfigSet(uint64 indexed remoteChainSelector, address router, bool allowlistEnabled);
