// SPDX-License-Identifier: BUSL-1.1
pragma solidity ^0.8.24;

import {ICrossChainVerifierV1} from "../../interfaces/ICrossChainVerifierV1.sol";
import {IRMNRemote} from "../../interfaces/IRMNRemote.sol";
import {IRouter} from "../../interfaces/IRouter.sol";
import {ITypeAndVersion} from "@chainlink/contracts/src/v0.8/shared/interfaces/ITypeAndVersion.sol";

import {Client} from "../../libraries/Client.sol";

import {IERC20} from "@openzeppelin/contracts@4.8.3/token/ERC20/IERC20.sol";
import {SafeERC20} from "@openzeppelin/contracts@4.8.3/token/ERC20/utils/SafeERC20.sol";
import {IERC165} from "@openzeppelin/contracts@5.3.0/utils/introspection/IERC165.sol";
import {EnumerableSet} from "@openzeppelin/contracts@5.3.0/utils/structs/EnumerableSet.sol";

abstract contract BaseVerifier is ICrossChainVerifierV1, ITypeAndVersion {
  using EnumerableSet for EnumerableSet.AddressSet;
  using SafeERC20 for IERC20;

  error CursedByRMN(uint64 destChainSelector);
  error InvalidDestChainConfig(uint64 destChainSelector);
  error DestGasCannotBeZero(uint64 destChainSelector);
  error InvalidAllowListRequest(uint64 destChainSelector);
  error SenderNotAllowed(address sender);
  error CallerIsNotARampOnRouter(address caller);
  error DestinationNotSupported(uint64 destChainSelector);
<<<<<<< HEAD
  error DuplicateStorageLocations(string storageLocation, uint256 i, uint256 j);
=======
  error ZeroAddressNotAllowed();
>>>>>>> f4157c90

  event FeeTokenWithdrawn(address indexed receiver, address indexed feeToken, uint256 amount);
  event DestChainConfigSet(uint64 indexed destChainSelector, address router, bool allowlistEnabled);
  event AllowListSendersAdded(uint64 indexed destChainSelector, address[] senders);
  event AllowListSendersRemoved(uint64 indexed destChainSelector, address[] senders);
  event StorageLocationsUpdated(string[] oldLocations, string[] newLocations);

  struct DestChainConfig {
    IRouter router; // ──────────╮ Local router to use for messages going to this dest chain.
    uint16 feeUSDCents; //       │ The fee in US dollar cents for messages to this dest chain. [0, $655.35]
    uint32 gasForVerification; //│ The gas to reserve for verification of messages on the dest chain.
    uint32 payloadSizeBytes; //  │ The size of the verification payload on the dest chain.
    bool allowlistEnabled; // ───╯ True if the allowlist is enabled.
    EnumerableSet.AddressSet allowedSendersList; // The list of addresses allowed to send messages.
  }

  struct DestChainConfigArgs {
    IRouter router; // ──────────╮ Local router to use for messages going to this dest chain.
    uint64 destChainSelector; // │ Destination chain selector.
    bool allowlistEnabled; //    │ True if the allowlist is enabled.
    uint16 feeUSDCents; // ──────╯ The fee in US dollar cents for messages to this dest chain.
    uint32 gasForVerification; // ─╮ The gas to reserve for verification of messages on the dest chain.
    uint32 payloadSizeBytes; // ───╯ The size of the verification payload on the dest chain.
  }

  /// @dev Struct to hold the allowlist configuration args per dest chain.
  struct AllowlistConfigArgs {
    uint64 destChainSelector; // ─╮ Destination chain selector.
    bool allowlistEnabled; // ────╯ True if the allowlist is enabled.
    address[] addedAllowlistedSenders; // list of senders to be added to the allowedSendersList.
    address[] removedAllowlistedSenders; // list of senders to be removed from the allowedSendersList.
  }

  /// @dev The rmn contract.
  IRMNRemote internal immutable i_rmn;

  /// @dev The destination chain specific configs.
  mapping(uint64 destChainSelector => DestChainConfig destChainConfig) private s_destChainConfigs;

  /// @dev The storage locations for off-chain components to read from. Implementations of the BaseVerifier should
  /// implement a way to update this value if needed.
  string[] internal s_storageLocations;

<<<<<<< HEAD
  constructor(
    string[] memory storageLocations
  ) {
    _setStorageLocations(storageLocations);
=======
  constructor(string memory storageLocation, address rmnAddress) {
    _setStorageLocation(storageLocation);

    if (rmnAddress == address(0)) {
      revert ZeroAddressNotAllowed();
    }

    i_rmn = IRMNRemote(rmnAddress);
>>>>>>> f4157c90
  }

  /// @notice Updates the storage locations.
  /// @param storageLocations The new storage locations.
  function _setStorageLocations(
    string[] memory storageLocations
  ) internal {
    uint256 oldLength = s_storageLocations.length;
    uint256 newLength = storageLocations.length;

    // Check for duplicates.
    for (uint256 i; i < newLength; ++i) {
      bytes32 iHash = keccak256(abi.encodePacked(storageLocations[i]));
      for (uint256 j; j < newLength; ++j) {
        if (i != j) {
          bytes32 jHash = keccak256(abi.encodePacked(storageLocations[j]));

          // Check for duplicate.
          if (iHash == jHash) {
            revert DuplicateStorageLocations(storageLocations[i], i, j);
          }
        }
      }
    }

    string[] memory oldLocations = getStorageLocations();

    // Clear existing array.
    for (uint256 i; i < oldLength; ++i) {
      s_storageLocations.pop();
    }

    // Add new elements into array.
    for (uint256 i; i < newLength; ++i) {
      s_storageLocations.push(storageLocations[i]);
    }

    emit StorageLocationsUpdated(oldLocations, storageLocations);
  }

  /// @inheritdoc ICrossChainVerifierV1
  function getStorageLocations() public view virtual override returns (string[] memory) {
    return s_storageLocations;
  }

  /// @notice get ChainConfig configured for the DestinationChainSelector.
  /// @param destChainSelector The destination chain selector.
  /// @return allowlistEnabled boolean indicator to specify if allowlist check is enabled.
  /// @return router address of the local router.
  /// @return allowedSendersList list of addresses that are allowed to send messages to the destination chain.
  function getDestChainConfig(
    uint64 destChainSelector
  ) external view virtual returns (bool allowlistEnabled, address router, address[] memory allowedSendersList) {
    DestChainConfig storage config = _getDestChainConfig(destChainSelector);
    allowlistEnabled = config.allowlistEnabled;
    router = address(config.router);
    allowedSendersList = config.allowedSendersList.values();
    return (allowlistEnabled, router, allowedSendersList);
  }

  function _getDestChainConfig(
    uint64 destChainSelector
  ) internal view virtual returns (DestChainConfig storage) {
    return s_destChainConfigs[destChainSelector];
  }

  /// @notice Internal version of applyDestChainConfigUpdates.
  /// @dev the function that calls this has to ensure proper access control is in place.
  function _applyDestChainConfigUpdates(
    DestChainConfigArgs[] memory destChainConfigArgs
  ) internal virtual {
    for (uint256 i = 0; i < destChainConfigArgs.length; ++i) {
      DestChainConfigArgs memory destChainConfigArg = destChainConfigArgs[i];
      uint64 destChainSelector = destChainConfigArgs[i].destChainSelector;

      if (destChainSelector == 0) {
        revert InvalidDestChainConfig(destChainSelector);
      }

      DestChainConfig storage destChainConfig = s_destChainConfigs[destChainSelector];
      // The router can be zero to pause the destination chain
      destChainConfig.router = destChainConfigArg.router;
      destChainConfig.allowlistEnabled = destChainConfigArg.allowlistEnabled;
      destChainConfig.feeUSDCents = destChainConfigArg.feeUSDCents;
      // The call can never cost 0 gas.
      if (destChainConfigArg.gasForVerification == 0) {
        revert DestGasCannotBeZero(destChainSelector);
      }
      destChainConfig.gasForVerification = destChainConfigArg.gasForVerification;
      // The payload could be zero bytes if no offchain data is required.
      destChainConfig.payloadSizeBytes = destChainConfigArg.payloadSizeBytes;

      emit DestChainConfigSet(destChainSelector, address(destChainConfigArg.router), destChainConfig.allowlistEnabled);
    }
  }

  function _assertSenderIsAllowed(uint64 destChainSelector, address sender) internal view virtual {
    DestChainConfig storage destChainConfig = _getDestChainConfig(destChainSelector);
    if (address(destChainConfig.router) == address(0)) {
      revert DestinationNotSupported(destChainSelector);
    }
    // CCVs should query the OnRamp address from the router, this allows for OnRamp updates without touching CCVs
    // OnRamp address may be zero intentionally to pause, which should stop all messages.
    if (msg.sender != destChainConfig.router.getOnRamp(destChainSelector)) {
      revert CallerIsNotARampOnRouter(msg.sender);
    }

    if (destChainConfig.allowlistEnabled) {
      if (!destChainConfig.allowedSendersList.contains(sender)) {
        revert SenderNotAllowed(sender);
      }
    }
  }

  /// @notice Updates the allowlist for the destination chain.
  /// @param allowlistConfigArgsItems Array of AllowlistConfigArguments where each item is for a destChainSelector.
  function _applyAllowlistUpdates(
    AllowlistConfigArgs[] calldata allowlistConfigArgsItems
  ) internal virtual {
    for (uint256 i = 0; i < allowlistConfigArgsItems.length; ++i) {
      AllowlistConfigArgs memory allowlistConfigArgs = allowlistConfigArgsItems[i];

      DestChainConfig storage destChainConfig = s_destChainConfigs[allowlistConfigArgs.destChainSelector];
      destChainConfig.allowlistEnabled = allowlistConfigArgs.allowlistEnabled;

      if (allowlistConfigArgs.addedAllowlistedSenders.length > 0) {
        if (allowlistConfigArgs.allowlistEnabled) {
          for (uint256 j = 0; j < allowlistConfigArgs.addedAllowlistedSenders.length; ++j) {
            address toAdd = allowlistConfigArgs.addedAllowlistedSenders[j];
            if (toAdd == address(0)) {
              revert InvalidAllowListRequest(allowlistConfigArgs.destChainSelector);
            }
            destChainConfig.allowedSendersList.add(toAdd);
          }

          emit AllowListSendersAdded(allowlistConfigArgs.destChainSelector, allowlistConfigArgs.addedAllowlistedSenders);
        } else {
          revert InvalidAllowListRequest(allowlistConfigArgs.destChainSelector);
        }
      }

      for (uint256 j = 0; j < allowlistConfigArgs.removedAllowlistedSenders.length; ++j) {
        destChainConfig.allowedSendersList.remove(allowlistConfigArgs.removedAllowlistedSenders[j]);
      }

      if (allowlistConfigArgs.removedAllowlistedSenders.length > 0) {
        emit AllowListSendersRemoved(
          allowlistConfigArgs.destChainSelector, allowlistConfigArgs.removedAllowlistedSenders
        );
      }
    }
  }

  /// @inheritdoc ICrossChainVerifierV1
  function getFee(
    uint64 destChainSelector,
    Client.EVM2AnyMessage memory, // message
    bytes memory, // extraArgs
    uint16 // blockConfirmations
  ) external view virtual returns (uint16 feeUSDCents, uint32 gasForVerification, uint32 payloadSizeBytes) {
    if (s_destChainConfigs[destChainSelector].router == IRouter(address(0))) {
      revert DestinationNotSupported(destChainSelector);
    }
    return (
      s_destChainConfigs[destChainSelector].feeUSDCents,
      s_destChainConfigs[destChainSelector].gasForVerification,
      s_destChainConfigs[destChainSelector].payloadSizeBytes
    );
  }

  /// @notice Withdraws the outstanding fee token balances to the fee aggregator.
  /// @param feeTokens The fee tokens to withdraw.
  /// @param feeAggregator The address to withdraw the fee tokens to.
  function _withdrawFeeTokens(address[] calldata feeTokens, address feeAggregator) internal virtual {
    for (uint256 i = 0; i < feeTokens.length; ++i) {
      IERC20 feeToken = IERC20(feeTokens[i]);
      uint256 feeTokenBalance = feeToken.balanceOf(address(this));

      if (feeTokenBalance > 0) {
        feeToken.safeTransfer(feeAggregator, feeTokenBalance);

        emit FeeTokenWithdrawn(feeAggregator, address(feeToken), feeTokenBalance);
      }
    }
  }

  /// @inheritdoc IERC165
  function supportsInterface(
    bytes4 interfaceId
  ) external pure virtual override returns (bool) {
    return interfaceId == type(ICrossChainVerifierV1).interfaceId || interfaceId == type(IERC165).interfaceId;
  }
}<|MERGE_RESOLUTION|>--- conflicted
+++ resolved
@@ -24,11 +24,8 @@
   error SenderNotAllowed(address sender);
   error CallerIsNotARampOnRouter(address caller);
   error DestinationNotSupported(uint64 destChainSelector);
-<<<<<<< HEAD
   error DuplicateStorageLocations(string storageLocation, uint256 i, uint256 j);
-=======
   error ZeroAddressNotAllowed();
->>>>>>> f4157c90
 
   event FeeTokenWithdrawn(address indexed receiver, address indexed feeToken, uint256 amount);
   event DestChainConfigSet(uint64 indexed destChainSelector, address router, bool allowlistEnabled);
@@ -72,21 +69,14 @@
   /// implement a way to update this value if needed.
   string[] internal s_storageLocations;
 
-<<<<<<< HEAD
-  constructor(
-    string[] memory storageLocations
-  ) {
+  constructor(string[] memory storageLocations, address rmnAddress) {
     _setStorageLocations(storageLocations);
-=======
-  constructor(string memory storageLocation, address rmnAddress) {
-    _setStorageLocation(storageLocation);
 
     if (rmnAddress == address(0)) {
       revert ZeroAddressNotAllowed();
     }
 
     i_rmn = IRMNRemote(rmnAddress);
->>>>>>> f4157c90
   }
 
   /// @notice Updates the storage locations.
