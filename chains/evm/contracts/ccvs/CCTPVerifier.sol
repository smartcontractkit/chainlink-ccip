// SPDX-License-Identifier: BUSL-1.1
pragma solidity ^0.8.24;

import {ICrossChainVerifierV1} from "../interfaces/ICrossChainVerifierV1.sol";
import {IMessageTransmitter} from "../pools/USDC/interfaces/IMessageTransmitter.sol";
import {ITokenMessenger} from "../pools/USDC/interfaces/ITokenMessenger.sol";

import {Internal} from "../libraries/Internal.sol";
import {MessageV1Codec} from "../libraries/MessageV1Codec.sol";
import {CCTPMessageTransmitterProxy} from "../pools/USDC/CCTPMessageTransmitterProxy.sol";
import {BaseVerifier} from "./components/BaseVerifier.sol";
import {Ownable2StepMsgSender} from "@chainlink/contracts/src/v0.8/shared/access/Ownable2StepMsgSender.sol";

import {IERC20} from "@openzeppelin/contracts@4.8.3/token/ERC20/IERC20.sol";
import {SafeERC20} from "@openzeppelin/contracts@4.8.3/token/ERC20/utils/SafeERC20.sol";

/// @notice The CCTPVerifier creates USDC burn messages on source and delivers them on destination.
/// @dev This verifier is for CCTP V2 and is not backwards compatible with CCTP V1.
contract CCTPVerifier is Ownable2StepMsgSender, BaseVerifier {
  using SafeERC20 for IERC20;

  error InvalidVerifierResults();
  error InvalidCCVVersion(bytes4 expected, bytes4 got);
  error InvalidMessageTransmitterOnProxy(address expected, address got);
  error InvalidMessageTransmitterVersion(uint32 expected, uint32 got);
  error InvalidReceiver(bytes receiver);
  error InvalidTokenMessengerVersion(uint32 expected, uint32 got);
  error InvalidMessageId(bytes32 expected, bytes32 got);
  error InvalidMessageSender(bytes32 expected, bytes32 got);
  error InvalidMessageVersion(uint32 expected, uint32 got);
  error InvalidToken(bytes token);
  error InvalidTokenTransferLength(uint256 length);
  error InvalidVerifierArgsLength(uint256 length);
  error MaxFeeExceedsUint32(uint256 maxFee);
  error OnlyCallableByOwnerOrAllowlistAdmin();
  error ReceiveMessageCallFailed();
  error InvalidFastFinalityBps(uint16 fastFinalityBps);
  error InvalidSetDomainArgs(SetDomainArgs args);
  error UnknownDomain(uint64 chainSelector);

  event DomainsSet(SetDomainArgs[] domains);
  event DynamicConfigSet(DynamicConfig dynamicConfig);
  event StaticConfigSet(
    address tokenMessenger, address messageTransmitterProxy, address usdcToken, uint32 localDomainIdentifier
  );

  /// @notice The static configuration.
  struct StaticConfig {
    address tokenMessenger; // The address of the token messenger.
    address messageTransmitterProxy; // The address of the message transmitter proxy.
    address usdcToken; // The address of the USDC token.
    uint32 localDomainIdentifier; // The local domain identifier.
  }

  /// @notice The arguments required to update a remote domain.
  struct SetDomainArgs {
    bytes32 allowedCallerOnDest; // Address allowed to call receiveMessage on the domain (i.e. the MessageTransmitterProxy).
<<<<<<< HEAD
    bytes32 allowedCallerOnSource; // Address allowed to call depositForBurn on the domain (i.e. the corresponding v1.7.0 verifier).
=======
    bytes32 allowedCallerOnSource; // Address allowed to call depositForBurn on the domain.
>>>>>>> cf4efb1a
    bytes32 mintRecipientOnDest; // Address to mint USDC to on the destination chain.
    uint64 chainSelector; // The corresponding CCIP destination chain selector for the domain.
    uint32 domainIdentifier; // Unique domain ID used across CCTP.
    bool enabled; // Whether or not the domain is enabled.
  }

  /// @notice Parameters for _depositForBurn (stack too deep measure).
  struct DepositForBurnParams {
    bytes32 messageId; // The message ID of the CCIP message.
    uint32 finality; // The finality of the CCIP message.
    uint32 finalityThreshold; // The CCTP finality threshold.
  }

  /// @notice A domain is a CCTP-specific representation of a destination chain.
  /// @dev Zero is a valid domain identifier.
  struct Domain {
    bytes32 allowedCallerOnDest; // Address allowed to call receiveMessage on the domain (i.e. the MessageTransmitterProxy).
<<<<<<< HEAD
    bytes32 allowedCallerOnSource; // Address allowed to call depositForBurn on the domain (i.e. the corresponding v1.7.0 verifier).
=======
    bytes32 allowedCallerOnSource; // Address allowed to call depositForBurn on the domain.
>>>>>>> cf4efb1a
    bytes32 mintRecipientOnDest; // Address to mint USDC to on the destination chain.
    uint32 domainIdentifier; // ─╮ Unique domain ID used across CCTP.
    bool enabled; // ────────────╯ Whether or not the domain is enabled.
  }

  /// @notice Dynamic configuration for this chain.
  struct DynamicConfig {
    address feeAggregator; // ──╮ Address to which fees are withdrawn.
    address allowlistAdmin; //  | Address permitted to update the allowlist (in addition to the owner).
    uint16 fastFinalityBps; // ─╯ Basis points charged for fast finality on destination.
  }

  string public constant override typeAndVersion = "CCTPVerifier 1.7.0-dev";
  /// @notice The preimage is bytes4(keccak256("CCTPVerifier 1.7.0")).
  bytes4 private constant VERSION_TAG_V1_7_0 = 0x8e1d1a9d;
  /// @notice CCTP contracts use the number 1 to represent V2, as 0 represents V1.
  uint32 private constant SUPPORTED_CCTP_VERSION = 1;
  /// @notice The division factor for basis points. This also represents the maximum bps fee.
  uint16 private constant BPS_DIVIDER = 10_000;
  /// @notice The length of a CCTP message, including the message body + hook data expected by this verifier.
  /// @dev Message format.
  ///     * Field                      Bytes      Type       Index
  ///     * version                    4          uint32     0
  ///     * sourceDomain               4          uint32     4
  ///     * destinationDomain          4          uint32     8
  ///     * nonce                      32         bytes32   12
  ///     * sender                     32         bytes32   44
  ///     * recipient                  32         bytes32   76
  ///     * destinationCaller          32         bytes32   108
  ///     * minFinalityThreshold       4          uint32    140
  ///     * finalityThresholdExecuted  4          uint32    144
  ///     * messageBody                dynamic    bytes     148
  /// @dev CCTP burn message body format.
  ///     * Field                      Bytes      Type       Index
  ///     * version                    4          uint32     0
  ///     * burnToken                  32         bytes32    4
  ///     * mintRecipient              32         bytes32    36
  ///     * amount                     32         uint256    68
  ///     * messageSender              32         bytes32    100
  ///     * maxFee                     32         uint256    132
  ///     * feeExecuted                32         uint256    164
  ///     * expirationBlock            32         uint256    196
  ///     * hookData                   dynamic    bytes      228
  /// @dev Hook data format.
  ///     * Field                      Bytes      Type       Index
  ///     * verifierVersion            4          bytes4     0
  ///     * messageId                  32         bytes32    4
  /// @dev Total CCTP message bytes = (4 * 3) + (32 * 4) + (4 * 2) + 4 + (32 * 7) + 4 + 32 = 412.
  uint256 private constant CCTP_MESSAGE_SIZE = 412;
  /// @notice The number of bytes in the verifier version.
  /// @dev We include the verifier version in the prefix to enable compatibility with version-based proxy contracts.
  /// We also include it within the hook data to ensure that it gets signed by the attestation service.
  uint256 private constant VERIFIER_VERSION_SIZE = 4;
  /// @notice Total Verifier Results bytes = VERIFIER_VERSION_SIZE + CCTP_MESSAGE_SIZE + 65 (ECDSA signature with recovery byte).
  /// CCTP message transmitter requires a minimum signature threshold of 1, so we account for at least one signature here.
  uint256 private constant MINIMUM_VERIFIER_RESULT_SIZE = VERIFIER_VERSION_SIZE + CCTP_MESSAGE_SIZE + 65;
  /// @notice The starting index of the messageSender in the Verifier Results.
  uint256 private constant MESSAGE_SENDER_START = VERIFIER_VERSION_SIZE + 148 + 100;
  /// @notice The starting index of the verifier version (hook data location) in the Verifier Results.
  uint256 private constant VERIFIER_VERSION_START = VERIFIER_VERSION_SIZE + 148 + 228;
  /// @notice The starting index of the message ID in the Verifier Results.
  uint256 private constant MESSAGE_ID_START = VERIFIER_VERSION_SIZE + 148 + 228 + VERIFIER_VERSION_SIZE;
  /// @notice The standard finality threshold for CCTP.
  /// @dev Used when CCIP finality == 0 (i.e. the default value).
  uint32 private constant CCTP_STANDARD_FINALITY_THRESHOLD = 2000;
  /// @notice The fast finality threshold for CCTP.
  /// @dev Used when CCIP finality > 0.
  uint32 private constant CCTP_FAST_FINALITY_THRESHOLD = 1000;

  /// @notice The USDC token contract.
  IERC20 private immutable i_usdcToken;
  /// @notice The message transmitter proxy, which is used on destination as a non-upgradeable caller of all CCTP messages.
  /// @dev Instead of calling receiveMessage directly, we use a proxy to enable upgrades to the verifier without invalidating in-flight messages.
  /// CCTP messages define an address permitted to call receiveMessage, which will always be the message transmitter proxy.
  CCTPMessageTransmitterProxy private immutable i_messageTransmitterProxy;
  /// @notice The token messenger, which is used on source to send USDC over CCTP.
  /// @dev The token messenger calls into the message transmitter after burning USDC and forming the app-specific message body.
  ITokenMessenger private immutable i_tokenMessenger;
  /// @notice The local domain identifier, i.e. a CCTP-specific identifier for the chain to which this contract is deployed.
  uint32 private immutable i_localDomainIdentifier;

  /// @notice A mapping of CCIP chain selectors to CCTP domain configurations.
  mapping(uint64 remoteChainSelector => Domain cctpDomain) private s_chainToDomain;
  /// @notice The dynamic configuration.
  DynamicConfig private s_dynamicConfig;

  constructor(
    ITokenMessenger tokenMessenger,
    CCTPMessageTransmitterProxy messageTransmitterProxy,
    IERC20 usdcToken,
    string[] memory storageLocations,
    DynamicConfig memory dynamicConfig,
    address rmn
  ) BaseVerifier(storageLocations, rmn) {
    if (
      address(tokenMessenger) == address(0) || address(messageTransmitterProxy) == address(0)
        || address(usdcToken) == address(0)
    ) revert ZeroAddressNotAllowed();

    // Ensure that the token messenger is for CCTP.
    uint32 tokenMessengerVersion = tokenMessenger.messageBodyVersion();
    if (tokenMessengerVersion != SUPPORTED_CCTP_VERSION) {
      revert InvalidTokenMessengerVersion(SUPPORTED_CCTP_VERSION, tokenMessengerVersion);
    }

    // Ensure that the message transmitter is for CCTP.
    IMessageTransmitter messageTransmitter = IMessageTransmitter(tokenMessenger.localMessageTransmitter());
    uint32 messageTransmitterVersion = messageTransmitter.version();
    if (messageTransmitterVersion != SUPPORTED_CCTP_VERSION) {
      revert InvalidMessageTransmitterVersion(SUPPORTED_CCTP_VERSION, messageTransmitterVersion);
    }

    // Ensure that the message transmitter on the proxy is the same as the message transmitter on the token messenger.
    address messageTransmitterOnProxy = address(messageTransmitterProxy.i_cctpTransmitter());
    if (messageTransmitterOnProxy != address(messageTransmitter)) {
      revert InvalidMessageTransmitterOnProxy(address(messageTransmitter), messageTransmitterOnProxy);
    }

    // Set the immutable state variables.
    i_tokenMessenger = tokenMessenger;
    i_messageTransmitterProxy = messageTransmitterProxy;
    i_localDomainIdentifier = messageTransmitter.localDomain();
    i_usdcToken = usdcToken;

    // Approve the token messenger to burn the USDC token on behalf of this contract.
    // The USDC token pool will be responsible for forwarding USDC it receives from the router to this contract.
    i_usdcToken.safeIncreaseAllowance(address(i_tokenMessenger), type(uint256).max);

    emit StaticConfigSet(
      address(i_tokenMessenger), address(i_messageTransmitterProxy), address(i_usdcToken), i_localDomainIdentifier
    );

    _setDynamicConfig(dynamicConfig);
  }

  /// @inheritdoc ICrossChainVerifierV1
  function forwardToVerifier(
    MessageV1Codec.MessageV1 calldata message,
    bytes32 messageId,
    address, // feeToken
    uint256, // feeTokenAmount
    bytes calldata verifierArgs
  ) external returns (bytes memory verifierReturnData) {
    _assertNotCursedByRMN(message.destChainSelector);
    // For EVM, sender is expected to be 20 bytes.
    _assertSenderIsAllowed(message.destChainSelector, address(bytes20(message.sender)));

    Domain storage domain = s_chainToDomain[message.destChainSelector];
    if (!domain.enabled) revert UnknownDomain(message.destChainSelector);

    // We expect exactly one token transfer per message.
    if (message.tokenTransfer.length != 1) revert InvalidTokenTransferLength(message.tokenTransfer.length);

    MessageV1Codec.TokenTransferV1 memory tokenTransfer = message.tokenTransfer[0];
    // The address of the token transferred must correspond to USDC.
    if (address(bytes20(tokenTransfer.sourceTokenAddress)) != address(i_usdcToken)) {
      revert InvalidToken(tokenTransfer.sourceTokenAddress);
    }

    if (tokenTransfer.tokenReceiver.length > 32) {
      revert InvalidReceiver(tokenTransfer.tokenReceiver);
    }

    bytes32 decodedReceiver;
    // For EVM chains, the mintRecipient is not used.
    // Solana requires it, as the mintRecipient will be a PDA owned by the pool.
    // The PDA will forward the tokens to their final destination after minting.
    if (domain.mintRecipientOnDest != bytes32(0)) {
      decodedReceiver = domain.mintRecipientOnDest;
    } else {
      decodedReceiver = Internal._leftPadBytesToBytes32(tokenTransfer.tokenReceiver);
    }

    DepositForBurnParams memory params = DepositForBurnParams({
      messageId: messageId,
      finality: message.finality,
      finalityThreshold: CCTP_STANDARD_FINALITY_THRESHOLD
    });

    // The maximum fee, taken on destination, is a portion of the total amount transferred.
    uint256 maxFee = 0;
    if (params.finality != 0) {
      params.finalityThreshold = CCTP_FAST_FINALITY_THRESHOLD;

      if (verifierArgs.length > 0) {
        // We interpret verifierArgs as the max fee.
        // CCTP defines bps offchain, so computing a max fee based on the API and inputting it into ccipSend
        // is the best way to ensure that your max fee aligns with what CCTP will charge for your transfer.
        if (verifierArgs.length != 32) revert InvalidVerifierArgsLength(verifierArgs.length);
        maxFee = abi.decode(verifierArgs, (uint256));
      } else {
        // If no verifierArgs are provided, we compute the max fee according to the bps stored on this contract.
        // The bps values stored on this contract should be kept in-sync with those used by CCTP.
        // If out of sync, the following scenarios are possible:
        // - If stored bps < actual bps, the user just gets a standard, free transfer.
        // - If stored bps > actual bps, the user pays less on destination than they were expecting to.
        // Neither scenario results in a user paying more than they were expecting to.
        maxFee = tokenTransfer.amount * s_dynamicConfig.fastFinalityBps / BPS_DIVIDER;
      }

      if (maxFee > type(uint32).max) revert MaxFeeExceedsUint32(maxFee);
    }

    i_tokenMessenger.depositForBurnWithHook(
      tokenTransfer.amount,
      domain.domainIdentifier,
      decodedReceiver,
      address(i_usdcToken),
      domain.allowedCallerOnDest,
      uint32(maxFee),
      params.finalityThreshold,
      // The hook data includes the version tag and the message ID.
      // The version tag allows the destination verifier entity to route the message to the correct implementation.
      // Inclusion of the message ID ensures that the contents of the CCIP message can't be tampered with on destination.
      bytes.concat(VERSION_TAG_V1_7_0, params.messageId)
    );

    // We do not return the verifier version here.
    // Offchain verifier is expected to pull verifier version from the hook data & prefix the verifierResults with it.
    return "";
  }

  /// @inheritdoc ICrossChainVerifierV1
  function verifyMessage(
    MessageV1Codec.MessageV1 memory message,
    bytes32 messageHash,
    bytes calldata verifierResults
  ) external {
    _assertNotCursedByRMN(message.sourceChainSelector);
    _onlyOffRamp(message.sourceChainSelector);

    if (verifierResults.length < MINIMUM_VERIFIER_RESULT_SIZE) revert InvalidVerifierResults();

    bytes4 versionPrefix = bytes4(verifierResults[:VERIFIER_VERSION_SIZE]);
    if (versionPrefix != VERSION_TAG_V1_7_0) revert InvalidCCVVersion(VERSION_TAG_V1_7_0, versionPrefix);

    // The attested version is the first 4 bytes of the hook data, which occupies the last 36 bytes of the CCTP message.
    // We exclude the last 32 bytes of the hook data, which contains the message ID, to get the version.
    bytes4 attestedVersion =
      bytes4(verifierResults[VERIFIER_VERSION_START:VERIFIER_VERSION_START + VERIFIER_VERSION_SIZE]);
    if (attestedVersion != VERSION_TAG_V1_7_0) revert InvalidCCVVersion(VERSION_TAG_V1_7_0, attestedVersion);

    // The attested message ID should match the hash passed into this function.
    // If not, there is a mismatch between what was attested and what was computed within this transaction.
    bytes32 messageId = bytes32(verifierResults[MESSAGE_ID_START:MESSAGE_ID_START + 32]);
    if (messageHash != messageId) revert InvalidMessageId(messageHash, messageId);

    Domain storage sourceDomain = s_chainToDomain[message.sourceChainSelector];
    if (!sourceDomain.enabled) revert UnknownDomain(message.sourceChainSelector);

    // The messageSender property of the messageBody must align with the allowedCallerOnSource.
    // This check is critical to ensure that CCIP is unable to process burn messages generated by other systems.
    bytes32 messageSender = bytes32(verifierResults[MESSAGE_SENDER_START:MESSAGE_SENDER_START + 32]);
    if (messageSender != sourceDomain.allowedCallerOnSource) {
      revert InvalidMessageSender(sourceDomain.allowedCallerOnSource, messageSender);
    }

    // Call into CCTP via the message transmitter proxy.
    // CCTP will validate signatures against the message before minting USDC.
    // Attestation occupies all bytes following the CCTP message.
    if (
      !i_messageTransmitterProxy.receiveMessage(
        verifierResults[VERIFIER_VERSION_SIZE:VERIFIER_VERSION_SIZE + CCTP_MESSAGE_SIZE],
        verifierResults[VERIFIER_VERSION_SIZE + CCTP_MESSAGE_SIZE:]
      )
    ) {
      revert ReceiveMessageCallFailed();
    }
  }

  // ================================================================
  // │                           Config                             │
  // ================================================================

  /// @notice Returns the static configuration.
  /// @return staticConfig The static configuration.
  function getStaticConfig() external view returns (StaticConfig memory staticConfig) {
    return StaticConfig({
      tokenMessenger: address(i_tokenMessenger),
      messageTransmitterProxy: address(i_messageTransmitterProxy),
      usdcToken: address(i_usdcToken),
      localDomainIdentifier: i_localDomainIdentifier
    });
  }

  /// @notice Returns the dynamic configuration.
  /// @return dynamicConfig The dynamic configuration.
  function getDynamicConfig() external view returns (DynamicConfig memory dynamicConfig) {
    return s_dynamicConfig;
  }

  /// @notice Sets the dynamic configuration.
  /// @param dynamicConfig The dynamic configuration.
  function setDynamicConfig(
    DynamicConfig memory dynamicConfig
  ) external onlyOwner {
    _setDynamicConfig(dynamicConfig);
  }

  /// @notice Sets the dynamic configuration.
  /// @param dynamicConfig The dynamic configuration.
  function _setDynamicConfig(
    DynamicConfig memory dynamicConfig
  ) private {
    if (dynamicConfig.feeAggregator == address(0)) revert ZeroAddressNotAllowed();
    if (dynamicConfig.fastFinalityBps == 0 || dynamicConfig.fastFinalityBps > BPS_DIVIDER) {
      revert InvalidFastFinalityBps(dynamicConfig.fastFinalityBps);
    }

    s_dynamicConfig = dynamicConfig;

    emit DynamicConfigSet(dynamicConfig);
  }

  /// @notice Gets the CCTP domain for a given CCIP chain selector.
  /// @param chainSelector The CCIP chain selector corresponding to the domain.
  /// @return domain The CCTP domain corresponding to the given chain selector.
  function getDomain(
    uint64 chainSelector
  ) external view returns (Domain memory) {
    return s_chainToDomain[chainSelector];
  }

  /// @notice Sets the CCTP domain for a CCIP chain selector.
  /// @param domains The array of SetDomainArgs structs to set.
  /// @dev Must validate mapping of selectors -> (domain, caller) prior to calling this function.
  function setDomains(
    SetDomainArgs[] calldata domains
  ) external onlyOwner {
    for (uint256 i = 0; i < domains.length; ++i) {
      SetDomainArgs memory domain = domains[i];
      if (
        domain.allowedCallerOnDest == bytes32(0) || domain.allowedCallerOnSource == bytes32(0)
          || domain.chainSelector == 0
      ) {
        revert InvalidSetDomainArgs(domain);
      }

      s_chainToDomain[domain.chainSelector] = Domain({
        allowedCallerOnDest: domain.allowedCallerOnDest,
        allowedCallerOnSource: domain.allowedCallerOnSource,
        mintRecipientOnDest: domain.mintRecipientOnDest,
        domainIdentifier: domain.domainIdentifier,
        enabled: domain.enabled
      });
    }

    emit DomainsSet(domains);
  }

  /// @notice Updates remote chain configurations.
  /// @param remoteChainConfigArgs Array of destination chain configurations.
  function applyRemoteChainConfigUpdates(
    RemoteChainConfigArgs[] calldata remoteChainConfigArgs
  ) external onlyOwner {
    _applyRemoteChainConfigUpdates(remoteChainConfigArgs);
  }

  /// @notice Updates senders that are allowed to use this verifier.
  /// @param allowlistConfigArgsItems Array of AllowListConfigArgs, where each item is for a destChainSelector.
  function applyAllowlistUpdates(
    AllowlistConfigArgs[] calldata allowlistConfigArgsItems
  ) external {
    if (msg.sender != owner()) {
      if (msg.sender != s_dynamicConfig.allowlistAdmin) {
        revert OnlyCallableByOwnerOrAllowlistAdmin();
      }
    }

    _applyAllowlistUpdates(allowlistConfigArgsItems);
  }

  /// @notice Updates the storage location identifiers.
  /// @param newLocations The new storage location identifiers.
  function updateStorageLocations(
    string[] memory newLocations
  ) external onlyOwner {
    _setStorageLocations(newLocations);
  }

  /// @notice Exposes the version tag.
  function versionTag() public pure returns (bytes4) {
    return VERSION_TAG_V1_7_0;
  }

  // ================================================================
  // │                             Fees                             │
  // ================================================================

  /// @notice Withdraws the outstanding fee token balances to the fee aggregator.
  /// @dev This function can be permissionless as just transfers tokens to a trusted address.
  /// @param feeTokens The fee tokens to withdraw.
  function withdrawFeeTokens(
    address[] calldata feeTokens
  ) external {
    _withdrawFeeTokens(feeTokens, s_dynamicConfig.feeAggregator);
  }
}<|MERGE_RESOLUTION|>--- conflicted
+++ resolved
@@ -55,11 +55,7 @@
   /// @notice The arguments required to update a remote domain.
   struct SetDomainArgs {
     bytes32 allowedCallerOnDest; // Address allowed to call receiveMessage on the domain (i.e. the MessageTransmitterProxy).
-<<<<<<< HEAD
-    bytes32 allowedCallerOnSource; // Address allowed to call depositForBurn on the domain (i.e. the corresponding v1.7.0 verifier).
-=======
     bytes32 allowedCallerOnSource; // Address allowed to call depositForBurn on the domain.
->>>>>>> cf4efb1a
     bytes32 mintRecipientOnDest; // Address to mint USDC to on the destination chain.
     uint64 chainSelector; // The corresponding CCIP destination chain selector for the domain.
     uint32 domainIdentifier; // Unique domain ID used across CCTP.
@@ -77,11 +73,7 @@
   /// @dev Zero is a valid domain identifier.
   struct Domain {
     bytes32 allowedCallerOnDest; // Address allowed to call receiveMessage on the domain (i.e. the MessageTransmitterProxy).
-<<<<<<< HEAD
-    bytes32 allowedCallerOnSource; // Address allowed to call depositForBurn on the domain (i.e. the corresponding v1.7.0 verifier).
-=======
     bytes32 allowedCallerOnSource; // Address allowed to call depositForBurn on the domain.
->>>>>>> cf4efb1a
     bytes32 mintRecipientOnDest; // Address to mint USDC to on the destination chain.
     uint32 domainIdentifier; // ─╮ Unique domain ID used across CCTP.
     bool enabled; // ────────────╯ Whether or not the domain is enabled.
