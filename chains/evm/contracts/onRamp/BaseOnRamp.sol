// SPDX-License-Identifier: BUSL-1.1
pragma solidity ^0.8.24;

import {ICCVOnRampV1} from "../interfaces/ICCVOnRampV1.sol";
import {IRMNRemote} from "../interfaces/IRMNRemote.sol";
import {IRouter} from "../interfaces/IRouter.sol";
import {ITypeAndVersion} from "@chainlink/contracts/src/v0.8/shared/interfaces/ITypeAndVersion.sol";

import {IERC20} from
  "@chainlink/contracts/src/v0.8/vendor/openzeppelin-solidity/v4.8.3/contracts/token/ERC20/IERC20.sol";
import {SafeERC20} from
  "@chainlink/contracts/src/v0.8/vendor/openzeppelin-solidity/v4.8.3/contracts/token/ERC20/utils/SafeERC20.sol";
import {EnumerableSet} from
  "@chainlink/contracts/src/v0.8/vendor/openzeppelin-solidity/v5.0.2/contracts/utils/structs/EnumerableSet.sol";

abstract contract BaseOnRamp is ICCVOnRampV1, ITypeAndVersion {
  using EnumerableSet for EnumerableSet.AddressSet;
  using SafeERC20 for IERC20;

  error CursedByRMN(uint64 destChainSelector);
  error InvalidDestChainConfig(uint64 destChainSelector);
  error InvalidAllowListRequest(uint64 destChainSelector);
  error SenderNotAllowed(address sender);
  error CallerIsNotARampOnRouter(address caller);

  event FeeTokenWithdrawn(address indexed receiver, address indexed feeToken, uint256 amount);
  event DestChainConfigSet(uint64 indexed destChainSelector, address router, bool allowlistEnabled);
  event AllowListSendersAdded(uint64 indexed destChainSelector, address[] senders);
  event AllowListSendersRemoved(uint64 indexed destChainSelector, address[] senders);

  struct DestChainConfig {
    bool allowlistEnabled; // ─╮ True if the allowlist is enabled.
    IRouter router; // ────────╯ Local router to use for messages going to this dest chain.
    EnumerableSet.AddressSet allowedSendersList; // The list of addresses allowed to send messages.
  }

  struct DestChainConfigArgs {
    IRouter router; // ──────────╮ Local router to use for messages going to this dest chain.
    uint64 destChainSelector; // │ Destination chain selector.
    bool allowlistEnabled; // ───╯ True if the allowlist is enabled.
  }

  /// @dev Struct to hold the allowlist configuration args per dest chain.
  struct AllowlistConfigArgs {
    uint64 destChainSelector; // ─╮ Destination chain selector.
    bool allowlistEnabled; // ────╯ True if the allowlist is enabled.
    address[] addedAllowlistedSenders; // list of senders to be added to the allowedSendersList.
    address[] removedAllowlistedSenders; // list of senders to be removed from the allowedSendersList.
  }

  /// @dev The rmn contract.
  IRMNRemote internal immutable i_rmnRemote;

  /// @dev The destination chain specific configs.
  mapping(uint64 destChainSelector => DestChainConfig destChainConfig) private s_destChainConfigs;

  /// @notice get ChainConfig configured for the DestinationChainSelector.
  /// @param destChainSelector The destination chain selector.
  /// @return allowlistEnabled boolean indicator to specify if allowlist check is enabled.
  /// @return router address of the local router.
  /// @return allowedSendersList list of addresses that are allowed to send messages to the destination chain.
  function getDestChainConfig(
    uint64 destChainSelector
  ) external view returns (bool allowlistEnabled, address router, address[] memory allowedSendersList) {
    DestChainConfig storage config = _getDestChainConfig(destChainSelector);
    allowlistEnabled = config.allowlistEnabled;
    router = address(config.router);
    allowedSendersList = config.allowedSendersList.values();
    return (allowlistEnabled, router, allowedSendersList);
  }

  function _getDestChainConfig(
    uint64 destChainSelector
  ) internal view returns (DestChainConfig storage) {
    return s_destChainConfigs[destChainSelector];
  }

  /// @notice Internal version of applyDestChainConfigUpdates.
  /// @dev the function that calls this has to ensure proper access control is in place.
  function _applyDestChainConfigUpdates(
    DestChainConfigArgs[] memory destChainConfigArgs
  ) internal {
    for (uint256 i = 0; i < destChainConfigArgs.length; ++i) {
      DestChainConfigArgs memory destChainConfigArg = destChainConfigArgs[i];
      uint64 destChainSelector = destChainConfigArgs[i].destChainSelector;

      if (destChainSelector == 0) {
        revert InvalidDestChainConfig(destChainSelector);
      }

      DestChainConfig storage destChainConfig = s_destChainConfigs[destChainSelector];
      // The router can be zero to pause the destination chain
      destChainConfig.router = destChainConfigArg.router;
      destChainConfig.allowlistEnabled = destChainConfigArg.allowlistEnabled;

      emit DestChainConfigSet(destChainSelector, address(destChainConfigArg.router), destChainConfig.allowlistEnabled);
    }
  }

  function _assertSenderIsAllowed(uint64 destChainSelector, address sender, address caller) internal view {
    DestChainConfig storage destChainConfig = _getDestChainConfig(destChainSelector);
<<<<<<< HEAD

    // VerifierAggregator address may be zero intentionally to pause, which should stop all messages.
    if (caller != destChainConfig.ccvProxy) revert MustBeCalledByCCVProxy();
=======
    // CCVs should query the CCVProxy address from the router, this allows for CCVProxy updates without touching CCVs
    // CCVProxy address may be zero intentionally to pause, which should stop all messages.
    if (msg.sender != destChainConfig.router.getOnRamp(destChainSelector)) revert CallerIsNotARampOnRouter(msg.sender);
>>>>>>> 5014a528

    if (destChainConfig.allowlistEnabled) {
      if (!destChainConfig.allowedSendersList.contains(sender)) {
        revert SenderNotAllowed(sender);
      }
    }
  }

  /// @notice Updates the allowlist for the destination chain.
  /// @param allowlistConfigArgsItems Array of AllowlistConfigArguments where each item is for a destChainSelector.
  function _applyAllowlistUpdates(
    AllowlistConfigArgs[] calldata allowlistConfigArgsItems
  ) internal {
    for (uint256 i = 0; i < allowlistConfigArgsItems.length; ++i) {
      AllowlistConfigArgs memory allowlistConfigArgs = allowlistConfigArgsItems[i];

      DestChainConfig storage destChainConfig = s_destChainConfigs[allowlistConfigArgs.destChainSelector];
      destChainConfig.allowlistEnabled = allowlistConfigArgs.allowlistEnabled;

      if (allowlistConfigArgs.addedAllowlistedSenders.length > 0) {
        if (allowlistConfigArgs.allowlistEnabled) {
          for (uint256 j = 0; j < allowlistConfigArgs.addedAllowlistedSenders.length; ++j) {
            address toAdd = allowlistConfigArgs.addedAllowlistedSenders[j];
            if (toAdd == address(0)) {
              revert InvalidAllowListRequest(allowlistConfigArgs.destChainSelector);
            }
            destChainConfig.allowedSendersList.add(toAdd);
          }

          emit AllowListSendersAdded(allowlistConfigArgs.destChainSelector, allowlistConfigArgs.addedAllowlistedSenders);
        } else {
          revert InvalidAllowListRequest(allowlistConfigArgs.destChainSelector);
        }
      }

      for (uint256 j = 0; j < allowlistConfigArgs.removedAllowlistedSenders.length; ++j) {
        destChainConfig.allowedSendersList.remove(allowlistConfigArgs.removedAllowlistedSenders[j]);
      }

      if (allowlistConfigArgs.removedAllowlistedSenders.length > 0) {
        emit AllowListSendersRemoved(
          allowlistConfigArgs.destChainSelector, allowlistConfigArgs.removedAllowlistedSenders
        );
      }
    }
  }

  /// @notice Withdraws the outstanding fee token balances to the fee aggregator.
  /// @param feeTokens The fee tokens to withdraw.
  /// @param feeAggregator The address to withdraw the fee tokens to.
  function _withdrawFeeTokens(address[] calldata feeTokens, address feeAggregator) internal {
    for (uint256 i = 0; i < feeTokens.length; ++i) {
      IERC20 feeToken = IERC20(feeTokens[i]);
      uint256 feeTokenBalance = feeToken.balanceOf(address(this));

      if (feeTokenBalance > 0) {
        feeToken.safeTransfer(feeAggregator, feeTokenBalance);

        emit FeeTokenWithdrawn(feeAggregator, address(feeToken), feeTokenBalance);
      }
    }
  }
}<|MERGE_RESOLUTION|>--- conflicted
+++ resolved
@@ -99,15 +99,9 @@
 
   function _assertSenderIsAllowed(uint64 destChainSelector, address sender, address caller) internal view {
     DestChainConfig storage destChainConfig = _getDestChainConfig(destChainSelector);
-<<<<<<< HEAD
-
-    // VerifierAggregator address may be zero intentionally to pause, which should stop all messages.
-    if (caller != destChainConfig.ccvProxy) revert MustBeCalledByCCVProxy();
-=======
     // CCVs should query the CCVProxy address from the router, this allows for CCVProxy updates without touching CCVs
     // CCVProxy address may be zero intentionally to pause, which should stop all messages.
-    if (msg.sender != destChainConfig.router.getOnRamp(destChainSelector)) revert CallerIsNotARampOnRouter(msg.sender);
->>>>>>> 5014a528
+    if (caller != destChainConfig.router.getOnRamp(destChainSelector)) revert CallerIsNotARampOnRouter(msg.sender);
 
     if (destChainConfig.allowlistEnabled) {
       if (!destChainConfig.allowedSendersList.contains(sender)) {
