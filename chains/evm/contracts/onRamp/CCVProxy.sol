--- conflicted
+++ resolved
@@ -12,11 +12,6 @@
 
 import {CCVConfigValidation} from "../libraries/CCVConfigValidation.sol";
 import {Client} from "../libraries/Client.sol";
-<<<<<<< HEAD
-import {Internal} from "../libraries/Internal.sol";
-=======
-
->>>>>>> 632b2acd
 import {MessageV1Codec} from "../libraries/MessageV1Codec.sol";
 import {Pool} from "../libraries/Pool.sol";
 import {USDPriceWith18Decimals} from "../libraries/USDPriceWith18Decimals.sol";
@@ -285,24 +280,15 @@
     // 6. call each verifier.
     for (uint256 i = 0; i < resolvedExtraArgs.requiredCCV.length; ++i) {
       Client.CCV memory ccv = resolvedExtraArgs.requiredCCV[i];
-<<<<<<< HEAD
-      receiptBlobs[i] = ICrossChainVerifierV1(ccv.ccvAddress).forwardToVerifier(
+      ccvBlobs[i] = ICrossChainVerifierV1(ccv.ccvAddress).forwardToVerifier(
         address(this), newMessage, messageId, feeToken, feeTokenAmount, ccv.args
       );
     }
     for (uint256 i = 0; i < resolvedExtraArgs.optionalCCV.length; ++i) {
       Client.CCV memory ccvOpt = resolvedExtraArgs.optionalCCV[i];
-      receiptBlobs[resolvedExtraArgs.requiredCCV.length + i] = ICrossChainVerifierV1(ccvOpt.ccvAddress)
-        .forwardToVerifier(address(this), newMessage, messageId, feeToken, feeTokenAmount, ccvOpt.args);
-=======
-      ccvBlobs[i] =
-        ICCVOnRampV1(ccv.ccvAddress).forwardToVerifier(newMessage, messageId, feeToken, feeTokenAmount, ccv.args);
-    }
-    for (uint256 i = 0; i < resolvedExtraArgs.optionalCCV.length; ++i) {
-      Client.CCV memory ccvOpt = resolvedExtraArgs.optionalCCV[i];
-      ccvBlobs[resolvedExtraArgs.requiredCCV.length + i] =
-        ICCVOnRampV1(ccvOpt.ccvAddress).forwardToVerifier(newMessage, messageId, feeToken, feeTokenAmount, ccvOpt.args);
->>>>>>> 632b2acd
+      ccvBlobs[resolvedExtraArgs.requiredCCV.length + i] = ICrossChainVerifierV1(ccvOpt.ccvAddress).forwardToVerifier(
+        address(this), newMessage, messageId, feeToken, feeTokenAmount, ccvOpt.args
+      );
     }
 
     // 7. emit event
