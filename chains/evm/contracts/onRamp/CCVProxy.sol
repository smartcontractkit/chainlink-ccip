--- conflicted
+++ resolved
@@ -229,14 +229,11 @@
         extraArgs: verifier.args
       });
     }
-<<<<<<< HEAD
 
     // TODO: Handle the fee returned
     // Currently only used for validations
     _getExecutorFee(resolvedExtraArgs, message, destChainSelector);
 
-=======
->>>>>>> a68d8c28
     // TODO
 
     // 4. lockOrBurn
