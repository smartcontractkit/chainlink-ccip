--- conflicted
+++ resolved
@@ -265,19 +265,14 @@
 
     // 6. call each verifier.
     for (uint256 i = 0; i < resolvedExtraArgs.ccvs.length; ++i) {
-<<<<<<< HEAD
-      eventData.verifierBlobs[i] = ICrossChainVerifierV1(resolvedExtraArgs.ccvs[i]).forwardToVerifier(
-        newMessage, messageId, message.feeToken, feeTokenAmount, resolvedExtraArgs.ccvArgs[i]
-=======
-      address implAddress = ICrossChainVerifierResolver(resolvedExtraArgs.ccvs[i].ccvAddress).getOutboundImplementation(
-        destChainSelector, resolvedExtraArgs.ccvs[i].args
+      address implAddress = ICrossChainVerifierResolver(resolvedExtraArgs.ccvs[i]).getOutboundImplementation(
+        destChainSelector, resolvedExtraArgs.ccvArgs[i]
       );
       if (implAddress == address(0)) {
-        revert DestinationChainNotSupportedByCCV(resolvedExtraArgs.ccvs[i].ccvAddress, destChainSelector);
+        revert DestinationChainNotSupportedByCCV(resolvedExtraArgs.ccvs[i], destChainSelector);
       }
       eventData.verifierBlobs[i] = ICrossChainVerifierV1(implAddress).forwardToVerifier(
-        newMessage, messageId, message.feeToken, feeTokenAmount, resolvedExtraArgs.ccvs[i].args
->>>>>>> a9f1f486
+        newMessage, messageId, message.feeToken, feeTokenAmount, resolvedExtraArgs.ccvArgs[i]
       );
     }
 
@@ -764,21 +759,15 @@
     verifierReceipts = new Receipt[](extraArgs.ccvs.length + message.tokenAmounts.length + 1);
 
     for (uint256 i = 0; i < extraArgs.ccvs.length; ++i) {
-<<<<<<< HEAD
-      (uint256 feeUSDCents, uint32 gasForVerification, uint32 payloadSizeBytes) = ICrossChainVerifierV1(
-        extraArgs.ccvs[i]
-      ).getFee(destChainSelector, message, extraArgs.ccvArgs[i], extraArgs.finalityConfig);
-=======
-      Client.CCV memory verifier = extraArgs.ccvs[i];
-      address implAddress =
-        ICrossChainVerifierResolver(verifier.ccvAddress).getOutboundImplementation(destChainSelector, verifier.args);
+      address implAddress = ICrossChainVerifierResolver(extraArgs.ccvs[i]).getOutboundImplementation(
+        destChainSelector, extraArgs.ccvArgs[i]
+      );
       if (implAddress == address(0)) {
-        revert DestinationChainNotSupportedByCCV(verifier.ccvAddress, destChainSelector);
-      }
-
-      (uint256 feeUSDCents, uint32 gasForVerification, uint32 payloadSizeBytes) =
-        ICrossChainVerifierV1(implAddress).getFee(destChainSelector, message, verifier.args, extraArgs.finalityConfig);
->>>>>>> a9f1f486
+        revert DestinationChainNotSupportedByCCV(extraArgs.ccvs[i], destChainSelector);
+      }
+
+      (uint256 feeUSDCents, uint32 gasForVerification, uint32 payloadSizeBytes) = ICrossChainVerifierV1(implAddress)
+        .getFee(destChainSelector, message, extraArgs.ccvArgs[i], extraArgs.finalityConfig);
 
       verifierReceipts[i] = Receipt({
         issuer: extraArgs.ccvs[i],
