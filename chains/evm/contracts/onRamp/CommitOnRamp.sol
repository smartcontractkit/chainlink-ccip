// SPDX-License-Identifier: BUSL-1.1
pragma solidity ^0.8.24;

import {Client} from "../libraries/Client.sol";
import {MessageV1Codec} from "../libraries/MessageV1Codec.sol";
import {BaseOnRamp} from "./BaseOnRamp.sol";
import {Ownable2StepMsgSender} from "@chainlink/contracts/src/v0.8/shared/access/Ownable2StepMsgSender.sol";

/// @notice The CommitOnRamp is a contract that handles lane-specific fee logic.
/// @dev The OnRamp and OffRamp form a cross chain upgradeable unit. Any change to one of them results in an onchain
/// upgrade of both contracts.
contract CommitOnRamp is Ownable2StepMsgSender, BaseOnRamp {
  error InvalidConfig();
  error OnlyCallableByOwnerOrAllowlistAdmin();

  event ConfigSet(DynamicConfig dynamicConfig);

  /// @dev Struct that contains the dynamic configuration.
  // solhint-disable-next-line gas-struct-packing
  struct DynamicConfig {
    address feeQuoter; // FeeQuoter address.
    address feeAggregator; // Fee aggregator address.
    address allowlistAdmin; // authorized admin to add or remove allowed senders.
  }

  // STATIC CONFIG
  string public constant override typeAndVersion = "CommitOnRamp 1.7.0-dev";
  /// @dev The address of the nonce manager.
  address private immutable i_nonceManager;

  // DYNAMIC CONFIG
  /// @dev The dynamic config for the onRamp.
  DynamicConfig private s_dynamicConfig;

  constructor(
    DynamicConfig memory dynamicConfig
  ) {
    _setDynamicConfig(dynamicConfig);
  }

  /// @notice Forwards a message from CCV proxy to this verifier for processing and returns verifier-specific data.
  /// @dev This function is called by the CCV proxy to delegate message verification to this specific verifier.
  /// It performs critical validation to ensure message integrity and proper sequencing.
  /// @param 1st parameter is destination chain selector, unused.
  /// @param originalCaller The caller of forwardToVerifier, whether directly or via proxy.
  /// @param message Decoded MessageV1 payload for verification.
  /// @param 2nd parameter is messageId, unused. Allows the onRamp to use the messageId to enable their offchain components.
  /// @param 3rd parameter is feeToken, unused. Helps determine verifierReturnData.
  /// @param 4th parameter is feeTokenAmount, unused. Helps determine verifierReturnData.
  /// @param 5th parameter, is verifierArgs (opaque verifier-specific args), unused. Helps determine verifierReturnData.
  /// @return verifierReturnData Verifier-specific encoded data.
  function forwardToVerifier(
    uint64, // destChainSelector
    address originalCaller,
    MessageV1Codec.MessageV1 calldata message,
    bytes32, // messageId, unused
    address, // feeToken, unused
    uint256, // feeTokenAmount, unused
    bytes calldata // verifierArgs, unused
  ) external view returns (bytes memory verifierReturnData) {
    // For EVM, sender is expected to be 20 bytes.
    address senderAddress = address(bytes20(message.sender));
    _assertSenderIsAllowed(message.destChainSelector, senderAddress, originalCaller);

    // TODO: Process msg & return verifier data
    return "";
  }

  // ================================================================
  // │                           Config                             │
  // ================================================================

  /// @notice Returns the dynamic onRamp config.
  /// @return dynamicConfig the dynamic configuration.
  function getDynamicConfig() external view returns (DynamicConfig memory dynamicConfig) {
    return s_dynamicConfig;
  }

  /// @notice Sets the dynamic configuration.
  /// @param dynamicConfig The configuration.
  function setDynamicConfig(
    DynamicConfig memory dynamicConfig
  ) external onlyOwner {
    _setDynamicConfig(dynamicConfig);
  }

  /// @notice Internal version of setDynamicConfig to allow for reuse in the constructor.
  function _setDynamicConfig(
    DynamicConfig memory dynamicConfig
  ) internal {
    if (dynamicConfig.feeQuoter == address(0) || dynamicConfig.feeAggregator == address(0)) revert InvalidConfig();

    s_dynamicConfig = dynamicConfig;

    emit ConfigSet(dynamicConfig);
  }

  /// @notice Updates destination chains specific configs.
  /// @param destChainConfigArgs Array of destination chain specific configs.
  function applyDestChainConfigUpdates(
    DestChainConfigArgs[] calldata destChainConfigArgs
  ) external onlyOwner {
    _applyDestChainConfigUpdates(destChainConfigArgs);
  }

  /// @notice Updates allowlistConfig for Senders.
  /// @dev configuration used to set the list of senders who are authorized to send messages.
  /// @param allowlistConfigArgsItems Array of AllowlistConfigArguments where each item is for a destChainSelector.
  function applyAllowlistUpdates(
    AllowlistConfigArgs[] calldata allowlistConfigArgsItems
  ) external {
    if (msg.sender != owner()) {
      if (msg.sender != s_dynamicConfig.allowlistAdmin) {
        revert OnlyCallableByOwnerOrAllowlistAdmin();
      }
    }

    _applyAllowlistUpdates(allowlistConfigArgsItems);
  }

  // ================================================================
  // │                             Fees                             │
  // ================================================================

  function getFee(
<<<<<<< HEAD
    uint64 destChainSelector,
    address, // originalCaller
    Client.EVM2AnyMessage memory message,
=======
    uint64, // destChainSelector
    Client.EVM2AnyMessage memory, // message
>>>>>>> 370a28ed
    bytes memory // extraArgs
  ) external pure returns (uint256) {
    // TODO: Process msg & return fee
    return 0;
  }

  /// @notice Withdraws the outstanding fee token balances to the fee aggregator.
  /// @param feeTokens The fee tokens to withdraw.
  /// @dev This function can be permissionless as it only transfers tokens to the fee aggregator which is a trusted address.
  function withdrawFeeTokens(
    address[] calldata feeTokens
  ) external {
    _withdrawFeeTokens(feeTokens, s_dynamicConfig.feeAggregator);
  }
}<|MERGE_RESOLUTION|>--- conflicted
+++ resolved
@@ -123,14 +123,8 @@
   // ================================================================
 
   function getFee(
-<<<<<<< HEAD
-    uint64 destChainSelector,
-    address, // originalCaller
-    Client.EVM2AnyMessage memory message,
-=======
     uint64, // destChainSelector
     Client.EVM2AnyMessage memory, // message
->>>>>>> 370a28ed
     bytes memory // extraArgs
   ) external pure returns (uint256) {
     // TODO: Process msg & return fee
