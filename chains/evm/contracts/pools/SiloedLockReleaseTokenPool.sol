--- conflicted
+++ resolved
@@ -213,11 +213,7 @@
         revert InvalidChainSelector(adds[i].remoteChainSelector);
       }
 
-<<<<<<< HEAD
-      if (adds[i].rebalancer == address(0)) revert ZeroAddressInvalid();
-=======
       if (adds[i].rebalancer == address(0)) revert ZeroAddressIsNotAllowed();
->>>>>>> a29e34ef
 
       s_chainConfigs[adds[i].remoteChainSelector] =
         SiloConfig({tokenBalance: 0, rebalancer: adds[i].rebalancer, isSiloed: true});
