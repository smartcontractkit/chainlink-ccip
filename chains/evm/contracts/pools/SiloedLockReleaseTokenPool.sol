--- conflicted
+++ resolved
@@ -414,8 +414,11 @@
   ) internal pure virtual override {}
 
   /// @notice No-op override to purge the unused code path from the contract.
-<<<<<<< HEAD
-  function _preFlightCheck(Pool.LockOrBurnInV1 calldata, uint16, bytes memory) internal pure virtual override {}
+  function _preFlightCheck(
+    Pool.LockOrBurnInV1 calldata,
+    uint16,
+    bytes memory
+  ) internal pure virtual override {}
 
   /// @notice Configure lockboxes for chain selectors. Chain selector 0 represents the unsiloed lockbox.
   function configureChainLockBoxes(uint64[] calldata chainSelectors, address[] calldata lockBoxes) external onlyOwner {
@@ -442,11 +445,4 @@
     if (address(lockBox) == address(0)) revert LockBoxNotConfigured(remoteChainSelector);
     return lockBox;
   }
-=======
-  function _preFlightCheck(
-    Pool.LockOrBurnInV1 calldata,
-    uint16,
-    bytes memory
-  ) internal pure virtual override {}
->>>>>>> 4384cb36
 }