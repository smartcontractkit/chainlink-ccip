--- conflicted
+++ resolved
@@ -354,13 +354,6 @@
   // │                         Validation                           │
   // ================================================================
 
-<<<<<<< HEAD
-  /// @notice Validates the lock or burn request, and enforces rate limits.
-  /// @dev The validation covers token support, RMN curse status, allowlist membership, onRamp access, and
-  /// rate limiting for both standard and custom-finality lanes.
-  /// @param lockOrBurnIn The input to validate. Must reference a supported token, onRamp, and remote chain.
-  /// @param finality The finality depth requested by the message. A value of zero uses the standard lane.
-=======
   /// @notice Validates the lock or burn input for correctness on
   /// - token to be locked or burned
   /// - RMN curse status
@@ -371,7 +364,6 @@
   /// @param finality The finality depth requested by the message. A value of zero is used for default finality.
   /// @dev This function should always be called before executing a lock or burn. Not doing so would allow
   /// for various exploits.
->>>>>>> 383b0837
   function _validateLockOrBurn(Pool.LockOrBurnInV1 calldata lockOrBurnIn, uint16 finality) internal {
     if (!isSupportedToken(lockOrBurnIn.localToken)) revert InvalidToken(lockOrBurnIn.localToken);
     if (IRMN(i_rmnProxy).isCursed(bytes16(uint128(lockOrBurnIn.remoteChainSelector)))) revert CursedByRMN();
@@ -399,14 +391,6 @@
     }
   }
 
-<<<<<<< HEAD
-  /// @notice Validates a release or mint request and enforces the appropriate inbound rate limits.
-  /// @dev The validation checks token support, RMN curse status, offRamp access, remote pool configuration,
-  /// finality requirements, and consumes either the custom-finality transfer inbound bucket or the standard bucket.
-  /// @param releaseOrMintIn The input to validate. The remote chain, pool, and token must all be configured.
-  /// @param localAmount The amount to release or mint on the local chain after any decimal conversion.
-  /// @param finality The finality depth requested by the message. A value of zero uses the standard lane.
-=======
   /// @notice Validates the release or mint input for correctness on
   /// - token to be released or minted
   /// - RMN curse status
@@ -418,7 +402,6 @@
   /// @param finality The finality depth requested by the message. A value of zero is used for default finality.
   /// @dev This function should always be called before executing a release or mint. Not doing so would allow
   /// for various exploits.
->>>>>>> 383b0837
   function _validateReleaseOrMint(
     Pool.ReleaseOrMintInV1 calldata releaseOrMintIn,
     uint256 localAmount,
@@ -1068,15 +1051,9 @@
     uint16 finality
   ) internal view virtual returns (uint256 destAmount) {
     destAmount = lockOrBurnIn.amount;
-<<<<<<< HEAD
-    if (finality != 0) {
+    if (finality != WAIT_FOR_FINALITY) {
       // deduct custom finality transfer fee
       destAmount -= (lockOrBurnIn.amount * s_finalityConfig.customFinalityTransferFeeBps) / BPS_DIVIDER;
-=======
-    if (finality != WAIT_FOR_FINALITY) {
-      // deduct fast transfer fee
-      destAmount -= (lockOrBurnIn.amount * s_finalityConfig.fastTransferFeeBps) / BPS_DIVIDER;
->>>>>>> 383b0837
     }
     // TODO : normal transfer fee
     return destAmount;
