// SPDX-License-Identifier: BUSL-1.1
pragma solidity ^0.8.24;

import {IPoolV1} from "../interfaces/IPool.sol";
import {IPoolV2} from "../interfaces/IPoolV2.sol";
import {IRMN} from "../interfaces/IRMN.sol";
import {IRouter} from "../interfaces/IRouter.sol";

import {CCVConfigValidation} from "../libraries/CCVConfigValidation.sol";
import {Client} from "../libraries/Client.sol";
import {Pool} from "../libraries/Pool.sol";
import {RateLimiter} from "../libraries/RateLimiter.sol";
import {Ownable2StepMsgSender} from "@chainlink/contracts/src/v0.8/shared/access/Ownable2StepMsgSender.sol";

import {IERC20} from "@openzeppelin/contracts@4.8.3/token/ERC20/IERC20.sol";
import {IERC20Metadata} from "@openzeppelin/contracts@4.8.3/token/ERC20/extensions/IERC20Metadata.sol";
import {SafeERC20} from "@openzeppelin/contracts@4.8.3/token/ERC20/utils/SafeERC20.sol";
import {IERC165} from "@openzeppelin/contracts@5.0.2/utils/introspection/IERC165.sol";
import {EnumerableSet} from "@openzeppelin/contracts@5.0.2/utils/structs/EnumerableSet.sol";

/// @notice Base abstract class with common functions for all token pools.
/// A token pool serves as isolated place for holding tokens and token specific logic
/// that may execute as tokens move across the bridge.
/// @dev This pool supports different decimals on different chains but using this feature could impact the total number
/// of tokens in circulation. Since all of the tokens are locked/burned on the source, and a rounded amount is
/// minted/released on the destination, the number of tokens minted/released could be less than the number of tokens
/// burned/locked. This is because the source chain does not know about the destination token decimals. This is not a
/// problem if the decimals are the same on both chains.
///
/// Example:
/// Assume there is a token with 6 decimals on chain A and 3 decimals on chain B.
/// - 1.234567 tokens are burned on chain A.
/// - 1.234    tokens are minted on chain B.
/// When sending the 1.234 tokens back to chain A, you will receive 1.234000 tokens on chain A, effectively losing
/// 0.000567 tokens.
/// In the case of a burnMint pool on chain A, these funds are burned in the pool on chain A.
/// In the case of a lockRelease pool on chain A, these funds accumulate in the pool on chain A.

abstract contract TokenPool is IPoolV2, Ownable2StepMsgSender {
  using EnumerableSet for EnumerableSet.Bytes32Set;
  using EnumerableSet for EnumerableSet.AddressSet;
  using EnumerableSet for EnumerableSet.UintSet;
  using RateLimiter for RateLimiter.TokenBucket;
  using SafeERC20 for IERC20;

  error InvalidDestBytesOverhead(uint32 destBytesOverhead);
  error InvalidFinality(uint16 requested, uint16 finalityThreshold);
  error TokenTransferFeeConfigNotEnabled(uint64 destChainSelector);
  error InvalidTransferFeeBps(uint256 bps);
  error InvalidFinalityConfig();
  error CallerIsNotARampOnRouter(address caller);
  error ZeroAddressInvalid();
  error SenderNotAllowed(address sender);
  error AllowListNotEnabled();
  error NonExistentChain(uint64 remoteChainSelector);
  error ChainNotAllowed(uint64 remoteChainSelector);
  error CursedByRMN();
  error ChainAlreadyExists(uint64 chainSelector);
  error InvalidSourcePoolAddress(bytes sourcePoolAddress);
  error InvalidToken(address token);
  error Unauthorized(address caller);
  error PoolAlreadyAdded(uint64 remoteChainSelector, bytes remotePoolAddress);
  error InvalidRemotePoolForChain(uint64 remoteChainSelector, bytes remotePoolAddress);
  error InvalidRemoteChainDecimals(bytes sourcePoolData);
  error MismatchedArrayLengths();
  error OverflowDetected(uint8 remoteDecimals, uint8 localDecimals, uint256 remoteAmount);
  error InvalidDecimalArgs(uint8 expected, uint8 actual);

  event LockedOrBurned(uint64 indexed remoteChainSelector, address token, address sender, uint256 amount);
  event ReleasedOrMinted(
    uint64 indexed remoteChainSelector, address token, address sender, address recipient, uint256 amount
  );
  event ChainAdded(
    uint64 remoteChainSelector,
    bytes remoteToken,
    RateLimiter.Config outboundRateLimiterConfig,
    RateLimiter.Config inboundRateLimiterConfig
  );
  event ChainConfigured(
    uint64 remoteChainSelector,
    RateLimiter.Config outboundRateLimiterConfig,
    RateLimiter.Config inboundRateLimiterConfig
  );
  event ChainRemoved(uint64 remoteChainSelector);
  event RemotePoolAdded(uint64 indexed remoteChainSelector, bytes remotePoolAddress);
  event RemotePoolRemoved(uint64 indexed remoteChainSelector, bytes remotePoolAddress);
  event AllowListAdd(address sender);
  event AllowListRemove(address sender);
  event RouterUpdated(address oldRouter, address newRouter);
  event RateLimitAdminSet(address rateLimitAdmin);
  event OutboundRateLimitConsumed(uint64 indexed remoteChainSelector, address token, uint256 amount);
  event InboundRateLimitConsumed(uint64 indexed remoteChainSelector, address token, uint256 amount);
  event CCVConfigUpdated(uint64 indexed remoteChainSelector, address[] outboundCCVs, address[] inboundCCVs);
<<<<<<< HEAD
  event FinalityConfigUpdated(uint16 finalityConfig, uint256 maxAmountPerRequest);
=======
  event FinalityConfigUpdated(uint16 finalityConfig, uint16 customFinalityTransferFeeBps);
>>>>>>> bb83a65a
  event TokenTransferFeeConfigUpdated(uint64 indexed destChainSelector, TokenTransferFeeConfig tokenTransferFeeConfig);
  event TokenTransferFeeConfigDeleted(uint64 indexed destChainSelector);
  /// @notice Emitted when pool fees are withdrawn.
  event PoolFeeWithdrawn(address indexed recipient, uint256 amount);
  event CustomFinalityOutboundRateLimitConsumed(uint64 indexed remoteChainSelector, address token, uint256 amount);
  event CustomFinalityTransferInboundRateLimitConsumed(
    uint64 indexed remoteChainSelector, address token, uint256 amount
  );

  struct ChainUpdate {
    uint64 remoteChainSelector; // Remote chain selector
    bytes[] remotePoolAddresses; // Address of the remote pool, ABI encoded in the case of a remote EVM chain.
    bytes remoteTokenAddress; // Address of the remote token, ABI encoded in the case of a remote EVM chain.
    RateLimiter.Config outboundRateLimiterConfig; // Outbound rate limited config, meaning the rate limits for all of the onRamps for the given chain
    RateLimiter.Config inboundRateLimiterConfig; // Inbound rate limited config, meaning the rate limits for all of the offRamps for the given chain
  }

  struct RemoteChainConfig {
    RateLimiter.TokenBucket outboundRateLimiterConfig; // Outbound rate limited config, meaning the rate limits for all of the onRamps for the given chain
    RateLimiter.TokenBucket inboundRateLimiterConfig; // Inbound rate limited config, meaning the rate limits for all of the offRamps for the given chain
    bytes remoteTokenAddress; // Address of the remote token, ABI encoded in the case of a remote EVM chain.
    EnumerableSet.Bytes32Set remotePools; // Set of remote pool hashes, ABI encoded in the case of a remote EVM chain.
  }

  struct CustomFinalityConfig {
<<<<<<< HEAD
    // 0 means the default finality.
    uint16 finalityThreshold; // Minimum block depth on the source chain that token issuers consider sufficiently secure
    uint256 maxAmountPerRequest; // Maximum amount allowed per transfer request.
    // Separate buckets isolate custom-finality limits so these transfers cannot deplete the primary pool rate limits.
=======
    uint16 finalityThreshold; // ────────────╮ Minimum block depth on the source chain that token issuers consider sufficiently secure.
    //                                       | 0 means the default finality.
    uint16 customFinalityTransferFeeBps; // ─╯ Fee in basis points for custom finality transfers [0-10_000].
    // Separate buckets provide isolated rate limits for custom-finality transfers, as their risk profiles differ from default transfers.
>>>>>>> bb83a65a
    mapping(uint64 remoteChainSelector => RateLimiter.TokenBucket tokenBucketOutbound) outboundRateLimiterConfig;
    mapping(uint64 remoteChainSelector => RateLimiter.TokenBucket tokenBucketInbound) inboundRateLimiterConfig;
  }

  struct CustomFinalityRateLimitConfigArgs {
    uint64 remoteChainSelector; // Remote chain selector.
    RateLimiter.Config outboundRateLimiterConfig; // Outbound rate limiter configuration.
    RateLimiter.Config inboundRateLimiterConfig; // Inbound rate limiter configuration.
  }

  struct CCVConfig {
    address[] outboundCCVs; // CCVs required for outgoing messages to the remote chain.
    address[] inboundCCVs; // CCVs required for incoming messages from the remote chain.
  }

  struct CCVConfigArg {
    uint64 remoteChainSelector;
    address[] outboundCCVs;
    address[] inboundCCVs;
  }

  /// @dev Struct with args for setting the token transfer fee configurations for a destination chain and a set of tokens.
  struct TokenTransferFeeConfigArgs {
    uint64 destChainSelector; // Destination chain selector.
    TokenTransferFeeConfig tokenTransferFeeConfig; // Token transfer fee configuration.
  }

  /// @notice The division factor for bps. This also represents the maximum bps fee.
  uint256 internal constant BPS_DIVIDER = 10_000;
  /// @dev Constant representing the default finality.
  uint16 internal constant WAIT_FOR_FINALITY = 0;
  /// @dev The bridgeable token that is managed by this pool. Pools could support multiple tokens at the same time if
  /// required, but this implementation only supports one token.
  IERC20 internal immutable i_token;
  /// @dev The number of decimals of the token managed by this pool.
  uint8 internal immutable i_tokenDecimals;
  /// @dev The address of the RMN proxy
  address internal immutable i_rmnProxy;
  /// @dev The immutable flag that indicates if the pool is access-controlled.
  bool internal immutable i_allowlistEnabled;
  /// @dev A set of addresses allowed to trigger lockOrBurn as original senders.
  /// Only takes effect if i_allowlistEnabled is true.
  /// This can be used to ensure only token-issuer specified addresses can move tokens.
  EnumerableSet.AddressSet internal s_allowlist;
  /// @dev The address of the router
  IRouter internal s_router;
  /// @dev A set of allowed chain selectors. We want the allowlist to be enumerable to
  /// be able to quickly determine (without parsing logs) who can access the pool.
  /// @dev The chain selectors are in uint256 format because of the EnumerableSet implementation.
  EnumerableSet.UintSet internal s_remoteChainSelectors;
  mapping(uint64 remoteChainSelector => RemoteChainConfig) internal s_remoteChainConfigs;
  /// @notice A mapping of hashed pool addresses to their unhashed form. This is used to be able to find the actually
  /// configured pools and not just their hashed versions.
  mapping(bytes32 poolAddressHash => bytes poolAddress) internal s_remotePoolAddresses;
  /// @notice The address of the rate limiter admin.
  /// @dev Can be address(0) if none is configured.
  address internal s_rateLimitAdmin;
  // Tracks custom-finality parameters and per-lane rate limit buckets.
  CustomFinalityConfig internal s_finalityConfig;
  // Stores verifier (CCV) requirements keyed by remote chain selector.
  mapping(uint64 remoteChainSelector => CCVConfig ccvConfig) internal s_verifierConfig;
  // Optional token-transfer fee overrides keyed by destination chain selector.
  mapping(uint64 destChainSelector => TokenTransferFeeConfig tokenTransferFeeConfig) internal s_tokenTransferFeeConfig;

  constructor(IERC20 token, uint8 localTokenDecimals, address[] memory allowlist, address rmnProxy, address router) {
    if (address(token) == address(0) || router == address(0) || rmnProxy == address(0)) {
      revert ZeroAddressInvalid();
    }
    i_token = token;
    i_rmnProxy = rmnProxy;

    try IERC20Metadata(address(token)).decimals() returns (uint8 actualTokenDecimals) {
      if (localTokenDecimals != actualTokenDecimals) {
        revert InvalidDecimalArgs(localTokenDecimals, actualTokenDecimals);
      }
    } catch {
      // The decimals function doesn't exist, which is possible since it's optional in the ERC20 spec. We skip the check and
      // assume the supplied token decimals are correct.
    }
    i_tokenDecimals = localTokenDecimals;

    s_router = IRouter(router);

    // Pool can be set as permissioned or permissionless at deployment time only to save hot-path gas.
    i_allowlistEnabled = allowlist.length > 0;
    if (i_allowlistEnabled) {
      _applyAllowListUpdates(new address[](0), allowlist);
    }
  }

  /// @inheritdoc IPoolV1
  function isSupportedToken(
    address token
  ) public view virtual returns (bool) {
    return token == address(i_token);
  }

  /// @notice Gets the IERC20 token that this pool can lock or burn.
  /// @return token The IERC20 token representation.
  function getToken() public view returns (IERC20 token) {
    return i_token;
  }

  /// @notice Get RMN proxy address
  /// @return rmnProxy Address of RMN proxy
  function getRmnProxy() public view returns (address rmnProxy) {
    return i_rmnProxy;
  }

  /// @notice Gets the pool's Router
  /// @return router The pool's Router
  function getRouter() public view virtual returns (address router) {
    return address(s_router);
  }

  /// @notice Sets the pool's Router
  /// @param newRouter The new Router
  function setRouter(
    address newRouter
  ) public onlyOwner {
    if (newRouter == address(0)) revert ZeroAddressInvalid();
    address oldRouter = address(s_router);
    s_router = IRouter(newRouter);

    emit RouterUpdated(oldRouter, newRouter);
  }

  /// @notice Signals which version of the pool interface is supported.
  function supportsInterface(
    bytes4 interfaceId
  ) public pure virtual override returns (bool) {
    return interfaceId == Pool.CCIP_POOL_V2 || interfaceId == Pool.CCIP_POOL_V1
      || interfaceId == type(IPoolV2).interfaceId || interfaceId == type(IPoolV1).interfaceId
      || interfaceId == type(IERC165).interfaceId;
  }

  // ================================================================
  // │                        Lock or Burn                          │
  // ================================================================

  /// @inheritdoc IPoolV2
  /// @dev The _validateLockOrBurn check is an essential security check.
  /// @dev The _applyFee function deducts the fee from the amount and returns the amount after fee deduction.
  function lockOrBurn(
    Pool.LockOrBurnInV1 calldata lockOrBurnIn,
    uint16 finality,
    bytes memory // tokenArgs
  ) public virtual returns (Pool.LockOrBurnOutV1 memory, uint256 destTokenAmount) {
    _validateLockOrBurn(lockOrBurnIn, finality);
    destTokenAmount = _applyFee(lockOrBurnIn, finality);
    _lockOrBurn(destTokenAmount);

    emit LockedOrBurned({
      remoteChainSelector: lockOrBurnIn.remoteChainSelector,
      token: address(i_token),
      sender: msg.sender,
      amount: destTokenAmount
    });

    return (
      Pool.LockOrBurnOutV1({
        destTokenAddress: getRemoteToken(lockOrBurnIn.remoteChainSelector),
        destPoolData: _encodeLocalDecimals()
      }),
      destTokenAmount
    );
  }

  /// @inheritdoc IPoolV1
  /// @dev The _validateLockOrBurn check is an essential security check.
  /// @dev _applyFee is not called in this legacy method, so the full amount is locked or burned.
  function lockOrBurn(
    Pool.LockOrBurnInV1 calldata lockOrBurnIn
  ) public virtual returns (Pool.LockOrBurnOutV1 memory lockOrBurnOutV1) {
    _validateLockOrBurn(lockOrBurnIn, WAIT_FOR_FINALITY);
    _lockOrBurn(lockOrBurnIn.amount);

    emit LockedOrBurned({
      remoteChainSelector: lockOrBurnIn.remoteChainSelector,
      token: address(i_token),
      sender: msg.sender,
      amount: lockOrBurnIn.amount
    });

    return Pool.LockOrBurnOutV1({
      destTokenAddress: getRemoteToken(lockOrBurnIn.remoteChainSelector),
      destPoolData: _encodeLocalDecimals()
    });
  }

  /// @notice Contains the specific lock or burn token logic for a pool.
  /// @dev overriding this method allows us to create pools with different lock/burn signatures
  /// without duplicating the underlying logic.
  function _lockOrBurn(
    uint256 amount
  ) internal virtual {}

  // ================================================================
  // │                      Release or Mint                         │
  // ================================================================

  /// @inheritdoc IPoolV2
  /// @dev The _validateReleaseOrMint check is an essential security check.
  function releaseOrMint(
    Pool.ReleaseOrMintInV1 calldata releaseOrMintIn,
    uint16 finality
  ) public virtual override(IPoolV2) returns (Pool.ReleaseOrMintOutV1 memory) {
    uint256 localAmount = _calculateLocalAmount(
      releaseOrMintIn.sourceDenominatedAmount, _parseRemoteDecimals(releaseOrMintIn.sourcePoolData)
    );

    _validateReleaseOrMint(releaseOrMintIn, localAmount, finality);

    _releaseOrMint(releaseOrMintIn.receiver, localAmount);

    emit ReleasedOrMinted({
      remoteChainSelector: releaseOrMintIn.remoteChainSelector,
      token: address(i_token),
      sender: msg.sender,
      recipient: releaseOrMintIn.receiver,
      amount: localAmount
    });

    return Pool.ReleaseOrMintOutV1({destinationAmount: localAmount});
  }

  /// @inheritdoc IPoolV1
  /// @dev calls IPoolV2.releaseOrMint with finality 0.
  function releaseOrMint(
    Pool.ReleaseOrMintInV1 calldata releaseOrMintIn
  ) public virtual override returns (Pool.ReleaseOrMintOutV1 memory) {
    return releaseOrMint(releaseOrMintIn, WAIT_FOR_FINALITY);
  }

  /// @notice Contains the specific release or mint token logic for a pool.
  /// @dev overriding this method allows us to create pools with different release/mint signatures
  /// without duplicating the underlying logic.
  function _releaseOrMint(address receiver, uint256 amount) internal virtual {}

  // ================================================================
  // │                         Validation                           │
  // ================================================================

  /// @notice Validates the lock or burn input for correctness on
  /// - token to be locked or burned
  /// - RMN curse status
  /// - allowlist status
  /// - if the sender is a valid onRamp
  /// - rate limiting for either default or custom-finality transfer messages.
  /// @param lockOrBurnIn The input to validate.
  /// @param finality The finality depth requested by the message. A value of zero is used for default finality.
  /// @dev This function should always be called before executing a lock or burn. Not doing so would allow
  /// for various exploits.
  function _validateLockOrBurn(Pool.LockOrBurnInV1 calldata lockOrBurnIn, uint16 finality) internal {
    if (!isSupportedToken(lockOrBurnIn.localToken)) revert InvalidToken(lockOrBurnIn.localToken);
    if (IRMN(i_rmnProxy).isCursed(bytes16(uint128(lockOrBurnIn.remoteChainSelector)))) revert CursedByRMN();
    _checkAllowList(lockOrBurnIn.originalSender);

    _onlyOnRamp(lockOrBurnIn.remoteChainSelector);
    CustomFinalityConfig storage finalityConfig = s_finalityConfig;
    uint256 amount = lockOrBurnIn.amount;
    if (finality != WAIT_FOR_FINALITY && finalityConfig.finalityThreshold != WAIT_FOR_FINALITY) {
      if (finality < finalityConfig.finalityThreshold) {
        revert InvalidFinality(finality, finalityConfig.finalityThreshold);
      }

      finalityConfig.outboundRateLimiterConfig[lockOrBurnIn.remoteChainSelector]._consume(
        amount, lockOrBurnIn.localToken
      );
      emit CustomFinalityOutboundRateLimitConsumed(lockOrBurnIn.remoteChainSelector, lockOrBurnIn.localToken, amount);
    } else {
      _consumeOutboundRateLimit(lockOrBurnIn.remoteChainSelector, amount);
    }
  }

  /// @notice Validates the release or mint input for correctness on
  /// - token to be released or minted
  /// - RMN curse status
  /// - if the sender is a valid offRamp
  /// - if the source pool is configured for the remote chain
  /// - rate limiting for either default or custom-finality transfer messages.
  /// @param releaseOrMintIn The input to validate.
  /// @param localAmount The local amount to be released or minted.
  /// @param finality The finality depth requested by the message. A value of zero is used for default finality.
  /// @dev This function should always be called before executing a release or mint. Not doing so would allow
  /// for various exploits.
  function _validateReleaseOrMint(
    Pool.ReleaseOrMintInV1 calldata releaseOrMintIn,
    uint256 localAmount,
    uint16 finality
  ) internal {
    if (!isSupportedToken(releaseOrMintIn.localToken)) revert InvalidToken(releaseOrMintIn.localToken);
    if (IRMN(i_rmnProxy).isCursed(bytes16(uint128(releaseOrMintIn.remoteChainSelector)))) revert CursedByRMN();
    _onlyOffRamp(releaseOrMintIn.remoteChainSelector);

    // Validates that the source pool address is configured on this pool.
    if (!isRemotePool(releaseOrMintIn.remoteChainSelector, releaseOrMintIn.sourcePoolAddress)) {
      revert InvalidSourcePoolAddress(releaseOrMintIn.sourcePoolAddress);
    }

    if (finality != WAIT_FOR_FINALITY) {
      s_finalityConfig.inboundRateLimiterConfig[releaseOrMintIn.remoteChainSelector]._consume(
        localAmount, releaseOrMintIn.localToken
      );
      emit CustomFinalityTransferInboundRateLimitConsumed(
        releaseOrMintIn.remoteChainSelector, releaseOrMintIn.localToken, localAmount
      );
    } else {
      _consumeInboundRateLimit(releaseOrMintIn.remoteChainSelector, localAmount);
    }
  }

  // ================================================================
  // │                      Token decimals                          │
  // ================================================================

  /// @notice Gets the IERC20 token decimals on the local chain.
  function getTokenDecimals() public view virtual returns (uint8 decimals) {
    return i_tokenDecimals;
  }

  function _encodeLocalDecimals() internal view virtual returns (bytes memory) {
    return abi.encode(i_tokenDecimals);
  }

  function _parseRemoteDecimals(
    bytes memory sourcePoolData
  ) internal view virtual returns (uint8) {
    // Fallback to the local token decimals if the source pool data is empty. This allows for backwards compatibility.
    if (sourcePoolData.length == 0) {
      return i_tokenDecimals;
    }
    if (sourcePoolData.length != 32) {
      revert InvalidRemoteChainDecimals(sourcePoolData);
    }
    uint256 remoteDecimals = abi.decode(sourcePoolData, (uint256));
    if (remoteDecimals > type(uint8).max) {
      revert InvalidRemoteChainDecimals(sourcePoolData);
    }
    return uint8(remoteDecimals);
  }

  /// @notice Calculates the local amount based on the remote amount and decimals.
  /// @param remoteAmount The amount on the remote chain.
  /// @param remoteDecimals The decimals of the token on the remote chain.
  /// @return The local amount.
  /// @dev This function protects against overflows. If there is a transaction that hits the overflow check, it is
  /// probably incorrect as that means the amount cannot be represented on this chain. If the local decimals have been
  /// wrongly configured, the token issuer could redeploy the pool with the correct decimals and manually re-execute the
  /// CCIP tx to fix the issue.
  function _calculateLocalAmount(uint256 remoteAmount, uint8 remoteDecimals) internal view virtual returns (uint256) {
    if (remoteDecimals == i_tokenDecimals) {
      return remoteAmount;
    }
    if (remoteDecimals > i_tokenDecimals) {
      uint8 decimalsDiff = remoteDecimals - i_tokenDecimals;
      if (decimalsDiff > 77) {
        // This is a safety check to prevent overflow in the next calculation.
        revert OverflowDetected(remoteDecimals, i_tokenDecimals, remoteAmount);
      }
      // Solidity rounds down so there is no risk of minting more tokens than the remote chain sent.
      return remoteAmount / (10 ** decimalsDiff);
    }

    // This is a safety check to prevent overflow in the next calculation.
    // More than 77 would never fit in a uint256 and would cause an overflow. We also check if the resulting amount
    // would overflow.
    uint8 diffDecimals = i_tokenDecimals - remoteDecimals;
    if (diffDecimals > 77 || remoteAmount > type(uint256).max / (10 ** diffDecimals)) {
      revert OverflowDetected(remoteDecimals, i_tokenDecimals, remoteAmount);
    }

    return remoteAmount * (10 ** diffDecimals);
  }

  // ================================================================
  // │                     Chain permissions                        │
  // ================================================================

  /// @notice Gets the pool address on the remote chain.
  /// @param remoteChainSelector Remote chain selector.
  /// @dev To support non-evm chains, this value is encoded into bytes
  function getRemotePools(
    uint64 remoteChainSelector
  ) public view returns (bytes[] memory) {
    bytes32[] memory remotePoolHashes = s_remoteChainConfigs[remoteChainSelector].remotePools.values();

    bytes[] memory remotePools = new bytes[](remotePoolHashes.length);
    for (uint256 i = 0; i < remotePoolHashes.length; ++i) {
      remotePools[i] = s_remotePoolAddresses[remotePoolHashes[i]];
    }

    return remotePools;
  }

  /// @notice Checks if the pool address is configured on the remote chain.
  /// @param remoteChainSelector Remote chain selector.
  /// @param remotePoolAddress The address of the remote pool.
  function isRemotePool(uint64 remoteChainSelector, bytes memory remotePoolAddress) public view returns (bool) {
    return s_remoteChainConfigs[remoteChainSelector].remotePools.contains(keccak256(remotePoolAddress));
  }

  /// @notice Gets the token address on the remote chain.
  /// @param remoteChainSelector Remote chain selector.
  /// @dev To support non-evm chains, this value is encoded into bytes
  function getRemoteToken(
    uint64 remoteChainSelector
  ) public view returns (bytes memory) {
    return s_remoteChainConfigs[remoteChainSelector].remoteTokenAddress;
  }

  /// @notice Adds a remote pool for a given chain selector. This could be due to a pool being upgraded on the remote
  /// chain. We don't simply want to replace the old pool as there could still be valid inflight messages from the old
  /// pool. This function allows for multiple pools to be added for a single chain selector.
  /// @param remoteChainSelector The remote chain selector for which the remote pool address is being added.
  /// @param remotePoolAddress The address of the new remote pool.
  function addRemotePool(uint64 remoteChainSelector, bytes calldata remotePoolAddress) external onlyOwner {
    if (!isSupportedChain(remoteChainSelector)) revert NonExistentChain(remoteChainSelector);

    _setRemotePool(remoteChainSelector, remotePoolAddress);
  }

  /// @notice Removes the remote pool address for a given chain selector.
  /// @dev All inflight txs from the remote pool will be rejected after it is removed. To ensure no loss of funds, there
  /// should be no inflight txs from the given pool.
  function removeRemotePool(uint64 remoteChainSelector, bytes calldata remotePoolAddress) external onlyOwner {
    if (!isSupportedChain(remoteChainSelector)) revert NonExistentChain(remoteChainSelector);

    if (!s_remoteChainConfigs[remoteChainSelector].remotePools.remove(keccak256(remotePoolAddress))) {
      revert InvalidRemotePoolForChain(remoteChainSelector, remotePoolAddress);
    }

    emit RemotePoolRemoved(remoteChainSelector, remotePoolAddress);
  }

  /// @inheritdoc IPoolV1
  function isSupportedChain(
    uint64 remoteChainSelector
  ) public view returns (bool) {
    return s_remoteChainSelectors.contains(remoteChainSelector);
  }

  /// @notice Get list of allowed chains
  /// @return list of chains.
  function getSupportedChains() public view returns (uint64[] memory) {
    uint256[] memory uint256ChainSelectors = s_remoteChainSelectors.values();
    uint64[] memory chainSelectors = new uint64[](uint256ChainSelectors.length);
    for (uint256 i = 0; i < uint256ChainSelectors.length; ++i) {
      chainSelectors[i] = uint64(uint256ChainSelectors[i]);
    }

    return chainSelectors;
  }

  /// @notice Sets the permissions for a list of chains selectors. Actual senders for these chains
  /// need to be allowed on the Router to interact with this pool.
  /// @param remoteChainSelectorsToRemove A list of chain selectors to remove.
  /// @param chainsToAdd A list of chains and their new permission status & rate limits. Rate limits
  /// are only used when the chain is being added through `allowed` being true.
  /// @dev Only callable by the owner
  function applyChainUpdates(
    uint64[] calldata remoteChainSelectorsToRemove,
    ChainUpdate[] calldata chainsToAdd
  ) external virtual onlyOwner {
    for (uint256 i = 0; i < remoteChainSelectorsToRemove.length; ++i) {
      uint64 remoteChainSelectorToRemove = remoteChainSelectorsToRemove[i];
      // If the chain doesn't exist, revert
      if (!s_remoteChainSelectors.remove(remoteChainSelectorToRemove)) {
        revert NonExistentChain(remoteChainSelectorToRemove);
      }

      // Remove all remote pool hashes for the chain
      bytes32[] memory remotePools = s_remoteChainConfigs[remoteChainSelectorToRemove].remotePools.values();
      for (uint256 j = 0; j < remotePools.length; ++j) {
        s_remoteChainConfigs[remoteChainSelectorToRemove].remotePools.remove(remotePools[j]);
      }

      delete s_remoteChainConfigs[remoteChainSelectorToRemove];

      emit ChainRemoved(remoteChainSelectorToRemove);
    }

    for (uint256 i = 0; i < chainsToAdd.length; ++i) {
      ChainUpdate memory newChain = chainsToAdd[i];
      RateLimiter._validateTokenBucketConfig(newChain.outboundRateLimiterConfig);
      RateLimiter._validateTokenBucketConfig(newChain.inboundRateLimiterConfig);

      if (newChain.remoteTokenAddress.length == 0) {
        revert ZeroAddressInvalid();
      }

      // If the chain already exists, revert
      if (!s_remoteChainSelectors.add(newChain.remoteChainSelector)) {
        revert ChainAlreadyExists(newChain.remoteChainSelector);
      }

      RemoteChainConfig storage remoteChainConfig = s_remoteChainConfigs[newChain.remoteChainSelector];

      remoteChainConfig.outboundRateLimiterConfig = RateLimiter.TokenBucket({
        rate: newChain.outboundRateLimiterConfig.rate,
        capacity: newChain.outboundRateLimiterConfig.capacity,
        tokens: newChain.outboundRateLimiterConfig.capacity,
        lastUpdated: uint32(block.timestamp),
        isEnabled: newChain.outboundRateLimiterConfig.isEnabled
      });
      remoteChainConfig.inboundRateLimiterConfig = RateLimiter.TokenBucket({
        rate: newChain.inboundRateLimiterConfig.rate,
        capacity: newChain.inboundRateLimiterConfig.capacity,
        tokens: newChain.inboundRateLimiterConfig.capacity,
        lastUpdated: uint32(block.timestamp),
        isEnabled: newChain.inboundRateLimiterConfig.isEnabled
      });
      remoteChainConfig.remoteTokenAddress = newChain.remoteTokenAddress;

      for (uint256 j = 0; j < newChain.remotePoolAddresses.length; ++j) {
        _setRemotePool(newChain.remoteChainSelector, newChain.remotePoolAddresses[j]);
      }

      emit ChainAdded(
        newChain.remoteChainSelector,
        newChain.remoteTokenAddress,
        newChain.outboundRateLimiterConfig,
        newChain.inboundRateLimiterConfig
      );
    }
  }

  /// @notice Adds a pool address to the allowed remote token pools for a particular chain.
  /// @param remoteChainSelector The remote chain selector for which the remote pool address is being added.
  /// @param remotePoolAddress The address of the new remote pool.
  function _setRemotePool(uint64 remoteChainSelector, bytes memory remotePoolAddress) internal {
    if (remotePoolAddress.length == 0) {
      revert ZeroAddressInvalid();
    }

    bytes32 poolHash = keccak256(remotePoolAddress);

    // Check if the pool already exists.
    if (!s_remoteChainConfigs[remoteChainSelector].remotePools.add(poolHash)) {
      revert PoolAlreadyAdded(remoteChainSelector, remotePoolAddress);
    }

    // Add the pool to the mapping to be able to un-hash it later.
    s_remotePoolAddresses[poolHash] = remotePoolAddress;

    emit RemotePoolAdded(remoteChainSelector, remotePoolAddress);
  }

  // ================================================================
  // │                        Rate limiting                         │
  // ================================================================

  /// @dev The inbound rate limits should be slightly higher than the outbound rate limits. This is because many chains
  /// finalize blocks in batches. CCIP also commits messages in batches: the commit plugin bundles multiple messages in
  /// a single merkle root.
  /// Imagine the following scenario.
  /// - Chain A has an inbound and outbound rate limit of 100 tokens capacity and 1 token per second refill rate.
  /// - Chain B has an inbound and outbound rate limit of 100 tokens capacity and 1 token per second refill rate.
  ///
  /// At time 0:
  /// - Chain A sends 100 tokens to Chain B.
  /// At time 5:
  /// - Chain A sends 5 tokens to Chain B.
  /// At time 6:
  /// The epoch that contains blocks [0-5] is finalized.
  /// Both transactions will be included in the same merkle root and become executable at the same time. This means
  /// the token pool on chain B requires a capacity of 105 to successfully execute both messages at the same time.
  /// The exact additional capacity required depends on the refill rate and the size of the source chain epochs and the
  /// CCIP round time. For simplicity, a 5-10% buffer should be sufficient in most cases.

  /// @notice Sets the rate limiter admin address.
  /// @dev Only callable by the owner.
  /// @param rateLimitAdmin The new rate limiter admin address.
  function setRateLimitAdmin(
    address rateLimitAdmin
  ) external onlyOwner {
    s_rateLimitAdmin = rateLimitAdmin;
    emit RateLimitAdminSet(rateLimitAdmin);
  }

  /// @notice Gets the rate limiter admin address.
  function getRateLimitAdmin() external view returns (address) {
    return s_rateLimitAdmin;
  }

  /// @notice Consumes outbound rate limiting capacity in this pool
  function _consumeOutboundRateLimit(uint64 remoteChainSelector, uint256 amount) internal {
    s_remoteChainConfigs[remoteChainSelector].outboundRateLimiterConfig._consume(amount, address(i_token));

    emit OutboundRateLimitConsumed({token: address(i_token), remoteChainSelector: remoteChainSelector, amount: amount});
  }

  /// @notice Consumes inbound rate limiting capacity in this pool
  function _consumeInboundRateLimit(uint64 remoteChainSelector, uint256 amount) internal {
    s_remoteChainConfigs[remoteChainSelector].inboundRateLimiterConfig._consume(amount, address(i_token));

    emit InboundRateLimitConsumed({token: address(i_token), remoteChainSelector: remoteChainSelector, amount: amount});
  }

  /// @notice Gets the token bucket with its values for the block it was requested at.
  /// @return The token bucket.
  function getCurrentOutboundRateLimiterState(
    uint64 remoteChainSelector
  ) external view returns (RateLimiter.TokenBucket memory) {
    return s_remoteChainConfigs[remoteChainSelector].outboundRateLimiterConfig._currentTokenBucketState();
  }

  /// @notice Gets the token bucket with its values for the block it was requested at.
  /// @return The token bucket.
  function getCurrentInboundRateLimiterState(
    uint64 remoteChainSelector
  ) external view returns (RateLimiter.TokenBucket memory) {
    return s_remoteChainConfigs[remoteChainSelector].inboundRateLimiterConfig._currentTokenBucketState();
  }

  /// @notice Sets multiple chain rate limiter configs.
  /// @param remoteChainSelectors The remote chain selector for which the rate limits apply.
  /// @param outboundConfigs The new outbound rate limiter config, meaning the onRamp rate limits for the given chain.
  /// @param inboundConfigs The new inbound rate limiter config, meaning the offRamp rate limits for the given chain.
  function setChainRateLimiterConfigs(
    uint64[] calldata remoteChainSelectors,
    RateLimiter.Config[] calldata outboundConfigs,
    RateLimiter.Config[] calldata inboundConfigs
  ) external {
    if (msg.sender != s_rateLimitAdmin && msg.sender != owner()) revert Unauthorized(msg.sender);
    if (remoteChainSelectors.length != outboundConfigs.length || remoteChainSelectors.length != inboundConfigs.length) {
      revert MismatchedArrayLengths();
    }

    for (uint256 i = 0; i < remoteChainSelectors.length; ++i) {
      _setRateLimitConfig(remoteChainSelectors[i], outboundConfigs[i], inboundConfigs[i]);
    }
  }

  /// @notice Sets the chain rate limiter config.
  /// @param remoteChainSelector The remote chain selector for which the rate limits apply.
  /// @param outboundConfig The new outbound rate limiter config, meaning the onRamp rate limits for the given chain.
  /// @param inboundConfig The new inbound rate limiter config, meaning the offRamp rate limits for the given chain.
  function setChainRateLimiterConfig(
    uint64 remoteChainSelector,
    RateLimiter.Config memory outboundConfig,
    RateLimiter.Config memory inboundConfig
  ) external {
    if (msg.sender != s_rateLimitAdmin && msg.sender != owner()) revert Unauthorized(msg.sender);

    _setRateLimitConfig(remoteChainSelector, outboundConfig, inboundConfig);
  }

  function _setRateLimitConfig(
    uint64 remoteChainSelector,
    RateLimiter.Config memory outboundConfig,
    RateLimiter.Config memory inboundConfig
  ) internal {
    if (!isSupportedChain(remoteChainSelector)) revert NonExistentChain(remoteChainSelector);
    RateLimiter._validateTokenBucketConfig(outboundConfig);
    s_remoteChainConfigs[remoteChainSelector].outboundRateLimiterConfig._setTokenBucketConfig(outboundConfig);
    RateLimiter._validateTokenBucketConfig(inboundConfig);
    s_remoteChainConfigs[remoteChainSelector].inboundRateLimiterConfig._setTokenBucketConfig(inboundConfig);
    emit ChainConfigured(remoteChainSelector, outboundConfig, inboundConfig);
  }

  // ================================================================
  // │                           Access                             │
  // ================================================================

  /// @notice Checks whether remote chain selector is configured on this contract, and if the msg.sender
  /// is a permissioned onRamp for the given chain on the Router.
  /// @dev This function is marked virtual as other token pools may inherit from this contract, but do
  /// not receive calls from the ramps directly, instead receiving them from a proxy contract. In that
  /// situation this function must be overridden and the ramp-check removed and replaced with a different
  /// access-control scheme.
  function _onlyOnRamp(
    uint64 remoteChainSelector
  ) internal view virtual {
    if (!isSupportedChain(remoteChainSelector)) revert ChainNotAllowed(remoteChainSelector);
    if (!(msg.sender == s_router.getOnRamp(remoteChainSelector))) revert CallerIsNotARampOnRouter(msg.sender);
  }

  /// @notice Checks whether remote chain selector is configured on this contract, and if the msg.sender
  /// is a permissioned offRamp for the given chain on the Router.
  /// @dev This function is marked virtual as other token pools may inherit from this contract, but do
  /// not receive calls from the ramps directly, instead receiving them from a proxy contract. In that
  /// situation this function must be overridden and the ramp-check removed and replaced with a different
  /// access-control scheme.
  function _onlyOffRamp(
    uint64 remoteChainSelector
  ) internal view virtual {
    if (!isSupportedChain(remoteChainSelector)) revert ChainNotAllowed(remoteChainSelector);
    if (!s_router.isOffRamp(remoteChainSelector, msg.sender)) revert CallerIsNotARampOnRouter(msg.sender);
  }

  // ================================================================
  // │                          Allowlist                           │
  // ================================================================

  function _checkAllowList(
    address sender
  ) internal view {
    if (i_allowlistEnabled) {
      if (!s_allowlist.contains(sender)) {
        revert SenderNotAllowed(sender);
      }
    }
  }

  /// @notice Gets whether the allowlist functionality is enabled.
  /// @return true is enabled, false if not.
  function getAllowListEnabled() external view returns (bool) {
    return i_allowlistEnabled;
  }

  /// @notice Gets the allowed addresses.
  /// @return The allowed addresses.
  function getAllowList() external view returns (address[] memory) {
    return s_allowlist.values();
  }

  /// @notice Apply updates to the allow list.
  /// @param removes The addresses to be removed.
  /// @param adds The addresses to be added.
  function applyAllowListUpdates(address[] calldata removes, address[] calldata adds) external onlyOwner {
    _applyAllowListUpdates(removes, adds);
  }

  /// @notice Internal version of applyAllowListUpdates to allow for reuse in the constructor.
  function _applyAllowListUpdates(address[] memory removes, address[] memory adds) internal {
    if (!i_allowlistEnabled) revert AllowListNotEnabled();

    for (uint256 i = 0; i < removes.length; ++i) {
      address toRemove = removes[i];
      if (s_allowlist.remove(toRemove)) {
        emit AllowListRemove(toRemove);
      }
    }
    for (uint256 i = 0; i < adds.length; ++i) {
      address toAdd = adds[i];
      if (toAdd == address(0)) {
        continue;
      }
      if (s_allowlist.add(toAdd)) {
        emit AllowListAdd(toAdd);
      }
    }
  }

  // ================================================================
  // │                         Finality                             │
  // ================================================================

  /// @notice Updates the finality configuration for token transfers.
  function applyFinalityConfigUpdates(
    uint16 finalityThreshold,
<<<<<<< HEAD
    uint256 maxAmountPerRequest,
    CustomFinalityRateLimitConfigArgs[] calldata rateLimitConfigArgs
  ) external virtual onlyOwner {
    CustomFinalityConfig storage finalityConfig = s_finalityConfig;
    finalityConfig.finalityThreshold = finalityThreshold;
    finalityConfig.maxAmountPerRequest = maxAmountPerRequest;
    _setCustomFinalityRateLimitConfig(rateLimitConfigArgs);
    emit FinalityConfigUpdated(finalityThreshold, maxAmountPerRequest);
=======
    uint16 customFinalityTransferFeeBps,
    CustomFinalityRateLimitConfigArgs[] calldata rateLimitConfigArgs
  ) external virtual onlyOwner {
    if (customFinalityTransferFeeBps >= BPS_DIVIDER) {
      revert InvalidTransferFeeBps(customFinalityTransferFeeBps);
    }
    CustomFinalityConfig storage finalityConfig = s_finalityConfig;
    finalityConfig.finalityThreshold = finalityThreshold;
    finalityConfig.customFinalityTransferFeeBps = customFinalityTransferFeeBps;
    _setCustomFinalityRateLimitConfig(rateLimitConfigArgs);
    emit FinalityConfigUpdated(finalityThreshold, customFinalityTransferFeeBps);
>>>>>>> bb83a65a
  }

  /// @notice Sets the custom finality based rate limit configurations for specified remote chains.
  /// @param rateLimitConfigArgs Array of structs containing remote chain selectors and their rate limiter configs.
  function setCustomFinalityRateLimitConfig(
    CustomFinalityRateLimitConfigArgs[] calldata rateLimitConfigArgs
  ) external virtual onlyOwner {
    _setCustomFinalityRateLimitConfig(rateLimitConfigArgs);
  }

  function _setCustomFinalityRateLimitConfig(
    CustomFinalityRateLimitConfigArgs[] calldata rateLimitConfigArgs
  ) internal {
    CustomFinalityConfig storage finalityConfig = s_finalityConfig;
    for (uint256 i = 0; i < rateLimitConfigArgs.length; ++i) {
      CustomFinalityRateLimitConfigArgs calldata configArgs = rateLimitConfigArgs[i];
      uint64 remoteChainSelector = configArgs.remoteChainSelector;
      if (!isSupportedChain(remoteChainSelector)) revert NonExistentChain(remoteChainSelector);

      RateLimiter._validateTokenBucketConfig(configArgs.outboundRateLimiterConfig);
      RateLimiter.TokenBucket storage outboundBucket = finalityConfig.outboundRateLimiterConfig[remoteChainSelector];
      bool outboundUninitialized = outboundBucket.lastUpdated == 0 && outboundBucket.capacity == 0
        && outboundBucket.rate == 0 && outboundBucket.tokens == 0 && !outboundBucket.isEnabled;
      if (outboundUninitialized && configArgs.outboundRateLimiterConfig.isEnabled) {
        outboundBucket.tokens = configArgs.outboundRateLimiterConfig.capacity;
        outboundBucket.lastUpdated = uint32(block.timestamp);
      }
      outboundBucket._setTokenBucketConfig(configArgs.outboundRateLimiterConfig);

      RateLimiter._validateTokenBucketConfig(configArgs.inboundRateLimiterConfig);
      RateLimiter.TokenBucket storage inboundBucket = finalityConfig.inboundRateLimiterConfig[remoteChainSelector];
      bool inboundUninitialized = inboundBucket.lastUpdated == 0 && inboundBucket.capacity == 0
        && inboundBucket.rate == 0 && inboundBucket.tokens == 0 && !inboundBucket.isEnabled;
      if (inboundUninitialized && configArgs.inboundRateLimiterConfig.isEnabled) {
        inboundBucket.tokens = configArgs.inboundRateLimiterConfig.capacity;
        inboundBucket.lastUpdated = uint32(block.timestamp);
      }
      inboundBucket._setTokenBucketConfig(configArgs.inboundRateLimiterConfig);
    }
  }

  // ================================================================
  // │                          CCV                                 │
  // ================================================================

  /// @notice Updates the CCV configuration for specified remote chains.
  /// If the array includes address(0), it indicates that the default CCV should be used alongside any other specified CCVs.
  function applyCCVConfigUpdates(
    CCVConfigArg[] calldata ccvConfigArgs
  ) external virtual onlyOwner {
    for (uint256 i = 0; i < ccvConfigArgs.length; ++i) {
      uint64 remoteChainSelector = ccvConfigArgs[i].remoteChainSelector;
      address[] calldata outboundCCVs = ccvConfigArgs[i].outboundCCVs;
      address[] calldata inboundCCVs = ccvConfigArgs[i].inboundCCVs;

      // check for duplicates in outbound CCVs.
      CCVConfigValidation._assertNoDuplicates(outboundCCVs);

      // check for duplicates in inbound CCVs.
      CCVConfigValidation._assertNoDuplicates(inboundCCVs);

      CCVConfig memory ccvConfig = CCVConfig({outboundCCVs: outboundCCVs, inboundCCVs: inboundCCVs});
      emit CCVConfigUpdated(remoteChainSelector, outboundCCVs, inboundCCVs);
      s_verifierConfig[remoteChainSelector] = ccvConfig;
    }
  }

  /// @notice Returns the set of required CCVs for incoming messages from a source chain.
  /// @param sourceChainSelector The source chain selector for incoming messages.
  /// This implementation assumes the same set of CCVs are used for all transfers on a lane.
  /// Implementers can override this function to define custom logic based on these params.
  /// @return requiredCCVs Set of required CCV addresses.
  function getRequiredInboundCCVs(
    address, // localToken
    uint64 sourceChainSelector,
    uint256, // amount,
    uint16, // finality
    bytes calldata // sourcePoolData
  ) external view virtual returns (address[] memory requiredCCVs) {
    return s_verifierConfig[sourceChainSelector].inboundCCVs;
  }

  /// @notice Returns the set of required CCVs for outgoing messages to a destination chain.
  /// @param destChainSelector The destination chain selector for outgoing messages.
  /// This implementation assumes the same set of CCVs are used for all transfers on a lane.
  /// Implementers can override this function to define custom logic based on these params.
  /// @return requiredCCVs Set of required CCV addresses.
  function getRequiredOutboundCCVs(
    address, // localToken
    uint64 destChainSelector,
    uint256, // amount
    uint16, // finality
    bytes calldata // tokenArgs
  ) external view virtual returns (address[] memory requiredCCVs) {
    return s_verifierConfig[destChainSelector].outboundCCVs;
  }

  // ================================================================
  // │                          Fee                                 │
  // ================================================================

  /// @notice Updates the token transfer fee configurations for specified destination chains.
  /// @param tokenTransferFeeConfigArgs Array of structs containing destination chain selectors and their fee.
  /// @param destToUseDefaultFeeConfigs Array of destination chain selectors to delete custom fee configs for.
  function applyTokenTransferFeeConfigUpdates(
    TokenTransferFeeConfigArgs[] calldata tokenTransferFeeConfigArgs,
    uint64[] calldata destToUseDefaultFeeConfigs
  ) external virtual onlyOwner {
    for (uint256 i = 0; i < tokenTransferFeeConfigArgs.length; ++i) {
      uint64 destChainSelector = tokenTransferFeeConfigArgs[i].destChainSelector;
      TokenTransferFeeConfig calldata tokenTransferFeeConfig = tokenTransferFeeConfigArgs[i].tokenTransferFeeConfig;
      s_tokenTransferFeeConfig[destChainSelector] = tokenTransferFeeConfig;
      emit TokenTransferFeeConfigUpdated(destChainSelector, tokenTransferFeeConfig);
    }

    for (uint256 i = 0; i < destToUseDefaultFeeConfigs.length; ++i) {
      uint64 destChainSelector = destToUseDefaultFeeConfigs[i];
      delete s_tokenTransferFeeConfig[destChainSelector];
      emit TokenTransferFeeConfigDeleted(destChainSelector);
    }
  }

  /// @notice Returns the token transfer fee override for a destination chain.
  /// @param destChainSelector The destination chain selector used for lookup.
  /// @return feeConfig The enabled fee configuration for the lane.
  function getTokenTransferFeeConfig(
    address, // localToken
    uint64 destChainSelector,
    Client.EVM2AnyMessage calldata, // message
    uint16, // finality
    bytes calldata // tokenArgs
  ) external view virtual returns (TokenTransferFeeConfig memory feeConfig) {
    return s_tokenTransferFeeConfig[destChainSelector];
  }

  /// @notice Withdraws all accumulated pool fees to the specified recipient.
  /// @dev For burn/mint pools, this transfers the entire token balance of the pool contract.
  /// lock/release pools should override this function with their own accounting mechanism.
  /// @param recipient The address to receive the withdrawn fees.
  function withdrawFees(
    address recipient
  ) external virtual onlyOwner {
    uint256 amount = getAccumulatedFees();
    if (amount > 0) {
      getToken().safeTransfer(recipient, amount);
      emit PoolFeeWithdrawn(recipient, amount);
    }
  }

  /// @notice Gets the accumulated pool fees that can be withdrawn.
  /// @dev burn/mint pools should return the contract's token balance since pool fees
  /// are minted directly to the pool contract (e.g., `return getToken().balanceOf(address(this))`).
  /// lock/release pools should implement their own accounting mechanism for pool fees
  /// by adding a storage variable (e.g., `s_accumulatedPoolFees`) since they cannot mint
  /// additional tokens for pool fee rewards.
  /// Note: Fee accounting can be obscured by sending tokens directly to the pool.
  /// This does not introduce security issues but will need to be handled operationally.
  /// @return The amount of accumulated pool fees available for withdrawal.
  function getAccumulatedFees() public view virtual returns (uint256) {
    return getToken().balanceOf(address(this));
  }

  // @notice Applies any applicable fees to the lock or burn amount.
  /// @param lockOrBurnIn The original lock or burn request.
  /// @param finality The finality depth requested by the message. A value of zero
  function _applyFee(
    Pool.LockOrBurnInV1 calldata lockOrBurnIn,
    uint16 finality
  ) internal view virtual returns (uint256 destAmount) {
<<<<<<< HEAD
    uint256 feeBps = finality != 0
      ? s_tokenTransferFeeConfig[lockOrBurnIn.remoteChainSelector].customFinalityTransferFeeBps
      : s_tokenTransferFeeConfig[lockOrBurnIn.remoteChainSelector].defaultFinalityTransferFeeBps;

    destAmount = lockOrBurnIn.amount - (lockOrBurnIn.amount * feeBps) / BPS_DIVIDER;
=======
    destAmount = lockOrBurnIn.amount;
    if (finality != WAIT_FOR_FINALITY) {
      // deduct custom finality transfer fee
      destAmount -= (lockOrBurnIn.amount * s_finalityConfig.customFinalityTransferFeeBps) / BPS_DIVIDER;
    }
    // TODO : default finality transfer fee
>>>>>>> bb83a65a
    return destAmount;
  }
}<|MERGE_RESOLUTION|>--- conflicted
+++ resolved
@@ -91,11 +91,7 @@
   event OutboundRateLimitConsumed(uint64 indexed remoteChainSelector, address token, uint256 amount);
   event InboundRateLimitConsumed(uint64 indexed remoteChainSelector, address token, uint256 amount);
   event CCVConfigUpdated(uint64 indexed remoteChainSelector, address[] outboundCCVs, address[] inboundCCVs);
-<<<<<<< HEAD
-  event FinalityConfigUpdated(uint16 finalityConfig, uint256 maxAmountPerRequest);
-=======
-  event FinalityConfigUpdated(uint16 finalityConfig, uint16 customFinalityTransferFeeBps);
->>>>>>> bb83a65a
+  event FinalityConfigUpdated(uint16 finalityConfig);
   event TokenTransferFeeConfigUpdated(uint64 indexed destChainSelector, TokenTransferFeeConfig tokenTransferFeeConfig);
   event TokenTransferFeeConfigDeleted(uint64 indexed destChainSelector);
   /// @notice Emitted when pool fees are withdrawn.
@@ -121,17 +117,9 @@
   }
 
   struct CustomFinalityConfig {
-<<<<<<< HEAD
     // 0 means the default finality.
     uint16 finalityThreshold; // Minimum block depth on the source chain that token issuers consider sufficiently secure
-    uint256 maxAmountPerRequest; // Maximum amount allowed per transfer request.
-    // Separate buckets isolate custom-finality limits so these transfers cannot deplete the primary pool rate limits.
-=======
-    uint16 finalityThreshold; // ────────────╮ Minimum block depth on the source chain that token issuers consider sufficiently secure.
-    //                                       | 0 means the default finality.
-    uint16 customFinalityTransferFeeBps; // ─╯ Fee in basis points for custom finality transfers [0-10_000].
     // Separate buckets provide isolated rate limits for custom-finality transfers, as their risk profiles differ from default transfers.
->>>>>>> bb83a65a
     mapping(uint64 remoteChainSelector => RateLimiter.TokenBucket tokenBucketOutbound) outboundRateLimiterConfig;
     mapping(uint64 remoteChainSelector => RateLimiter.TokenBucket tokenBucketInbound) inboundRateLimiterConfig;
   }
@@ -884,28 +872,12 @@
   /// @notice Updates the finality configuration for token transfers.
   function applyFinalityConfigUpdates(
     uint16 finalityThreshold,
-<<<<<<< HEAD
-    uint256 maxAmountPerRequest,
     CustomFinalityRateLimitConfigArgs[] calldata rateLimitConfigArgs
   ) external virtual onlyOwner {
     CustomFinalityConfig storage finalityConfig = s_finalityConfig;
     finalityConfig.finalityThreshold = finalityThreshold;
-    finalityConfig.maxAmountPerRequest = maxAmountPerRequest;
     _setCustomFinalityRateLimitConfig(rateLimitConfigArgs);
-    emit FinalityConfigUpdated(finalityThreshold, maxAmountPerRequest);
-=======
-    uint16 customFinalityTransferFeeBps,
-    CustomFinalityRateLimitConfigArgs[] calldata rateLimitConfigArgs
-  ) external virtual onlyOwner {
-    if (customFinalityTransferFeeBps >= BPS_DIVIDER) {
-      revert InvalidTransferFeeBps(customFinalityTransferFeeBps);
-    }
-    CustomFinalityConfig storage finalityConfig = s_finalityConfig;
-    finalityConfig.finalityThreshold = finalityThreshold;
-    finalityConfig.customFinalityTransferFeeBps = customFinalityTransferFeeBps;
-    _setCustomFinalityRateLimitConfig(rateLimitConfigArgs);
-    emit FinalityConfigUpdated(finalityThreshold, customFinalityTransferFeeBps);
->>>>>>> bb83a65a
+    emit FinalityConfigUpdated(finalityThreshold);
   }
 
   /// @notice Sets the custom finality based rate limit configurations for specified remote chains.
@@ -1075,20 +1047,11 @@
     Pool.LockOrBurnInV1 calldata lockOrBurnIn,
     uint16 finality
   ) internal view virtual returns (uint256 destAmount) {
-<<<<<<< HEAD
     uint256 feeBps = finality != 0
       ? s_tokenTransferFeeConfig[lockOrBurnIn.remoteChainSelector].customFinalityTransferFeeBps
       : s_tokenTransferFeeConfig[lockOrBurnIn.remoteChainSelector].defaultFinalityTransferFeeBps;
 
     destAmount = lockOrBurnIn.amount - (lockOrBurnIn.amount * feeBps) / BPS_DIVIDER;
-=======
-    destAmount = lockOrBurnIn.amount;
-    if (finality != WAIT_FOR_FINALITY) {
-      // deduct custom finality transfer fee
-      destAmount -= (lockOrBurnIn.amount * s_finalityConfig.customFinalityTransferFeeBps) / BPS_DIVIDER;
-    }
-    // TODO : default finality transfer fee
->>>>>>> bb83a65a
     return destAmount;
   }
 }