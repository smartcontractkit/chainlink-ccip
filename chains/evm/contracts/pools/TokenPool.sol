--- conflicted
+++ resolved
@@ -720,13 +720,6 @@
     emit InboundRateLimitConsumed({token: address(i_token), remoteChainSelector: remoteChainSelector, amount: amount});
   }
 
-<<<<<<< HEAD
-  /// @notice Returns the outbound and inbound rate limiter state for the given remote chain at the time of the call.
-  /// @param remoteChainSelector The remote chain selector.
-  /// @return outboundRateLimiterState The outbound token bucket.
-  /// @return inboundRateLimiterState The inbound token bucket.
-  function getCurrentRateLimiterState(
-=======
   /// @notice Consumes custom block confirmation outbound rate limiting capacity in this pool.
   function _consumeCustomBlockConfirmationOutboundRateLimit(
     uint64 remoteChainSelector,
@@ -752,10 +745,11 @@
     });
   }
 
-  /// @notice Gets the token bucket with its values for the block it was requested at.
-  /// @return The token bucket.
-  function getCurrentOutboundRateLimiterState(
->>>>>>> e42e3436
+  /// @notice Returns the outbound and inbound rate limiter state for the given remote chain at the time of the call.
+  /// @param remoteChainSelector The remote chain selector.
+  /// @return outboundRateLimiterState The outbound token bucket.
+  /// @return inboundRateLimiterState The inbound token bucket.
+  function getCurrentRateLimiterState(
     uint64 remoteChainSelector
   )
     external
