--- conflicted
+++ resolved
@@ -42,11 +42,7 @@
   using RateLimiter for RateLimiter.TokenBucket;
 
   error CallerIsNotARampOnRouter(address caller);
-<<<<<<< HEAD
-  error ZeroAddressInvalid();
-=======
   error ZeroAddressIsNotAllowed();
->>>>>>> a29e34ef
   error SenderNotAllowed(address sender);
   error AllowListNotEnabled();
   error NonExistentChain(uint64 remoteChainSelector);
@@ -131,13 +127,9 @@
   address internal s_rateLimitAdmin;
 
   constructor(IERC20 token, uint8 localTokenDecimals, address[] memory allowlist, address rmnProxy, address router) {
-<<<<<<< HEAD
-    if (address(token) == address(0) || router == address(0) || rmnProxy == address(0)) revert ZeroAddressInvalid();
-=======
     if (address(token) == address(0) || router == address(0) || rmnProxy == address(0)) {
       revert ZeroAddressIsNotAllowed();
     }
->>>>>>> a29e34ef
     i_token = token;
     i_rmnProxy = rmnProxy;
 
@@ -190,11 +182,7 @@
   function setRouter(
     address newRouter
   ) public onlyOwner {
-<<<<<<< HEAD
-    if (newRouter == address(0)) revert ZeroAddressInvalid();
-=======
     if (newRouter == address(0)) revert ZeroAddressIsNotAllowed();
->>>>>>> a29e34ef
     address oldRouter = address(s_router);
     s_router = IRouter(newRouter);
 
@@ -503,11 +491,7 @@
       RateLimiter._validateTokenBucketConfig(newChain.inboundRateLimiterConfig);
 
       if (newChain.remoteTokenAddress.length == 0) {
-<<<<<<< HEAD
-        revert ZeroAddressInvalid();
-=======
         revert ZeroAddressIsNotAllowed();
->>>>>>> a29e34ef
       }
 
       // If the chain already exists, revert
@@ -551,11 +535,7 @@
   /// @param remotePoolAddress The address of the new remote pool.
   function _setRemotePool(uint64 remoteChainSelector, bytes memory remotePoolAddress) internal {
     if (remotePoolAddress.length == 0) {
-<<<<<<< HEAD
-      revert ZeroAddressInvalid();
-=======
       revert ZeroAddressIsNotAllowed();
->>>>>>> a29e34ef
     }
 
     bytes32 poolHash = keccak256(remotePoolAddress);
