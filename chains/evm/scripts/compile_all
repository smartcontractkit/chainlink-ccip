#!/usr/bin/env bash

set -e

echo " ┌──────────────────────────────────────────────┐"
echo " │          Compiling CCIP contracts...         │"
echo " └──────────────────────────────────────────────┘"

# The offRamp uses a specific lower optimization runs value. All other contracts use the default value
# as specified in the foundry.toml.
OPTIMIZE_RUNS_OFFRAMP=800
OPTIMIZE_RUNS_FEE_QUOTER=8000
PROJECT="ccip"
FOUNDRY_PROJECT_SUFFIX="-compile"
export FOUNDRY_PROFILE="$PROJECT"$FOUNDRY_PROJECT_SUFFIX

CONTRACTS_DIR="$( cd "$(dirname "$0")" >/dev/null 2>&1 ; cd ../ && pwd -P )"
ABI_DIR="$CONTRACTS_DIR"/abi/
mkdir -p "$ABI_DIR"

compileContract() {
  local contract
  contract=$(basename "$1")
  echo "Compiling" "$contract"
  dir=$CONTRACTS_DIR/solc/$PROJECT/$contract

<<<<<<< HEAD
  local args
  args="build $CONTRACTS_DIR/contracts/"$1.sol" --root $CONTRACTS_DIR"

  if [ "$ZKSYNC" != "true" ]; then
    forge $args \
      $(getOptimizations "$contract") \
      --extra-output-files bin abi \
      -o $CONTRACTS_DIR/solc/$PROJECT/$contract

    # Copy the generated abi files to a single folder
    cp "$CONTRACTS_DIR"/solc/$PROJECT/"$contract"/"$contract".sol/"$contract".abi.json "$ABI_DIR""$contract".abi
  else
    $(dirname "$0")/forge_zksync $args --zksync
  fi
=======
  local command
  command="forge build $CONTRACTS_DIR/contracts/"$1.sol" \
   --root $CONTRACTS_DIR \
   $(getOptimizations "$contract") \
   --extra-output-files bin abi metadata \
   --build-info \
   --build-info-path $dir/build \
   -o $dir"

  $command

  # Move the build info to an expected file name
  mv $(find $dir/build -type f -name '*.json' ! -name 'build.json') $dir/build/build.json

  # Copy the generated abi files to a single folder
  cp "$CONTRACTS_DIR"/solc/$PROJECT/"$contract"/"$contract".sol/"$contract".abi.json "$ABI_DIR""$contract".abi
>>>>>>> 31a9d78e
}

# Define optimization overrides in this function. Anything that is not an override will use the default value
# as specified in the foundry.toml.
function getOptimizations() {
    local optimize_runs_override=""

    case $1 in
      "OffRamp" | "OffRampWithMessageTransformer")
        optimize_runs_override="--optimizer-runs $OPTIMIZE_RUNS_OFFRAMP"
        ;;
      "FeeQuoter")
        optimize_runs_override="--optimizer-runs $OPTIMIZE_RUNS_FEE_QUOTER"
        ;;
    esac

    echo "$optimize_runs_override"
}

compileContract offRamp/OffRamp
compileContract FeeQuoter
compileContract onRamp/OnRamp
compileContract applications/PingPongDemo
compileContract applications/EtherSenderReceiver
compileContract MultiAggregateRateLimiter
compileContract Router
compileContract tokenAdminRegistry/TokenAdminRegistry
compileContract tokenAdminRegistry/RegistryModuleOwnerCustom
compileContract tokenAdminRegistry/TokenPoolFactory/TokenPoolFactory
compileContract tokenAdminRegistry/TokenPoolFactory/FactoryBurnMintERC20
compileContract capability/CCIPHome
compileContract NonceManager
compileContract rmn/RMNRemote
compileContract rmn/RMNHome
compileContract rmn/RMNProxy
compileContract DonIDClaimer

# Pools
compileContract pools/LockReleaseTokenPool
compileContract pools/BurnMintTokenPool
compileContract pools/BurnFromMintTokenPool
compileContract pools/BurnWithFromMintTokenPool
compileContract pools/BurnToAddressMintTokenPool
compileContract pools/TokenPool
compileContract pools/USDC/USDCTokenPool
compileContract pools/SiloedLockReleaseTokenPool

# Test helpers
compileContract test/helpers/BurnMintERC677Helper
compileContract test/helpers/MessageHasher
compileContract test/helpers/USDCReaderTester
compileContract test/helpers/ReportCodec
compileContract test/helpers/receivers/MaybeRevertMessageReceiver
compileContract test/helpers/receivers/LogMessageDataReceiver
compileContract test/helpers/MultiOCR3Helper
compileContract test/mocks/MockE2EUSDCTokenMessenger
compileContract test/mocks/MockE2EUSDCTransmitter
compileContract test/helpers/CCIPReaderTester
# Offchain test encoding utils
compileContract test/helpers/EncodingUtils

# Message Transformer On/OffRamps
compileContract offRamp/OffRampWithMessageTransformer
compileContract onRamp/OnRampWithMessageTransformer

<|MERGE_RESOLUTION|>--- conflicted
+++ resolved
@@ -23,40 +23,29 @@
   contract=$(basename "$1")
   echo "Compiling" "$contract"
   dir=$CONTRACTS_DIR/solc/$PROJECT/$contract
+  
+  local args # base args for forge
+  args="build $CONTRACTS_DIR/contracts/"$1.sol" --root $CONTRACTS_DIR"
+  
+  if [ "$ZKSYNC" != "true" ]; then
+    local command
+    command="forge $args \
+    $(getOptimizations "$contract") \
+    --extra-output-files bin abi metadata \
+    --build-info \
+    --build-info-path $dir/build \
+    -o $dir"
 
-<<<<<<< HEAD
-  local args
-  args="build $CONTRACTS_DIR/contracts/"$1.sol" --root $CONTRACTS_DIR"
+    $command
 
-  if [ "$ZKSYNC" != "true" ]; then
-    forge $args \
-      $(getOptimizations "$contract") \
-      --extra-output-files bin abi \
-      -o $CONTRACTS_DIR/solc/$PROJECT/$contract
+    # Move the build info to an expected file name
+    mv $(find $dir/build -type f -name '*.json' ! -name 'build.json') $dir/build/build.json
 
     # Copy the generated abi files to a single folder
     cp "$CONTRACTS_DIR"/solc/$PROJECT/"$contract"/"$contract".sol/"$contract".abi.json "$ABI_DIR""$contract".abi
   else
     $(dirname "$0")/forge_zksync $args --zksync
   fi
-=======
-  local command
-  command="forge build $CONTRACTS_DIR/contracts/"$1.sol" \
-   --root $CONTRACTS_DIR \
-   $(getOptimizations "$contract") \
-   --extra-output-files bin abi metadata \
-   --build-info \
-   --build-info-path $dir/build \
-   -o $dir"
-
-  $command
-
-  # Move the build info to an expected file name
-  mv $(find $dir/build -type f -name '*.json' ! -name 'build.json') $dir/build/build.json
-
-  # Copy the generated abi files to a single folder
-  cp "$CONTRACTS_DIR"/solc/$PROJECT/"$contract"/"$contract".sol/"$contract".abi.json "$ABI_DIR""$contract".abi
->>>>>>> 31a9d78e
 }
 
 # Define optimization overrides in this function. Anything that is not an override will use the default value
@@ -121,4 +110,3 @@
 # Message Transformer On/OffRamps
 compileContract offRamp/OffRampWithMessageTransformer
 compileContract onRamp/OnRampWithMessageTransformer
-
