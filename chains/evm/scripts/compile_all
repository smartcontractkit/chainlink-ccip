--- conflicted
+++ resolved
@@ -9,12 +9,7 @@
 # The offRamp uses a specific lower optimization runs value. All other contracts use the default value
 # as specified in the foundry.toml.
 OPTIMIZE_RUNS_OFFRAMP=800
-<<<<<<< HEAD
-OPTIMIZE_RUNS_FEE_QUOTER=8000
-OPTIMIZE_RUNS_FEE_QUOTER_V2=4000
-=======
-OPTIMIZE_RUNS_FEE_QUOTER=4000
->>>>>>> 8f7f1b95
+OPTIMIZE_RUNS_FEE_QUOTER=3000
 OPTIMIZE_RUNS_LARGE_TOKEN_POOL=5000
 PROJECT="ccip"
 FOUNDRY_PROJECT_SUFFIX="-compile"
@@ -63,11 +58,8 @@
       "OffRamp" | "OffRampOverSuperchainInterop" | "OffRampWithMessageTransformer")
         optimize_runs_override="--optimizer-runs $OPTIMIZE_RUNS_OFFRAMP"
         ;;
-      "FeeQuoter")
+      "FeeQuoter" | "FeeQuoterV2")
         optimize_runs_override="--optimizer-runs $OPTIMIZE_RUNS_FEE_QUOTER"
-        ;;
-      "FeeQuoterV2")
-        optimize_runs_override="--optimizer-runs $OPTIMIZE_RUNS_FEE_QUOTER_V2"
         ;;
       "BurnMintFastTransferTokenPool" | "HybridLockReleaseUSDCTokenPool")
         optimize_runs_override="--optimizer-runs $OPTIMIZE_RUNS_LARGE_TOKEN_POOL"
