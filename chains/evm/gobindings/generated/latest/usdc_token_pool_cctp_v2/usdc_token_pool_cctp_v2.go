// Code generated - DO NOT EDIT.
// This file is a generated binding and any manual changes will be lost.

package usdc_token_pool_cctp_v2

import (
	"errors"
	"math/big"
	"strings"

	ethereum "github.com/ethereum/go-ethereum"
	"github.com/ethereum/go-ethereum/accounts/abi"
	"github.com/ethereum/go-ethereum/accounts/abi/bind"
	"github.com/ethereum/go-ethereum/common"
	"github.com/ethereum/go-ethereum/core/types"
	"github.com/ethereum/go-ethereum/event"
)

var (
	_ = errors.New
	_ = big.NewInt
	_ = strings.NewReader
	_ = ethereum.NotFound
	_ = bind.Bind
	_ = common.Big1
	_ = types.BloomLookup
	_ = event.NewSubscription
	_ = abi.ConvertType
)

type AuthorizedCallersAuthorizedCallerArgs struct {
	AddedCallers   []common.Address
	RemovedCallers []common.Address
}

type ClientEVM2AnyMessage struct {
	Receiver     []byte
	Data         []byte
	TokenAmounts []ClientEVMTokenAmount
	FeeToken     common.Address
	ExtraArgs    []byte
}

type ClientEVMTokenAmount struct {
	Token  common.Address
	Amount *big.Int
}

type IPoolV2TokenTransferFeeConfig struct {
	DestGasOverhead   uint32
	DestBytesOverhead uint32
	FeeUSDCents       uint32
	IsEnabled         bool
}

type PoolLockOrBurnInV1 struct {
	Receiver            []byte
	RemoteChainSelector uint64
	OriginalSender      common.Address
	Amount              *big.Int
	LocalToken          common.Address
}

type PoolLockOrBurnOutV1 struct {
	DestTokenAddress []byte
	DestPoolData     []byte
}

type PoolReleaseOrMintInV1 struct {
	OriginalSender          []byte
	RemoteChainSelector     uint64
	Receiver                common.Address
	SourceDenominatedAmount *big.Int
	LocalToken              common.Address
	SourcePoolAddress       []byte
	SourcePoolData          []byte
	OffchainTokenData       []byte
}

type PoolReleaseOrMintOutV1 struct {
	DestinationAmount *big.Int
}

type RateLimiterConfig struct {
	IsEnabled bool
	Capacity  *big.Int
	Rate      *big.Int
}

type RateLimiterTokenBucket struct {
	Tokens      *big.Int
	LastUpdated uint32
	IsEnabled   bool
	Capacity    *big.Int
	Rate        *big.Int
}

type TokenPoolCCVConfigArg struct {
	RemoteChainSelector uint64
	OutboundCCVs        []common.Address
	InboundCCVs         []common.Address
}

type TokenPoolChainUpdate struct {
	RemoteChainSelector       uint64
	RemotePoolAddresses       [][]byte
	RemoteTokenAddress        []byte
	OutboundRateLimiterConfig RateLimiterConfig
	InboundRateLimiterConfig  RateLimiterConfig
}

<<<<<<< HEAD
type TokenPoolCustomFinalityRateLimitConfigArgs struct {
=======
type TokenPoolFastFinalityRateLimitConfigArgs struct {
>>>>>>> 5d6d323f
	RemoteChainSelector       uint64
	OutboundRateLimiterConfig RateLimiterConfig
	InboundRateLimiterConfig  RateLimiterConfig
}

type TokenPoolTokenTransferFeeConfigArgs struct {
	DestChainSelector      uint64
	TokenTransferFeeConfig IPoolV2TokenTransferFeeConfig
}

type USDCTokenPoolDomain struct {
	AllowedCaller    [32]byte
	MintRecipient    [32]byte
	DomainIdentifier uint32
	Enabled          bool
}

type USDCTokenPoolDomainUpdate struct {
	AllowedCaller     [32]byte
	MintRecipient     [32]byte
	DomainIdentifier  uint32
	DestChainSelector uint64
	Enabled           bool
}

var USDCTokenPoolCCTPV2MetaData = &bind.MetaData{
	ABI: "[{\"type\":\"constructor\",\"inputs\":[{\"name\":\"tokenMessenger\",\"type\":\"address\",\"internalType\":\"contractITokenMessenger\"},{\"name\":\"cctpMessageTransmitterProxy\",\"type\":\"address\",\"internalType\":\"contractCCTPMessageTransmitterProxy\"},{\"name\":\"token\",\"type\":\"address\",\"internalType\":\"contractIERC20\"},{\"name\":\"allowlist\",\"type\":\"address[]\",\"internalType\":\"address[]\"},{\"name\":\"rmnProxy\",\"type\":\"address\",\"internalType\":\"address\"},{\"name\":\"router\",\"type\":\"address\",\"internalType\":\"address\"}],\"stateMutability\":\"nonpayable\"},{\"type\":\"function\",\"name\":\"FINALITY_THRESHOLD\",\"inputs\":[],\"outputs\":[{\"name\":\"\",\"type\":\"uint32\",\"internalType\":\"uint32\"}],\"stateMutability\":\"view\"},{\"type\":\"function\",\"name\":\"MAX_FEE\",\"inputs\":[],\"outputs\":[{\"name\":\"\",\"type\":\"uint32\",\"internalType\":\"uint32\"}],\"stateMutability\":\"view\"},{\"type\":\"function\",\"name\":\"acceptOwnership\",\"inputs\":[],\"outputs\":[],\"stateMutability\":\"nonpayable\"},{\"type\":\"function\",\"name\":\"addRemotePool\",\"inputs\":[{\"name\":\"remoteChainSelector\",\"type\":\"uint64\",\"internalType\":\"uint64\"},{\"name\":\"remotePoolAddress\",\"type\":\"bytes\",\"internalType\":\"bytes\"}],\"outputs\":[],\"stateMutability\":\"nonpayable\"},{\"type\":\"function\",\"name\":\"applyAllowListUpdates\",\"inputs\":[{\"name\":\"removes\",\"type\":\"address[]\",\"internalType\":\"address[]\"},{\"name\":\"adds\",\"type\":\"address[]\",\"internalType\":\"address[]\"}],\"outputs\":[],\"stateMutability\":\"nonpayable\"},{\"type\":\"function\",\"name\":\"applyAuthorizedCallerUpdates\",\"inputs\":[{\"name\":\"authorizedCallerArgs\",\"type\":\"tuple\",\"internalType\":\"structAuthorizedCallers.AuthorizedCallerArgs\",\"components\":[{\"name\":\"addedCallers\",\"type\":\"address[]\",\"internalType\":\"address[]\"},{\"name\":\"removedCallers\",\"type\":\"address[]\",\"internalType\":\"address[]\"}]}],\"outputs\":[],\"stateMutability\":\"nonpayable\"},{\"type\":\"function\",\"name\":\"applyCCVConfigUpdates\",\"inputs\":[{\"name\":\"ccvConfigArgs\",\"type\":\"tuple[]\",\"internalType\":\"structTokenPool.CCVConfigArg[]\",\"components\":[{\"name\":\"remoteChainSelector\",\"type\":\"uint64\",\"internalType\":\"uint64\"},{\"name\":\"outboundCCVs\",\"type\":\"address[]\",\"internalType\":\"address[]\"},{\"name\":\"inboundCCVs\",\"type\":\"address[]\",\"internalType\":\"address[]\"}]}],\"outputs\":[],\"stateMutability\":\"nonpayable\"},{\"type\":\"function\",\"name\":\"applyChainUpdates\",\"inputs\":[{\"name\":\"remoteChainSelectorsToRemove\",\"type\":\"uint64[]\",\"internalType\":\"uint64[]\"},{\"name\":\"chainsToAdd\",\"type\":\"tuple[]\",\"internalType\":\"structTokenPool.ChainUpdate[]\",\"components\":[{\"name\":\"remoteChainSelector\",\"type\":\"uint64\",\"internalType\":\"uint64\"},{\"name\":\"remotePoolAddresses\",\"type\":\"bytes[]\",\"internalType\":\"bytes[]\"},{\"name\":\"remoteTokenAddress\",\"type\":\"bytes\",\"internalType\":\"bytes\"},{\"name\":\"outboundRateLimiterConfig\",\"type\":\"tuple\",\"internalType\":\"structRateLimiter.Config\",\"components\":[{\"name\":\"isEnabled\",\"type\":\"bool\",\"internalType\":\"bool\"},{\"name\":\"capacity\",\"type\":\"uint128\",\"internalType\":\"uint128\"},{\"name\":\"rate\",\"type\":\"uint128\",\"internalType\":\"uint128\"}]},{\"name\":\"inboundRateLimiterConfig\",\"type\":\"tuple\",\"internalType\":\"structRateLimiter.Config\",\"components\":[{\"name\":\"isEnabled\",\"type\":\"bool\",\"internalType\":\"bool\"},{\"name\":\"capacity\",\"type\":\"uint128\",\"internalType\":\"uint128\"},{\"name\":\"rate\",\"type\":\"uint128\",\"internalType\":\"uint128\"}]}]}],\"outputs\":[],\"stateMutability\":\"nonpayable\"},{\"type\":\"function\",\"name\":\"applyFinalityConfigUpdates\",\"inputs\":[{\"name\":\"finalityThreshold\",\"type\":\"uint16\",\"internalType\":\"uint16\"},{\"name\":\"fastTransferFeeBps\",\"type\":\"uint16\",\"internalType\":\"uint16\"},{\"name\":\"maxAmountPerRequest\",\"type\":\"uint256\",\"internalType\":\"uint256\"},{\"name\":\"rateLimitConfigArgs\",\"type\":\"tuple[]\",\"internalType\":\"structTokenPool.FastFinalityRateLimitConfigArgs[]\",\"components\":[{\"name\":\"remoteChainSelector\",\"type\":\"uint64\",\"internalType\":\"uint64\"},{\"name\":\"outboundRateLimiterConfig\",\"type\":\"tuple\",\"internalType\":\"structRateLimiter.Config\",\"components\":[{\"name\":\"isEnabled\",\"type\":\"bool\",\"internalType\":\"bool\"},{\"name\":\"capacity\",\"type\":\"uint128\",\"internalType\":\"uint128\"},{\"name\":\"rate\",\"type\":\"uint128\",\"internalType\":\"uint128\"}]},{\"name\":\"inboundRateLimiterConfig\",\"type\":\"tuple\",\"internalType\":\"structRateLimiter.Config\",\"components\":[{\"name\":\"isEnabled\",\"type\":\"bool\",\"internalType\":\"bool\"},{\"name\":\"capacity\",\"type\":\"uint128\",\"internalType\":\"uint128\"},{\"name\":\"rate\",\"type\":\"uint128\",\"internalType\":\"uint128\"}]}]}],\"outputs\":[],\"stateMutability\":\"nonpayable\"},{\"type\":\"function\",\"name\":\"applyTokenTransferFeeConfigUpdates\",\"inputs\":[{\"name\":\"tokenTransferFeeConfigArgs\",\"type\":\"tuple[]\",\"internalType\":\"structTokenPool.TokenTransferFeeConfigArgs[]\",\"components\":[{\"name\":\"destChainSelector\",\"type\":\"uint64\",\"internalType\":\"uint64\"},{\"name\":\"tokenTransferFeeConfig\",\"type\":\"tuple\",\"internalType\":\"structIPoolV2.TokenTransferFeeConfig\",\"components\":[{\"name\":\"destGasOverhead\",\"type\":\"uint32\",\"internalType\":\"uint32\"},{\"name\":\"destBytesOverhead\",\"type\":\"uint32\",\"internalType\":\"uint32\"},{\"name\":\"feeUSDCents\",\"type\":\"uint32\",\"internalType\":\"uint32\"},{\"name\":\"isEnabled\",\"type\":\"bool\",\"internalType\":\"bool\"}]}]},{\"name\":\"destToUseDefaultFeeConfigs\",\"type\":\"uint64[]\",\"internalType\":\"uint64[]\"}],\"outputs\":[],\"stateMutability\":\"nonpayable\"},{\"type\":\"function\",\"name\":\"getAccumulatedFees\",\"inputs\":[],\"outputs\":[{\"name\":\"\",\"type\":\"uint256\",\"internalType\":\"uint256\"}],\"stateMutability\":\"view\"},{\"type\":\"function\",\"name\":\"getAllAuthorizedCallers\",\"inputs\":[],\"outputs\":[{\"name\":\"\",\"type\":\"address[]\",\"internalType\":\"address[]\"}],\"stateMutability\":\"view\"},{\"type\":\"function\",\"name\":\"getAllowList\",\"inputs\":[],\"outputs\":[{\"name\":\"\",\"type\":\"address[]\",\"internalType\":\"address[]\"}],\"stateMutability\":\"view\"},{\"type\":\"function\",\"name\":\"getAllowListEnabled\",\"inputs\":[],\"outputs\":[{\"name\":\"\",\"type\":\"bool\",\"internalType\":\"bool\"}],\"stateMutability\":\"view\"},{\"type\":\"function\",\"name\":\"getCurrentInboundRateLimiterState\",\"inputs\":[{\"name\":\"remoteChainSelector\",\"type\":\"uint64\",\"internalType\":\"uint64\"}],\"outputs\":[{\"name\":\"\",\"type\":\"tuple\",\"internalType\":\"structRateLimiter.TokenBucket\",\"components\":[{\"name\":\"tokens\",\"type\":\"uint128\",\"internalType\":\"uint128\"},{\"name\":\"lastUpdated\",\"type\":\"uint32\",\"internalType\":\"uint32\"},{\"name\":\"isEnabled\",\"type\":\"bool\",\"internalType\":\"bool\"},{\"name\":\"capacity\",\"type\":\"uint128\",\"internalType\":\"uint128\"},{\"name\":\"rate\",\"type\":\"uint128\",\"internalType\":\"uint128\"}]}],\"stateMutability\":\"view\"},{\"type\":\"function\",\"name\":\"getCurrentOutboundRateLimiterState\",\"inputs\":[{\"name\":\"remoteChainSelector\",\"type\":\"uint64\",\"internalType\":\"uint64\"}],\"outputs\":[{\"name\":\"\",\"type\":\"tuple\",\"internalType\":\"structRateLimiter.TokenBucket\",\"components\":[{\"name\":\"tokens\",\"type\":\"uint128\",\"internalType\":\"uint128\"},{\"name\":\"lastUpdated\",\"type\":\"uint32\",\"internalType\":\"uint32\"},{\"name\":\"isEnabled\",\"type\":\"bool\",\"internalType\":\"bool\"},{\"name\":\"capacity\",\"type\":\"uint128\",\"internalType\":\"uint128\"},{\"name\":\"rate\",\"type\":\"uint128\",\"internalType\":\"uint128\"}]}],\"stateMutability\":\"view\"},{\"type\":\"function\",\"name\":\"getDomain\",\"inputs\":[{\"name\":\"chainSelector\",\"type\":\"uint64\",\"internalType\":\"uint64\"}],\"outputs\":[{\"name\":\"\",\"type\":\"tuple\",\"internalType\":\"structUSDCTokenPool.Domain\",\"components\":[{\"name\":\"allowedCaller\",\"type\":\"bytes32\",\"internalType\":\"bytes32\"},{\"name\":\"mintRecipient\",\"type\":\"bytes32\",\"internalType\":\"bytes32\"},{\"name\":\"domainIdentifier\",\"type\":\"uint32\",\"internalType\":\"uint32\"},{\"name\":\"enabled\",\"type\":\"bool\",\"internalType\":\"bool\"}]}],\"stateMutability\":\"view\"},{\"type\":\"function\",\"name\":\"getRateLimitAdmin\",\"inputs\":[],\"outputs\":[{\"name\":\"\",\"type\":\"address\",\"internalType\":\"address\"}],\"stateMutability\":\"view\"},{\"type\":\"function\",\"name\":\"getRemotePools\",\"inputs\":[{\"name\":\"remoteChainSelector\",\"type\":\"uint64\",\"internalType\":\"uint64\"}],\"outputs\":[{\"name\":\"\",\"type\":\"bytes[]\",\"internalType\":\"bytes[]\"}],\"stateMutability\":\"view\"},{\"type\":\"function\",\"name\":\"getRemoteToken\",\"inputs\":[{\"name\":\"remoteChainSelector\",\"type\":\"uint64\",\"internalType\":\"uint64\"}],\"outputs\":[{\"name\":\"\",\"type\":\"bytes\",\"internalType\":\"bytes\"}],\"stateMutability\":\"view\"},{\"type\":\"function\",\"name\":\"getRequiredInboundCCVs\",\"inputs\":[{\"name\":\"\",\"type\":\"address\",\"internalType\":\"address\"},{\"name\":\"sourceChainSelector\",\"type\":\"uint64\",\"internalType\":\"uint64\"},{\"name\":\"\",\"type\":\"uint256\",\"internalType\":\"uint256\"},{\"name\":\"\",\"type\":\"uint16\",\"internalType\":\"uint16\"},{\"name\":\"\",\"type\":\"bytes\",\"internalType\":\"bytes\"}],\"outputs\":[{\"name\":\"requiredCCVs\",\"type\":\"address[]\",\"internalType\":\"address[]\"}],\"stateMutability\":\"view\"},{\"type\":\"function\",\"name\":\"getRequiredOutboundCCVs\",\"inputs\":[{\"name\":\"\",\"type\":\"address\",\"internalType\":\"address\"},{\"name\":\"destChainSelector\",\"type\":\"uint64\",\"internalType\":\"uint64\"},{\"name\":\"\",\"type\":\"uint256\",\"internalType\":\"uint256\"},{\"name\":\"\",\"type\":\"uint16\",\"internalType\":\"uint16\"},{\"name\":\"\",\"type\":\"bytes\",\"internalType\":\"bytes\"}],\"outputs\":[{\"name\":\"requiredCCVs\",\"type\":\"address[]\",\"internalType\":\"address[]\"}],\"stateMutability\":\"view\"},{\"type\":\"function\",\"name\":\"getRmnProxy\",\"inputs\":[],\"outputs\":[{\"name\":\"rmnProxy\",\"type\":\"address\",\"internalType\":\"address\"}],\"stateMutability\":\"view\"},{\"type\":\"function\",\"name\":\"getRouter\",\"inputs\":[],\"outputs\":[{\"name\":\"router\",\"type\":\"address\",\"internalType\":\"address\"}],\"stateMutability\":\"view\"},{\"type\":\"function\",\"name\":\"getSupportedChains\",\"inputs\":[],\"outputs\":[{\"name\":\"\",\"type\":\"uint64[]\",\"internalType\":\"uint64[]\"}],\"stateMutability\":\"view\"},{\"type\":\"function\",\"name\":\"getToken\",\"inputs\":[],\"outputs\":[{\"name\":\"token\",\"type\":\"address\",\"internalType\":\"contractIERC20\"}],\"stateMutability\":\"view\"},{\"type\":\"function\",\"name\":\"getTokenDecimals\",\"inputs\":[],\"outputs\":[{\"name\":\"decimals\",\"type\":\"uint8\",\"internalType\":\"uint8\"}],\"stateMutability\":\"view\"},{\"type\":\"function\",\"name\":\"getTokenTransferFeeConfig\",\"inputs\":[{\"name\":\"\",\"type\":\"address\",\"internalType\":\"address\"},{\"name\":\"destChainSelector\",\"type\":\"uint64\",\"internalType\":\"uint64\"},{\"name\":\"\",\"type\":\"tuple\",\"internalType\":\"structClient.EVM2AnyMessage\",\"components\":[{\"name\":\"receiver\",\"type\":\"bytes\",\"internalType\":\"bytes\"},{\"name\":\"data\",\"type\":\"bytes\",\"internalType\":\"bytes\"},{\"name\":\"tokenAmounts\",\"type\":\"tuple[]\",\"internalType\":\"structClient.EVMTokenAmount[]\",\"components\":[{\"name\":\"token\",\"type\":\"address\",\"internalType\":\"address\"},{\"name\":\"amount\",\"type\":\"uint256\",\"internalType\":\"uint256\"}]},{\"name\":\"feeToken\",\"type\":\"address\",\"internalType\":\"address\"},{\"name\":\"extraArgs\",\"type\":\"bytes\",\"internalType\":\"bytes\"}]},{\"name\":\"\",\"type\":\"uint16\",\"internalType\":\"uint16\"},{\"name\":\"\",\"type\":\"bytes\",\"internalType\":\"bytes\"}],\"outputs\":[{\"name\":\"feeConfig\",\"type\":\"tuple\",\"internalType\":\"structIPoolV2.TokenTransferFeeConfig\",\"components\":[{\"name\":\"destGasOverhead\",\"type\":\"uint32\",\"internalType\":\"uint32\"},{\"name\":\"destBytesOverhead\",\"type\":\"uint32\",\"internalType\":\"uint32\"},{\"name\":\"feeUSDCents\",\"type\":\"uint32\",\"internalType\":\"uint32\"},{\"name\":\"isEnabled\",\"type\":\"bool\",\"internalType\":\"bool\"}]}],\"stateMutability\":\"view\"},{\"type\":\"function\",\"name\":\"i_localDomainIdentifier\",\"inputs\":[],\"outputs\":[{\"name\":\"\",\"type\":\"uint32\",\"internalType\":\"uint32\"}],\"stateMutability\":\"view\"},{\"type\":\"function\",\"name\":\"i_messageTransmitterProxy\",\"inputs\":[],\"outputs\":[{\"name\":\"\",\"type\":\"address\",\"internalType\":\"contractCCTPMessageTransmitterProxy\"}],\"stateMutability\":\"view\"},{\"type\":\"function\",\"name\":\"i_supportedUSDCVersion\",\"inputs\":[],\"outputs\":[{\"name\":\"\",\"type\":\"uint32\",\"internalType\":\"uint32\"}],\"stateMutability\":\"view\"},{\"type\":\"function\",\"name\":\"i_tokenMessenger\",\"inputs\":[],\"outputs\":[{\"name\":\"\",\"type\":\"address\",\"internalType\":\"contractITokenMessenger\"}],\"stateMutability\":\"view\"},{\"type\":\"function\",\"name\":\"isRemotePool\",\"inputs\":[{\"name\":\"remoteChainSelector\",\"type\":\"uint64\",\"internalType\":\"uint64\"},{\"name\":\"remotePoolAddress\",\"type\":\"bytes\",\"internalType\":\"bytes\"}],\"outputs\":[{\"name\":\"\",\"type\":\"bool\",\"internalType\":\"bool\"}],\"stateMutability\":\"view\"},{\"type\":\"function\",\"name\":\"isSupportedChain\",\"inputs\":[{\"name\":\"remoteChainSelector\",\"type\":\"uint64\",\"internalType\":\"uint64\"}],\"outputs\":[{\"name\":\"\",\"type\":\"bool\",\"internalType\":\"bool\"}],\"stateMutability\":\"view\"},{\"type\":\"function\",\"name\":\"isSupportedToken\",\"inputs\":[{\"name\":\"token\",\"type\":\"address\",\"internalType\":\"address\"}],\"outputs\":[{\"name\":\"\",\"type\":\"bool\",\"internalType\":\"bool\"}],\"stateMutability\":\"view\"},{\"type\":\"function\",\"name\":\"lockOrBurn\",\"inputs\":[{\"name\":\"lockOrBurnIn\",\"type\":\"tuple\",\"internalType\":\"structPool.LockOrBurnInV1\",\"components\":[{\"name\":\"receiver\",\"type\":\"bytes\",\"internalType\":\"bytes\"},{\"name\":\"remoteChainSelector\",\"type\":\"uint64\",\"internalType\":\"uint64\"},{\"name\":\"originalSender\",\"type\":\"address\",\"internalType\":\"address\"},{\"name\":\"amount\",\"type\":\"uint256\",\"internalType\":\"uint256\"},{\"name\":\"localToken\",\"type\":\"address\",\"internalType\":\"address\"}]}],\"outputs\":[{\"name\":\"\",\"type\":\"tuple\",\"internalType\":\"structPool.LockOrBurnOutV1\",\"components\":[{\"name\":\"destTokenAddress\",\"type\":\"bytes\",\"internalType\":\"bytes\"},{\"name\":\"destPoolData\",\"type\":\"bytes\",\"internalType\":\"bytes\"}]}],\"stateMutability\":\"nonpayable\"},{\"type\":\"function\",\"name\":\"lockOrBurn\",\"inputs\":[{\"name\":\"lockOrBurnIn\",\"type\":\"tuple\",\"internalType\":\"structPool.LockOrBurnInV1\",\"components\":[{\"name\":\"receiver\",\"type\":\"bytes\",\"internalType\":\"bytes\"},{\"name\":\"remoteChainSelector\",\"type\":\"uint64\",\"internalType\":\"uint64\"},{\"name\":\"originalSender\",\"type\":\"address\",\"internalType\":\"address\"},{\"name\":\"amount\",\"type\":\"uint256\",\"internalType\":\"uint256\"},{\"name\":\"localToken\",\"type\":\"address\",\"internalType\":\"address\"}]},{\"name\":\"finality\",\"type\":\"uint16\",\"internalType\":\"uint16\"},{\"name\":\"\",\"type\":\"bytes\",\"internalType\":\"bytes\"}],\"outputs\":[{\"name\":\"\",\"type\":\"tuple\",\"internalType\":\"structPool.LockOrBurnOutV1\",\"components\":[{\"name\":\"destTokenAddress\",\"type\":\"bytes\",\"internalType\":\"bytes\"},{\"name\":\"destPoolData\",\"type\":\"bytes\",\"internalType\":\"bytes\"}]},{\"name\":\"destTokenAmount\",\"type\":\"uint256\",\"internalType\":\"uint256\"}],\"stateMutability\":\"nonpayable\"},{\"type\":\"function\",\"name\":\"owner\",\"inputs\":[],\"outputs\":[{\"name\":\"\",\"type\":\"address\",\"internalType\":\"address\"}],\"stateMutability\":\"view\"},{\"type\":\"function\",\"name\":\"releaseOrMint\",\"inputs\":[{\"name\":\"releaseOrMintIn\",\"type\":\"tuple\",\"internalType\":\"structPool.ReleaseOrMintInV1\",\"components\":[{\"name\":\"originalSender\",\"type\":\"bytes\",\"internalType\":\"bytes\"},{\"name\":\"remoteChainSelector\",\"type\":\"uint64\",\"internalType\":\"uint64\"},{\"name\":\"receiver\",\"type\":\"address\",\"internalType\":\"address\"},{\"name\":\"sourceDenominatedAmount\",\"type\":\"uint256\",\"internalType\":\"uint256\"},{\"name\":\"localToken\",\"type\":\"address\",\"internalType\":\"address\"},{\"name\":\"sourcePoolAddress\",\"type\":\"bytes\",\"internalType\":\"bytes\"},{\"name\":\"sourcePoolData\",\"type\":\"bytes\",\"internalType\":\"bytes\"},{\"name\":\"offchainTokenData\",\"type\":\"bytes\",\"internalType\":\"bytes\"}]}],\"outputs\":[{\"name\":\"\",\"type\":\"tuple\",\"internalType\":\"structPool.ReleaseOrMintOutV1\",\"components\":[{\"name\":\"destinationAmount\",\"type\":\"uint256\",\"internalType\":\"uint256\"}]}],\"stateMutability\":\"nonpayable\"},{\"type\":\"function\",\"name\":\"releaseOrMint\",\"inputs\":[{\"name\":\"releaseOrMintIn\",\"type\":\"tuple\",\"internalType\":\"structPool.ReleaseOrMintInV1\",\"components\":[{\"name\":\"originalSender\",\"type\":\"bytes\",\"internalType\":\"bytes\"},{\"name\":\"remoteChainSelector\",\"type\":\"uint64\",\"internalType\":\"uint64\"},{\"name\":\"receiver\",\"type\":\"address\",\"internalType\":\"address\"},{\"name\":\"sourceDenominatedAmount\",\"type\":\"uint256\",\"internalType\":\"uint256\"},{\"name\":\"localToken\",\"type\":\"address\",\"internalType\":\"address\"},{\"name\":\"sourcePoolAddress\",\"type\":\"bytes\",\"internalType\":\"bytes\"},{\"name\":\"sourcePoolData\",\"type\":\"bytes\",\"internalType\":\"bytes\"},{\"name\":\"offchainTokenData\",\"type\":\"bytes\",\"internalType\":\"bytes\"}]},{\"name\":\"finality\",\"type\":\"uint16\",\"internalType\":\"uint16\"}],\"outputs\":[{\"name\":\"\",\"type\":\"tuple\",\"internalType\":\"structPool.ReleaseOrMintOutV1\",\"components\":[{\"name\":\"destinationAmount\",\"type\":\"uint256\",\"internalType\":\"uint256\"}]}],\"stateMutability\":\"nonpayable\"},{\"type\":\"function\",\"name\":\"removeRemotePool\",\"inputs\":[{\"name\":\"remoteChainSelector\",\"type\":\"uint64\",\"internalType\":\"uint64\"},{\"name\":\"remotePoolAddress\",\"type\":\"bytes\",\"internalType\":\"bytes\"}],\"outputs\":[],\"stateMutability\":\"nonpayable\"},{\"type\":\"function\",\"name\":\"setChainRateLimiterConfig\",\"inputs\":[{\"name\":\"remoteChainSelector\",\"type\":\"uint64\",\"internalType\":\"uint64\"},{\"name\":\"outboundConfig\",\"type\":\"tuple\",\"internalType\":\"structRateLimiter.Config\",\"components\":[{\"name\":\"isEnabled\",\"type\":\"bool\",\"internalType\":\"bool\"},{\"name\":\"capacity\",\"type\":\"uint128\",\"internalType\":\"uint128\"},{\"name\":\"rate\",\"type\":\"uint128\",\"internalType\":\"uint128\"}]},{\"name\":\"inboundConfig\",\"type\":\"tuple\",\"internalType\":\"structRateLimiter.Config\",\"components\":[{\"name\":\"isEnabled\",\"type\":\"bool\",\"internalType\":\"bool\"},{\"name\":\"capacity\",\"type\":\"uint128\",\"internalType\":\"uint128\"},{\"name\":\"rate\",\"type\":\"uint128\",\"internalType\":\"uint128\"}]}],\"outputs\":[],\"stateMutability\":\"nonpayable\"},{\"type\":\"function\",\"name\":\"setChainRateLimiterConfigs\",\"inputs\":[{\"name\":\"remoteChainSelectors\",\"type\":\"uint64[]\",\"internalType\":\"uint64[]\"},{\"name\":\"outboundConfigs\",\"type\":\"tuple[]\",\"internalType\":\"structRateLimiter.Config[]\",\"components\":[{\"name\":\"isEnabled\",\"type\":\"bool\",\"internalType\":\"bool\"},{\"name\":\"capacity\",\"type\":\"uint128\",\"internalType\":\"uint128\"},{\"name\":\"rate\",\"type\":\"uint128\",\"internalType\":\"uint128\"}]},{\"name\":\"inboundConfigs\",\"type\":\"tuple[]\",\"internalType\":\"structRateLimiter.Config[]\",\"components\":[{\"name\":\"isEnabled\",\"type\":\"bool\",\"internalType\":\"bool\"},{\"name\":\"capacity\",\"type\":\"uint128\",\"internalType\":\"uint128\"},{\"name\":\"rate\",\"type\":\"uint128\",\"internalType\":\"uint128\"}]}],\"outputs\":[],\"stateMutability\":\"nonpayable\"},{\"type\":\"function\",\"name\":\"setDomains\",\"inputs\":[{\"name\":\"domains\",\"type\":\"tuple[]\",\"internalType\":\"structUSDCTokenPool.DomainUpdate[]\",\"components\":[{\"name\":\"allowedCaller\",\"type\":\"bytes32\",\"internalType\":\"bytes32\"},{\"name\":\"mintRecipient\",\"type\":\"bytes32\",\"internalType\":\"bytes32\"},{\"name\":\"domainIdentifier\",\"type\":\"uint32\",\"internalType\":\"uint32\"},{\"name\":\"destChainSelector\",\"type\":\"uint64\",\"internalType\":\"uint64\"},{\"name\":\"enabled\",\"type\":\"bool\",\"internalType\":\"bool\"}]}],\"outputs\":[],\"stateMutability\":\"nonpayable\"},{\"type\":\"function\",\"name\":\"setFastFinalityRateLimitConfig\",\"inputs\":[{\"name\":\"rateLimitConfigArgs\",\"type\":\"tuple[]\",\"internalType\":\"structTokenPool.FastFinalityRateLimitConfigArgs[]\",\"components\":[{\"name\":\"remoteChainSelector\",\"type\":\"uint64\",\"internalType\":\"uint64\"},{\"name\":\"outboundRateLimiterConfig\",\"type\":\"tuple\",\"internalType\":\"structRateLimiter.Config\",\"components\":[{\"name\":\"isEnabled\",\"type\":\"bool\",\"internalType\":\"bool\"},{\"name\":\"capacity\",\"type\":\"uint128\",\"internalType\":\"uint128\"},{\"name\":\"rate\",\"type\":\"uint128\",\"internalType\":\"uint128\"}]},{\"name\":\"inboundRateLimiterConfig\",\"type\":\"tuple\",\"internalType\":\"structRateLimiter.Config\",\"components\":[{\"name\":\"isEnabled\",\"type\":\"bool\",\"internalType\":\"bool\"},{\"name\":\"capacity\",\"type\":\"uint128\",\"internalType\":\"uint128\"},{\"name\":\"rate\",\"type\":\"uint128\",\"internalType\":\"uint128\"}]}]}],\"outputs\":[],\"stateMutability\":\"nonpayable\"},{\"type\":\"function\",\"name\":\"setRateLimitAdmin\",\"inputs\":[{\"name\":\"rateLimitAdmin\",\"type\":\"address\",\"internalType\":\"address\"}],\"outputs\":[],\"stateMutability\":\"nonpayable\"},{\"type\":\"function\",\"name\":\"setRouter\",\"inputs\":[{\"name\":\"newRouter\",\"type\":\"address\",\"internalType\":\"address\"}],\"outputs\":[],\"stateMutability\":\"nonpayable\"},{\"type\":\"function\",\"name\":\"supportsInterface\",\"inputs\":[{\"name\":\"interfaceId\",\"type\":\"bytes4\",\"internalType\":\"bytes4\"}],\"outputs\":[{\"name\":\"\",\"type\":\"bool\",\"internalType\":\"bool\"}],\"stateMutability\":\"pure\"},{\"type\":\"function\",\"name\":\"transferOwnership\",\"inputs\":[{\"name\":\"to\",\"type\":\"address\",\"internalType\":\"address\"}],\"outputs\":[],\"stateMutability\":\"nonpayable\"},{\"type\":\"function\",\"name\":\"typeAndVersion\",\"inputs\":[],\"outputs\":[{\"name\":\"\",\"type\":\"string\",\"internalType\":\"string\"}],\"stateMutability\":\"pure\"},{\"type\":\"function\",\"name\":\"withdrawFees\",\"inputs\":[{\"name\":\"recipient\",\"type\":\"address\",\"internalType\":\"address\"}],\"outputs\":[],\"stateMutability\":\"nonpayable\"},{\"type\":\"event\",\"name\":\"AllowListAdd\",\"inputs\":[{\"name\":\"sender\",\"type\":\"address\",\"indexed\":false,\"internalType\":\"address\"}],\"anonymous\":false},{\"type\":\"event\",\"name\":\"AllowListRemove\",\"inputs\":[{\"name\":\"sender\",\"type\":\"address\",\"indexed\":false,\"internalType\":\"address\"}],\"anonymous\":false},{\"type\":\"event\",\"name\":\"AuthorizedCallerAdded\",\"inputs\":[{\"name\":\"caller\",\"type\":\"address\",\"indexed\":false,\"internalType\":\"address\"}],\"anonymous\":false},{\"type\":\"event\",\"name\":\"AuthorizedCallerRemoved\",\"inputs\":[{\"name\":\"caller\",\"type\":\"address\",\"indexed\":false,\"internalType\":\"address\"}],\"anonymous\":false},{\"type\":\"event\",\"name\":\"CCVConfigUpdated\",\"inputs\":[{\"name\":\"remoteChainSelector\",\"type\":\"uint64\",\"indexed\":true,\"internalType\":\"uint64\"},{\"name\":\"outboundCCVs\",\"type\":\"address[]\",\"indexed\":false,\"internalType\":\"address[]\"},{\"name\":\"inboundCCVs\",\"type\":\"address[]\",\"indexed\":false,\"internalType\":\"address[]\"}],\"anonymous\":false},{\"type\":\"event\",\"name\":\"ChainAdded\",\"inputs\":[{\"name\":\"remoteChainSelector\",\"type\":\"uint64\",\"indexed\":false,\"internalType\":\"uint64\"},{\"name\":\"remoteToken\",\"type\":\"bytes\",\"indexed\":false,\"internalType\":\"bytes\"},{\"name\":\"outboundRateLimiterConfig\",\"type\":\"tuple\",\"indexed\":false,\"internalType\":\"structRateLimiter.Config\",\"components\":[{\"name\":\"isEnabled\",\"type\":\"bool\",\"internalType\":\"bool\"},{\"name\":\"capacity\",\"type\":\"uint128\",\"internalType\":\"uint128\"},{\"name\":\"rate\",\"type\":\"uint128\",\"internalType\":\"uint128\"}]},{\"name\":\"inboundRateLimiterConfig\",\"type\":\"tuple\",\"indexed\":false,\"internalType\":\"structRateLimiter.Config\",\"components\":[{\"name\":\"isEnabled\",\"type\":\"bool\",\"internalType\":\"bool\"},{\"name\":\"capacity\",\"type\":\"uint128\",\"internalType\":\"uint128\"},{\"name\":\"rate\",\"type\":\"uint128\",\"internalType\":\"uint128\"}]}],\"anonymous\":false},{\"type\":\"event\",\"name\":\"ChainConfigured\",\"inputs\":[{\"name\":\"remoteChainSelector\",\"type\":\"uint64\",\"indexed\":false,\"internalType\":\"uint64\"},{\"name\":\"outboundRateLimiterConfig\",\"type\":\"tuple\",\"indexed\":false,\"internalType\":\"structRateLimiter.Config\",\"components\":[{\"name\":\"isEnabled\",\"type\":\"bool\",\"internalType\":\"bool\"},{\"name\":\"capacity\",\"type\":\"uint128\",\"internalType\":\"uint128\"},{\"name\":\"rate\",\"type\":\"uint128\",\"internalType\":\"uint128\"}]},{\"name\":\"inboundRateLimiterConfig\",\"type\":\"tuple\",\"indexed\":false,\"internalType\":\"structRateLimiter.Config\",\"components\":[{\"name\":\"isEnabled\",\"type\":\"bool\",\"internalType\":\"bool\"},{\"name\":\"capacity\",\"type\":\"uint128\",\"internalType\":\"uint128\"},{\"name\":\"rate\",\"type\":\"uint128\",\"internalType\":\"uint128\"}]}],\"anonymous\":false},{\"type\":\"event\",\"name\":\"ChainRemoved\",\"inputs\":[{\"name\":\"remoteChainSelector\",\"type\":\"uint64\",\"indexed\":false,\"internalType\":\"uint64\"}],\"anonymous\":false},{\"type\":\"event\",\"name\":\"ConfigChanged\",\"inputs\":[{\"name\":\"config\",\"type\":\"tuple\",\"indexed\":false,\"internalType\":\"structRateLimiter.Config\",\"components\":[{\"name\":\"isEnabled\",\"type\":\"bool\",\"internalType\":\"bool\"},{\"name\":\"capacity\",\"type\":\"uint128\",\"internalType\":\"uint128\"},{\"name\":\"rate\",\"type\":\"uint128\",\"internalType\":\"uint128\"}]}],\"anonymous\":false},{\"type\":\"event\",\"name\":\"ConfigSet\",\"inputs\":[{\"name\":\"tokenMessenger\",\"type\":\"address\",\"indexed\":false,\"internalType\":\"address\"}],\"anonymous\":false},{\"type\":\"event\",\"name\":\"DomainsSet\",\"inputs\":[{\"name\":\"\",\"type\":\"tuple[]\",\"indexed\":false,\"internalType\":\"structUSDCTokenPool.DomainUpdate[]\",\"components\":[{\"name\":\"allowedCaller\",\"type\":\"bytes32\",\"internalType\":\"bytes32\"},{\"name\":\"mintRecipient\",\"type\":\"bytes32\",\"internalType\":\"bytes32\"},{\"name\":\"domainIdentifier\",\"type\":\"uint32\",\"internalType\":\"uint32\"},{\"name\":\"destChainSelector\",\"type\":\"uint64\",\"internalType\":\"uint64\"},{\"name\":\"enabled\",\"type\":\"bool\",\"internalType\":\"bool\"}]}],\"anonymous\":false},{\"type\":\"event\",\"name\":\"FastTransferInboundRateLimitConsumed\",\"inputs\":[{\"name\":\"remoteChainSelector\",\"type\":\"uint64\",\"indexed\":true,\"internalType\":\"uint64\"},{\"name\":\"token\",\"type\":\"address\",\"indexed\":false,\"internalType\":\"address\"},{\"name\":\"amount\",\"type\":\"uint256\",\"indexed\":false,\"internalType\":\"uint256\"}],\"anonymous\":false},{\"type\":\"event\",\"name\":\"FastTransferOutboundRateLimitConsumed\",\"inputs\":[{\"name\":\"remoteChainSelector\",\"type\":\"uint64\",\"indexed\":true,\"internalType\":\"uint64\"},{\"name\":\"token\",\"type\":\"address\",\"indexed\":false,\"internalType\":\"address\"},{\"name\":\"amount\",\"type\":\"uint256\",\"indexed\":false,\"internalType\":\"uint256\"}],\"anonymous\":false},{\"type\":\"event\",\"name\":\"FinalityConfigUpdated\",\"inputs\":[{\"name\":\"finalityConfig\",\"type\":\"uint16\",\"indexed\":false,\"internalType\":\"uint16\"},{\"name\":\"fastTransferFeeBps\",\"type\":\"uint16\",\"indexed\":false,\"internalType\":\"uint16\"},{\"name\":\"maxAmountPerRequest\",\"type\":\"uint256\",\"indexed\":false,\"internalType\":\"uint256\"}],\"anonymous\":false},{\"type\":\"event\",\"name\":\"InboundRateLimitConsumed\",\"inputs\":[{\"name\":\"remoteChainSelector\",\"type\":\"uint64\",\"indexed\":true,\"internalType\":\"uint64\"},{\"name\":\"token\",\"type\":\"address\",\"indexed\":false,\"internalType\":\"address\"},{\"name\":\"amount\",\"type\":\"uint256\",\"indexed\":false,\"internalType\":\"uint256\"}],\"anonymous\":false},{\"type\":\"event\",\"name\":\"LockedOrBurned\",\"inputs\":[{\"name\":\"remoteChainSelector\",\"type\":\"uint64\",\"indexed\":true,\"internalType\":\"uint64\"},{\"name\":\"token\",\"type\":\"address\",\"indexed\":false,\"internalType\":\"address\"},{\"name\":\"sender\",\"type\":\"address\",\"indexed\":false,\"internalType\":\"address\"},{\"name\":\"amount\",\"type\":\"uint256\",\"indexed\":false,\"internalType\":\"uint256\"}],\"anonymous\":false},{\"type\":\"event\",\"name\":\"OutboundRateLimitConsumed\",\"inputs\":[{\"name\":\"remoteChainSelector\",\"type\":\"uint64\",\"indexed\":true,\"internalType\":\"uint64\"},{\"name\":\"token\",\"type\":\"address\",\"indexed\":false,\"internalType\":\"address\"},{\"name\":\"amount\",\"type\":\"uint256\",\"indexed\":false,\"internalType\":\"uint256\"}],\"anonymous\":false},{\"type\":\"event\",\"name\":\"OwnershipTransferRequested\",\"inputs\":[{\"name\":\"from\",\"type\":\"address\",\"indexed\":true,\"internalType\":\"address\"},{\"name\":\"to\",\"type\":\"address\",\"indexed\":true,\"internalType\":\"address\"}],\"anonymous\":false},{\"type\":\"event\",\"name\":\"OwnershipTransferred\",\"inputs\":[{\"name\":\"from\",\"type\":\"address\",\"indexed\":true,\"internalType\":\"address\"},{\"name\":\"to\",\"type\":\"address\",\"indexed\":true,\"internalType\":\"address\"}],\"anonymous\":false},{\"type\":\"event\",\"name\":\"PoolFeeWithdrawn\",\"inputs\":[{\"name\":\"recipient\",\"type\":\"address\",\"indexed\":true,\"internalType\":\"address\"},{\"name\":\"amount\",\"type\":\"uint256\",\"indexed\":false,\"internalType\":\"uint256\"}],\"anonymous\":false},{\"type\":\"event\",\"name\":\"RateLimitAdminSet\",\"inputs\":[{\"name\":\"rateLimitAdmin\",\"type\":\"address\",\"indexed\":false,\"internalType\":\"address\"}],\"anonymous\":false},{\"type\":\"event\",\"name\":\"ReleasedOrMinted\",\"inputs\":[{\"name\":\"remoteChainSelector\",\"type\":\"uint64\",\"indexed\":true,\"internalType\":\"uint64\"},{\"name\":\"token\",\"type\":\"address\",\"indexed\":false,\"internalType\":\"address\"},{\"name\":\"sender\",\"type\":\"address\",\"indexed\":false,\"internalType\":\"address\"},{\"name\":\"recipient\",\"type\":\"address\",\"indexed\":false,\"internalType\":\"address\"},{\"name\":\"amount\",\"type\":\"uint256\",\"indexed\":false,\"internalType\":\"uint256\"}],\"anonymous\":false},{\"type\":\"event\",\"name\":\"RemotePoolAdded\",\"inputs\":[{\"name\":\"remoteChainSelector\",\"type\":\"uint64\",\"indexed\":true,\"internalType\":\"uint64\"},{\"name\":\"remotePoolAddress\",\"type\":\"bytes\",\"indexed\":false,\"internalType\":\"bytes\"}],\"anonymous\":false},{\"type\":\"event\",\"name\":\"RemotePoolRemoved\",\"inputs\":[{\"name\":\"remoteChainSelector\",\"type\":\"uint64\",\"indexed\":true,\"internalType\":\"uint64\"},{\"name\":\"remotePoolAddress\",\"type\":\"bytes\",\"indexed\":false,\"internalType\":\"bytes\"}],\"anonymous\":false},{\"type\":\"event\",\"name\":\"RouterUpdated\",\"inputs\":[{\"name\":\"oldRouter\",\"type\":\"address\",\"indexed\":false,\"internalType\":\"address\"},{\"name\":\"newRouter\",\"type\":\"address\",\"indexed\":false,\"internalType\":\"address\"}],\"anonymous\":false},{\"type\":\"event\",\"name\":\"TokenTransferFeeConfigDeleted\",\"inputs\":[{\"name\":\"destChainSelector\",\"type\":\"uint64\",\"indexed\":true,\"internalType\":\"uint64\"}],\"anonymous\":false},{\"type\":\"event\",\"name\":\"TokenTransferFeeConfigUpdated\",\"inputs\":[{\"name\":\"destChainSelector\",\"type\":\"uint64\",\"indexed\":true,\"internalType\":\"uint64\"},{\"name\":\"tokenTransferFeeConfig\",\"type\":\"tuple\",\"indexed\":false,\"internalType\":\"structIPoolV2.TokenTransferFeeConfig\",\"components\":[{\"name\":\"destGasOverhead\",\"type\":\"uint32\",\"internalType\":\"uint32\"},{\"name\":\"destBytesOverhead\",\"type\":\"uint32\",\"internalType\":\"uint32\"},{\"name\":\"feeUSDCents\",\"type\":\"uint32\",\"internalType\":\"uint32\"},{\"name\":\"isEnabled\",\"type\":\"bool\",\"internalType\":\"bool\"}]}],\"anonymous\":false},{\"type\":\"error\",\"name\":\"AllowListNotEnabled\",\"inputs\":[]},{\"type\":\"error\",\"name\":\"AmountExceedsMaxPerRequest\",\"inputs\":[{\"name\":\"requested\",\"type\":\"uint256\",\"internalType\":\"uint256\"},{\"name\":\"maximum\",\"type\":\"uint256\",\"internalType\":\"uint256\"}]},{\"type\":\"error\",\"name\":\"BucketOverfilled\",\"inputs\":[]},{\"type\":\"error\",\"name\":\"CallerIsNotARampOnRouter\",\"inputs\":[{\"name\":\"caller\",\"type\":\"address\",\"internalType\":\"address\"}]},{\"type\":\"error\",\"name\":\"CannotTransferToSelf\",\"inputs\":[]},{\"type\":\"error\",\"name\":\"ChainAlreadyExists\",\"inputs\":[{\"name\":\"chainSelector\",\"type\":\"uint64\",\"internalType\":\"uint64\"}]},{\"type\":\"error\",\"name\":\"ChainNotAllowed\",\"inputs\":[{\"name\":\"remoteChainSelector\",\"type\":\"uint64\",\"internalType\":\"uint64\"}]},{\"type\":\"error\",\"name\":\"CursedByRMN\",\"inputs\":[]},{\"type\":\"error\",\"name\":\"DisabledNonZeroRateLimit\",\"inputs\":[{\"name\":\"config\",\"type\":\"tuple\",\"internalType\":\"structRateLimiter.Config\",\"components\":[{\"name\":\"isEnabled\",\"type\":\"bool\",\"internalType\":\"bool\"},{\"name\":\"capacity\",\"type\":\"uint128\",\"internalType\":\"uint128\"},{\"name\":\"rate\",\"type\":\"uint128\",\"internalType\":\"uint128\"}]}]},{\"type\":\"error\",\"name\":\"DuplicateCCVNotAllowed\",\"inputs\":[{\"name\":\"ccvAddress\",\"type\":\"address\",\"internalType\":\"address\"}]},{\"type\":\"error\",\"name\":\"InvalidCCTPVersion\",\"inputs\":[{\"name\":\"expected\",\"type\":\"uint8\",\"internalType\":\"enumUSDCTokenPool.CCTPVersion\"},{\"name\":\"got\",\"type\":\"uint8\",\"internalType\":\"enumUSDCTokenPool.CCTPVersion\"}]},{\"type\":\"error\",\"name\":\"InvalidConfig\",\"inputs\":[]},{\"type\":\"error\",\"name\":\"InvalidDecimalArgs\",\"inputs\":[{\"name\":\"expected\",\"type\":\"uint8\",\"internalType\":\"uint8\"},{\"name\":\"actual\",\"type\":\"uint8\",\"internalType\":\"uint8\"}]},{\"type\":\"error\",\"name\":\"InvalidDestBytesOverhead\",\"inputs\":[{\"name\":\"destBytesOverhead\",\"type\":\"uint32\",\"internalType\":\"uint32\"}]},{\"type\":\"error\",\"name\":\"InvalidDestinationDomain\",\"inputs\":[{\"name\":\"expected\",\"type\":\"uint32\",\"internalType\":\"uint32\"},{\"name\":\"got\",\"type\":\"uint32\",\"internalType\":\"uint32\"}]},{\"type\":\"error\",\"name\":\"InvalidDomain\",\"inputs\":[{\"name\":\"domain\",\"type\":\"tuple\",\"internalType\":\"structUSDCTokenPool.DomainUpdate\",\"components\":[{\"name\":\"allowedCaller\",\"type\":\"bytes32\",\"internalType\":\"bytes32\"},{\"name\":\"mintRecipient\",\"type\":\"bytes32\",\"internalType\":\"bytes32\"},{\"name\":\"domainIdentifier\",\"type\":\"uint32\",\"internalType\":\"uint32\"},{\"name\":\"destChainSelector\",\"type\":\"uint64\",\"internalType\":\"uint64\"},{\"name\":\"enabled\",\"type\":\"bool\",\"internalType\":\"bool\"}]}]},{\"type\":\"error\",\"name\":\"InvalidExecutionFinalityThreshold\",\"inputs\":[{\"name\":\"expected\",\"type\":\"uint32\",\"internalType\":\"uint32\"},{\"name\":\"got\",\"type\":\"uint32\",\"internalType\":\"uint32\"}]},{\"type\":\"error\",\"name\":\"InvalidFastTransferFeeBps\",\"inputs\":[]},{\"type\":\"error\",\"name\":\"InvalidFinality\",\"inputs\":[{\"name\":\"requested\",\"type\":\"uint16\",\"internalType\":\"uint16\"},{\"name\":\"finalityThreshold\",\"type\":\"uint16\",\"internalType\":\"uint16\"}]},{\"type\":\"error\",\"name\":\"InvalidFinalityConfig\",\"inputs\":[]},{\"type\":\"error\",\"name\":\"InvalidMessageLength\",\"inputs\":[{\"name\":\"length\",\"type\":\"uint256\",\"internalType\":\"uint256\"}]},{\"type\":\"error\",\"name\":\"InvalidMessageVersion\",\"inputs\":[{\"name\":\"expected\",\"type\":\"uint32\",\"internalType\":\"uint32\"},{\"name\":\"got\",\"type\":\"uint32\",\"internalType\":\"uint32\"}]},{\"type\":\"error\",\"name\":\"InvalidMinFinalityThreshold\",\"inputs\":[{\"name\":\"expected\",\"type\":\"uint32\",\"internalType\":\"uint32\"},{\"name\":\"got\",\"type\":\"uint32\",\"internalType\":\"uint32\"}]},{\"type\":\"error\",\"name\":\"InvalidNonce\",\"inputs\":[{\"name\":\"expected\",\"type\":\"uint64\",\"internalType\":\"uint64\"},{\"name\":\"got\",\"type\":\"uint64\",\"internalType\":\"uint64\"}]},{\"type\":\"error\",\"name\":\"InvalidPreviousPool\",\"inputs\":[]},{\"type\":\"error\",\"name\":\"InvalidRateLimitRate\",\"inputs\":[{\"name\":\"rateLimiterConfig\",\"type\":\"tuple\",\"internalType\":\"structRateLimiter.Config\",\"components\":[{\"name\":\"isEnabled\",\"type\":\"bool\",\"internalType\":\"bool\"},{\"name\":\"capacity\",\"type\":\"uint128\",\"internalType\":\"uint128\"},{\"name\":\"rate\",\"type\":\"uint128\",\"internalType\":\"uint128\"}]}]},{\"type\":\"error\",\"name\":\"InvalidReceiver\",\"inputs\":[{\"name\":\"receiver\",\"type\":\"bytes\",\"internalType\":\"bytes\"}]},{\"type\":\"error\",\"name\":\"InvalidRemoteChainDecimals\",\"inputs\":[{\"name\":\"sourcePoolData\",\"type\":\"bytes\",\"internalType\":\"bytes\"}]},{\"type\":\"error\",\"name\":\"InvalidRemotePoolForChain\",\"inputs\":[{\"name\":\"remoteChainSelector\",\"type\":\"uint64\",\"internalType\":\"uint64\"},{\"name\":\"remotePoolAddress\",\"type\":\"bytes\",\"internalType\":\"bytes\"}]},{\"type\":\"error\",\"name\":\"InvalidSourceDomain\",\"inputs\":[{\"name\":\"expected\",\"type\":\"uint32\",\"internalType\":\"uint32\"},{\"name\":\"got\",\"type\":\"uint32\",\"internalType\":\"uint32\"}]},{\"type\":\"error\",\"name\":\"InvalidSourcePoolAddress\",\"inputs\":[{\"name\":\"sourcePoolAddress\",\"type\":\"bytes\",\"internalType\":\"bytes\"}]},{\"type\":\"error\",\"name\":\"InvalidToken\",\"inputs\":[{\"name\":\"token\",\"type\":\"address\",\"internalType\":\"address\"}]},{\"type\":\"error\",\"name\":\"InvalidTokenMessengerVersion\",\"inputs\":[{\"name\":\"expected\",\"type\":\"uint32\",\"internalType\":\"uint32\"},{\"name\":\"got\",\"type\":\"uint32\",\"internalType\":\"uint32\"}]},{\"type\":\"error\",\"name\":\"InvalidTransmitterInProxy\",\"inputs\":[]},{\"type\":\"error\",\"name\":\"MismatchedArrayLengths\",\"inputs\":[]},{\"type\":\"error\",\"name\":\"MustBeProposedOwner\",\"inputs\":[]},{\"type\":\"error\",\"name\":\"NonExistentChain\",\"inputs\":[{\"name\":\"remoteChainSelector\",\"type\":\"uint64\",\"internalType\":\"uint64\"}]},{\"type\":\"error\",\"name\":\"OnlyCallableByOwner\",\"inputs\":[]},{\"type\":\"error\",\"name\":\"OverflowDetected\",\"inputs\":[{\"name\":\"remoteDecimals\",\"type\":\"uint8\",\"internalType\":\"uint8\"},{\"name\":\"localDecimals\",\"type\":\"uint8\",\"internalType\":\"uint8\"},{\"name\":\"remoteAmount\",\"type\":\"uint256\",\"internalType\":\"uint256\"}]},{\"type\":\"error\",\"name\":\"OwnerCannotBeZero\",\"inputs\":[]},{\"type\":\"error\",\"name\":\"PoolAlreadyAdded\",\"inputs\":[{\"name\":\"remoteChainSelector\",\"type\":\"uint64\",\"internalType\":\"uint64\"},{\"name\":\"remotePoolAddress\",\"type\":\"bytes\",\"internalType\":\"bytes\"}]},{\"type\":\"error\",\"name\":\"SenderNotAllowed\",\"inputs\":[{\"name\":\"sender\",\"type\":\"address\",\"internalType\":\"address\"}]},{\"type\":\"error\",\"name\":\"TokenMaxCapacityExceeded\",\"inputs\":[{\"name\":\"capacity\",\"type\":\"uint256\",\"internalType\":\"uint256\"},{\"name\":\"requested\",\"type\":\"uint256\",\"internalType\":\"uint256\"},{\"name\":\"tokenAddress\",\"type\":\"address\",\"internalType\":\"address\"}]},{\"type\":\"error\",\"name\":\"TokenRateLimitReached\",\"inputs\":[{\"name\":\"minWaitInSeconds\",\"type\":\"uint256\",\"internalType\":\"uint256\"},{\"name\":\"available\",\"type\":\"uint256\",\"internalType\":\"uint256\"},{\"name\":\"tokenAddress\",\"type\":\"address\",\"internalType\":\"address\"}]},{\"type\":\"error\",\"name\":\"TokenTransferFeeConfigNotEnabled\",\"inputs\":[{\"name\":\"destChainSelector\",\"type\":\"uint64\",\"internalType\":\"uint64\"}]},{\"type\":\"error\",\"name\":\"Unauthorized\",\"inputs\":[{\"name\":\"caller\",\"type\":\"address\",\"internalType\":\"address\"}]},{\"type\":\"error\",\"name\":\"UnauthorizedCaller\",\"inputs\":[{\"name\":\"caller\",\"type\":\"address\",\"internalType\":\"address\"}]},{\"type\":\"error\",\"name\":\"UnknownDomain\",\"inputs\":[{\"name\":\"domain\",\"type\":\"uint64\",\"internalType\":\"uint64\"}]},{\"type\":\"error\",\"name\":\"UnlockingUSDCFailed\",\"inputs\":[]},{\"type\":\"error\",\"name\":\"ZeroAddressInvalid\",\"inputs\":[]},{\"type\":\"error\",\"name\":\"ZeroAddressNotAllowed\",\"inputs\":[]}]",
	Bin: "0x61018080604052346106845761798e803803809161001d8285610a0d565b8339810160c082820312610684578151906001600160a01b038216808303610684576020840151926001600160a01b038416908185036106845760408601516001600160a01b038116969094908786036106845760608101516001600160401b0381116106845781019180601f84011215610684578251926001600160401b038411610689578360051b9060208201946100ba6040519687610a0d565b855260208086019282010192831161068457602001905b8282106109f5575050506100f360a06100ec60808401610a30565b9201610a30565b9060209660405199610105898c610a0d565b60008b52600036813733156109e457600180546001600160a01b03191633179055801580156109d3575b80156109c2575b6109b157600492899260805260c0526040519283809263313ce56760e01b82525afa809160009161097a575b5090610956575b50600660a052600480546001600160a01b0319166001600160a01b03929092169190911790558051151560e0819052610830575b50604051926101ac8585610a0d565b60008452600036813760408051979088016001600160401b03811189821017610689576040528752838588015260005b8451811015610243576001906001600160a01b036101fa8288610a60565b51168761020682610ae1565b610213575b5050016101dc565b7fc3803387881faad271c47728894e3e36fac830ffc8602ca6fc07733cbda7758091604051908152a1388761020b565b508493508587519260005b84518110156102bf576001600160a01b036102698287610a60565b51169081156102ae577feb1b9b92e50b7f88f9ff25d56765095ac6e91540eee214906f4036a908ffbdef88836102a0600195610bfd565b50604051908152a10161024e565b6342bcdf7f60e11b60005260046000fd5b5090859185600161010052841561081f57604051632c12192160e01b81528481600481895afa9081156106ef576000916107ea575b5060405163054fd4d560e41b81526001600160a01b039190911691908581600481865afa9081156106ef576000916107cd575b5063ffffffff8061010051169116908082036107b6575050604051639cdbb18160e01b815285816004818a5afa9081156106ef57600091610799575b5063ffffffff80610100511691169080820361078257505084600491604051928380926367e0ed8360e11b82525afa80156106ef578291600091610739575b506001600160a01b03160361072857600492849261012052610140526040519283809263234d8e3d60e21b82525afa9081156106ef576000916106fb575b506101605260805161012051604051636eb1769f60e11b81523060048201526001600160a01b03918216602482018190529492909116908381604481855afa9081156106ef576000916106c2575b5060001981018091116106ac57604051908482019563095ea7b360e01b87526024830152604482015260448152610466606482610a0d565b6000806040968751936104798986610a0d565b8785527f5361666545524332303a206c6f772d6c6576656c2063616c6c206661696c656488860152519082865af13d1561069f573d906001600160401b0382116106895786516104e69490926104d8601f8201601f1916890185610a0d565b83523d60008885013e610cca565b80518061060b575b847f2e902d38f15b233cbb63711add0fca4545334d3a169d60c0a616494d7eea954485858351908152a151616bf39081610d9b82396080518181816105b9015281816107dd0152818161083b01528181610e7801528181611e25015281816125d60152818161392a015281816162220152616595015260a05181818161093b0152818161536a015281816154180152615aeb015260c051818181612dc701528181614ce001528181614e8401528181615760015261586c015260e05181818161133701528181612eb401526164bf01526101005181818161078c015261505901526101205181818161155a0152611dd6015261014051818181610de00152611caf01526101605181818161165701528181611f8801526150cb0152f35b81849181010312610684578201518015908115036106845761062e5783806104ee565b50608491519062461bcd60e51b82526004820152602a60248201527f5361666545524332303a204552433230206f7065726174696f6e20646964206e6044820152691bdd081cdd58d8d9595960b21b6064820152fd5b600080fd5b634e487b7160e01b600052604160045260246000fd5b916104e692606091610cca565b634e487b7160e01b600052601160045260246000fd5b90508381813d83116106e8575b6106d98183610a0d565b8101031261068457518561042e565b503d6106cf565b6040513d6000823e3d90fd5b61071b9150823d8411610721575b6107138183610a0d565b810190610a44565b836103e0565b503d610709565b632a32133b60e11b60005260046000fd5b9091508581813d831161077b575b6107518183610a0d565b810103126107775751906001600160a01b038216820361077457508190876103a2565b80fd5b5080fd5b503d610747565b633785f8f160e01b60005260045260245260446000fd5b6107b09150863d8811610721576107138183610a0d565b87610363565b63960693cd60e01b60005260045260245260446000fd5b6107e49150863d8811610721576107138183610a0d565b87610327565b90508481813d8311610818575b6108018183610a0d565b810103126106845761081290610a30565b866102f4565b503d6107f7565b6306b7c75960e31b60005260046000fd5b909194604051936108418686610a0d565b60008552600036813760e051156109455760005b85518110156108bc576001906001600160a01b036108738289610a60565b51168861087f82610c36565b61088c575b505001610855565b7f800671136ab6cfee9fbe5ed1fb7ca417811aca3cf864800d127b927adedf756691604051908152a13888610884565b50919350919460005b8451811015610939576001906001600160a01b036108e38288610a60565b5116801561093357876108f582610bbe565b610903575b50505b016108c5565b7f2640d4d76caf8bf478aabfa982fa4e1c4eb71a37f93cd15e80dbc657911546d891604051908152a138876108fa565b506108fd565b5091949092503861019d565b6335f4a7b360e01b60005260046000fd5b60ff1660068114610169576332ad3e0760e11b600052600660045260245260446000fd5b8881813d83116109aa575b61098f8183610a0d565b8101031261077757519060ff82168203610774575038610162565b503d610985565b630a64406560e11b60005260046000fd5b506001600160a01b03831615610136565b506001600160a01b0384161561012f565b639b15e16f60e01b60005260046000fd5b60208091610a0284610a30565b8152019101906100d1565b601f909101601f19168101906001600160401b0382119082101761068957604052565b51906001600160a01b038216820361068457565b90816020910312610684575163ffffffff811681036106845790565b8051821015610a745760209160051b010190565b634e487b7160e01b600052603260045260246000fd5b8054821015610a745760005260206000200190600090565b80548015610acb576000190190610ab98282610a8a565b8154906000199060031b1b1916905555565b634e487b7160e01b600052603160045260246000fd5b6000818152601160205260409020548015610b8c5760001981018181116106ac576010546000198101919082116106ac57808203610b3b575b505050610b276010610aa2565b600052601160205260006040812055600190565b610b74610b4c610b5d936010610a8a565b90549060031b1c9283926010610a8a565b819391549060031b91821b91600019901b19161790565b90556000526011602052604060002055388080610b1a565b5050600090565b805490680100000000000000008210156106895781610b5d916001610bba94018155610a8a565b9055565b80600052600360205260406000205415600014610bf757610be0816002610b93565b600254906000526003602052604060002055600190565b50600090565b80600052601160205260406000205415600014610bf757610c1f816010610b93565b601054906000526011602052604060002055600190565b6000818152600360205260409020548015610b8c5760001981018181116106ac576002546000198101919082116106ac57818103610c90575b505050610c7c6002610aa2565b600052600360205260006040812055600190565b610cb2610ca1610b5d936002610a8a565b90549060031b1c9283926002610a8a565b90556000526003602052604060002055388080610c6f565b91929015610d2c5750815115610cde575090565b3b15610ce75790565b60405162461bcd60e51b815260206004820152601d60248201527f416464726573733a2063616c6c20746f206e6f6e2d636f6e74726163740000006044820152606490fd5b825190915015610d3f5750805190602001fd5b6040519062461bcd60e51b8252602060048301528181519182602483015260005b838110610d825750508160006044809484010152601f80199101168101030190fd5b60208282018101516044878401015285935001610d6056fe6080604052600436101561001257600080fd5b60003560e01c806301ffc9a714610347578063164e68de14610342578063181f5a771461033d578063212a052e1461033857806321df0da714610333578063240028e81461032e5780632451a6271461032957806324f65ee7146103245780632a10097b1461031f578063364b73761461031a57806337b19247146103155780633907753714610310578063489a68f21461030b5780634c5ef0ed146103065780634f71592c1461030157806354c8a4f3146102fc5780635df45a37146102f75780636155cda0146102f257806362ddd3c4146102ed5780636b716b0d146102e85780636d3d1a58146102e357806379ba5097146102de5780637d54534e146102d95780638926f54f146102d45780638da5cb5b146102cf5780638f462231146102ca57806391a2749a146102c5578063962d4020146102c057806398db9643146102bb5780639a4575b9146102b65780639f68f673146102b1578063a42a7b8b146102ac578063a7cd63b7146102a7578063acfecf91146102a2578063af58d59f1461029d578063b0f479a114610298578063b1c71c6514610293578063b79019b51461028e578063b794658014610289578063bc063e1a14610284578063c0d786551461027f578063c4bffe2b1461027a578063c75eea9c14610275578063c781d0e314610270578063cf7401f31461026b578063da4b05e714610266578063dc0bd97114610261578063dfadfa351461025c578063e0351e1314610257578063e8a1da17146102525763f2fde38b1461024d57600080fd5b6132f8565b612ed9565b612e9c565b612deb565b612d9a565b612d7d565b612c9f565b612a2a565b6129df565b61294c565b61282a565b61280e565b6127d7565b612695565b612529565b6124d9565b61242d565b612306565b6122ac565b6121aa565b6120f3565b611d0e565b611c82565b611ae8565b611a23565b61187e565b61184a565b61180b565b61177a565b6116af565b61167b565b61163a565b6115b7565b61152d565b61150a565b611305565b611281565b6111dc565b610f30565b610d02565b610c2e565b610b5e565b6109c1565b610921565b6108bb565b610801565b6107b0565b61076f565b610710565b6104b8565b34610488576020600319360112610488576004357fffffffff00000000000000000000000000000000000000000000000000000000811680910361048857807ff208a58f000000000000000000000000000000000000000000000000000000006103dc921490811561045e575b8115610434575b811561040a575b81156103e0575b5060405190151581529081906020820190565b0390f35b7f01ffc9a700000000000000000000000000000000000000000000000000000000915014386103c9565b7f0e64dd2900000000000000000000000000000000000000000000000000000000811491506103c2565b7f1ef5498f00000000000000000000000000000000000000000000000000000000811491506103bb565b7faff2afbf00000000000000000000000000000000000000000000000000000000811491506103b4565b600080fd5b73ffffffffffffffffffffffffffffffffffffffff81160361048857565b35906104b68261048d565b565b34610488576020600319360112610488576004356104d58161048d565b6104dd614840565b6104e56138e1565b90816104ed57005b73ffffffffffffffffffffffffffffffffffffffff7f738b39462909f2593b7546a62adee9bc4e5cadde8e0e0f80686198081b8595999161066460405161064960208201917fa9059cbb0000000000000000000000000000000000000000000000000000000083526105b68161058a8a88602484016020909392919373ffffffffffffffffffffffffffffffffffffffff60408201951681520152565b037fffffffffffffffffffffffffffffffffffffffffffffffffffffffffffffffe081018352826110c3565b857f0000000000000000000000000000000000000000000000000000000000000000166000806040958651946105ec88876110c3565b602086527f5361666545524332303a206c6f772d6c6576656c2063616c6c206661696c65646020870152519082855af13d1561068a573d9161062d83611150565b9261063a875194856110c3565b83523d6000602085013e616b22565b805180610669575b5050519283921694829190602083019252565b0390a2005b8160208061067e9361068395010191016137e4565b615d66565b3880610651565b606091616b22565b600091031261048857565b919082519283825260005b8481106106e75750507fffffffffffffffffffffffffffffffffffffffffffffffffffffffffffffffe0601f8460006020809697860101520116010190565b806020809284010151828286010152016106a8565b90602061070d92818152019061069d565b90565b34610488576000600319360112610488576103dc604080519061073381836110c3565b601782527f55534443546f6b656e506f6f6c20312e362e332d64657600000000000000000060208301525191829160208352602083019061069d565b3461048857600060031936011261048857602060405163ffffffff7f0000000000000000000000000000000000000000000000000000000000000000168152f35b3461048857600060031936011261048857602060405173ffffffffffffffffffffffffffffffffffffffff7f0000000000000000000000000000000000000000000000000000000000000000168152f35b346104885760206003193601126104885760206108616004356108238161048d565b73ffffffffffffffffffffffffffffffffffffffff807f00000000000000000000000000000000000000000000000000000000000000001691161490565b6040519015158152f35b602060408183019282815284518094520192019060005b81811061088f5750505090565b825173ffffffffffffffffffffffffffffffffffffffff16845260209384019390920191600101610882565b34610488576000600319360112610488576040516010548082526020820190601060005260206000209060005b81811061090b576103dc856108ff818703826110c3565b6040519182918261086b565b82548452602090930192600192830192016108e8565b3461048857600060031936011261048857602060405160ff7f0000000000000000000000000000000000000000000000000000000000000000168152f35b9181601f840112156104885782359167ffffffffffffffff83116104885760208085019460a0850201011161048857565b9181601f840112156104885782359167ffffffffffffffff8311610488576020808501948460051b01011161048857565b346104885760406003193601126104885760043567ffffffffffffffff8111610488576109f290369060040161095f565b60243567ffffffffffffffff811161048857610a12903690600401610990565b919092610a1d614840565b60005b828110610aa25750505060005b818110610a3657005b8067ffffffffffffffff610a55610a5060019486886135b8565b613412565b6000610a758267ffffffffffffffff16600052600f602052604060002090565b55167f5479bbc0288b7eaeaf2ace0943b88016cc648964fcd42919a86fd93b15fdbee8600080a201610a2d565b80610ab3610a5060019386866133fd565b7f56f77aeff2def50c8b5f5a0df3bab7183df09bf36c6feba496bb42551db77d7067ffffffffffffffff6020610aea8589896133fd565b0192610b1384610b0e8367ffffffffffffffff16600052600f602052604060002090565b613434565b610b24604051928392169482613556565b0390a201610a20565b9181601f840112156104885782359167ffffffffffffffff83116104885760208085019460e0850201011161048857565b346104885760206003193601126104885760043567ffffffffffffffff811161048857610b92610ba0913690600401610b2d565b90610b9b614840565b6148a5565b005b67ffffffffffffffff81160361048857565b35906104b682610ba2565b908160a09103126104885790565b6064359061ffff8216820361048857565b6024359061ffff8216820361048857565b6004359061ffff8216820361048857565b9181601f840112156104885782359167ffffffffffffffff8311610488576020838186019501011161048857565b346104885760a060031936011261048857610c4a60043561048d565b602435610c5681610ba2565b60443567ffffffffffffffff811161048857610c76903690600401610bbf565b50610c7f610bcd565b5060843567ffffffffffffffff8111610488576103dc91610ca7610cae923690600401610c00565b50506135ed565b60405191829182919091606080608083019463ffffffff815116845263ffffffff602082015116602085015263ffffffff604082015116604085015201511515910152565b90816101009103126104885790565b346104885760206003193601126104885760043567ffffffffffffffff811161048857610d33903690600401610cf3565b610d3b613653565b506060810135610d4b8183614c11565b610dc56020610d68610d6060e0860186613666565b8101906136b7565b610d8a610d83610d7b60c0880188613666565b81019061373d565b8251615047565b8181519101519060405193849283927f57ecfd28000000000000000000000000000000000000000000000000000000008452600484016137f9565b0381600073ffffffffffffffffffffffffffffffffffffffff7f0000000000000000000000000000000000000000000000000000000000000000165af1908115610f2b57600091610efc575b5015610ed257817ffc5e3a5bddc11d92c2dc20fae6f7d5eb989f056be35239f7de7e86150609abc067ffffffffffffffff610e5d6040610e5660206103dc9801613412565b940161382a565b6040805173ffffffffffffffffffffffffffffffffffffffff7f000000000000000000000000000000000000000000000000000000000000000081168252336020830152929092169082015260608101859052921691608090a2610ebf611104565b8190526040519081529081906020820190565b7fbf969f220000000000000000000000000000000000000000000000000000000060005260046000fd5b610f1e915060203d602011610f24575b610f1681836110c3565b8101906137e4565b38610e11565b503d610f0c565b61381e565b346104885760406003193601126104885760043567ffffffffffffffff811161048857610f646103dc913690600401610cf3565b610f6c610bde565b906000604051610f7b81611032565b52610fb4610fac6060830135610fa6610fa1610f9a60c0870187613666565b369161118a565b6152c1565b90615415565b928383614e39565b7ffc5e3a5bddc11d92c2dc20fae6f7d5eb989f056be35239f7de7e86150609abc067ffffffffffffffff610e5d60206040850194610ff2863561048d565b013593610ffe85610ba2565b61382a565b7f4e487b7100000000000000000000000000000000000000000000000000000000600052604160045260246000fd5b6020810190811067ffffffffffffffff82111761104e57604052565b611003565b6040810190811067ffffffffffffffff82111761104e57604052565b6060810190811067ffffffffffffffff82111761104e57604052565b6080810190811067ffffffffffffffff82111761104e57604052565b60a0810190811067ffffffffffffffff82111761104e57604052565b90601f7fffffffffffffffffffffffffffffffffffffffffffffffffffffffffffffffe0910116810190811067ffffffffffffffff82111761104e57604052565b604051906104b66020836110c3565b604051906104b6610140836110c3565b604051906104b66040836110c3565b604051906104b66080836110c3565b604051906104b660a0836110c3565b67ffffffffffffffff811161104e57601f017fffffffffffffffffffffffffffffffffffffffffffffffffffffffffffffffe01660200190565b92919261119682611150565b916111a460405193846110c3565b829481845281830111610488578281602093846000960137010152565b9080601f830112156104885781602061070d9335910161118a565b34610488576040600319360112610488576004356111f981610ba2565b60243567ffffffffffffffff81116104885760209161121f6108619236906004016111c1565b90613834565b60a06003198201126104885760043561123d8161048d565b9160243561124a81610ba2565b916044359160643561ffff8116810361048857916084359067ffffffffffffffff82116104885761127d91600401610c00565b9091565b346104885767ffffffffffffffff61129836611225565b50505050905016600052600e6020526103dc6108ff6040600020613871565b60406003198201126104885760043567ffffffffffffffff811161048857816112e291600401610990565b929092916024359067ffffffffffffffff82116104885761127d91600401610990565b346104885761132d611335611319366112b7565b9491611326939193614840565b36916119b2565b9236916119b2565b7f0000000000000000000000000000000000000000000000000000000000000000156114e05760005b8251811015611423578061139161137760019386613cff565b5173ffffffffffffffffffffffffffffffffffffffff1690565b6113cd6113c873ffffffffffffffffffffffffffffffffffffffff83165b73ffffffffffffffffffffffffffffffffffffffff1690565b616668565b6113d9575b500161135e565b60405173ffffffffffffffffffffffffffffffffffffffff9190911681527f800671136ab6cfee9fbe5ed1fb7ca417811aca3cf864800d127b927adedf756690602090a1386113d2565b5060005b8151811015610ba0578061144061137760019385613cff565b73ffffffffffffffffffffffffffffffffffffffff8116156114da5761148361147e73ffffffffffffffffffffffffffffffffffffffff83166113af565b61696d565b611490575b505b01611427565b60405173ffffffffffffffffffffffffffffffffffffffff9190911681527f2640d4d76caf8bf478aabfa982fa4e1c4eb71a37f93cd15e80dbc657911546d890602090a183611488565b5061148a565b7f35f4a7b30000000000000000000000000000000000000000000000000000000060005260046000fd5b346104885760006003193601126104885760206115256138e1565b604051908152f35b3461048857600060031936011261048857602060405173ffffffffffffffffffffffffffffffffffffffff7f0000000000000000000000000000000000000000000000000000000000000000168152f35b9060406003198301126104885760043561159781610ba2565b916024359067ffffffffffffffff82116104885761127d91600401610c00565b34610488576115c53661157e565b6115d0929192614840565b67ffffffffffffffff82166115f2816000526006602052604060002054151590565b1561160d5750610ba09261160791369161118a565b90615523565b7f1e670e4b0000000000000000000000000000000000000000000000000000000060005260045260246000fd5b3461048857600060031936011261048857602060405163ffffffff7f0000000000000000000000000000000000000000000000000000000000000000168152f35b3461048857600060031936011261048857602073ffffffffffffffffffffffffffffffffffffffff60095416604051908152f35b346104885760006003193601126104885760005473ffffffffffffffffffffffffffffffffffffffff81163303611750577fffffffffffffffffffffffff00000000000000000000000000000000000000006001549133828416176001551660005573ffffffffffffffffffffffffffffffffffffffff3391167f8be0079c531659141344cd1fd0a4f28419497f9722a3daafe3b4186f6b6457e0600080a3005b7f02b543c60000000000000000000000000000000000000000000000000000000060005260046000fd5b34610488576020600319360112610488577f44676b5284b809a22248eba0da87391d79098be38bb03154be88a58bf4d09174602073ffffffffffffffffffffffffffffffffffffffff6004356117cf8161048d565b6117d7614840565b16807fffffffffffffffffffffffff00000000000000000000000000000000000000006009541617600955604051908152a1005b3461048857602060031936011261048857602061086167ffffffffffffffff60043561183681610ba2565b166000526006602052604060002054151590565b3461048857600060031936011261048857602073ffffffffffffffffffffffffffffffffffffffff60015416604051908152f35b3461048857608060031936011261048857611897610bef565b61189f610bde565b6044359160643567ffffffffffffffff8111610488576118c3903690600401610b2d565b936118cc614840565b600a5461271061ffff86161015611970577ffc57ba710bb816f16b18f38549598ef4552c4acd0e0ddb7b40bc5906d25bdc1d9561196b936119489263ffff00008860101b16907fffffffffffffffffffffffffffffffffffffffffffffffffffffffff0000000061ffff891691161717600a55610b9b84600b55565b6040519384938461ffff6040929594938160608401971683521660208201520152565b0390a1005b7fbcd2e49d0000000000000000000000000000000000000000000000000000000060005260046000fd5b67ffffffffffffffff811161104e5760051b60200190565b9291906119be8161199a565b936119cc60405195866110c3565b602085838152019160051b810192831161048857905b8282106119ee57505050565b6020809183356119fd8161048d565b8152019101906119e2565b9080601f830112156104885781602061070d933591016119b2565b346104885760206003193601126104885760043567ffffffffffffffff8111610488576040600319823603011261048857604051611a6081611053565b816004013567ffffffffffffffff811161048857611a849060043691850101611a08565b8152602482013567ffffffffffffffff811161048857610ba0926004611aad9236920101611a08565b60208201526139a8565b9181601f840112156104885782359167ffffffffffffffff8311610488576020808501946060850201011161048857565b346104885760606003193601126104885760043567ffffffffffffffff811161048857611b19903690600401610990565b9060243567ffffffffffffffff811161048857611b3a903690600401611ab7565b9060443567ffffffffffffffff811161048857611b5b903690600401611ab7565b611b7d6113af60095473ffffffffffffffffffffffffffffffffffffffff1690565b33141580611c57575b611c2557838614801590611c1b575b611bf15760005b868110611ba557005b80611beb611bb9610a506001948b8b6135b8565b611bc4838989613b37565b611be5611bdd611bd586898b613b37565b923690612c56565b913690612c56565b916155e3565b01611b9c565b7f568efce20000000000000000000000000000000000000000000000000000000060005260046000fd5b5080861415611b95565b7f8e4a23d6000000000000000000000000000000000000000000000000000000006000523360045260246000fd5b6000fd5b50611c7a6113af60015473ffffffffffffffffffffffffffffffffffffffff1690565b331415611b86565b3461048857600060031936011261048857602060405173ffffffffffffffffffffffffffffffffffffffff7f0000000000000000000000000000000000000000000000000000000000000000168152f35b61070d916020611cec835160408452604084019061069d565b92015190602081840391015261069d565b90602061070d928181520190611cd3565b346104885760206003193601126104885760043567ffffffffffffffff811161048857611d3f903690600401610bbf565b611d47613b47565b50611d5181615713565b6020810190611d84611d7f611d6584613412565b67ffffffffffffffff166000526012602052604060002090565b613b60565b91611d99611d956060850151151590565b1590565b6120b1576020611da98380613666565b90500361206d576020830151801561205157905b606073ffffffffffffffffffffffffffffffffffffffff7f000000000000000000000000000000000000000000000000000000000000000016930135936040810194611e0d865163ffffffff1690565b9273ffffffffffffffffffffffffffffffffffffffff7f00000000000000000000000000000000000000000000000000000000000000001695835194813b15610488576040517fd04857b00000000000000000000000000000000000000000000000000000000081526004810185905263ffffffff9190911660248201526044810187905273ffffffffffffffffffffffffffffffffffffffff881660648201526084810195909552600060a486018190526107d060c487015290859060e490829084905af1918215610f2b57611fea60409761058a97611fc861200a97611f6f6103dc9d61201a9b6120059a612036575b50611f0989613412565b8e5173ffffffffffffffffffffffffffffffffffffffff88168152336020820152604081018a905267ffffffffffffffff91909116907ff33bc26b4413b0e7f19f1ea739fdf99098c0061f1f87d954b11f5293fad9ae1090606090a25163ffffffff1690565b905195611fb6611f7d611113565b6000815263ffffffff7f00000000000000000000000000000000000000000000000000000000000000001660208201529d8e0160029052565b60608d015263ffffffff1660808c0152565b60a08a015273ffffffffffffffffffffffffffffffffffffffff1660c0890152565b60e087015260006101008701526107d0610120870152613412565b6141ae565b9260405192839160208301613c41565b612022611123565b918252602082015260405191829182611cfd565b80612045600061204b936110c3565b80610692565b38611eff565b5061206761205f8380613666565b810190613bec565b90611dbd565b6120778280613666565b906120ad6040519283927fa3c8cf0900000000000000000000000000000000000000000000000000000000845260048401613bdb565b0390fd5b6120bd611c5391613412565b7fd201c48a0000000000000000000000000000000000000000000000000000000060005267ffffffffffffffff16600452602490565b346104885767ffffffffffffffff61210a36611225565b50505050905016600052600e6020526103dc6108ff6001604060002001613871565b602081016020825282518091526040820191602060408360051b8301019401926000915b83831061215f57505050505090565b909192939460208061219b837fffffffffffffffffffffffffffffffffffffffffffffffffffffffffffffffc08660019603018752895161069d565b97019301930191939290612150565b346104885760206003193601126104885767ffffffffffffffff6004356121d081610ba2565b1660005260076020526121e96005604060002001615e3c565b8051907fffffffffffffffffffffffffffffffffffffffffffffffffffffffffffffffe061222f6122198461199a565b9361222760405195866110c3565b80855261199a565b0160005b81811061229b57505060005b815181101561228d578061227161226c61225b60019486613cff565b516000526008602052604060002090565b613d66565b61227b8286613cff565b526122868185613cff565b500161223f565b604051806103dc858261212c565b806060602080938701015201612233565b34610488576000600319360112610488576040516002548082526020820190600260005260206000209060005b8181106122f0576103dc856108ff818703826110c3565b82548452602090930192600192830192016122d9565b34610488576123143661157e565b61231f929192614840565b67ffffffffffffffff821691612345611d95846000526006602052604060002054151590565b6123f657612388611d95600561236f8467ffffffffffffffff166000526007602052604060002090565b0161237b36868961118a565b6020815191012090616813565b6123bf57507f52d00ee4d9bd51b40168f2afc5848837288ce258784ad914278791464b3f4d76919261066460405192839283613bdb565b6120ad84926040519384937f74f23c7c00000000000000000000000000000000000000000000000000000000855260048501613e26565b7f1e670e4b0000000000000000000000000000000000000000000000000000000060005267ffffffffffffffff1660045260246000fd5b346104885760206003193601126104885767ffffffffffffffff60043561245381610ba2565b61245b613e47565b501660005260076020526103dc61248061247b6002604060002001613e72565b615a42565b6040519182918291909160806fffffffffffffffffffffffffffffffff8160a084019582815116855263ffffffff6020820151166020860152604081015115156040860152826060820151166060860152015116910152565b3461048857600060031936011261048857602073ffffffffffffffffffffffffffffffffffffffff60045416604051908152f35b929190612524602091604086526040860190611cd3565b930152565b346104885760606003193601126104885760043567ffffffffffffffff81116104885761255a903690600401610bbf565b612562610bde565b9060443567ffffffffffffffff8111610488576125839036906004016111c1565b5061258c613b47565b506125978282615822565b606081013561ffff819316612664575b50612005602061263d92016125bb81613412565b6040805173ffffffffffffffffffffffffffffffffffffffff7f000000000000000000000000000000000000000000000000000000000000000016815233602082015290810186905267ffffffffffffffff91909116907ff33bc26b4413b0e7f19f1ea739fdf99098c0061f1f87d954b11f5293fad9ae1090606090a2613412565b612645615ae4565b61264d611123565b91825260208201526103dc6040519283928361250d565b90915061271061267d61ffff600a5460101c1683614007565b04810390811161269057906120056125a7565b613fd8565b346104885760206003193601126104885760043567ffffffffffffffff8111610488576126c6903690600401610990565b906126cf614840565b60005b8281106126db57005b806127d16126ec6001938686613ecc565b356126f681610ba2565b6127cc612711612707858989613ecc565b6020810190613f0c565b92907fb0897119e8510f887b892cbc4c8506fc51d9849fd90afae4fd065e705f2d0f6c61274c612742888c8c613ecc565b6040810190613f0c565b9561276061275b3683876119b2565b615b2c565b61276e61275b3689856119b2565b6127af612779611123565b976127853684886119b2565b89526127923682866119b2565b60208a015260405193849367ffffffffffffffff89169785613fb1565b0390a267ffffffffffffffff16600052600e602052604060002090565b614101565b016126d2565b34610488576020600319360112610488576103dc6127fa60043561200581610ba2565b60405191829160208352602083019061069d565b3461048857600060031936011261048857602060405160008152f35b346104885760206003193601126104885773ffffffffffffffffffffffffffffffffffffffff60043561285c8161048d565b612864614840565b1680156128de5760407f02dc5c233404867c793b749c6d644beb2277536d18a7e7974d3f238e4c6f16849160045490807fffffffffffffffffffffffff000000000000000000000000000000000000000083161760045573ffffffffffffffffffffffffffffffffffffffff8351921682526020820152a1005b7f14c880ca0000000000000000000000000000000000000000000000000000000060005260046000fd5b602060408183019282815284518094520192019060005b81811061292c5750505090565b825167ffffffffffffffff1684526020938401939092019160010161291f565b3461048857600060031936011261048857612965615df1565b8051907fffffffffffffffffffffffffffffffffffffffffffffffffffffffffffffffe06129956122198461199a565b0136602084013760005b81518110156129d1578067ffffffffffffffff6129be60019385613cff565b51166129ca8286613cff565b520161299f565b604051806103dc8582612908565b346104885760206003193601126104885767ffffffffffffffff600435612a0581610ba2565b612a0d613e47565b501660005260076020526103dc61248061247b6040600020613e72565b346104885760206003193601126104885760043567ffffffffffffffff811161048857612a5b90369060040161095f565b612a63614840565b60005b818110612a9f57507fe6d14ea297366c7bc1265d289d924bfd8b9afb148eb972b481f70da41c842cf59161196b604051928392836142bc565b612ab2612aad8284866133fd565b6141d0565b8051158015612ba2575b612b355790612b2f82612b2a611d6560606001965193612b1b6020820151612b13612aee604085015163ffffffff1690565b6080850151151592612afe611132565b998a5260208a015263ffffffff166040890152565b151586840152565b015167ffffffffffffffff1690565b614230565b01612a66565b604080517fa606c63500000000000000000000000000000000000000000000000000000000815282516004820152602083015160248201529082015163ffffffff166044820152606082015167ffffffffffffffff1660648201526080909101511515608482015260a490fd5b5067ffffffffffffffff612bc1606083015167ffffffffffffffff1690565b1615612abc565b8015150361048857565b6fffffffffffffffffffffffffffffffff81160361048857565b7fffffffffffffffffffffffffffffffffffffffffffffffffffffffffffffff7c60609101126104885760405190612c238261106f565b81608435612c3081612bc8565b815260a435612c3e81612bd2565b6020820152604060c43591612c5283612bd2565b0152565b919082606091031261048857604051612c6e8161106f565b60408082948035612c7e81612bc8565b84526020810135612c8e81612bd2565b6020850152013591612c5283612bd2565b346104885760e060031936011261048857600435612cbc81610ba2565b60607fffffffffffffffffffffffffffffffffffffffffffffffffffffffffffffffdc36011261048857604051612cf28161106f565b602435612cfe81612bc8565b8152604435612d0c81612bd2565b6020820152606435612d1d81612bd2565b6040820152612d2b36612bec565b9073ffffffffffffffffffffffffffffffffffffffff6009541633141580612d5b575b611c2557610ba0926155e3565b5073ffffffffffffffffffffffffffffffffffffffff60015416331415612d4e565b346104885760006003193601126104885760206040516107d08152f35b3461048857600060031936011261048857602060405173ffffffffffffffffffffffffffffffffffffffff7f0000000000000000000000000000000000000000000000000000000000000000168152f35b346104885760206003193601126104885767ffffffffffffffff600435612e1181610ba2565b612e196135c8565b501660005260126020526103dc604060002060ff600260405192612e3c8461108b565b8054845260018101546020850152015463ffffffff8116604084015260201c1615156060820152604051918291829190916060806080830194805184526020810151602085015263ffffffff604082015116604085015201511515910152565b346104885760006003193601126104885760206040517f000000000000000000000000000000000000000000000000000000000000000015158152f35b3461048857612ee7366112b7565b919092612ef2614840565b6000915b8083106131a45750505060009163ffffffff4216925b828110612f1557005b612f28612f2382858561442a565b6144e9565b9060608201612f378151615c25565b6080830193612f468551615c25565b6040840190815151156128de57612f80611d95612f7b612f6e885167ffffffffffffffff1690565b67ffffffffffffffff1690565b6169a8565b613159576130b9612fb9612f9f879a999a5167ffffffffffffffff1690565b67ffffffffffffffff166000526007602052604060002090565b61307c89613076875161305d612fe260408301516fffffffffffffffffffffffffffffffff1690565b9161304461300d61300660208401516fffffffffffffffffffffffffffffffff1690565b9251151590565b61303b613018611141565b6fffffffffffffffffffffffffffffffff851681529763ffffffff166020890152565b15156040870152565b6fffffffffffffffffffffffffffffffff166060850152565b6fffffffffffffffffffffffffffffffff166080830152565b82614578565b6130ae896130a58a5161305d612fe260408301516fffffffffffffffffffffffffffffffff1690565b60028301614578565b600484519101614684565b602085019660005b885180518210156130fc57906130f66001926130ef836130e98c5167ffffffffffffffff1690565b92613cff565b5190615523565b016130c1565b505097965094906131507f8d340f17e19058004c20453540862a9c62778504476f6756755cb33bcd6c38c2939261313d6001975167ffffffffffffffff1690565b92519351905190604051948594856147ab565b0390a101612f0c565b611c5361316e865167ffffffffffffffff1690565b7f1d5ad3c50000000000000000000000000000000000000000000000000000000060005267ffffffffffffffff16600452602490565b9091926131b5610a508584866135b8565b946131cc611d9567ffffffffffffffff881661674c565b6132c0576131f960056131f38867ffffffffffffffff166000526007602052604060002090565b01615e3c565b9360005b85518110156132455760019061323e600561322c8b67ffffffffffffffff166000526007602052604060002090565b01613237838a613cff565b5190616813565b50016131fd565b509350937f5204aec90a3c794d8e90fded8b46ae9c7c552803e7e832e0c1d358396d8599166132b2600193976132976132928267ffffffffffffffff166000526007602052604060002090565b61437b565b60405167ffffffffffffffff90911681529081906020820190565b0390a1019190939293612ef6565b7f1e670e4b0000000000000000000000000000000000000000000000000000000060005267ffffffffffffffff861660045260246000fd5b346104885760206003193601126104885773ffffffffffffffffffffffffffffffffffffffff60043561332a8161048d565b613332614840565b163381146133a457807fffffffffffffffffffffffff0000000000000000000000000000000000000000600054161760005573ffffffffffffffffffffffffffffffffffffffff600154167fed8889f560326eb138920d842192f0eb3dd22b4f139c87a2c57538e05bae1278600080a3005b7fdad89dca0000000000000000000000000000000000000000000000000000000060005260046000fd5b7f4e487b7100000000000000000000000000000000000000000000000000000000600052603260045260246000fd5b919081101561340d5760a0020190565b6133ce565b3561070d81610ba2565b63ffffffff81160361048857565b3561070d81612bc8565b9060609061347781356134468161341c565b849063ffffffff167fffffffffffffffffffffffffffffffffffffffffffffffffffffffff00000000825416179055565b60208101356134858161341c565b67ffffffff0000000084549160201b16807fffffffffffffffffffffffffffffffffffffffffffffffff00000000ffffffff83161785557fffffffffffffffffffffffffffffffffffffffff0000000000000000ffffffff6bffffffff000000000000000060408501356134f88161341c565b60401b16921617178355013561350d81612bc8565b81547fffffffffffffffffffffffffffffffffffffff00ffffffffffffffffffffffff1690151560601b6cff00000000000000000000000016179055565b35906104b68261341c565b919091606080608083019463ffffffff81356135718161341c565b16845263ffffffff60208201356135878161341c565b16602085015263ffffffff60408201356135a08161341c565b16604085015201356135b181612bc8565b1515910152565b919081101561340d5760051b0190565b604051906135d58261108b565b60006060838281528260208201528260408201520152565b67ffffffffffffffff906135ff6135c8565b5016600052600f602052604060002060ff6040519161361d8361108b565b5463ffffffff8116835263ffffffff8160201c16602084015263ffffffff8160401c16604084015260601c161515606082015290565b6040519061366082611032565b60008252565b9035907fffffffffffffffffffffffffffffffffffffffffffffffffffffffffffffffe181360301821215610488570180359067ffffffffffffffff82116104885760200191813603831361048857565b6020818303126104885780359067ffffffffffffffff8211610488570160408183031261048857604051916136eb83611053565b813567ffffffffffffffff811161048857816137089184016111c1565b8352602082013567ffffffffffffffff81116104885761372892016111c1565b602082015290565b3590600382101561048857565b9081610140910312610488576137db61012060009261375a611113565b9361376482610bb4565b85526137726020830161354b565b602086015261378360408301613730565b60408601526060820135606086015261379e6080830161354b565b608086015260a082013560a08601526137b960c083016104ab565b60c086015260e082013560e0860152506101008101356101008501520161354b565b61012082015290565b90816020910312610488575161070d81612bc8565b909161381061070d9360408452604084019061069d565b91602081840391015261069d565b6040513d6000823e3d90fd5b3561070d8161048d565b9067ffffffffffffffff61070d92166000526007602052600560406000200190602081519101209060019160005201602052604060002054151590565b906040519182815491828252602082019060005260206000209260005b8181106138a35750506104b6925003836110c3565b845473ffffffffffffffffffffffffffffffffffffffff1683526001948501948794506020909301920161388e565b90816020910312610488575190565b6040517f70a0823100000000000000000000000000000000000000000000000000000000815230600482015260208160248173ffffffffffffffffffffffffffffffffffffffff7f0000000000000000000000000000000000000000000000000000000000000000165afa908115610f2b5760009161395e575090565b61070d915060203d602011613980575b61397881836110c3565b8101906138d2565b503d61396e565b67ffffffffffffffff61070d91166000526006602052604060002054151590565b6139b0614840565b60208101519160005b8351811015613a4f57806139d261137760019387613cff565b6139f96139f473ffffffffffffffffffffffffffffffffffffffff83166113af565b616a5b565b613a05575b50016139b9565b60405173ffffffffffffffffffffffffffffffffffffffff9190911681527fc3803387881faad271c47728894e3e36fac830ffc8602ca6fc07733cbda7758090602090a1386139fe565b5091505160005b8151811015613b3357613a6c6113778284613cff565b9073ffffffffffffffffffffffffffffffffffffffff821615613b09577feb1b9b92e50b7f88f9ff25d56765095ac6e91540eee214906f4036a908ffbdef613b0083613ad8613ad36113af60019773ffffffffffffffffffffffffffffffffffffffff1690565b6169dd565b5060405173ffffffffffffffffffffffffffffffffffffffff90911681529081906020820190565b0390a101613a56565b7f8579befe0000000000000000000000000000000000000000000000000000000060005260046000fd5b5050565b919081101561340d576060020190565b60405190613b5482611053565b60606020838281520152565b90604051613b6d8161108b565b606060ff600283958054855260018101546020860152015463ffffffff8116604085015260201c161515910152565b601f82602094937fffffffffffffffffffffffffffffffffffffffffffffffffffffffffffffffe0938186528686013760008582860101520116010190565b91602061070d938181520191613b9c565b90816020910312610488573590565b60031115613c0557565b7f4e487b7100000000000000000000000000000000000000000000000000000000600052602160045260246000fd5b906003821015613c055752565b6104b69092919261012080610140830195613c6684825167ffffffffffffffff169052565b60208181015163ffffffff1690850152613c8860408201516040860190613c34565b60608101516060850152613ca96080820151608086019063ffffffff169052565b60a081015160a0850152613cda60c082015160c086019073ffffffffffffffffffffffffffffffffffffffff169052565b60e081015160e0850152610100810151610100850152015191019063ffffffff169052565b805182101561340d5760209160051b010190565b90600182811c92168015613d5c575b6020831014613d2d57565b7f4e487b7100000000000000000000000000000000000000000000000000000000600052602260045260246000fd5b91607f1691613d22565b9060405191826000825492613d7a84613d13565b8084529360018116908115613de65750600114613d9f575b506104b6925003836110c3565b90506000929192526020600020906000915b818310613dca5750509060206104b69282010138613d92565b6020919350806001915483858901015201910190918492613db1565b602093506104b69592507fffffffffffffffffffffffffffffffffffffffffffffffffffffffffffffff0091501682840152151560051b82010138613d92565b60409067ffffffffffffffff61070d95931681528160208201520191613b9c565b60405190613e54826110a7565b60006080838281528260208201528260408201528260608201520152565b90604051613e7f816110a7565b60806fffffffffffffffffffffffffffffffff6001839560ff8154848116875263ffffffff81871c16602088015260a01c1615156040860152015481808216166060850152821c16910152565b919081101561340d5760051b810135907fffffffffffffffffffffffffffffffffffffffffffffffffffffffffffffffa181360301821215610488570190565b9035907fffffffffffffffffffffffffffffffffffffffffffffffffffffffffffffffe181360301821215610488570180359067ffffffffffffffff821161048857602001918160051b3603831361048857565b9160209082815201919060005b818110613f7a5750505090565b90919260208060019273ffffffffffffffffffffffffffffffffffffffff8735613fa38161048d565b168152019401929101613f6d565b9290613fca9061070d9593604086526040860191613f60565b926020818503910152613f60565b7f4e487b7100000000000000000000000000000000000000000000000000000000600052601160045260246000fd5b8181029291811591840414171561269057565b91614052918354907fffffffffffffffffffffffffffffffffffffffffffffffffffffffffffffffff9060031b92831b921b19161790565b9055565b818110614061575050565b60008155600101614056565b81519167ffffffffffffffff831161104e5768010000000000000000831161104e5760209082548484558085106140e4575b500190600052602060002060005b8381106140ba5750505050565b600190602073ffffffffffffffffffffffffffffffffffffffff85511694019381840155016140ad565b6140fb908460005285846000209182019101614056565b3861409f565b90805180519067ffffffffffffffff821161104e5768010000000000000000821161104e576020908454838655808410614191575b500183600052602060002060005b838110614161575050505090600160206104b6930151910161406d565b6001906020614184855173ffffffffffffffffffffffffffffffffffffffff1690565b9401938184015501614144565b6141a8908660005284846000209182019101614056565b38614136565b67ffffffffffffffff16600052600760205261070d6004604060002001613d66565b60a081360312610488576080604051916141e9836110a7565b803583526020810135602084015260408101356142058161341c565b6040840152606081013561421881610ba2565b6060840152013561422881612bc8565b608082015290565b60026060918351815560208401516001820155019161428463ffffffff604083015116849063ffffffff167fffffffffffffffffffffffffffffffffffffffffffffffffffffffff00000000825416179055565b015181547fffffffffffffffffffffffffffffffffffffffffffffffffffffff00ffffffff1690151560201b64ff0000000016179055565b602080825281018390526040019160005b8181106142da5750505090565b90919260a080600192863581526020870135602082015263ffffffff60408801356143048161341c565b16604082015267ffffffffffffffff606088013561432181610ba2565b166060820152608087013561433581612bc8565b151560808201520194019291016142cd565b8054906000815581614357575050565b6000526020600020908101905b81811061436f575050565b60008155600101614364565b60056104b69160008155600060018201556000600282015560006003820155600481016143a88154613d13565b90816143b7575b505001614347565b81601f600093116001146143cf5750555b38806143af565b818352602083206143ea91601f01861c810190600101614056565b808252602082209081548360011b907fffffffffffffffffffffffffffffffffffffffffffffffffffffffffffffffff8560031b1c1916179055556143c8565b919081101561340d5760051b810135907ffffffffffffffffffffffffffffffffffffffffffffffffffffffffffffffee181360301821215610488570190565b9080601f830112156104885781356144818161199a565b9261448f60405194856110c3565b81845260208085019260051b820101918383116104885760208201905b8382106144bb57505050505090565b813567ffffffffffffffff8111610488576020916144de878480948801016111c1565b8152019101906144ac565b610120813603126104885760405190614501826110a7565b61450a81610bb4565b8252602081013567ffffffffffffffff81116104885761452d903690830161446a565b602083015260408101359067ffffffffffffffff82116104885761455761422892369083016111c1565b60408401526145693660608301612c56565b606084015260c0369101612c56565b8151815460208401516040850151608091821b73ffffffff00000000000000000000000000000000166fffffffffffffffffffffffffffffffff9485167fffffffffffffffffffffff000000000000000000000000000000000000000000909416939093179290921791151560a01b74ff000000000000000000000000000000000000000016919091178355606084015193810151901b7fffffffffffffffffffffffffffffffff0000000000000000000000000000000016921691909117600190910155565b9190601f811161464e57505050565b6104b6926000526020600020906020601f840160051c8301931061467a575b601f0160051c0190614056565b909150819061466d565b919091825167ffffffffffffffff811161104e576146ac816146a68454613d13565b8461463f565b6020601f82116001146147065781906140529394956000926146fb575b50507fffffffffffffffffffffffffffffffffffffffffffffffffffffffffffffffff8260011b9260031b1c19161790565b0151905038806146c9565b7fffffffffffffffffffffffffffffffffffffffffffffffffffffffffffffffe082169061473984600052602060002090565b9160005b8181106147935750958360019596971061475c575b505050811b019055565b01517fffffffffffffffffffffffffffffffffffffffffffffffffffffffffffffffff60f88460031b161c19169055388080614752565b9192602060018192868b01518155019401920161473d565b61480f6147da6104b69597969467ffffffffffffffff60a095168452610100602085015261010084019061069d565b9660408301906fffffffffffffffffffffffffffffffff60408092805115158552826020820151166020860152015116910152565b01906fffffffffffffffffffffffffffffffff60408092805115158552826020820151166020860152015116910152565b73ffffffffffffffffffffffffffffffffffffffff60015416330361486157565b7f2b5c74de0000000000000000000000000000000000000000000000000000000060005260046000fd5b919081101561340d5760e0020190565b3561070d81612bd2565b919060005b8181106148b75750509050565b6148c281838661488b565b6148cb81613412565b6148d7611d9582613987565b6123f6578161496d6149e792614973602060019796016148ff6148fa3683612c56565b615c25565b61496d6149208467ffffffffffffffff16600052600c602052604060002090565b9182546149406149378263ffffffff9060801c1690565b63ffffffff1690565b159081614bda575b81614bb2575b81614b97575b81614b82575b5080614b73575b614b1e575b3690612c56565b90615e87565b6149a260808401916149886148fa3685612c56565b67ffffffffffffffff16600052600d602052604060002090565b9283546149b96149378263ffffffff9060801c1690565b159081614ae7575b81614abf575b81614aa4575b81614a8f575b5080614a80575b6149ed575b503690612c56565b016148aa565b6149fc60a0614a39920161489b565b84906fffffffffffffffffffffffffffffffff167fffffffffffffffffffffffffffffffff00000000000000000000000000000000825416179055565b82547fffffffffffffffffffffffff00000000ffffffffffffffffffffffffffffffff164260801b73ffffffff0000000000000000000000000000000016178355386149df565b50614a8a8261342a565b6149da565b614a9e915060a01c60ff161590565b386149d3565b6fffffffffffffffffffffffffffffffff81161591506149cd565b90506fffffffffffffffffffffffffffffffff614adf8987015460801c90565b1615906149c7565b90506fffffffffffffffffffffffffffffffff614b16898701546fffffffffffffffffffffffffffffffff1690565b1615906149c1565b614b2d6149fc6040890161489b565b82547fffffffffffffffffffffffff00000000ffffffffffffffffffffffffffffffff164260801b73ffffffff0000000000000000000000000000000016178355614966565b50614b7d8161342a565b614961565b614b91915060a01c60ff161590565b3861495a565b6fffffffffffffffffffffffffffffffff8116159150614954565b90506fffffffffffffffffffffffffffffffff614bd28c86015460801c90565b16159061494e565b90506fffffffffffffffffffffffffffffffff614c098c8601546fffffffffffffffffffffffffffffffff1690565b161590614948565b600060808201614c26611d956108238361382a565b614de957506020820191614cc76020614c6c614c44612f6e87613412565b60801b7fffffffffffffffffffffffffffffffff000000000000000000000000000000001690565b6040517f2cbc26bb0000000000000000000000000000000000000000000000000000000081527fffffffffffffffffffffffffffffffff00000000000000000000000000000000909116600482015291829081906024820190565b038173ffffffffffffffffffffffffffffffffffffffff7f0000000000000000000000000000000000000000000000000000000000000000165afa908115610f2b578391614dca575b50614da257614d26614d2184613412565b616131565b614d2f83613412565b90614d48611d9560a083019361121f610f9a8686613666565b614d625750506104b69291614d5d9150613412565b6161c9565b614d6c9250613666565b906120ad6040519283927f24eb47e500000000000000000000000000000000000000000000000000000000845260048401613bdb565b6004827f53ad11d8000000000000000000000000000000000000000000000000000000008152fd5b614de3915060203d602011610f2457610f1681836110c3565b38614d10565b614df5614e369161382a565b7f961c9a4f00000000000000000000000000000000000000000000000000000000835273ffffffffffffffffffffffffffffffffffffffff16600452602490565b90fd5b916080830190614e4e611d956108238461382a565b614fdf576020840193614e6b6020614c6c614c44612f6e89613412565b038173ffffffffffffffffffffffffffffffffffffffff7f0000000000000000000000000000000000000000000000000000000000000000165afa908115610f2b57600091614fc0575b50614f9657614ec6614d2186613412565b614ecf85613412565b90614ee8611d9560a083019361121f610f9a8686613666565b614d6257505061ffff1615614f895767ffffffffffffffff90614f84614f52614f4c86610a50614f3c6149887fec8efbbe1188357e808975e80f998488a9c2747d618ffc39270836058a44428e999a613412565b89614f468861382a565b9161627a565b9261382a565b946040519384931695836020909392919373ffffffffffffffffffffffffffffffffffffffff60408201951681520152565b0390a2565b50614d5d6104b692613412565b7f53ad11d80000000000000000000000000000000000000000000000000000000060005260046000fd5b614fd9915060203d602011610f2457610f1681836110c3565b38614eb5565b611c53614feb8361382a565b7f961c9a4f0000000000000000000000000000000000000000000000000000000060005273ffffffffffffffffffffffffffffffffffffffff16600452602490565b906104b6602460449361504260046002613c34565b613c34565b805160948110615294575060048101517f000000000000000000000000000000000000000000000000000000000000000063ffffffff811663ffffffff83160361525b575050600881015191600c82015160946090840151930151936150b4602084015163ffffffff1690565b63ffffffff811663ffffffff8316036152225750507f000000000000000000000000000000000000000000000000000000000000000063ffffffff811663ffffffff8316036151e95750506040016002815161510f81613bfb565b61511881613bfb565b036151b257506107d063ffffffff82160361517957506107d063ffffffff8216036151405750565b7f0389caa2000000000000000000000000000000000000000000000000000000006000526107d060045263ffffffff1660245260446000fd5b7f22e102a0000000000000000000000000000000000000000000000000000000006000526107d060045263ffffffff1660245260446000fd5b611c5390516151c081613bfb565b7fc2fc58650000000000000000000000000000000000000000000000000000000060005261502d565b7f77e480260000000000000000000000000000000000000000000000000000000060005263ffffffff9081166004521660245260446000fd5b7fe366a1170000000000000000000000000000000000000000000000000000000060005263ffffffff9081166004521660245260446000fd5b7f960693cd0000000000000000000000000000000000000000000000000000000060005263ffffffff9081166004521660245260446000fd5b7f758b22cc0000000000000000000000000000000000000000000000000000000060005260045260246000fd5b8051801561536657602003615329576152e360208251830101602083016138d2565b9060ff82116152f3575060ff1690565b6120ad906040519182917f953576f7000000000000000000000000000000000000000000000000000000008352600483016106fc565b6120ad906040519182917f953576f7000000000000000000000000000000000000000000000000000000008352602060048401818152019061069d565b50507f000000000000000000000000000000000000000000000000000000000000000090565b9060ff8091169116039060ff821161269057565b60ff16604d811161269057600a0a90565b80156153dc577fffffffffffffffffffffffffffffffffffffffffffffffffffffffffffffffff0490565b7f4e487b7100000000000000000000000000000000000000000000000000000000600052601260045260246000fd5b81156153dc570490565b907f000000000000000000000000000000000000000000000000000000000000000060ff811660ff83168181146154fb57116154d057615455828261538c565b91604d60ff84161180156154b7575b61547d5750509061547761070d926153a0565b90614007565b7fa9cb113d0000000000000000000000000000000000000000000000000000000060005260ff908116600452166024525060445260646000fd5b506154c96154c4846153a0565b6153b1565b8411615464565b6154da818361538c565b91604d60ff84161161547d575050906154f561070d926153a0565b9061540b565b5050505090565b60409067ffffffffffffffff61070d9493168152816020820152019061069d565b908051156128de578051602082012067ffffffffffffffff831692836000526007602052615558826005604060002001616a12565b156155ac5750816155a07f7d628c9a1796743d365ab521a8b2a4686e419b3269919dc9145ea2ce853b54ea9361559b614f84946000526008602052604060002090565b614684565b604051918291826106fc565b90506120ad6040519283927f393b8ad200000000000000000000000000000000000000000000000000000000845260048401615502565b67ffffffffffffffff1660008181526006602052604090205490929190156156e557916156e260e0926156ae8561563a7f0350d63aa5f270e01729d00d627eeb8f3429772b1818c016c66a588a864f912b97615c25565b846000526007602052615651816040600020615e87565b61565a83615c25565b846000526007602052615674836002604060002001615e87565b60405194855260208501906fffffffffffffffffffffffffffffffff60408092805115158552826020820151166020860152015116910152565b60808301906fffffffffffffffffffffffffffffffff60408092805115158552826020820151166020860152015116910152565ba1565b827f1e670e4b0000000000000000000000000000000000000000000000000000000060005260045260246000fd5b60009060808101615729611d956108238361382a565b615815575060208101906157476020614c6c614c44612f6e86613412565b038173ffffffffffffffffffffffffffffffffffffffff7f0000000000000000000000000000000000000000000000000000000000000000165afa908115610f2b5784916157f6575b506157ce576104b692916060826157b46157af60406157c9960161382a565b6164bd565b6157c0614d2184613412565b01359250613412565b61653f565b6004837f53ad11d8000000000000000000000000000000000000000000000000000000008152fd5b61580f915060203d602011610f2457610f1681836110c3565b38615790565b614e36614df5849261382a565b6080810190615836611d956108238461382a565b614fdf5760208101906158536020614c6c614c44612f6e86613412565b038173ffffffffffffffffffffffffffffffffffffffff7f0000000000000000000000000000000000000000000000000000000000000000165afa908115610f2b576000916159e9575b50614f9657806158b46157af60406060940161382a565b6158c0614d2184613412565b01359261ffff811690811515806159ca575b156159b957600a5461ffff16918211615982575050600b5480841161595057507f251a578f8b9ffb7cb748680c76e7895fe65b3fcf44c2bd03e4f163dc38b2ed0b91614f84614f52614f4c84610a50614f3c61593667ffffffffffffffff98613412565b67ffffffffffffffff16600052600c602052604060002090565b7f4cfafb1f00000000000000000000000000000000000000000000000000000000600052600484905260245260446000fd5b7fe08f03ef0000000000000000000000000000000000000000000000000000000060005261ffff9081166004521660245260446000fd5b50506104b69291506157c990613412565b506159e26159db600a5461ffff1690565b61ffff1690565b15156158d2565b615a02915060203d602011610f2457610f1681836110c3565b3861589d565b907fffffffffffffffffffffffffffffffffffffffffffffffffffffffffffffffff820191821161269057565b9190820391821161269057565b615a4a613e47565b506fffffffffffffffffffffffffffffffff6060820151166fffffffffffffffffffffffffffffffff82511690602083019163ffffffff835116420342811161269057615aae906fffffffffffffffffffffffffffffffff60808701511690614007565b810180911161269057615ad46fffffffffffffffffffffffffffffffff92918392616a49565b161682524263ffffffff16905290565b60405160ff7f00000000000000000000000000000000000000000000000000000000000000001660208201526020815261070d6040826110c3565b9190820180921161269057565b80519060005b828110615b3e57505050565b60018101808211612690575b838110615b5a5750600101615b32565b73ffffffffffffffffffffffffffffffffffffffff615b798385613cff565b5116615b8b6113af6113778487613cff565b14615b9857600101615b4a565b611c53615ba86113778486613cff565b7fa1726e400000000000000000000000000000000000000000000000000000000060005273ffffffffffffffffffffffffffffffffffffffff16600452602490565b6104b69092919260608101936fffffffffffffffffffffffffffffffff60408092805115158552826020820151166020860152015116910152565b805115615cc95760408101516fffffffffffffffffffffffffffffffff166fffffffffffffffffffffffffffffffff615c89615c7460208501516fffffffffffffffffffffffffffffffff1690565b6fffffffffffffffffffffffffffffffff1690565b911611615c935750565b6120ad906040519182917f8020d12400000000000000000000000000000000000000000000000000000000835260048301615bea565b6fffffffffffffffffffffffffffffffff615cf760408301516fffffffffffffffffffffffffffffffff1690565b1615801590615d3e575b615d085750565b6120ad906040519182917fd68af9cc00000000000000000000000000000000000000000000000000000000835260048301615bea565b50615d5f615c7460208301516fffffffffffffffffffffffffffffffff1690565b1515615d01565b15615d6d57565b60846040517f08c379a000000000000000000000000000000000000000000000000000000000815260206004820152602a60248201527f5361666545524332303a204552433230206f7065726174696f6e20646964206e60448201527f6f742073756363656564000000000000000000000000000000000000000000006064820152fd5b604051906005548083528260208101600560005260206000209260005b818110615e235750506104b6925003836110c3565b8454835260019485019487945060209093019201615e0e565b906040519182815491828252602082019060005260206000209260005b818110615e6e5750506104b6925003836110c3565b8454835260019485019487945060209093019201615e59565b7f9ea3374b67bf275e6bb9c8ae68f9cae023e1c528b4b27e092f0bb209d3531c199161605d616069928054615ecf615ec96149378363ffffffff9060801c1690565b42615a35565b908161606e575b50506160176001615efa60208601516fffffffffffffffffffffffffffffffff1690565b92615f85615f48615c746fffffffffffffffffffffffffffffffff615f2f85546fffffffffffffffffffffffffffffffff1690565b166fffffffffffffffffffffffffffffffff8816616a49565b82906fffffffffffffffffffffffffffffffff167fffffffffffffffffffffffffffffffff00000000000000000000000000000000825416179055565b615fd8615f928751151590565b82547fffffffffffffffffffffff00ffffffffffffffffffffffffffffffffffffffff1690151560a01b74ff000000000000000000000000000000000000000016178255565b019182906fffffffffffffffffffffffffffffffff167fffffffffffffffffffffffffffffffff00000000000000000000000000000000825416179055565b604083015181546fffffffffffffffffffffffffffffffff1660809190911b7fffffffffffffffffffffffffffffffff0000000000000000000000000000000016179055565b60405191829182615bea565b0390a1565b615c74615f48916fffffffffffffffffffffffffffffffff6160e26160e995826160db60018a015492826160d46160cd6160b7876fffffffffffffffffffffffffffffffff1690565b996fffffffffffffffffffffffffffffffff1690565b9560801c90565b1690614007565b9116615b1f565b9116616a49565b80547fffffffffffffffffffffffff00000000ffffffffffffffffffffffffffffffff164260801b73ffffffff00000000000000000000000000000000161781553880615ed6565b67ffffffffffffffff16616152816000526006602052604060002054151590565b1561619c57503360005260116020526040600020541561616e57565b7fd86ad9cf000000000000000000000000000000000000000000000000000000006000523360045260246000fd5b7fa9902c7e0000000000000000000000000000000000000000000000000000000060005260045260246000fd5b67ffffffffffffffff7f50f6fbee3ceedce6b7fd7eaef18244487867e6718aec7208187efb6b7908c14c9116918260005260076020528061624a600260406000200173ffffffffffffffffffffffffffffffffffffffff7f00000000000000000000000000000000000000000000000000000000000000001692839161627a565b6040805173ffffffffffffffffffffffffffffffffffffffff909216825260208201929092529081908101614f84565b8054939290919060ff60a086901c161580156164b5575b6164ae576162b06fffffffffffffffffffffffffffffffff8616615c74565b90600184019586546162ea615ec96149376162dd615c74856fffffffffffffffffffffffffffffffff1690565b9460801c63ffffffff1690565b8061641a575b50508381106163cf575082821061635057506104b693945061631591615c7491615a35565b6fffffffffffffffffffffffffffffffff167fffffffffffffffffffffffffffffffff00000000000000000000000000000000825416179055565b90616387611c53936163826163738461636d615c748c5460801c90565b93615a35565b61637c83615a08565b90615b1f565b61540b565b7fd0c8d23a0000000000000000000000000000000000000000000000000000000060005260045260245273ffffffffffffffffffffffffffffffffffffffff16604452606490565b7f1a76572a00000000000000000000000000000000000000000000000000000000600052600452602483905273ffffffffffffffffffffffffffffffffffffffff1660445260646000fd5b82859293951161648457616434615c7461643b9460801c90565b91856168f4565b84547fffffffffffffffffffffffff00000000ffffffffffffffffffffffffffffffff164260801b73ffffffff00000000000000000000000000000000161785559138806162f0565b7f9725942a0000000000000000000000000000000000000000000000000000000060005260046000fd5b5050509050565b508115616291565b7f00000000000000000000000000000000000000000000000000000000000000006164e55750565b73ffffffffffffffffffffffffffffffffffffffff16806000526003602052604060002054156165125750565b7fd0d259760000000000000000000000000000000000000000000000000000000060005260045260246000fd5b67ffffffffffffffff7fff0133389f9bb82d5b9385826160eaf2328039f6fa950eeb8cf0836da81789449116918260005260076020528061624a604060002073ffffffffffffffffffffffffffffffffffffffff7f00000000000000000000000000000000000000000000000000000000000000001692839161627a565b805482101561340d5760005260206000200190600090565b80548015616639577fffffffffffffffffffffffffffffffffffffffffffffffffffffffffffffffff019061660a82826165bd565b7fffffffffffffffffffffffffffffffffffffffffffffffffffffffffffffffff82549160031b1b1916905555565b7f4e487b7100000000000000000000000000000000000000000000000000000000600052603160045260246000fd5b600081815260036020526040902054908115616745577fffffffffffffffffffffffffffffffffffffffffffffffffffffffffffffffff82019082821161269057600254927fffffffffffffffffffffffffffffffffffffffffffffffffffffffffffffffff8401938411612690578383600095616704950361670a575b5050506166f360026165d5565b600390600052602052604060002090565b55600190565b6166f36167369161672c61672261673c9560026165bd565b90549060031b1c90565b92839160026165bd565b9061401a565b553880806166e6565b5050600090565b600081815260066020526040902054908115616745577fffffffffffffffffffffffffffffffffffffffffffffffffffffffffffffffff82019082821161269057600554927fffffffffffffffffffffffffffffffffffffffffffffffffffffffffffffffff840193841161269057838360009561670495036167e8575b5050506167d760056165d5565b600690600052602052604060002090565b6167d76167369161680061672261680a9560056165bd565b92839160056165bd565b553880806167ca565b60018101918060005282602052604060002054928315156000146168eb577fffffffffffffffffffffffffffffffffffffffffffffffffffffffffffffffff8401848111612690578354937fffffffffffffffffffffffffffffffffffffffffffffffffffffffffffffffff8501948511612690576000958583616704976168a395036168b2575b5050506165d5565b90600052602052604060002090565b6168d2616736916168c96167226168e295886165bd565b928391876165bd565b8590600052602052604060002090565b5538808061689b565b50505050600090565b926168ff9192614007565b81018091116126905761070d91616a49565b8054906801000000000000000082101561104e5781616938916001614052940181556165bd565b81939154907fffffffffffffffffffffffffffffffffffffffffffffffffffffffffffffffff9060031b92831b921b19161790565b6000818152600360205260409020546169a25761698b816002616911565b600254906000526003602052604060002055600190565b50600090565b6000818152600660205260409020546169a2576169c6816005616911565b600554906000526006602052604060002055600190565b6000818152601160205260409020546169a2576169fb816010616911565b601054906000526011602052604060002055600190565b60008281526001820160205260409020546167455780616a3483600193616911565b80549260005201602052604060002055600190565b9080821015616a56575090565b905090565b600081815260116020526040902054908115616745577fffffffffffffffffffffffffffffffffffffffffffffffffffffffffffffffff82019082821161269057601054927fffffffffffffffffffffffffffffffffffffffffffffffffffffffffffffffff84019384116126905783836167049460009603616af7575b505050616ae660106165d5565b601190600052602052604060002090565b616ae661673691616b0f616722616b199560106165bd565b92839160106165bd565b55388080616ad9565b91929015616b9d5750815115616b36575090565b3b15616b3f5790565b60646040517f08c379a000000000000000000000000000000000000000000000000000000000815260206004820152601d60248201527f416464726573733a2063616c6c20746f206e6f6e2d636f6e74726163740000006044820152fd5b825190915015616bb05750805190602001fd5b6120ad906040519182917f08c379a0000000000000000000000000000000000000000000000000000000008352600483016106fc56fea164736f6c634300081a000a",
}

var USDCTokenPoolCCTPV2ABI = USDCTokenPoolCCTPV2MetaData.ABI

var USDCTokenPoolCCTPV2Bin = USDCTokenPoolCCTPV2MetaData.Bin

func DeployUSDCTokenPoolCCTPV2(auth *bind.TransactOpts, backend bind.ContractBackend, tokenMessenger common.Address, cctpMessageTransmitterProxy common.Address, token common.Address, allowlist []common.Address, rmnProxy common.Address, router common.Address) (common.Address, *types.Transaction, *USDCTokenPoolCCTPV2, error) {
	parsed, err := USDCTokenPoolCCTPV2MetaData.GetAbi()
	if err != nil {
		return common.Address{}, nil, nil, err
	}
	if parsed == nil {
		return common.Address{}, nil, nil, errors.New("GetABI returned nil")
	}

	address, tx, contract, err := bind.DeployContract(auth, *parsed, common.FromHex(USDCTokenPoolCCTPV2Bin), backend, tokenMessenger, cctpMessageTransmitterProxy, token, allowlist, rmnProxy, router)
	if err != nil {
		return common.Address{}, nil, nil, err
	}
	return address, tx, &USDCTokenPoolCCTPV2{address: address, abi: *parsed, USDCTokenPoolCCTPV2Caller: USDCTokenPoolCCTPV2Caller{contract: contract}, USDCTokenPoolCCTPV2Transactor: USDCTokenPoolCCTPV2Transactor{contract: contract}, USDCTokenPoolCCTPV2Filterer: USDCTokenPoolCCTPV2Filterer{contract: contract}}, nil
}

type USDCTokenPoolCCTPV2 struct {
	address common.Address
	abi     abi.ABI
	USDCTokenPoolCCTPV2Caller
	USDCTokenPoolCCTPV2Transactor
	USDCTokenPoolCCTPV2Filterer
}

type USDCTokenPoolCCTPV2Caller struct {
	contract *bind.BoundContract
}

type USDCTokenPoolCCTPV2Transactor struct {
	contract *bind.BoundContract
}

type USDCTokenPoolCCTPV2Filterer struct {
	contract *bind.BoundContract
}

type USDCTokenPoolCCTPV2Session struct {
	Contract     *USDCTokenPoolCCTPV2
	CallOpts     bind.CallOpts
	TransactOpts bind.TransactOpts
}

type USDCTokenPoolCCTPV2CallerSession struct {
	Contract *USDCTokenPoolCCTPV2Caller
	CallOpts bind.CallOpts
}

type USDCTokenPoolCCTPV2TransactorSession struct {
	Contract     *USDCTokenPoolCCTPV2Transactor
	TransactOpts bind.TransactOpts
}

type USDCTokenPoolCCTPV2Raw struct {
	Contract *USDCTokenPoolCCTPV2
}

type USDCTokenPoolCCTPV2CallerRaw struct {
	Contract *USDCTokenPoolCCTPV2Caller
}

type USDCTokenPoolCCTPV2TransactorRaw struct {
	Contract *USDCTokenPoolCCTPV2Transactor
}

func NewUSDCTokenPoolCCTPV2(address common.Address, backend bind.ContractBackend) (*USDCTokenPoolCCTPV2, error) {
	abi, err := abi.JSON(strings.NewReader(USDCTokenPoolCCTPV2ABI))
	if err != nil {
		return nil, err
	}
	contract, err := bindUSDCTokenPoolCCTPV2(address, backend, backend, backend)
	if err != nil {
		return nil, err
	}
	return &USDCTokenPoolCCTPV2{address: address, abi: abi, USDCTokenPoolCCTPV2Caller: USDCTokenPoolCCTPV2Caller{contract: contract}, USDCTokenPoolCCTPV2Transactor: USDCTokenPoolCCTPV2Transactor{contract: contract}, USDCTokenPoolCCTPV2Filterer: USDCTokenPoolCCTPV2Filterer{contract: contract}}, nil
}

func NewUSDCTokenPoolCCTPV2Caller(address common.Address, caller bind.ContractCaller) (*USDCTokenPoolCCTPV2Caller, error) {
	contract, err := bindUSDCTokenPoolCCTPV2(address, caller, nil, nil)
	if err != nil {
		return nil, err
	}
	return &USDCTokenPoolCCTPV2Caller{contract: contract}, nil
}

func NewUSDCTokenPoolCCTPV2Transactor(address common.Address, transactor bind.ContractTransactor) (*USDCTokenPoolCCTPV2Transactor, error) {
	contract, err := bindUSDCTokenPoolCCTPV2(address, nil, transactor, nil)
	if err != nil {
		return nil, err
	}
	return &USDCTokenPoolCCTPV2Transactor{contract: contract}, nil
}

func NewUSDCTokenPoolCCTPV2Filterer(address common.Address, filterer bind.ContractFilterer) (*USDCTokenPoolCCTPV2Filterer, error) {
	contract, err := bindUSDCTokenPoolCCTPV2(address, nil, nil, filterer)
	if err != nil {
		return nil, err
	}
	return &USDCTokenPoolCCTPV2Filterer{contract: contract}, nil
}

func bindUSDCTokenPoolCCTPV2(address common.Address, caller bind.ContractCaller, transactor bind.ContractTransactor, filterer bind.ContractFilterer) (*bind.BoundContract, error) {
	parsed, err := USDCTokenPoolCCTPV2MetaData.GetAbi()
	if err != nil {
		return nil, err
	}
	return bind.NewBoundContract(address, *parsed, caller, transactor, filterer), nil
}

func (_USDCTokenPoolCCTPV2 *USDCTokenPoolCCTPV2Raw) Call(opts *bind.CallOpts, result *[]interface{}, method string, params ...interface{}) error {
	return _USDCTokenPoolCCTPV2.Contract.USDCTokenPoolCCTPV2Caller.contract.Call(opts, result, method, params...)
}

func (_USDCTokenPoolCCTPV2 *USDCTokenPoolCCTPV2Raw) Transfer(opts *bind.TransactOpts) (*types.Transaction, error) {
	return _USDCTokenPoolCCTPV2.Contract.USDCTokenPoolCCTPV2Transactor.contract.Transfer(opts)
}

func (_USDCTokenPoolCCTPV2 *USDCTokenPoolCCTPV2Raw) Transact(opts *bind.TransactOpts, method string, params ...interface{}) (*types.Transaction, error) {
	return _USDCTokenPoolCCTPV2.Contract.USDCTokenPoolCCTPV2Transactor.contract.Transact(opts, method, params...)
}

func (_USDCTokenPoolCCTPV2 *USDCTokenPoolCCTPV2CallerRaw) Call(opts *bind.CallOpts, result *[]interface{}, method string, params ...interface{}) error {
	return _USDCTokenPoolCCTPV2.Contract.contract.Call(opts, result, method, params...)
}

func (_USDCTokenPoolCCTPV2 *USDCTokenPoolCCTPV2TransactorRaw) Transfer(opts *bind.TransactOpts) (*types.Transaction, error) {
	return _USDCTokenPoolCCTPV2.Contract.contract.Transfer(opts)
}

func (_USDCTokenPoolCCTPV2 *USDCTokenPoolCCTPV2TransactorRaw) Transact(opts *bind.TransactOpts, method string, params ...interface{}) (*types.Transaction, error) {
	return _USDCTokenPoolCCTPV2.Contract.contract.Transact(opts, method, params...)
}

func (_USDCTokenPoolCCTPV2 *USDCTokenPoolCCTPV2Caller) FINALITYTHRESHOLD(opts *bind.CallOpts) (uint32, error) {
	var out []interface{}
	err := _USDCTokenPoolCCTPV2.contract.Call(opts, &out, "FINALITY_THRESHOLD")

	if err != nil {
		return *new(uint32), err
	}

	out0 := *abi.ConvertType(out[0], new(uint32)).(*uint32)

	return out0, err

}

func (_USDCTokenPoolCCTPV2 *USDCTokenPoolCCTPV2Session) FINALITYTHRESHOLD() (uint32, error) {
	return _USDCTokenPoolCCTPV2.Contract.FINALITYTHRESHOLD(&_USDCTokenPoolCCTPV2.CallOpts)
}

func (_USDCTokenPoolCCTPV2 *USDCTokenPoolCCTPV2CallerSession) FINALITYTHRESHOLD() (uint32, error) {
	return _USDCTokenPoolCCTPV2.Contract.FINALITYTHRESHOLD(&_USDCTokenPoolCCTPV2.CallOpts)
}

func (_USDCTokenPoolCCTPV2 *USDCTokenPoolCCTPV2Caller) MAXFEE(opts *bind.CallOpts) (uint32, error) {
	var out []interface{}
	err := _USDCTokenPoolCCTPV2.contract.Call(opts, &out, "MAX_FEE")

	if err != nil {
		return *new(uint32), err
	}

	out0 := *abi.ConvertType(out[0], new(uint32)).(*uint32)

	return out0, err

}

func (_USDCTokenPoolCCTPV2 *USDCTokenPoolCCTPV2Session) MAXFEE() (uint32, error) {
	return _USDCTokenPoolCCTPV2.Contract.MAXFEE(&_USDCTokenPoolCCTPV2.CallOpts)
}

func (_USDCTokenPoolCCTPV2 *USDCTokenPoolCCTPV2CallerSession) MAXFEE() (uint32, error) {
	return _USDCTokenPoolCCTPV2.Contract.MAXFEE(&_USDCTokenPoolCCTPV2.CallOpts)
}

func (_USDCTokenPoolCCTPV2 *USDCTokenPoolCCTPV2Caller) GetAccumulatedFees(opts *bind.CallOpts) (*big.Int, error) {
	var out []interface{}
	err := _USDCTokenPoolCCTPV2.contract.Call(opts, &out, "getAccumulatedFees")

	if err != nil {
		return *new(*big.Int), err
	}

	out0 := *abi.ConvertType(out[0], new(*big.Int)).(**big.Int)

	return out0, err

}

func (_USDCTokenPoolCCTPV2 *USDCTokenPoolCCTPV2Session) GetAccumulatedFees() (*big.Int, error) {
	return _USDCTokenPoolCCTPV2.Contract.GetAccumulatedFees(&_USDCTokenPoolCCTPV2.CallOpts)
}

func (_USDCTokenPoolCCTPV2 *USDCTokenPoolCCTPV2CallerSession) GetAccumulatedFees() (*big.Int, error) {
	return _USDCTokenPoolCCTPV2.Contract.GetAccumulatedFees(&_USDCTokenPoolCCTPV2.CallOpts)
}

func (_USDCTokenPoolCCTPV2 *USDCTokenPoolCCTPV2Caller) GetAllAuthorizedCallers(opts *bind.CallOpts) ([]common.Address, error) {
	var out []interface{}
	err := _USDCTokenPoolCCTPV2.contract.Call(opts, &out, "getAllAuthorizedCallers")

	if err != nil {
		return *new([]common.Address), err
	}

	out0 := *abi.ConvertType(out[0], new([]common.Address)).(*[]common.Address)

	return out0, err

}

func (_USDCTokenPoolCCTPV2 *USDCTokenPoolCCTPV2Session) GetAllAuthorizedCallers() ([]common.Address, error) {
	return _USDCTokenPoolCCTPV2.Contract.GetAllAuthorizedCallers(&_USDCTokenPoolCCTPV2.CallOpts)
}

func (_USDCTokenPoolCCTPV2 *USDCTokenPoolCCTPV2CallerSession) GetAllAuthorizedCallers() ([]common.Address, error) {
	return _USDCTokenPoolCCTPV2.Contract.GetAllAuthorizedCallers(&_USDCTokenPoolCCTPV2.CallOpts)
}

func (_USDCTokenPoolCCTPV2 *USDCTokenPoolCCTPV2Caller) GetAllowList(opts *bind.CallOpts) ([]common.Address, error) {
	var out []interface{}
	err := _USDCTokenPoolCCTPV2.contract.Call(opts, &out, "getAllowList")

	if err != nil {
		return *new([]common.Address), err
	}

	out0 := *abi.ConvertType(out[0], new([]common.Address)).(*[]common.Address)

	return out0, err

}

func (_USDCTokenPoolCCTPV2 *USDCTokenPoolCCTPV2Session) GetAllowList() ([]common.Address, error) {
	return _USDCTokenPoolCCTPV2.Contract.GetAllowList(&_USDCTokenPoolCCTPV2.CallOpts)
}

func (_USDCTokenPoolCCTPV2 *USDCTokenPoolCCTPV2CallerSession) GetAllowList() ([]common.Address, error) {
	return _USDCTokenPoolCCTPV2.Contract.GetAllowList(&_USDCTokenPoolCCTPV2.CallOpts)
}

func (_USDCTokenPoolCCTPV2 *USDCTokenPoolCCTPV2Caller) GetAllowListEnabled(opts *bind.CallOpts) (bool, error) {
	var out []interface{}
	err := _USDCTokenPoolCCTPV2.contract.Call(opts, &out, "getAllowListEnabled")

	if err != nil {
		return *new(bool), err
	}

	out0 := *abi.ConvertType(out[0], new(bool)).(*bool)

	return out0, err

}

func (_USDCTokenPoolCCTPV2 *USDCTokenPoolCCTPV2Session) GetAllowListEnabled() (bool, error) {
	return _USDCTokenPoolCCTPV2.Contract.GetAllowListEnabled(&_USDCTokenPoolCCTPV2.CallOpts)
}

func (_USDCTokenPoolCCTPV2 *USDCTokenPoolCCTPV2CallerSession) GetAllowListEnabled() (bool, error) {
	return _USDCTokenPoolCCTPV2.Contract.GetAllowListEnabled(&_USDCTokenPoolCCTPV2.CallOpts)
}

func (_USDCTokenPoolCCTPV2 *USDCTokenPoolCCTPV2Caller) GetCurrentInboundRateLimiterState(opts *bind.CallOpts, remoteChainSelector uint64) (RateLimiterTokenBucket, error) {
	var out []interface{}
	err := _USDCTokenPoolCCTPV2.contract.Call(opts, &out, "getCurrentInboundRateLimiterState", remoteChainSelector)

	if err != nil {
		return *new(RateLimiterTokenBucket), err
	}

	out0 := *abi.ConvertType(out[0], new(RateLimiterTokenBucket)).(*RateLimiterTokenBucket)

	return out0, err

}

func (_USDCTokenPoolCCTPV2 *USDCTokenPoolCCTPV2Session) GetCurrentInboundRateLimiterState(remoteChainSelector uint64) (RateLimiterTokenBucket, error) {
	return _USDCTokenPoolCCTPV2.Contract.GetCurrentInboundRateLimiterState(&_USDCTokenPoolCCTPV2.CallOpts, remoteChainSelector)
}

func (_USDCTokenPoolCCTPV2 *USDCTokenPoolCCTPV2CallerSession) GetCurrentInboundRateLimiterState(remoteChainSelector uint64) (RateLimiterTokenBucket, error) {
	return _USDCTokenPoolCCTPV2.Contract.GetCurrentInboundRateLimiterState(&_USDCTokenPoolCCTPV2.CallOpts, remoteChainSelector)
}

func (_USDCTokenPoolCCTPV2 *USDCTokenPoolCCTPV2Caller) GetCurrentOutboundRateLimiterState(opts *bind.CallOpts, remoteChainSelector uint64) (RateLimiterTokenBucket, error) {
	var out []interface{}
	err := _USDCTokenPoolCCTPV2.contract.Call(opts, &out, "getCurrentOutboundRateLimiterState", remoteChainSelector)

	if err != nil {
		return *new(RateLimiterTokenBucket), err
	}

	out0 := *abi.ConvertType(out[0], new(RateLimiterTokenBucket)).(*RateLimiterTokenBucket)

	return out0, err

}

func (_USDCTokenPoolCCTPV2 *USDCTokenPoolCCTPV2Session) GetCurrentOutboundRateLimiterState(remoteChainSelector uint64) (RateLimiterTokenBucket, error) {
	return _USDCTokenPoolCCTPV2.Contract.GetCurrentOutboundRateLimiterState(&_USDCTokenPoolCCTPV2.CallOpts, remoteChainSelector)
}

func (_USDCTokenPoolCCTPV2 *USDCTokenPoolCCTPV2CallerSession) GetCurrentOutboundRateLimiterState(remoteChainSelector uint64) (RateLimiterTokenBucket, error) {
	return _USDCTokenPoolCCTPV2.Contract.GetCurrentOutboundRateLimiterState(&_USDCTokenPoolCCTPV2.CallOpts, remoteChainSelector)
}

func (_USDCTokenPoolCCTPV2 *USDCTokenPoolCCTPV2Caller) GetDomain(opts *bind.CallOpts, chainSelector uint64) (USDCTokenPoolDomain, error) {
	var out []interface{}
	err := _USDCTokenPoolCCTPV2.contract.Call(opts, &out, "getDomain", chainSelector)

	if err != nil {
		return *new(USDCTokenPoolDomain), err
	}

	out0 := *abi.ConvertType(out[0], new(USDCTokenPoolDomain)).(*USDCTokenPoolDomain)

	return out0, err

}

func (_USDCTokenPoolCCTPV2 *USDCTokenPoolCCTPV2Session) GetDomain(chainSelector uint64) (USDCTokenPoolDomain, error) {
	return _USDCTokenPoolCCTPV2.Contract.GetDomain(&_USDCTokenPoolCCTPV2.CallOpts, chainSelector)
}

func (_USDCTokenPoolCCTPV2 *USDCTokenPoolCCTPV2CallerSession) GetDomain(chainSelector uint64) (USDCTokenPoolDomain, error) {
	return _USDCTokenPoolCCTPV2.Contract.GetDomain(&_USDCTokenPoolCCTPV2.CallOpts, chainSelector)
}

func (_USDCTokenPoolCCTPV2 *USDCTokenPoolCCTPV2Caller) GetRateLimitAdmin(opts *bind.CallOpts) (common.Address, error) {
	var out []interface{}
	err := _USDCTokenPoolCCTPV2.contract.Call(opts, &out, "getRateLimitAdmin")

	if err != nil {
		return *new(common.Address), err
	}

	out0 := *abi.ConvertType(out[0], new(common.Address)).(*common.Address)

	return out0, err

}

func (_USDCTokenPoolCCTPV2 *USDCTokenPoolCCTPV2Session) GetRateLimitAdmin() (common.Address, error) {
	return _USDCTokenPoolCCTPV2.Contract.GetRateLimitAdmin(&_USDCTokenPoolCCTPV2.CallOpts)
}

func (_USDCTokenPoolCCTPV2 *USDCTokenPoolCCTPV2CallerSession) GetRateLimitAdmin() (common.Address, error) {
	return _USDCTokenPoolCCTPV2.Contract.GetRateLimitAdmin(&_USDCTokenPoolCCTPV2.CallOpts)
}

func (_USDCTokenPoolCCTPV2 *USDCTokenPoolCCTPV2Caller) GetRemotePools(opts *bind.CallOpts, remoteChainSelector uint64) ([][]byte, error) {
	var out []interface{}
	err := _USDCTokenPoolCCTPV2.contract.Call(opts, &out, "getRemotePools", remoteChainSelector)

	if err != nil {
		return *new([][]byte), err
	}

	out0 := *abi.ConvertType(out[0], new([][]byte)).(*[][]byte)

	return out0, err

}

func (_USDCTokenPoolCCTPV2 *USDCTokenPoolCCTPV2Session) GetRemotePools(remoteChainSelector uint64) ([][]byte, error) {
	return _USDCTokenPoolCCTPV2.Contract.GetRemotePools(&_USDCTokenPoolCCTPV2.CallOpts, remoteChainSelector)
}

func (_USDCTokenPoolCCTPV2 *USDCTokenPoolCCTPV2CallerSession) GetRemotePools(remoteChainSelector uint64) ([][]byte, error) {
	return _USDCTokenPoolCCTPV2.Contract.GetRemotePools(&_USDCTokenPoolCCTPV2.CallOpts, remoteChainSelector)
}

func (_USDCTokenPoolCCTPV2 *USDCTokenPoolCCTPV2Caller) GetRemoteToken(opts *bind.CallOpts, remoteChainSelector uint64) ([]byte, error) {
	var out []interface{}
	err := _USDCTokenPoolCCTPV2.contract.Call(opts, &out, "getRemoteToken", remoteChainSelector)

	if err != nil {
		return *new([]byte), err
	}

	out0 := *abi.ConvertType(out[0], new([]byte)).(*[]byte)

	return out0, err

}

func (_USDCTokenPoolCCTPV2 *USDCTokenPoolCCTPV2Session) GetRemoteToken(remoteChainSelector uint64) ([]byte, error) {
	return _USDCTokenPoolCCTPV2.Contract.GetRemoteToken(&_USDCTokenPoolCCTPV2.CallOpts, remoteChainSelector)
}

func (_USDCTokenPoolCCTPV2 *USDCTokenPoolCCTPV2CallerSession) GetRemoteToken(remoteChainSelector uint64) ([]byte, error) {
	return _USDCTokenPoolCCTPV2.Contract.GetRemoteToken(&_USDCTokenPoolCCTPV2.CallOpts, remoteChainSelector)
}

func (_USDCTokenPoolCCTPV2 *USDCTokenPoolCCTPV2Caller) GetRequiredInboundCCVs(opts *bind.CallOpts, arg0 common.Address, sourceChainSelector uint64, arg2 *big.Int, arg3 uint16, arg4 []byte) ([]common.Address, error) {
	var out []interface{}
	err := _USDCTokenPoolCCTPV2.contract.Call(opts, &out, "getRequiredInboundCCVs", arg0, sourceChainSelector, arg2, arg3, arg4)

	if err != nil {
		return *new([]common.Address), err
	}

	out0 := *abi.ConvertType(out[0], new([]common.Address)).(*[]common.Address)

	return out0, err

}

func (_USDCTokenPoolCCTPV2 *USDCTokenPoolCCTPV2Session) GetRequiredInboundCCVs(arg0 common.Address, sourceChainSelector uint64, arg2 *big.Int, arg3 uint16, arg4 []byte) ([]common.Address, error) {
	return _USDCTokenPoolCCTPV2.Contract.GetRequiredInboundCCVs(&_USDCTokenPoolCCTPV2.CallOpts, arg0, sourceChainSelector, arg2, arg3, arg4)
}

func (_USDCTokenPoolCCTPV2 *USDCTokenPoolCCTPV2CallerSession) GetRequiredInboundCCVs(arg0 common.Address, sourceChainSelector uint64, arg2 *big.Int, arg3 uint16, arg4 []byte) ([]common.Address, error) {
	return _USDCTokenPoolCCTPV2.Contract.GetRequiredInboundCCVs(&_USDCTokenPoolCCTPV2.CallOpts, arg0, sourceChainSelector, arg2, arg3, arg4)
}

func (_USDCTokenPoolCCTPV2 *USDCTokenPoolCCTPV2Caller) GetRequiredOutboundCCVs(opts *bind.CallOpts, arg0 common.Address, destChainSelector uint64, arg2 *big.Int, arg3 uint16, arg4 []byte) ([]common.Address, error) {
	var out []interface{}
	err := _USDCTokenPoolCCTPV2.contract.Call(opts, &out, "getRequiredOutboundCCVs", arg0, destChainSelector, arg2, arg3, arg4)

	if err != nil {
		return *new([]common.Address), err
	}

	out0 := *abi.ConvertType(out[0], new([]common.Address)).(*[]common.Address)

	return out0, err

}

func (_USDCTokenPoolCCTPV2 *USDCTokenPoolCCTPV2Session) GetRequiredOutboundCCVs(arg0 common.Address, destChainSelector uint64, arg2 *big.Int, arg3 uint16, arg4 []byte) ([]common.Address, error) {
	return _USDCTokenPoolCCTPV2.Contract.GetRequiredOutboundCCVs(&_USDCTokenPoolCCTPV2.CallOpts, arg0, destChainSelector, arg2, arg3, arg4)
}

func (_USDCTokenPoolCCTPV2 *USDCTokenPoolCCTPV2CallerSession) GetRequiredOutboundCCVs(arg0 common.Address, destChainSelector uint64, arg2 *big.Int, arg3 uint16, arg4 []byte) ([]common.Address, error) {
	return _USDCTokenPoolCCTPV2.Contract.GetRequiredOutboundCCVs(&_USDCTokenPoolCCTPV2.CallOpts, arg0, destChainSelector, arg2, arg3, arg4)
}

func (_USDCTokenPoolCCTPV2 *USDCTokenPoolCCTPV2Caller) GetRmnProxy(opts *bind.CallOpts) (common.Address, error) {
	var out []interface{}
	err := _USDCTokenPoolCCTPV2.contract.Call(opts, &out, "getRmnProxy")

	if err != nil {
		return *new(common.Address), err
	}

	out0 := *abi.ConvertType(out[0], new(common.Address)).(*common.Address)

	return out0, err

}

func (_USDCTokenPoolCCTPV2 *USDCTokenPoolCCTPV2Session) GetRmnProxy() (common.Address, error) {
	return _USDCTokenPoolCCTPV2.Contract.GetRmnProxy(&_USDCTokenPoolCCTPV2.CallOpts)
}

func (_USDCTokenPoolCCTPV2 *USDCTokenPoolCCTPV2CallerSession) GetRmnProxy() (common.Address, error) {
	return _USDCTokenPoolCCTPV2.Contract.GetRmnProxy(&_USDCTokenPoolCCTPV2.CallOpts)
}

func (_USDCTokenPoolCCTPV2 *USDCTokenPoolCCTPV2Caller) GetRouter(opts *bind.CallOpts) (common.Address, error) {
	var out []interface{}
	err := _USDCTokenPoolCCTPV2.contract.Call(opts, &out, "getRouter")

	if err != nil {
		return *new(common.Address), err
	}

	out0 := *abi.ConvertType(out[0], new(common.Address)).(*common.Address)

	return out0, err

}

func (_USDCTokenPoolCCTPV2 *USDCTokenPoolCCTPV2Session) GetRouter() (common.Address, error) {
	return _USDCTokenPoolCCTPV2.Contract.GetRouter(&_USDCTokenPoolCCTPV2.CallOpts)
}

func (_USDCTokenPoolCCTPV2 *USDCTokenPoolCCTPV2CallerSession) GetRouter() (common.Address, error) {
	return _USDCTokenPoolCCTPV2.Contract.GetRouter(&_USDCTokenPoolCCTPV2.CallOpts)
}

func (_USDCTokenPoolCCTPV2 *USDCTokenPoolCCTPV2Caller) GetSupportedChains(opts *bind.CallOpts) ([]uint64, error) {
	var out []interface{}
	err := _USDCTokenPoolCCTPV2.contract.Call(opts, &out, "getSupportedChains")

	if err != nil {
		return *new([]uint64), err
	}

	out0 := *abi.ConvertType(out[0], new([]uint64)).(*[]uint64)

	return out0, err

}

func (_USDCTokenPoolCCTPV2 *USDCTokenPoolCCTPV2Session) GetSupportedChains() ([]uint64, error) {
	return _USDCTokenPoolCCTPV2.Contract.GetSupportedChains(&_USDCTokenPoolCCTPV2.CallOpts)
}

func (_USDCTokenPoolCCTPV2 *USDCTokenPoolCCTPV2CallerSession) GetSupportedChains() ([]uint64, error) {
	return _USDCTokenPoolCCTPV2.Contract.GetSupportedChains(&_USDCTokenPoolCCTPV2.CallOpts)
}

func (_USDCTokenPoolCCTPV2 *USDCTokenPoolCCTPV2Caller) GetToken(opts *bind.CallOpts) (common.Address, error) {
	var out []interface{}
	err := _USDCTokenPoolCCTPV2.contract.Call(opts, &out, "getToken")

	if err != nil {
		return *new(common.Address), err
	}

	out0 := *abi.ConvertType(out[0], new(common.Address)).(*common.Address)

	return out0, err

}

func (_USDCTokenPoolCCTPV2 *USDCTokenPoolCCTPV2Session) GetToken() (common.Address, error) {
	return _USDCTokenPoolCCTPV2.Contract.GetToken(&_USDCTokenPoolCCTPV2.CallOpts)
}

func (_USDCTokenPoolCCTPV2 *USDCTokenPoolCCTPV2CallerSession) GetToken() (common.Address, error) {
	return _USDCTokenPoolCCTPV2.Contract.GetToken(&_USDCTokenPoolCCTPV2.CallOpts)
}

func (_USDCTokenPoolCCTPV2 *USDCTokenPoolCCTPV2Caller) GetTokenDecimals(opts *bind.CallOpts) (uint8, error) {
	var out []interface{}
	err := _USDCTokenPoolCCTPV2.contract.Call(opts, &out, "getTokenDecimals")

	if err != nil {
		return *new(uint8), err
	}

	out0 := *abi.ConvertType(out[0], new(uint8)).(*uint8)

	return out0, err

}

func (_USDCTokenPoolCCTPV2 *USDCTokenPoolCCTPV2Session) GetTokenDecimals() (uint8, error) {
	return _USDCTokenPoolCCTPV2.Contract.GetTokenDecimals(&_USDCTokenPoolCCTPV2.CallOpts)
}

func (_USDCTokenPoolCCTPV2 *USDCTokenPoolCCTPV2CallerSession) GetTokenDecimals() (uint8, error) {
	return _USDCTokenPoolCCTPV2.Contract.GetTokenDecimals(&_USDCTokenPoolCCTPV2.CallOpts)
}

func (_USDCTokenPoolCCTPV2 *USDCTokenPoolCCTPV2Caller) GetTokenTransferFeeConfig(opts *bind.CallOpts, arg0 common.Address, destChainSelector uint64, arg2 ClientEVM2AnyMessage, arg3 uint16, arg4 []byte) (IPoolV2TokenTransferFeeConfig, error) {
	var out []interface{}
	err := _USDCTokenPoolCCTPV2.contract.Call(opts, &out, "getTokenTransferFeeConfig", arg0, destChainSelector, arg2, arg3, arg4)

	if err != nil {
		return *new(IPoolV2TokenTransferFeeConfig), err
	}

	out0 := *abi.ConvertType(out[0], new(IPoolV2TokenTransferFeeConfig)).(*IPoolV2TokenTransferFeeConfig)

	return out0, err

}

func (_USDCTokenPoolCCTPV2 *USDCTokenPoolCCTPV2Session) GetTokenTransferFeeConfig(arg0 common.Address, destChainSelector uint64, arg2 ClientEVM2AnyMessage, arg3 uint16, arg4 []byte) (IPoolV2TokenTransferFeeConfig, error) {
	return _USDCTokenPoolCCTPV2.Contract.GetTokenTransferFeeConfig(&_USDCTokenPoolCCTPV2.CallOpts, arg0, destChainSelector, arg2, arg3, arg4)
}

func (_USDCTokenPoolCCTPV2 *USDCTokenPoolCCTPV2CallerSession) GetTokenTransferFeeConfig(arg0 common.Address, destChainSelector uint64, arg2 ClientEVM2AnyMessage, arg3 uint16, arg4 []byte) (IPoolV2TokenTransferFeeConfig, error) {
	return _USDCTokenPoolCCTPV2.Contract.GetTokenTransferFeeConfig(&_USDCTokenPoolCCTPV2.CallOpts, arg0, destChainSelector, arg2, arg3, arg4)
}

func (_USDCTokenPoolCCTPV2 *USDCTokenPoolCCTPV2Caller) ILocalDomainIdentifier(opts *bind.CallOpts) (uint32, error) {
	var out []interface{}
	err := _USDCTokenPoolCCTPV2.contract.Call(opts, &out, "i_localDomainIdentifier")

	if err != nil {
		return *new(uint32), err
	}

	out0 := *abi.ConvertType(out[0], new(uint32)).(*uint32)

	return out0, err

}

func (_USDCTokenPoolCCTPV2 *USDCTokenPoolCCTPV2Session) ILocalDomainIdentifier() (uint32, error) {
	return _USDCTokenPoolCCTPV2.Contract.ILocalDomainIdentifier(&_USDCTokenPoolCCTPV2.CallOpts)
}

func (_USDCTokenPoolCCTPV2 *USDCTokenPoolCCTPV2CallerSession) ILocalDomainIdentifier() (uint32, error) {
	return _USDCTokenPoolCCTPV2.Contract.ILocalDomainIdentifier(&_USDCTokenPoolCCTPV2.CallOpts)
}

func (_USDCTokenPoolCCTPV2 *USDCTokenPoolCCTPV2Caller) IMessageTransmitterProxy(opts *bind.CallOpts) (common.Address, error) {
	var out []interface{}
	err := _USDCTokenPoolCCTPV2.contract.Call(opts, &out, "i_messageTransmitterProxy")

	if err != nil {
		return *new(common.Address), err
	}

	out0 := *abi.ConvertType(out[0], new(common.Address)).(*common.Address)

	return out0, err

}

func (_USDCTokenPoolCCTPV2 *USDCTokenPoolCCTPV2Session) IMessageTransmitterProxy() (common.Address, error) {
	return _USDCTokenPoolCCTPV2.Contract.IMessageTransmitterProxy(&_USDCTokenPoolCCTPV2.CallOpts)
}

func (_USDCTokenPoolCCTPV2 *USDCTokenPoolCCTPV2CallerSession) IMessageTransmitterProxy() (common.Address, error) {
	return _USDCTokenPoolCCTPV2.Contract.IMessageTransmitterProxy(&_USDCTokenPoolCCTPV2.CallOpts)
}

func (_USDCTokenPoolCCTPV2 *USDCTokenPoolCCTPV2Caller) ISupportedUSDCVersion(opts *bind.CallOpts) (uint32, error) {
	var out []interface{}
	err := _USDCTokenPoolCCTPV2.contract.Call(opts, &out, "i_supportedUSDCVersion")

	if err != nil {
		return *new(uint32), err
	}

	out0 := *abi.ConvertType(out[0], new(uint32)).(*uint32)

	return out0, err

}

func (_USDCTokenPoolCCTPV2 *USDCTokenPoolCCTPV2Session) ISupportedUSDCVersion() (uint32, error) {
	return _USDCTokenPoolCCTPV2.Contract.ISupportedUSDCVersion(&_USDCTokenPoolCCTPV2.CallOpts)
}

func (_USDCTokenPoolCCTPV2 *USDCTokenPoolCCTPV2CallerSession) ISupportedUSDCVersion() (uint32, error) {
	return _USDCTokenPoolCCTPV2.Contract.ISupportedUSDCVersion(&_USDCTokenPoolCCTPV2.CallOpts)
}

func (_USDCTokenPoolCCTPV2 *USDCTokenPoolCCTPV2Caller) ITokenMessenger(opts *bind.CallOpts) (common.Address, error) {
	var out []interface{}
	err := _USDCTokenPoolCCTPV2.contract.Call(opts, &out, "i_tokenMessenger")

	if err != nil {
		return *new(common.Address), err
	}

	out0 := *abi.ConvertType(out[0], new(common.Address)).(*common.Address)

	return out0, err

}

func (_USDCTokenPoolCCTPV2 *USDCTokenPoolCCTPV2Session) ITokenMessenger() (common.Address, error) {
	return _USDCTokenPoolCCTPV2.Contract.ITokenMessenger(&_USDCTokenPoolCCTPV2.CallOpts)
}

func (_USDCTokenPoolCCTPV2 *USDCTokenPoolCCTPV2CallerSession) ITokenMessenger() (common.Address, error) {
	return _USDCTokenPoolCCTPV2.Contract.ITokenMessenger(&_USDCTokenPoolCCTPV2.CallOpts)
}

func (_USDCTokenPoolCCTPV2 *USDCTokenPoolCCTPV2Caller) IsRemotePool(opts *bind.CallOpts, remoteChainSelector uint64, remotePoolAddress []byte) (bool, error) {
	var out []interface{}
	err := _USDCTokenPoolCCTPV2.contract.Call(opts, &out, "isRemotePool", remoteChainSelector, remotePoolAddress)

	if err != nil {
		return *new(bool), err
	}

	out0 := *abi.ConvertType(out[0], new(bool)).(*bool)

	return out0, err

}

func (_USDCTokenPoolCCTPV2 *USDCTokenPoolCCTPV2Session) IsRemotePool(remoteChainSelector uint64, remotePoolAddress []byte) (bool, error) {
	return _USDCTokenPoolCCTPV2.Contract.IsRemotePool(&_USDCTokenPoolCCTPV2.CallOpts, remoteChainSelector, remotePoolAddress)
}

func (_USDCTokenPoolCCTPV2 *USDCTokenPoolCCTPV2CallerSession) IsRemotePool(remoteChainSelector uint64, remotePoolAddress []byte) (bool, error) {
	return _USDCTokenPoolCCTPV2.Contract.IsRemotePool(&_USDCTokenPoolCCTPV2.CallOpts, remoteChainSelector, remotePoolAddress)
}

func (_USDCTokenPoolCCTPV2 *USDCTokenPoolCCTPV2Caller) IsSupportedChain(opts *bind.CallOpts, remoteChainSelector uint64) (bool, error) {
	var out []interface{}
	err := _USDCTokenPoolCCTPV2.contract.Call(opts, &out, "isSupportedChain", remoteChainSelector)

	if err != nil {
		return *new(bool), err
	}

	out0 := *abi.ConvertType(out[0], new(bool)).(*bool)

	return out0, err

}

func (_USDCTokenPoolCCTPV2 *USDCTokenPoolCCTPV2Session) IsSupportedChain(remoteChainSelector uint64) (bool, error) {
	return _USDCTokenPoolCCTPV2.Contract.IsSupportedChain(&_USDCTokenPoolCCTPV2.CallOpts, remoteChainSelector)
}

func (_USDCTokenPoolCCTPV2 *USDCTokenPoolCCTPV2CallerSession) IsSupportedChain(remoteChainSelector uint64) (bool, error) {
	return _USDCTokenPoolCCTPV2.Contract.IsSupportedChain(&_USDCTokenPoolCCTPV2.CallOpts, remoteChainSelector)
}

func (_USDCTokenPoolCCTPV2 *USDCTokenPoolCCTPV2Caller) IsSupportedToken(opts *bind.CallOpts, token common.Address) (bool, error) {
	var out []interface{}
	err := _USDCTokenPoolCCTPV2.contract.Call(opts, &out, "isSupportedToken", token)

	if err != nil {
		return *new(bool), err
	}

	out0 := *abi.ConvertType(out[0], new(bool)).(*bool)

	return out0, err

}

func (_USDCTokenPoolCCTPV2 *USDCTokenPoolCCTPV2Session) IsSupportedToken(token common.Address) (bool, error) {
	return _USDCTokenPoolCCTPV2.Contract.IsSupportedToken(&_USDCTokenPoolCCTPV2.CallOpts, token)
}

func (_USDCTokenPoolCCTPV2 *USDCTokenPoolCCTPV2CallerSession) IsSupportedToken(token common.Address) (bool, error) {
	return _USDCTokenPoolCCTPV2.Contract.IsSupportedToken(&_USDCTokenPoolCCTPV2.CallOpts, token)
}

func (_USDCTokenPoolCCTPV2 *USDCTokenPoolCCTPV2Caller) Owner(opts *bind.CallOpts) (common.Address, error) {
	var out []interface{}
	err := _USDCTokenPoolCCTPV2.contract.Call(opts, &out, "owner")

	if err != nil {
		return *new(common.Address), err
	}

	out0 := *abi.ConvertType(out[0], new(common.Address)).(*common.Address)

	return out0, err

}

func (_USDCTokenPoolCCTPV2 *USDCTokenPoolCCTPV2Session) Owner() (common.Address, error) {
	return _USDCTokenPoolCCTPV2.Contract.Owner(&_USDCTokenPoolCCTPV2.CallOpts)
}

func (_USDCTokenPoolCCTPV2 *USDCTokenPoolCCTPV2CallerSession) Owner() (common.Address, error) {
	return _USDCTokenPoolCCTPV2.Contract.Owner(&_USDCTokenPoolCCTPV2.CallOpts)
}

func (_USDCTokenPoolCCTPV2 *USDCTokenPoolCCTPV2Caller) SupportsInterface(opts *bind.CallOpts, interfaceId [4]byte) (bool, error) {
	var out []interface{}
	err := _USDCTokenPoolCCTPV2.contract.Call(opts, &out, "supportsInterface", interfaceId)

	if err != nil {
		return *new(bool), err
	}

	out0 := *abi.ConvertType(out[0], new(bool)).(*bool)

	return out0, err

}

func (_USDCTokenPoolCCTPV2 *USDCTokenPoolCCTPV2Session) SupportsInterface(interfaceId [4]byte) (bool, error) {
	return _USDCTokenPoolCCTPV2.Contract.SupportsInterface(&_USDCTokenPoolCCTPV2.CallOpts, interfaceId)
}

func (_USDCTokenPoolCCTPV2 *USDCTokenPoolCCTPV2CallerSession) SupportsInterface(interfaceId [4]byte) (bool, error) {
	return _USDCTokenPoolCCTPV2.Contract.SupportsInterface(&_USDCTokenPoolCCTPV2.CallOpts, interfaceId)
}

func (_USDCTokenPoolCCTPV2 *USDCTokenPoolCCTPV2Caller) TypeAndVersion(opts *bind.CallOpts) (string, error) {
	var out []interface{}
	err := _USDCTokenPoolCCTPV2.contract.Call(opts, &out, "typeAndVersion")

	if err != nil {
		return *new(string), err
	}

	out0 := *abi.ConvertType(out[0], new(string)).(*string)

	return out0, err

}

func (_USDCTokenPoolCCTPV2 *USDCTokenPoolCCTPV2Session) TypeAndVersion() (string, error) {
	return _USDCTokenPoolCCTPV2.Contract.TypeAndVersion(&_USDCTokenPoolCCTPV2.CallOpts)
}

func (_USDCTokenPoolCCTPV2 *USDCTokenPoolCCTPV2CallerSession) TypeAndVersion() (string, error) {
	return _USDCTokenPoolCCTPV2.Contract.TypeAndVersion(&_USDCTokenPoolCCTPV2.CallOpts)
}

func (_USDCTokenPoolCCTPV2 *USDCTokenPoolCCTPV2Transactor) AcceptOwnership(opts *bind.TransactOpts) (*types.Transaction, error) {
	return _USDCTokenPoolCCTPV2.contract.Transact(opts, "acceptOwnership")
}

func (_USDCTokenPoolCCTPV2 *USDCTokenPoolCCTPV2Session) AcceptOwnership() (*types.Transaction, error) {
	return _USDCTokenPoolCCTPV2.Contract.AcceptOwnership(&_USDCTokenPoolCCTPV2.TransactOpts)
}

func (_USDCTokenPoolCCTPV2 *USDCTokenPoolCCTPV2TransactorSession) AcceptOwnership() (*types.Transaction, error) {
	return _USDCTokenPoolCCTPV2.Contract.AcceptOwnership(&_USDCTokenPoolCCTPV2.TransactOpts)
}

func (_USDCTokenPoolCCTPV2 *USDCTokenPoolCCTPV2Transactor) AddRemotePool(opts *bind.TransactOpts, remoteChainSelector uint64, remotePoolAddress []byte) (*types.Transaction, error) {
	return _USDCTokenPoolCCTPV2.contract.Transact(opts, "addRemotePool", remoteChainSelector, remotePoolAddress)
}

func (_USDCTokenPoolCCTPV2 *USDCTokenPoolCCTPV2Session) AddRemotePool(remoteChainSelector uint64, remotePoolAddress []byte) (*types.Transaction, error) {
	return _USDCTokenPoolCCTPV2.Contract.AddRemotePool(&_USDCTokenPoolCCTPV2.TransactOpts, remoteChainSelector, remotePoolAddress)
}

func (_USDCTokenPoolCCTPV2 *USDCTokenPoolCCTPV2TransactorSession) AddRemotePool(remoteChainSelector uint64, remotePoolAddress []byte) (*types.Transaction, error) {
	return _USDCTokenPoolCCTPV2.Contract.AddRemotePool(&_USDCTokenPoolCCTPV2.TransactOpts, remoteChainSelector, remotePoolAddress)
}

func (_USDCTokenPoolCCTPV2 *USDCTokenPoolCCTPV2Transactor) ApplyAllowListUpdates(opts *bind.TransactOpts, removes []common.Address, adds []common.Address) (*types.Transaction, error) {
	return _USDCTokenPoolCCTPV2.contract.Transact(opts, "applyAllowListUpdates", removes, adds)
}

func (_USDCTokenPoolCCTPV2 *USDCTokenPoolCCTPV2Session) ApplyAllowListUpdates(removes []common.Address, adds []common.Address) (*types.Transaction, error) {
	return _USDCTokenPoolCCTPV2.Contract.ApplyAllowListUpdates(&_USDCTokenPoolCCTPV2.TransactOpts, removes, adds)
}

func (_USDCTokenPoolCCTPV2 *USDCTokenPoolCCTPV2TransactorSession) ApplyAllowListUpdates(removes []common.Address, adds []common.Address) (*types.Transaction, error) {
	return _USDCTokenPoolCCTPV2.Contract.ApplyAllowListUpdates(&_USDCTokenPoolCCTPV2.TransactOpts, removes, adds)
}

func (_USDCTokenPoolCCTPV2 *USDCTokenPoolCCTPV2Transactor) ApplyAuthorizedCallerUpdates(opts *bind.TransactOpts, authorizedCallerArgs AuthorizedCallersAuthorizedCallerArgs) (*types.Transaction, error) {
	return _USDCTokenPoolCCTPV2.contract.Transact(opts, "applyAuthorizedCallerUpdates", authorizedCallerArgs)
}

func (_USDCTokenPoolCCTPV2 *USDCTokenPoolCCTPV2Session) ApplyAuthorizedCallerUpdates(authorizedCallerArgs AuthorizedCallersAuthorizedCallerArgs) (*types.Transaction, error) {
	return _USDCTokenPoolCCTPV2.Contract.ApplyAuthorizedCallerUpdates(&_USDCTokenPoolCCTPV2.TransactOpts, authorizedCallerArgs)
}

func (_USDCTokenPoolCCTPV2 *USDCTokenPoolCCTPV2TransactorSession) ApplyAuthorizedCallerUpdates(authorizedCallerArgs AuthorizedCallersAuthorizedCallerArgs) (*types.Transaction, error) {
	return _USDCTokenPoolCCTPV2.Contract.ApplyAuthorizedCallerUpdates(&_USDCTokenPoolCCTPV2.TransactOpts, authorizedCallerArgs)
}

func (_USDCTokenPoolCCTPV2 *USDCTokenPoolCCTPV2Transactor) ApplyCCVConfigUpdates(opts *bind.TransactOpts, ccvConfigArgs []TokenPoolCCVConfigArg) (*types.Transaction, error) {
	return _USDCTokenPoolCCTPV2.contract.Transact(opts, "applyCCVConfigUpdates", ccvConfigArgs)
}

func (_USDCTokenPoolCCTPV2 *USDCTokenPoolCCTPV2Session) ApplyCCVConfigUpdates(ccvConfigArgs []TokenPoolCCVConfigArg) (*types.Transaction, error) {
	return _USDCTokenPoolCCTPV2.Contract.ApplyCCVConfigUpdates(&_USDCTokenPoolCCTPV2.TransactOpts, ccvConfigArgs)
}

func (_USDCTokenPoolCCTPV2 *USDCTokenPoolCCTPV2TransactorSession) ApplyCCVConfigUpdates(ccvConfigArgs []TokenPoolCCVConfigArg) (*types.Transaction, error) {
	return _USDCTokenPoolCCTPV2.Contract.ApplyCCVConfigUpdates(&_USDCTokenPoolCCTPV2.TransactOpts, ccvConfigArgs)
}

func (_USDCTokenPoolCCTPV2 *USDCTokenPoolCCTPV2Transactor) ApplyChainUpdates(opts *bind.TransactOpts, remoteChainSelectorsToRemove []uint64, chainsToAdd []TokenPoolChainUpdate) (*types.Transaction, error) {
	return _USDCTokenPoolCCTPV2.contract.Transact(opts, "applyChainUpdates", remoteChainSelectorsToRemove, chainsToAdd)
}

func (_USDCTokenPoolCCTPV2 *USDCTokenPoolCCTPV2Session) ApplyChainUpdates(remoteChainSelectorsToRemove []uint64, chainsToAdd []TokenPoolChainUpdate) (*types.Transaction, error) {
	return _USDCTokenPoolCCTPV2.Contract.ApplyChainUpdates(&_USDCTokenPoolCCTPV2.TransactOpts, remoteChainSelectorsToRemove, chainsToAdd)
}

func (_USDCTokenPoolCCTPV2 *USDCTokenPoolCCTPV2TransactorSession) ApplyChainUpdates(remoteChainSelectorsToRemove []uint64, chainsToAdd []TokenPoolChainUpdate) (*types.Transaction, error) {
	return _USDCTokenPoolCCTPV2.Contract.ApplyChainUpdates(&_USDCTokenPoolCCTPV2.TransactOpts, remoteChainSelectorsToRemove, chainsToAdd)
}

<<<<<<< HEAD
func (_USDCTokenPoolCCTPV2 *USDCTokenPoolCCTPV2Transactor) ApplyFinalityConfigUpdates(opts *bind.TransactOpts, finalityThreshold uint16, customFinalityTransferFeeBps uint16, maxAmountPerRequest *big.Int, rateLimitConfigArgs []TokenPoolCustomFinalityRateLimitConfigArgs) (*types.Transaction, error) {
	return _USDCTokenPoolCCTPV2.contract.Transact(opts, "applyFinalityConfigUpdates", finalityThreshold, customFinalityTransferFeeBps, maxAmountPerRequest, rateLimitConfigArgs)
}

func (_USDCTokenPoolCCTPV2 *USDCTokenPoolCCTPV2Session) ApplyFinalityConfigUpdates(finalityThreshold uint16, customFinalityTransferFeeBps uint16, maxAmountPerRequest *big.Int, rateLimitConfigArgs []TokenPoolCustomFinalityRateLimitConfigArgs) (*types.Transaction, error) {
	return _USDCTokenPoolCCTPV2.Contract.ApplyFinalityConfigUpdates(&_USDCTokenPoolCCTPV2.TransactOpts, finalityThreshold, customFinalityTransferFeeBps, maxAmountPerRequest, rateLimitConfigArgs)
}

func (_USDCTokenPoolCCTPV2 *USDCTokenPoolCCTPV2TransactorSession) ApplyFinalityConfigUpdates(finalityThreshold uint16, customFinalityTransferFeeBps uint16, maxAmountPerRequest *big.Int, rateLimitConfigArgs []TokenPoolCustomFinalityRateLimitConfigArgs) (*types.Transaction, error) {
	return _USDCTokenPoolCCTPV2.Contract.ApplyFinalityConfigUpdates(&_USDCTokenPoolCCTPV2.TransactOpts, finalityThreshold, customFinalityTransferFeeBps, maxAmountPerRequest, rateLimitConfigArgs)
=======
func (_USDCTokenPoolCCTPV2 *USDCTokenPoolCCTPV2Transactor) ApplyFinalityConfigUpdates(opts *bind.TransactOpts, finalityThreshold uint16, fastTransferFeeBps uint16, maxAmountPerRequest *big.Int, rateLimitConfigArgs []TokenPoolFastFinalityRateLimitConfigArgs) (*types.Transaction, error) {
	return _USDCTokenPoolCCTPV2.contract.Transact(opts, "applyFinalityConfigUpdates", finalityThreshold, fastTransferFeeBps, maxAmountPerRequest, rateLimitConfigArgs)
}

func (_USDCTokenPoolCCTPV2 *USDCTokenPoolCCTPV2Session) ApplyFinalityConfigUpdates(finalityThreshold uint16, fastTransferFeeBps uint16, maxAmountPerRequest *big.Int, rateLimitConfigArgs []TokenPoolFastFinalityRateLimitConfigArgs) (*types.Transaction, error) {
	return _USDCTokenPoolCCTPV2.Contract.ApplyFinalityConfigUpdates(&_USDCTokenPoolCCTPV2.TransactOpts, finalityThreshold, fastTransferFeeBps, maxAmountPerRequest, rateLimitConfigArgs)
}

func (_USDCTokenPoolCCTPV2 *USDCTokenPoolCCTPV2TransactorSession) ApplyFinalityConfigUpdates(finalityThreshold uint16, fastTransferFeeBps uint16, maxAmountPerRequest *big.Int, rateLimitConfigArgs []TokenPoolFastFinalityRateLimitConfigArgs) (*types.Transaction, error) {
	return _USDCTokenPoolCCTPV2.Contract.ApplyFinalityConfigUpdates(&_USDCTokenPoolCCTPV2.TransactOpts, finalityThreshold, fastTransferFeeBps, maxAmountPerRequest, rateLimitConfigArgs)
>>>>>>> 5d6d323f
}

func (_USDCTokenPoolCCTPV2 *USDCTokenPoolCCTPV2Transactor) ApplyTokenTransferFeeConfigUpdates(opts *bind.TransactOpts, tokenTransferFeeConfigArgs []TokenPoolTokenTransferFeeConfigArgs, destToUseDefaultFeeConfigs []uint64) (*types.Transaction, error) {
	return _USDCTokenPoolCCTPV2.contract.Transact(opts, "applyTokenTransferFeeConfigUpdates", tokenTransferFeeConfigArgs, destToUseDefaultFeeConfigs)
}

func (_USDCTokenPoolCCTPV2 *USDCTokenPoolCCTPV2Session) ApplyTokenTransferFeeConfigUpdates(tokenTransferFeeConfigArgs []TokenPoolTokenTransferFeeConfigArgs, destToUseDefaultFeeConfigs []uint64) (*types.Transaction, error) {
	return _USDCTokenPoolCCTPV2.Contract.ApplyTokenTransferFeeConfigUpdates(&_USDCTokenPoolCCTPV2.TransactOpts, tokenTransferFeeConfigArgs, destToUseDefaultFeeConfigs)
}

func (_USDCTokenPoolCCTPV2 *USDCTokenPoolCCTPV2TransactorSession) ApplyTokenTransferFeeConfigUpdates(tokenTransferFeeConfigArgs []TokenPoolTokenTransferFeeConfigArgs, destToUseDefaultFeeConfigs []uint64) (*types.Transaction, error) {
	return _USDCTokenPoolCCTPV2.Contract.ApplyTokenTransferFeeConfigUpdates(&_USDCTokenPoolCCTPV2.TransactOpts, tokenTransferFeeConfigArgs, destToUseDefaultFeeConfigs)
}

func (_USDCTokenPoolCCTPV2 *USDCTokenPoolCCTPV2Transactor) LockOrBurn(opts *bind.TransactOpts, lockOrBurnIn PoolLockOrBurnInV1) (*types.Transaction, error) {
	return _USDCTokenPoolCCTPV2.contract.Transact(opts, "lockOrBurn", lockOrBurnIn)
}

func (_USDCTokenPoolCCTPV2 *USDCTokenPoolCCTPV2Session) LockOrBurn(lockOrBurnIn PoolLockOrBurnInV1) (*types.Transaction, error) {
	return _USDCTokenPoolCCTPV2.Contract.LockOrBurn(&_USDCTokenPoolCCTPV2.TransactOpts, lockOrBurnIn)
}

func (_USDCTokenPoolCCTPV2 *USDCTokenPoolCCTPV2TransactorSession) LockOrBurn(lockOrBurnIn PoolLockOrBurnInV1) (*types.Transaction, error) {
	return _USDCTokenPoolCCTPV2.Contract.LockOrBurn(&_USDCTokenPoolCCTPV2.TransactOpts, lockOrBurnIn)
}

func (_USDCTokenPoolCCTPV2 *USDCTokenPoolCCTPV2Transactor) LockOrBurn0(opts *bind.TransactOpts, lockOrBurnIn PoolLockOrBurnInV1, finality uint16, arg2 []byte) (*types.Transaction, error) {
	return _USDCTokenPoolCCTPV2.contract.Transact(opts, "lockOrBurn0", lockOrBurnIn, finality, arg2)
}

func (_USDCTokenPoolCCTPV2 *USDCTokenPoolCCTPV2Session) LockOrBurn0(lockOrBurnIn PoolLockOrBurnInV1, finality uint16, arg2 []byte) (*types.Transaction, error) {
	return _USDCTokenPoolCCTPV2.Contract.LockOrBurn0(&_USDCTokenPoolCCTPV2.TransactOpts, lockOrBurnIn, finality, arg2)
}

func (_USDCTokenPoolCCTPV2 *USDCTokenPoolCCTPV2TransactorSession) LockOrBurn0(lockOrBurnIn PoolLockOrBurnInV1, finality uint16, arg2 []byte) (*types.Transaction, error) {
	return _USDCTokenPoolCCTPV2.Contract.LockOrBurn0(&_USDCTokenPoolCCTPV2.TransactOpts, lockOrBurnIn, finality, arg2)
}

func (_USDCTokenPoolCCTPV2 *USDCTokenPoolCCTPV2Transactor) ReleaseOrMint(opts *bind.TransactOpts, releaseOrMintIn PoolReleaseOrMintInV1) (*types.Transaction, error) {
	return _USDCTokenPoolCCTPV2.contract.Transact(opts, "releaseOrMint", releaseOrMintIn)
}

func (_USDCTokenPoolCCTPV2 *USDCTokenPoolCCTPV2Session) ReleaseOrMint(releaseOrMintIn PoolReleaseOrMintInV1) (*types.Transaction, error) {
	return _USDCTokenPoolCCTPV2.Contract.ReleaseOrMint(&_USDCTokenPoolCCTPV2.TransactOpts, releaseOrMintIn)
}

func (_USDCTokenPoolCCTPV2 *USDCTokenPoolCCTPV2TransactorSession) ReleaseOrMint(releaseOrMintIn PoolReleaseOrMintInV1) (*types.Transaction, error) {
	return _USDCTokenPoolCCTPV2.Contract.ReleaseOrMint(&_USDCTokenPoolCCTPV2.TransactOpts, releaseOrMintIn)
}

func (_USDCTokenPoolCCTPV2 *USDCTokenPoolCCTPV2Transactor) ReleaseOrMint0(opts *bind.TransactOpts, releaseOrMintIn PoolReleaseOrMintInV1, finality uint16) (*types.Transaction, error) {
	return _USDCTokenPoolCCTPV2.contract.Transact(opts, "releaseOrMint0", releaseOrMintIn, finality)
}

func (_USDCTokenPoolCCTPV2 *USDCTokenPoolCCTPV2Session) ReleaseOrMint0(releaseOrMintIn PoolReleaseOrMintInV1, finality uint16) (*types.Transaction, error) {
	return _USDCTokenPoolCCTPV2.Contract.ReleaseOrMint0(&_USDCTokenPoolCCTPV2.TransactOpts, releaseOrMintIn, finality)
}

func (_USDCTokenPoolCCTPV2 *USDCTokenPoolCCTPV2TransactorSession) ReleaseOrMint0(releaseOrMintIn PoolReleaseOrMintInV1, finality uint16) (*types.Transaction, error) {
	return _USDCTokenPoolCCTPV2.Contract.ReleaseOrMint0(&_USDCTokenPoolCCTPV2.TransactOpts, releaseOrMintIn, finality)
}

func (_USDCTokenPoolCCTPV2 *USDCTokenPoolCCTPV2Transactor) RemoveRemotePool(opts *bind.TransactOpts, remoteChainSelector uint64, remotePoolAddress []byte) (*types.Transaction, error) {
	return _USDCTokenPoolCCTPV2.contract.Transact(opts, "removeRemotePool", remoteChainSelector, remotePoolAddress)
}

func (_USDCTokenPoolCCTPV2 *USDCTokenPoolCCTPV2Session) RemoveRemotePool(remoteChainSelector uint64, remotePoolAddress []byte) (*types.Transaction, error) {
	return _USDCTokenPoolCCTPV2.Contract.RemoveRemotePool(&_USDCTokenPoolCCTPV2.TransactOpts, remoteChainSelector, remotePoolAddress)
}

func (_USDCTokenPoolCCTPV2 *USDCTokenPoolCCTPV2TransactorSession) RemoveRemotePool(remoteChainSelector uint64, remotePoolAddress []byte) (*types.Transaction, error) {
	return _USDCTokenPoolCCTPV2.Contract.RemoveRemotePool(&_USDCTokenPoolCCTPV2.TransactOpts, remoteChainSelector, remotePoolAddress)
}

func (_USDCTokenPoolCCTPV2 *USDCTokenPoolCCTPV2Transactor) SetChainRateLimiterConfig(opts *bind.TransactOpts, remoteChainSelector uint64, outboundConfig RateLimiterConfig, inboundConfig RateLimiterConfig) (*types.Transaction, error) {
	return _USDCTokenPoolCCTPV2.contract.Transact(opts, "setChainRateLimiterConfig", remoteChainSelector, outboundConfig, inboundConfig)
}

func (_USDCTokenPoolCCTPV2 *USDCTokenPoolCCTPV2Session) SetChainRateLimiterConfig(remoteChainSelector uint64, outboundConfig RateLimiterConfig, inboundConfig RateLimiterConfig) (*types.Transaction, error) {
	return _USDCTokenPoolCCTPV2.Contract.SetChainRateLimiterConfig(&_USDCTokenPoolCCTPV2.TransactOpts, remoteChainSelector, outboundConfig, inboundConfig)
}

func (_USDCTokenPoolCCTPV2 *USDCTokenPoolCCTPV2TransactorSession) SetChainRateLimiterConfig(remoteChainSelector uint64, outboundConfig RateLimiterConfig, inboundConfig RateLimiterConfig) (*types.Transaction, error) {
	return _USDCTokenPoolCCTPV2.Contract.SetChainRateLimiterConfig(&_USDCTokenPoolCCTPV2.TransactOpts, remoteChainSelector, outboundConfig, inboundConfig)
}

func (_USDCTokenPoolCCTPV2 *USDCTokenPoolCCTPV2Transactor) SetChainRateLimiterConfigs(opts *bind.TransactOpts, remoteChainSelectors []uint64, outboundConfigs []RateLimiterConfig, inboundConfigs []RateLimiterConfig) (*types.Transaction, error) {
	return _USDCTokenPoolCCTPV2.contract.Transact(opts, "setChainRateLimiterConfigs", remoteChainSelectors, outboundConfigs, inboundConfigs)
}

func (_USDCTokenPoolCCTPV2 *USDCTokenPoolCCTPV2Session) SetChainRateLimiterConfigs(remoteChainSelectors []uint64, outboundConfigs []RateLimiterConfig, inboundConfigs []RateLimiterConfig) (*types.Transaction, error) {
	return _USDCTokenPoolCCTPV2.Contract.SetChainRateLimiterConfigs(&_USDCTokenPoolCCTPV2.TransactOpts, remoteChainSelectors, outboundConfigs, inboundConfigs)
}

func (_USDCTokenPoolCCTPV2 *USDCTokenPoolCCTPV2TransactorSession) SetChainRateLimiterConfigs(remoteChainSelectors []uint64, outboundConfigs []RateLimiterConfig, inboundConfigs []RateLimiterConfig) (*types.Transaction, error) {
	return _USDCTokenPoolCCTPV2.Contract.SetChainRateLimiterConfigs(&_USDCTokenPoolCCTPV2.TransactOpts, remoteChainSelectors, outboundConfigs, inboundConfigs)
}

func (_USDCTokenPoolCCTPV2 *USDCTokenPoolCCTPV2Transactor) SetCustomFinalityRateLimitConfig(opts *bind.TransactOpts, rateLimitConfigArgs []TokenPoolCustomFinalityRateLimitConfigArgs) (*types.Transaction, error) {
	return _USDCTokenPoolCCTPV2.contract.Transact(opts, "setCustomFinalityRateLimitConfig", rateLimitConfigArgs)
}

func (_USDCTokenPoolCCTPV2 *USDCTokenPoolCCTPV2Session) SetCustomFinalityRateLimitConfig(rateLimitConfigArgs []TokenPoolCustomFinalityRateLimitConfigArgs) (*types.Transaction, error) {
	return _USDCTokenPoolCCTPV2.Contract.SetCustomFinalityRateLimitConfig(&_USDCTokenPoolCCTPV2.TransactOpts, rateLimitConfigArgs)
}

func (_USDCTokenPoolCCTPV2 *USDCTokenPoolCCTPV2TransactorSession) SetCustomFinalityRateLimitConfig(rateLimitConfigArgs []TokenPoolCustomFinalityRateLimitConfigArgs) (*types.Transaction, error) {
	return _USDCTokenPoolCCTPV2.Contract.SetCustomFinalityRateLimitConfig(&_USDCTokenPoolCCTPV2.TransactOpts, rateLimitConfigArgs)
}

func (_USDCTokenPoolCCTPV2 *USDCTokenPoolCCTPV2Transactor) SetDomains(opts *bind.TransactOpts, domains []USDCTokenPoolDomainUpdate) (*types.Transaction, error) {
	return _USDCTokenPoolCCTPV2.contract.Transact(opts, "setDomains", domains)
}

func (_USDCTokenPoolCCTPV2 *USDCTokenPoolCCTPV2Session) SetDomains(domains []USDCTokenPoolDomainUpdate) (*types.Transaction, error) {
	return _USDCTokenPoolCCTPV2.Contract.SetDomains(&_USDCTokenPoolCCTPV2.TransactOpts, domains)
}

func (_USDCTokenPoolCCTPV2 *USDCTokenPoolCCTPV2TransactorSession) SetDomains(domains []USDCTokenPoolDomainUpdate) (*types.Transaction, error) {
	return _USDCTokenPoolCCTPV2.Contract.SetDomains(&_USDCTokenPoolCCTPV2.TransactOpts, domains)
}

func (_USDCTokenPoolCCTPV2 *USDCTokenPoolCCTPV2Transactor) SetFastFinalityRateLimitConfig(opts *bind.TransactOpts, rateLimitConfigArgs []TokenPoolFastFinalityRateLimitConfigArgs) (*types.Transaction, error) {
	return _USDCTokenPoolCCTPV2.contract.Transact(opts, "setFastFinalityRateLimitConfig", rateLimitConfigArgs)
}

func (_USDCTokenPoolCCTPV2 *USDCTokenPoolCCTPV2Session) SetFastFinalityRateLimitConfig(rateLimitConfigArgs []TokenPoolFastFinalityRateLimitConfigArgs) (*types.Transaction, error) {
	return _USDCTokenPoolCCTPV2.Contract.SetFastFinalityRateLimitConfig(&_USDCTokenPoolCCTPV2.TransactOpts, rateLimitConfigArgs)
}

func (_USDCTokenPoolCCTPV2 *USDCTokenPoolCCTPV2TransactorSession) SetFastFinalityRateLimitConfig(rateLimitConfigArgs []TokenPoolFastFinalityRateLimitConfigArgs) (*types.Transaction, error) {
	return _USDCTokenPoolCCTPV2.Contract.SetFastFinalityRateLimitConfig(&_USDCTokenPoolCCTPV2.TransactOpts, rateLimitConfigArgs)
}

func (_USDCTokenPoolCCTPV2 *USDCTokenPoolCCTPV2Transactor) SetRateLimitAdmin(opts *bind.TransactOpts, rateLimitAdmin common.Address) (*types.Transaction, error) {
	return _USDCTokenPoolCCTPV2.contract.Transact(opts, "setRateLimitAdmin", rateLimitAdmin)
}

func (_USDCTokenPoolCCTPV2 *USDCTokenPoolCCTPV2Session) SetRateLimitAdmin(rateLimitAdmin common.Address) (*types.Transaction, error) {
	return _USDCTokenPoolCCTPV2.Contract.SetRateLimitAdmin(&_USDCTokenPoolCCTPV2.TransactOpts, rateLimitAdmin)
}

func (_USDCTokenPoolCCTPV2 *USDCTokenPoolCCTPV2TransactorSession) SetRateLimitAdmin(rateLimitAdmin common.Address) (*types.Transaction, error) {
	return _USDCTokenPoolCCTPV2.Contract.SetRateLimitAdmin(&_USDCTokenPoolCCTPV2.TransactOpts, rateLimitAdmin)
}

func (_USDCTokenPoolCCTPV2 *USDCTokenPoolCCTPV2Transactor) SetRouter(opts *bind.TransactOpts, newRouter common.Address) (*types.Transaction, error) {
	return _USDCTokenPoolCCTPV2.contract.Transact(opts, "setRouter", newRouter)
}

func (_USDCTokenPoolCCTPV2 *USDCTokenPoolCCTPV2Session) SetRouter(newRouter common.Address) (*types.Transaction, error) {
	return _USDCTokenPoolCCTPV2.Contract.SetRouter(&_USDCTokenPoolCCTPV2.TransactOpts, newRouter)
}

func (_USDCTokenPoolCCTPV2 *USDCTokenPoolCCTPV2TransactorSession) SetRouter(newRouter common.Address) (*types.Transaction, error) {
	return _USDCTokenPoolCCTPV2.Contract.SetRouter(&_USDCTokenPoolCCTPV2.TransactOpts, newRouter)
}

func (_USDCTokenPoolCCTPV2 *USDCTokenPoolCCTPV2Transactor) TransferOwnership(opts *bind.TransactOpts, to common.Address) (*types.Transaction, error) {
	return _USDCTokenPoolCCTPV2.contract.Transact(opts, "transferOwnership", to)
}

func (_USDCTokenPoolCCTPV2 *USDCTokenPoolCCTPV2Session) TransferOwnership(to common.Address) (*types.Transaction, error) {
	return _USDCTokenPoolCCTPV2.Contract.TransferOwnership(&_USDCTokenPoolCCTPV2.TransactOpts, to)
}

func (_USDCTokenPoolCCTPV2 *USDCTokenPoolCCTPV2TransactorSession) TransferOwnership(to common.Address) (*types.Transaction, error) {
	return _USDCTokenPoolCCTPV2.Contract.TransferOwnership(&_USDCTokenPoolCCTPV2.TransactOpts, to)
}

func (_USDCTokenPoolCCTPV2 *USDCTokenPoolCCTPV2Transactor) WithdrawFees(opts *bind.TransactOpts, recipient common.Address) (*types.Transaction, error) {
	return _USDCTokenPoolCCTPV2.contract.Transact(opts, "withdrawFees", recipient)
}

func (_USDCTokenPoolCCTPV2 *USDCTokenPoolCCTPV2Session) WithdrawFees(recipient common.Address) (*types.Transaction, error) {
	return _USDCTokenPoolCCTPV2.Contract.WithdrawFees(&_USDCTokenPoolCCTPV2.TransactOpts, recipient)
}

func (_USDCTokenPoolCCTPV2 *USDCTokenPoolCCTPV2TransactorSession) WithdrawFees(recipient common.Address) (*types.Transaction, error) {
	return _USDCTokenPoolCCTPV2.Contract.WithdrawFees(&_USDCTokenPoolCCTPV2.TransactOpts, recipient)
}

type USDCTokenPoolCCTPV2AllowListAddIterator struct {
	Event *USDCTokenPoolCCTPV2AllowListAdd

	contract *bind.BoundContract
	event    string

	logs chan types.Log
	sub  ethereum.Subscription
	done bool
	fail error
}

func (it *USDCTokenPoolCCTPV2AllowListAddIterator) Next() bool {

	if it.fail != nil {
		return false
	}

	if it.done {
		select {
		case log := <-it.logs:
			it.Event = new(USDCTokenPoolCCTPV2AllowListAdd)
			if err := it.contract.UnpackLog(it.Event, it.event, log); err != nil {
				it.fail = err
				return false
			}
			it.Event.Raw = log
			return true

		default:
			return false
		}
	}

	select {
	case log := <-it.logs:
		it.Event = new(USDCTokenPoolCCTPV2AllowListAdd)
		if err := it.contract.UnpackLog(it.Event, it.event, log); err != nil {
			it.fail = err
			return false
		}
		it.Event.Raw = log
		return true

	case err := <-it.sub.Err():
		it.done = true
		it.fail = err
		return it.Next()
	}
}

func (it *USDCTokenPoolCCTPV2AllowListAddIterator) Error() error {
	return it.fail
}

func (it *USDCTokenPoolCCTPV2AllowListAddIterator) Close() error {
	it.sub.Unsubscribe()
	return nil
}

type USDCTokenPoolCCTPV2AllowListAdd struct {
	Sender common.Address
	Raw    types.Log
}

func (_USDCTokenPoolCCTPV2 *USDCTokenPoolCCTPV2Filterer) FilterAllowListAdd(opts *bind.FilterOpts) (*USDCTokenPoolCCTPV2AllowListAddIterator, error) {

	logs, sub, err := _USDCTokenPoolCCTPV2.contract.FilterLogs(opts, "AllowListAdd")
	if err != nil {
		return nil, err
	}
	return &USDCTokenPoolCCTPV2AllowListAddIterator{contract: _USDCTokenPoolCCTPV2.contract, event: "AllowListAdd", logs: logs, sub: sub}, nil
}

func (_USDCTokenPoolCCTPV2 *USDCTokenPoolCCTPV2Filterer) WatchAllowListAdd(opts *bind.WatchOpts, sink chan<- *USDCTokenPoolCCTPV2AllowListAdd) (event.Subscription, error) {

	logs, sub, err := _USDCTokenPoolCCTPV2.contract.WatchLogs(opts, "AllowListAdd")
	if err != nil {
		return nil, err
	}
	return event.NewSubscription(func(quit <-chan struct{}) error {
		defer sub.Unsubscribe()
		for {
			select {
			case log := <-logs:

				event := new(USDCTokenPoolCCTPV2AllowListAdd)
				if err := _USDCTokenPoolCCTPV2.contract.UnpackLog(event, "AllowListAdd", log); err != nil {
					return err
				}
				event.Raw = log

				select {
				case sink <- event:
				case err := <-sub.Err():
					return err
				case <-quit:
					return nil
				}
			case err := <-sub.Err():
				return err
			case <-quit:
				return nil
			}
		}
	}), nil
}

func (_USDCTokenPoolCCTPV2 *USDCTokenPoolCCTPV2Filterer) ParseAllowListAdd(log types.Log) (*USDCTokenPoolCCTPV2AllowListAdd, error) {
	event := new(USDCTokenPoolCCTPV2AllowListAdd)
	if err := _USDCTokenPoolCCTPV2.contract.UnpackLog(event, "AllowListAdd", log); err != nil {
		return nil, err
	}
	event.Raw = log
	return event, nil
}

type USDCTokenPoolCCTPV2AllowListRemoveIterator struct {
	Event *USDCTokenPoolCCTPV2AllowListRemove

	contract *bind.BoundContract
	event    string

	logs chan types.Log
	sub  ethereum.Subscription
	done bool
	fail error
}

func (it *USDCTokenPoolCCTPV2AllowListRemoveIterator) Next() bool {

	if it.fail != nil {
		return false
	}

	if it.done {
		select {
		case log := <-it.logs:
			it.Event = new(USDCTokenPoolCCTPV2AllowListRemove)
			if err := it.contract.UnpackLog(it.Event, it.event, log); err != nil {
				it.fail = err
				return false
			}
			it.Event.Raw = log
			return true

		default:
			return false
		}
	}

	select {
	case log := <-it.logs:
		it.Event = new(USDCTokenPoolCCTPV2AllowListRemove)
		if err := it.contract.UnpackLog(it.Event, it.event, log); err != nil {
			it.fail = err
			return false
		}
		it.Event.Raw = log
		return true

	case err := <-it.sub.Err():
		it.done = true
		it.fail = err
		return it.Next()
	}
}

func (it *USDCTokenPoolCCTPV2AllowListRemoveIterator) Error() error {
	return it.fail
}

func (it *USDCTokenPoolCCTPV2AllowListRemoveIterator) Close() error {
	it.sub.Unsubscribe()
	return nil
}

type USDCTokenPoolCCTPV2AllowListRemove struct {
	Sender common.Address
	Raw    types.Log
}

func (_USDCTokenPoolCCTPV2 *USDCTokenPoolCCTPV2Filterer) FilterAllowListRemove(opts *bind.FilterOpts) (*USDCTokenPoolCCTPV2AllowListRemoveIterator, error) {

	logs, sub, err := _USDCTokenPoolCCTPV2.contract.FilterLogs(opts, "AllowListRemove")
	if err != nil {
		return nil, err
	}
	return &USDCTokenPoolCCTPV2AllowListRemoveIterator{contract: _USDCTokenPoolCCTPV2.contract, event: "AllowListRemove", logs: logs, sub: sub}, nil
}

func (_USDCTokenPoolCCTPV2 *USDCTokenPoolCCTPV2Filterer) WatchAllowListRemove(opts *bind.WatchOpts, sink chan<- *USDCTokenPoolCCTPV2AllowListRemove) (event.Subscription, error) {

	logs, sub, err := _USDCTokenPoolCCTPV2.contract.WatchLogs(opts, "AllowListRemove")
	if err != nil {
		return nil, err
	}
	return event.NewSubscription(func(quit <-chan struct{}) error {
		defer sub.Unsubscribe()
		for {
			select {
			case log := <-logs:

				event := new(USDCTokenPoolCCTPV2AllowListRemove)
				if err := _USDCTokenPoolCCTPV2.contract.UnpackLog(event, "AllowListRemove", log); err != nil {
					return err
				}
				event.Raw = log

				select {
				case sink <- event:
				case err := <-sub.Err():
					return err
				case <-quit:
					return nil
				}
			case err := <-sub.Err():
				return err
			case <-quit:
				return nil
			}
		}
	}), nil
}

func (_USDCTokenPoolCCTPV2 *USDCTokenPoolCCTPV2Filterer) ParseAllowListRemove(log types.Log) (*USDCTokenPoolCCTPV2AllowListRemove, error) {
	event := new(USDCTokenPoolCCTPV2AllowListRemove)
	if err := _USDCTokenPoolCCTPV2.contract.UnpackLog(event, "AllowListRemove", log); err != nil {
		return nil, err
	}
	event.Raw = log
	return event, nil
}

type USDCTokenPoolCCTPV2AuthorizedCallerAddedIterator struct {
	Event *USDCTokenPoolCCTPV2AuthorizedCallerAdded

	contract *bind.BoundContract
	event    string

	logs chan types.Log
	sub  ethereum.Subscription
	done bool
	fail error
}

func (it *USDCTokenPoolCCTPV2AuthorizedCallerAddedIterator) Next() bool {

	if it.fail != nil {
		return false
	}

	if it.done {
		select {
		case log := <-it.logs:
			it.Event = new(USDCTokenPoolCCTPV2AuthorizedCallerAdded)
			if err := it.contract.UnpackLog(it.Event, it.event, log); err != nil {
				it.fail = err
				return false
			}
			it.Event.Raw = log
			return true

		default:
			return false
		}
	}

	select {
	case log := <-it.logs:
		it.Event = new(USDCTokenPoolCCTPV2AuthorizedCallerAdded)
		if err := it.contract.UnpackLog(it.Event, it.event, log); err != nil {
			it.fail = err
			return false
		}
		it.Event.Raw = log
		return true

	case err := <-it.sub.Err():
		it.done = true
		it.fail = err
		return it.Next()
	}
}

func (it *USDCTokenPoolCCTPV2AuthorizedCallerAddedIterator) Error() error {
	return it.fail
}

func (it *USDCTokenPoolCCTPV2AuthorizedCallerAddedIterator) Close() error {
	it.sub.Unsubscribe()
	return nil
}

type USDCTokenPoolCCTPV2AuthorizedCallerAdded struct {
	Caller common.Address
	Raw    types.Log
}

func (_USDCTokenPoolCCTPV2 *USDCTokenPoolCCTPV2Filterer) FilterAuthorizedCallerAdded(opts *bind.FilterOpts) (*USDCTokenPoolCCTPV2AuthorizedCallerAddedIterator, error) {

	logs, sub, err := _USDCTokenPoolCCTPV2.contract.FilterLogs(opts, "AuthorizedCallerAdded")
	if err != nil {
		return nil, err
	}
	return &USDCTokenPoolCCTPV2AuthorizedCallerAddedIterator{contract: _USDCTokenPoolCCTPV2.contract, event: "AuthorizedCallerAdded", logs: logs, sub: sub}, nil
}

func (_USDCTokenPoolCCTPV2 *USDCTokenPoolCCTPV2Filterer) WatchAuthorizedCallerAdded(opts *bind.WatchOpts, sink chan<- *USDCTokenPoolCCTPV2AuthorizedCallerAdded) (event.Subscription, error) {

	logs, sub, err := _USDCTokenPoolCCTPV2.contract.WatchLogs(opts, "AuthorizedCallerAdded")
	if err != nil {
		return nil, err
	}
	return event.NewSubscription(func(quit <-chan struct{}) error {
		defer sub.Unsubscribe()
		for {
			select {
			case log := <-logs:

				event := new(USDCTokenPoolCCTPV2AuthorizedCallerAdded)
				if err := _USDCTokenPoolCCTPV2.contract.UnpackLog(event, "AuthorizedCallerAdded", log); err != nil {
					return err
				}
				event.Raw = log

				select {
				case sink <- event:
				case err := <-sub.Err():
					return err
				case <-quit:
					return nil
				}
			case err := <-sub.Err():
				return err
			case <-quit:
				return nil
			}
		}
	}), nil
}

func (_USDCTokenPoolCCTPV2 *USDCTokenPoolCCTPV2Filterer) ParseAuthorizedCallerAdded(log types.Log) (*USDCTokenPoolCCTPV2AuthorizedCallerAdded, error) {
	event := new(USDCTokenPoolCCTPV2AuthorizedCallerAdded)
	if err := _USDCTokenPoolCCTPV2.contract.UnpackLog(event, "AuthorizedCallerAdded", log); err != nil {
		return nil, err
	}
	event.Raw = log
	return event, nil
}

type USDCTokenPoolCCTPV2AuthorizedCallerRemovedIterator struct {
	Event *USDCTokenPoolCCTPV2AuthorizedCallerRemoved

	contract *bind.BoundContract
	event    string

	logs chan types.Log
	sub  ethereum.Subscription
	done bool
	fail error
}

func (it *USDCTokenPoolCCTPV2AuthorizedCallerRemovedIterator) Next() bool {

	if it.fail != nil {
		return false
	}

	if it.done {
		select {
		case log := <-it.logs:
			it.Event = new(USDCTokenPoolCCTPV2AuthorizedCallerRemoved)
			if err := it.contract.UnpackLog(it.Event, it.event, log); err != nil {
				it.fail = err
				return false
			}
			it.Event.Raw = log
			return true

		default:
			return false
		}
	}

	select {
	case log := <-it.logs:
		it.Event = new(USDCTokenPoolCCTPV2AuthorizedCallerRemoved)
		if err := it.contract.UnpackLog(it.Event, it.event, log); err != nil {
			it.fail = err
			return false
		}
		it.Event.Raw = log
		return true

	case err := <-it.sub.Err():
		it.done = true
		it.fail = err
		return it.Next()
	}
}

func (it *USDCTokenPoolCCTPV2AuthorizedCallerRemovedIterator) Error() error {
	return it.fail
}

func (it *USDCTokenPoolCCTPV2AuthorizedCallerRemovedIterator) Close() error {
	it.sub.Unsubscribe()
	return nil
}

type USDCTokenPoolCCTPV2AuthorizedCallerRemoved struct {
	Caller common.Address
	Raw    types.Log
}

func (_USDCTokenPoolCCTPV2 *USDCTokenPoolCCTPV2Filterer) FilterAuthorizedCallerRemoved(opts *bind.FilterOpts) (*USDCTokenPoolCCTPV2AuthorizedCallerRemovedIterator, error) {

	logs, sub, err := _USDCTokenPoolCCTPV2.contract.FilterLogs(opts, "AuthorizedCallerRemoved")
	if err != nil {
		return nil, err
	}
	return &USDCTokenPoolCCTPV2AuthorizedCallerRemovedIterator{contract: _USDCTokenPoolCCTPV2.contract, event: "AuthorizedCallerRemoved", logs: logs, sub: sub}, nil
}

func (_USDCTokenPoolCCTPV2 *USDCTokenPoolCCTPV2Filterer) WatchAuthorizedCallerRemoved(opts *bind.WatchOpts, sink chan<- *USDCTokenPoolCCTPV2AuthorizedCallerRemoved) (event.Subscription, error) {

	logs, sub, err := _USDCTokenPoolCCTPV2.contract.WatchLogs(opts, "AuthorizedCallerRemoved")
	if err != nil {
		return nil, err
	}
	return event.NewSubscription(func(quit <-chan struct{}) error {
		defer sub.Unsubscribe()
		for {
			select {
			case log := <-logs:

				event := new(USDCTokenPoolCCTPV2AuthorizedCallerRemoved)
				if err := _USDCTokenPoolCCTPV2.contract.UnpackLog(event, "AuthorizedCallerRemoved", log); err != nil {
					return err
				}
				event.Raw = log

				select {
				case sink <- event:
				case err := <-sub.Err():
					return err
				case <-quit:
					return nil
				}
			case err := <-sub.Err():
				return err
			case <-quit:
				return nil
			}
		}
	}), nil
}

func (_USDCTokenPoolCCTPV2 *USDCTokenPoolCCTPV2Filterer) ParseAuthorizedCallerRemoved(log types.Log) (*USDCTokenPoolCCTPV2AuthorizedCallerRemoved, error) {
	event := new(USDCTokenPoolCCTPV2AuthorizedCallerRemoved)
	if err := _USDCTokenPoolCCTPV2.contract.UnpackLog(event, "AuthorizedCallerRemoved", log); err != nil {
		return nil, err
	}
	event.Raw = log
	return event, nil
}

type USDCTokenPoolCCTPV2CCVConfigUpdatedIterator struct {
	Event *USDCTokenPoolCCTPV2CCVConfigUpdated

	contract *bind.BoundContract
	event    string

	logs chan types.Log
	sub  ethereum.Subscription
	done bool
	fail error
}

func (it *USDCTokenPoolCCTPV2CCVConfigUpdatedIterator) Next() bool {

	if it.fail != nil {
		return false
	}

	if it.done {
		select {
		case log := <-it.logs:
			it.Event = new(USDCTokenPoolCCTPV2CCVConfigUpdated)
			if err := it.contract.UnpackLog(it.Event, it.event, log); err != nil {
				it.fail = err
				return false
			}
			it.Event.Raw = log
			return true

		default:
			return false
		}
	}

	select {
	case log := <-it.logs:
		it.Event = new(USDCTokenPoolCCTPV2CCVConfigUpdated)
		if err := it.contract.UnpackLog(it.Event, it.event, log); err != nil {
			it.fail = err
			return false
		}
		it.Event.Raw = log
		return true

	case err := <-it.sub.Err():
		it.done = true
		it.fail = err
		return it.Next()
	}
}

func (it *USDCTokenPoolCCTPV2CCVConfigUpdatedIterator) Error() error {
	return it.fail
}

func (it *USDCTokenPoolCCTPV2CCVConfigUpdatedIterator) Close() error {
	it.sub.Unsubscribe()
	return nil
}

type USDCTokenPoolCCTPV2CCVConfigUpdated struct {
	RemoteChainSelector uint64
	OutboundCCVs        []common.Address
	InboundCCVs         []common.Address
	Raw                 types.Log
}

func (_USDCTokenPoolCCTPV2 *USDCTokenPoolCCTPV2Filterer) FilterCCVConfigUpdated(opts *bind.FilterOpts, remoteChainSelector []uint64) (*USDCTokenPoolCCTPV2CCVConfigUpdatedIterator, error) {

	var remoteChainSelectorRule []interface{}
	for _, remoteChainSelectorItem := range remoteChainSelector {
		remoteChainSelectorRule = append(remoteChainSelectorRule, remoteChainSelectorItem)
	}

	logs, sub, err := _USDCTokenPoolCCTPV2.contract.FilterLogs(opts, "CCVConfigUpdated", remoteChainSelectorRule)
	if err != nil {
		return nil, err
	}
	return &USDCTokenPoolCCTPV2CCVConfigUpdatedIterator{contract: _USDCTokenPoolCCTPV2.contract, event: "CCVConfigUpdated", logs: logs, sub: sub}, nil
}

func (_USDCTokenPoolCCTPV2 *USDCTokenPoolCCTPV2Filterer) WatchCCVConfigUpdated(opts *bind.WatchOpts, sink chan<- *USDCTokenPoolCCTPV2CCVConfigUpdated, remoteChainSelector []uint64) (event.Subscription, error) {

	var remoteChainSelectorRule []interface{}
	for _, remoteChainSelectorItem := range remoteChainSelector {
		remoteChainSelectorRule = append(remoteChainSelectorRule, remoteChainSelectorItem)
	}

	logs, sub, err := _USDCTokenPoolCCTPV2.contract.WatchLogs(opts, "CCVConfigUpdated", remoteChainSelectorRule)
	if err != nil {
		return nil, err
	}
	return event.NewSubscription(func(quit <-chan struct{}) error {
		defer sub.Unsubscribe()
		for {
			select {
			case log := <-logs:

				event := new(USDCTokenPoolCCTPV2CCVConfigUpdated)
				if err := _USDCTokenPoolCCTPV2.contract.UnpackLog(event, "CCVConfigUpdated", log); err != nil {
					return err
				}
				event.Raw = log

				select {
				case sink <- event:
				case err := <-sub.Err():
					return err
				case <-quit:
					return nil
				}
			case err := <-sub.Err():
				return err
			case <-quit:
				return nil
			}
		}
	}), nil
}

func (_USDCTokenPoolCCTPV2 *USDCTokenPoolCCTPV2Filterer) ParseCCVConfigUpdated(log types.Log) (*USDCTokenPoolCCTPV2CCVConfigUpdated, error) {
	event := new(USDCTokenPoolCCTPV2CCVConfigUpdated)
	if err := _USDCTokenPoolCCTPV2.contract.UnpackLog(event, "CCVConfigUpdated", log); err != nil {
		return nil, err
	}
	event.Raw = log
	return event, nil
}

type USDCTokenPoolCCTPV2ChainAddedIterator struct {
	Event *USDCTokenPoolCCTPV2ChainAdded

	contract *bind.BoundContract
	event    string

	logs chan types.Log
	sub  ethereum.Subscription
	done bool
	fail error
}

func (it *USDCTokenPoolCCTPV2ChainAddedIterator) Next() bool {

	if it.fail != nil {
		return false
	}

	if it.done {
		select {
		case log := <-it.logs:
			it.Event = new(USDCTokenPoolCCTPV2ChainAdded)
			if err := it.contract.UnpackLog(it.Event, it.event, log); err != nil {
				it.fail = err
				return false
			}
			it.Event.Raw = log
			return true

		default:
			return false
		}
	}

	select {
	case log := <-it.logs:
		it.Event = new(USDCTokenPoolCCTPV2ChainAdded)
		if err := it.contract.UnpackLog(it.Event, it.event, log); err != nil {
			it.fail = err
			return false
		}
		it.Event.Raw = log
		return true

	case err := <-it.sub.Err():
		it.done = true
		it.fail = err
		return it.Next()
	}
}

func (it *USDCTokenPoolCCTPV2ChainAddedIterator) Error() error {
	return it.fail
}

func (it *USDCTokenPoolCCTPV2ChainAddedIterator) Close() error {
	it.sub.Unsubscribe()
	return nil
}

type USDCTokenPoolCCTPV2ChainAdded struct {
	RemoteChainSelector       uint64
	RemoteToken               []byte
	OutboundRateLimiterConfig RateLimiterConfig
	InboundRateLimiterConfig  RateLimiterConfig
	Raw                       types.Log
}

func (_USDCTokenPoolCCTPV2 *USDCTokenPoolCCTPV2Filterer) FilterChainAdded(opts *bind.FilterOpts) (*USDCTokenPoolCCTPV2ChainAddedIterator, error) {

	logs, sub, err := _USDCTokenPoolCCTPV2.contract.FilterLogs(opts, "ChainAdded")
	if err != nil {
		return nil, err
	}
	return &USDCTokenPoolCCTPV2ChainAddedIterator{contract: _USDCTokenPoolCCTPV2.contract, event: "ChainAdded", logs: logs, sub: sub}, nil
}

func (_USDCTokenPoolCCTPV2 *USDCTokenPoolCCTPV2Filterer) WatchChainAdded(opts *bind.WatchOpts, sink chan<- *USDCTokenPoolCCTPV2ChainAdded) (event.Subscription, error) {

	logs, sub, err := _USDCTokenPoolCCTPV2.contract.WatchLogs(opts, "ChainAdded")
	if err != nil {
		return nil, err
	}
	return event.NewSubscription(func(quit <-chan struct{}) error {
		defer sub.Unsubscribe()
		for {
			select {
			case log := <-logs:

				event := new(USDCTokenPoolCCTPV2ChainAdded)
				if err := _USDCTokenPoolCCTPV2.contract.UnpackLog(event, "ChainAdded", log); err != nil {
					return err
				}
				event.Raw = log

				select {
				case sink <- event:
				case err := <-sub.Err():
					return err
				case <-quit:
					return nil
				}
			case err := <-sub.Err():
				return err
			case <-quit:
				return nil
			}
		}
	}), nil
}

func (_USDCTokenPoolCCTPV2 *USDCTokenPoolCCTPV2Filterer) ParseChainAdded(log types.Log) (*USDCTokenPoolCCTPV2ChainAdded, error) {
	event := new(USDCTokenPoolCCTPV2ChainAdded)
	if err := _USDCTokenPoolCCTPV2.contract.UnpackLog(event, "ChainAdded", log); err != nil {
		return nil, err
	}
	event.Raw = log
	return event, nil
}

type USDCTokenPoolCCTPV2ChainConfiguredIterator struct {
	Event *USDCTokenPoolCCTPV2ChainConfigured

	contract *bind.BoundContract
	event    string

	logs chan types.Log
	sub  ethereum.Subscription
	done bool
	fail error
}

func (it *USDCTokenPoolCCTPV2ChainConfiguredIterator) Next() bool {

	if it.fail != nil {
		return false
	}

	if it.done {
		select {
		case log := <-it.logs:
			it.Event = new(USDCTokenPoolCCTPV2ChainConfigured)
			if err := it.contract.UnpackLog(it.Event, it.event, log); err != nil {
				it.fail = err
				return false
			}
			it.Event.Raw = log
			return true

		default:
			return false
		}
	}

	select {
	case log := <-it.logs:
		it.Event = new(USDCTokenPoolCCTPV2ChainConfigured)
		if err := it.contract.UnpackLog(it.Event, it.event, log); err != nil {
			it.fail = err
			return false
		}
		it.Event.Raw = log
		return true

	case err := <-it.sub.Err():
		it.done = true
		it.fail = err
		return it.Next()
	}
}

func (it *USDCTokenPoolCCTPV2ChainConfiguredIterator) Error() error {
	return it.fail
}

func (it *USDCTokenPoolCCTPV2ChainConfiguredIterator) Close() error {
	it.sub.Unsubscribe()
	return nil
}

type USDCTokenPoolCCTPV2ChainConfigured struct {
	RemoteChainSelector       uint64
	OutboundRateLimiterConfig RateLimiterConfig
	InboundRateLimiterConfig  RateLimiterConfig
	Raw                       types.Log
}

func (_USDCTokenPoolCCTPV2 *USDCTokenPoolCCTPV2Filterer) FilterChainConfigured(opts *bind.FilterOpts) (*USDCTokenPoolCCTPV2ChainConfiguredIterator, error) {

	logs, sub, err := _USDCTokenPoolCCTPV2.contract.FilterLogs(opts, "ChainConfigured")
	if err != nil {
		return nil, err
	}
	return &USDCTokenPoolCCTPV2ChainConfiguredIterator{contract: _USDCTokenPoolCCTPV2.contract, event: "ChainConfigured", logs: logs, sub: sub}, nil
}

func (_USDCTokenPoolCCTPV2 *USDCTokenPoolCCTPV2Filterer) WatchChainConfigured(opts *bind.WatchOpts, sink chan<- *USDCTokenPoolCCTPV2ChainConfigured) (event.Subscription, error) {

	logs, sub, err := _USDCTokenPoolCCTPV2.contract.WatchLogs(opts, "ChainConfigured")
	if err != nil {
		return nil, err
	}
	return event.NewSubscription(func(quit <-chan struct{}) error {
		defer sub.Unsubscribe()
		for {
			select {
			case log := <-logs:

				event := new(USDCTokenPoolCCTPV2ChainConfigured)
				if err := _USDCTokenPoolCCTPV2.contract.UnpackLog(event, "ChainConfigured", log); err != nil {
					return err
				}
				event.Raw = log

				select {
				case sink <- event:
				case err := <-sub.Err():
					return err
				case <-quit:
					return nil
				}
			case err := <-sub.Err():
				return err
			case <-quit:
				return nil
			}
		}
	}), nil
}

func (_USDCTokenPoolCCTPV2 *USDCTokenPoolCCTPV2Filterer) ParseChainConfigured(log types.Log) (*USDCTokenPoolCCTPV2ChainConfigured, error) {
	event := new(USDCTokenPoolCCTPV2ChainConfigured)
	if err := _USDCTokenPoolCCTPV2.contract.UnpackLog(event, "ChainConfigured", log); err != nil {
		return nil, err
	}
	event.Raw = log
	return event, nil
}

type USDCTokenPoolCCTPV2ChainRemovedIterator struct {
	Event *USDCTokenPoolCCTPV2ChainRemoved

	contract *bind.BoundContract
	event    string

	logs chan types.Log
	sub  ethereum.Subscription
	done bool
	fail error
}

func (it *USDCTokenPoolCCTPV2ChainRemovedIterator) Next() bool {

	if it.fail != nil {
		return false
	}

	if it.done {
		select {
		case log := <-it.logs:
			it.Event = new(USDCTokenPoolCCTPV2ChainRemoved)
			if err := it.contract.UnpackLog(it.Event, it.event, log); err != nil {
				it.fail = err
				return false
			}
			it.Event.Raw = log
			return true

		default:
			return false
		}
	}

	select {
	case log := <-it.logs:
		it.Event = new(USDCTokenPoolCCTPV2ChainRemoved)
		if err := it.contract.UnpackLog(it.Event, it.event, log); err != nil {
			it.fail = err
			return false
		}
		it.Event.Raw = log
		return true

	case err := <-it.sub.Err():
		it.done = true
		it.fail = err
		return it.Next()
	}
}

func (it *USDCTokenPoolCCTPV2ChainRemovedIterator) Error() error {
	return it.fail
}

func (it *USDCTokenPoolCCTPV2ChainRemovedIterator) Close() error {
	it.sub.Unsubscribe()
	return nil
}

type USDCTokenPoolCCTPV2ChainRemoved struct {
	RemoteChainSelector uint64
	Raw                 types.Log
}

func (_USDCTokenPoolCCTPV2 *USDCTokenPoolCCTPV2Filterer) FilterChainRemoved(opts *bind.FilterOpts) (*USDCTokenPoolCCTPV2ChainRemovedIterator, error) {

	logs, sub, err := _USDCTokenPoolCCTPV2.contract.FilterLogs(opts, "ChainRemoved")
	if err != nil {
		return nil, err
	}
	return &USDCTokenPoolCCTPV2ChainRemovedIterator{contract: _USDCTokenPoolCCTPV2.contract, event: "ChainRemoved", logs: logs, sub: sub}, nil
}

func (_USDCTokenPoolCCTPV2 *USDCTokenPoolCCTPV2Filterer) WatchChainRemoved(opts *bind.WatchOpts, sink chan<- *USDCTokenPoolCCTPV2ChainRemoved) (event.Subscription, error) {

	logs, sub, err := _USDCTokenPoolCCTPV2.contract.WatchLogs(opts, "ChainRemoved")
	if err != nil {
		return nil, err
	}
	return event.NewSubscription(func(quit <-chan struct{}) error {
		defer sub.Unsubscribe()
		for {
			select {
			case log := <-logs:

				event := new(USDCTokenPoolCCTPV2ChainRemoved)
				if err := _USDCTokenPoolCCTPV2.contract.UnpackLog(event, "ChainRemoved", log); err != nil {
					return err
				}
				event.Raw = log

				select {
				case sink <- event:
				case err := <-sub.Err():
					return err
				case <-quit:
					return nil
				}
			case err := <-sub.Err():
				return err
			case <-quit:
				return nil
			}
		}
	}), nil
}

func (_USDCTokenPoolCCTPV2 *USDCTokenPoolCCTPV2Filterer) ParseChainRemoved(log types.Log) (*USDCTokenPoolCCTPV2ChainRemoved, error) {
	event := new(USDCTokenPoolCCTPV2ChainRemoved)
	if err := _USDCTokenPoolCCTPV2.contract.UnpackLog(event, "ChainRemoved", log); err != nil {
		return nil, err
	}
	event.Raw = log
	return event, nil
}

type USDCTokenPoolCCTPV2ConfigChangedIterator struct {
	Event *USDCTokenPoolCCTPV2ConfigChanged

	contract *bind.BoundContract
	event    string

	logs chan types.Log
	sub  ethereum.Subscription
	done bool
	fail error
}

func (it *USDCTokenPoolCCTPV2ConfigChangedIterator) Next() bool {

	if it.fail != nil {
		return false
	}

	if it.done {
		select {
		case log := <-it.logs:
			it.Event = new(USDCTokenPoolCCTPV2ConfigChanged)
			if err := it.contract.UnpackLog(it.Event, it.event, log); err != nil {
				it.fail = err
				return false
			}
			it.Event.Raw = log
			return true

		default:
			return false
		}
	}

	select {
	case log := <-it.logs:
		it.Event = new(USDCTokenPoolCCTPV2ConfigChanged)
		if err := it.contract.UnpackLog(it.Event, it.event, log); err != nil {
			it.fail = err
			return false
		}
		it.Event.Raw = log
		return true

	case err := <-it.sub.Err():
		it.done = true
		it.fail = err
		return it.Next()
	}
}

func (it *USDCTokenPoolCCTPV2ConfigChangedIterator) Error() error {
	return it.fail
}

func (it *USDCTokenPoolCCTPV2ConfigChangedIterator) Close() error {
	it.sub.Unsubscribe()
	return nil
}

type USDCTokenPoolCCTPV2ConfigChanged struct {
	Config RateLimiterConfig
	Raw    types.Log
}

func (_USDCTokenPoolCCTPV2 *USDCTokenPoolCCTPV2Filterer) FilterConfigChanged(opts *bind.FilterOpts) (*USDCTokenPoolCCTPV2ConfigChangedIterator, error) {

	logs, sub, err := _USDCTokenPoolCCTPV2.contract.FilterLogs(opts, "ConfigChanged")
	if err != nil {
		return nil, err
	}
	return &USDCTokenPoolCCTPV2ConfigChangedIterator{contract: _USDCTokenPoolCCTPV2.contract, event: "ConfigChanged", logs: logs, sub: sub}, nil
}

func (_USDCTokenPoolCCTPV2 *USDCTokenPoolCCTPV2Filterer) WatchConfigChanged(opts *bind.WatchOpts, sink chan<- *USDCTokenPoolCCTPV2ConfigChanged) (event.Subscription, error) {

	logs, sub, err := _USDCTokenPoolCCTPV2.contract.WatchLogs(opts, "ConfigChanged")
	if err != nil {
		return nil, err
	}
	return event.NewSubscription(func(quit <-chan struct{}) error {
		defer sub.Unsubscribe()
		for {
			select {
			case log := <-logs:

				event := new(USDCTokenPoolCCTPV2ConfigChanged)
				if err := _USDCTokenPoolCCTPV2.contract.UnpackLog(event, "ConfigChanged", log); err != nil {
					return err
				}
				event.Raw = log

				select {
				case sink <- event:
				case err := <-sub.Err():
					return err
				case <-quit:
					return nil
				}
			case err := <-sub.Err():
				return err
			case <-quit:
				return nil
			}
		}
	}), nil
}

func (_USDCTokenPoolCCTPV2 *USDCTokenPoolCCTPV2Filterer) ParseConfigChanged(log types.Log) (*USDCTokenPoolCCTPV2ConfigChanged, error) {
	event := new(USDCTokenPoolCCTPV2ConfigChanged)
	if err := _USDCTokenPoolCCTPV2.contract.UnpackLog(event, "ConfigChanged", log); err != nil {
		return nil, err
	}
	event.Raw = log
	return event, nil
}

type USDCTokenPoolCCTPV2ConfigSetIterator struct {
	Event *USDCTokenPoolCCTPV2ConfigSet

	contract *bind.BoundContract
	event    string

	logs chan types.Log
	sub  ethereum.Subscription
	done bool
	fail error
}

func (it *USDCTokenPoolCCTPV2ConfigSetIterator) Next() bool {

	if it.fail != nil {
		return false
	}

	if it.done {
		select {
		case log := <-it.logs:
			it.Event = new(USDCTokenPoolCCTPV2ConfigSet)
			if err := it.contract.UnpackLog(it.Event, it.event, log); err != nil {
				it.fail = err
				return false
			}
			it.Event.Raw = log
			return true

		default:
			return false
		}
	}

	select {
	case log := <-it.logs:
		it.Event = new(USDCTokenPoolCCTPV2ConfigSet)
		if err := it.contract.UnpackLog(it.Event, it.event, log); err != nil {
			it.fail = err
			return false
		}
		it.Event.Raw = log
		return true

	case err := <-it.sub.Err():
		it.done = true
		it.fail = err
		return it.Next()
	}
}

func (it *USDCTokenPoolCCTPV2ConfigSetIterator) Error() error {
	return it.fail
}

func (it *USDCTokenPoolCCTPV2ConfigSetIterator) Close() error {
	it.sub.Unsubscribe()
	return nil
}

type USDCTokenPoolCCTPV2ConfigSet struct {
	TokenMessenger common.Address
	Raw            types.Log
}

func (_USDCTokenPoolCCTPV2 *USDCTokenPoolCCTPV2Filterer) FilterConfigSet(opts *bind.FilterOpts) (*USDCTokenPoolCCTPV2ConfigSetIterator, error) {

	logs, sub, err := _USDCTokenPoolCCTPV2.contract.FilterLogs(opts, "ConfigSet")
	if err != nil {
		return nil, err
	}
	return &USDCTokenPoolCCTPV2ConfigSetIterator{contract: _USDCTokenPoolCCTPV2.contract, event: "ConfigSet", logs: logs, sub: sub}, nil
}

func (_USDCTokenPoolCCTPV2 *USDCTokenPoolCCTPV2Filterer) WatchConfigSet(opts *bind.WatchOpts, sink chan<- *USDCTokenPoolCCTPV2ConfigSet) (event.Subscription, error) {

	logs, sub, err := _USDCTokenPoolCCTPV2.contract.WatchLogs(opts, "ConfigSet")
	if err != nil {
		return nil, err
	}
	return event.NewSubscription(func(quit <-chan struct{}) error {
		defer sub.Unsubscribe()
		for {
			select {
			case log := <-logs:

				event := new(USDCTokenPoolCCTPV2ConfigSet)
				if err := _USDCTokenPoolCCTPV2.contract.UnpackLog(event, "ConfigSet", log); err != nil {
					return err
				}
				event.Raw = log

				select {
				case sink <- event:
				case err := <-sub.Err():
					return err
				case <-quit:
					return nil
				}
			case err := <-sub.Err():
				return err
			case <-quit:
				return nil
			}
		}
	}), nil
}

func (_USDCTokenPoolCCTPV2 *USDCTokenPoolCCTPV2Filterer) ParseConfigSet(log types.Log) (*USDCTokenPoolCCTPV2ConfigSet, error) {
	event := new(USDCTokenPoolCCTPV2ConfigSet)
	if err := _USDCTokenPoolCCTPV2.contract.UnpackLog(event, "ConfigSet", log); err != nil {
		return nil, err
	}
	event.Raw = log
	return event, nil
}

type USDCTokenPoolCCTPV2CustomFinalityTransferInboundRateLimitConsumedIterator struct {
	Event *USDCTokenPoolCCTPV2CustomFinalityTransferInboundRateLimitConsumed

	contract *bind.BoundContract
	event    string

	logs chan types.Log
	sub  ethereum.Subscription
	done bool
	fail error
}

func (it *USDCTokenPoolCCTPV2CustomFinalityTransferInboundRateLimitConsumedIterator) Next() bool {

	if it.fail != nil {
		return false
	}

	if it.done {
		select {
		case log := <-it.logs:
			it.Event = new(USDCTokenPoolCCTPV2CustomFinalityTransferInboundRateLimitConsumed)
			if err := it.contract.UnpackLog(it.Event, it.event, log); err != nil {
				it.fail = err
				return false
			}
			it.Event.Raw = log
			return true

		default:
			return false
		}
	}

	select {
	case log := <-it.logs:
		it.Event = new(USDCTokenPoolCCTPV2CustomFinalityTransferInboundRateLimitConsumed)
		if err := it.contract.UnpackLog(it.Event, it.event, log); err != nil {
			it.fail = err
			return false
		}
		it.Event.Raw = log
		return true

	case err := <-it.sub.Err():
		it.done = true
		it.fail = err
		return it.Next()
	}
}

func (it *USDCTokenPoolCCTPV2CustomFinalityTransferInboundRateLimitConsumedIterator) Error() error {
	return it.fail
}

func (it *USDCTokenPoolCCTPV2CustomFinalityTransferInboundRateLimitConsumedIterator) Close() error {
	it.sub.Unsubscribe()
	return nil
}

type USDCTokenPoolCCTPV2CustomFinalityTransferInboundRateLimitConsumed struct {
	RemoteChainSelector uint64
	Token               common.Address
	Amount              *big.Int
	Raw                 types.Log
}

func (_USDCTokenPoolCCTPV2 *USDCTokenPoolCCTPV2Filterer) FilterCustomFinalityTransferInboundRateLimitConsumed(opts *bind.FilterOpts, remoteChainSelector []uint64) (*USDCTokenPoolCCTPV2CustomFinalityTransferInboundRateLimitConsumedIterator, error) {

	var remoteChainSelectorRule []interface{}
	for _, remoteChainSelectorItem := range remoteChainSelector {
		remoteChainSelectorRule = append(remoteChainSelectorRule, remoteChainSelectorItem)
	}

	logs, sub, err := _USDCTokenPoolCCTPV2.contract.FilterLogs(opts, "CustomFinalityTransferInboundRateLimitConsumed", remoteChainSelectorRule)
	if err != nil {
		return nil, err
	}
	return &USDCTokenPoolCCTPV2CustomFinalityTransferInboundRateLimitConsumedIterator{contract: _USDCTokenPoolCCTPV2.contract, event: "CustomFinalityTransferInboundRateLimitConsumed", logs: logs, sub: sub}, nil
}

func (_USDCTokenPoolCCTPV2 *USDCTokenPoolCCTPV2Filterer) WatchCustomFinalityTransferInboundRateLimitConsumed(opts *bind.WatchOpts, sink chan<- *USDCTokenPoolCCTPV2CustomFinalityTransferInboundRateLimitConsumed, remoteChainSelector []uint64) (event.Subscription, error) {

	var remoteChainSelectorRule []interface{}
	for _, remoteChainSelectorItem := range remoteChainSelector {
		remoteChainSelectorRule = append(remoteChainSelectorRule, remoteChainSelectorItem)
	}

	logs, sub, err := _USDCTokenPoolCCTPV2.contract.WatchLogs(opts, "CustomFinalityTransferInboundRateLimitConsumed", remoteChainSelectorRule)
	if err != nil {
		return nil, err
	}
	return event.NewSubscription(func(quit <-chan struct{}) error {
		defer sub.Unsubscribe()
		for {
			select {
			case log := <-logs:

				event := new(USDCTokenPoolCCTPV2CustomFinalityTransferInboundRateLimitConsumed)
				if err := _USDCTokenPoolCCTPV2.contract.UnpackLog(event, "CustomFinalityTransferInboundRateLimitConsumed", log); err != nil {
					return err
				}
				event.Raw = log

				select {
				case sink <- event:
				case err := <-sub.Err():
					return err
				case <-quit:
					return nil
				}
			case err := <-sub.Err():
				return err
			case <-quit:
				return nil
			}
		}
	}), nil
}

func (_USDCTokenPoolCCTPV2 *USDCTokenPoolCCTPV2Filterer) ParseCustomFinalityTransferInboundRateLimitConsumed(log types.Log) (*USDCTokenPoolCCTPV2CustomFinalityTransferInboundRateLimitConsumed, error) {
	event := new(USDCTokenPoolCCTPV2CustomFinalityTransferInboundRateLimitConsumed)
	if err := _USDCTokenPoolCCTPV2.contract.UnpackLog(event, "CustomFinalityTransferInboundRateLimitConsumed", log); err != nil {
		return nil, err
	}
	event.Raw = log
	return event, nil
}

type USDCTokenPoolCCTPV2CustomFinalityTransferOutboundRateLimitConsumedIterator struct {
	Event *USDCTokenPoolCCTPV2CustomFinalityTransferOutboundRateLimitConsumed

	contract *bind.BoundContract
	event    string

	logs chan types.Log
	sub  ethereum.Subscription
	done bool
	fail error
}

func (it *USDCTokenPoolCCTPV2CustomFinalityTransferOutboundRateLimitConsumedIterator) Next() bool {

	if it.fail != nil {
		return false
	}

	if it.done {
		select {
		case log := <-it.logs:
			it.Event = new(USDCTokenPoolCCTPV2CustomFinalityTransferOutboundRateLimitConsumed)
			if err := it.contract.UnpackLog(it.Event, it.event, log); err != nil {
				it.fail = err
				return false
			}
			it.Event.Raw = log
			return true

		default:
			return false
		}
	}

	select {
	case log := <-it.logs:
		it.Event = new(USDCTokenPoolCCTPV2CustomFinalityTransferOutboundRateLimitConsumed)
		if err := it.contract.UnpackLog(it.Event, it.event, log); err != nil {
			it.fail = err
			return false
		}
		it.Event.Raw = log
		return true

	case err := <-it.sub.Err():
		it.done = true
		it.fail = err
		return it.Next()
	}
}

func (it *USDCTokenPoolCCTPV2CustomFinalityTransferOutboundRateLimitConsumedIterator) Error() error {
	return it.fail
}

func (it *USDCTokenPoolCCTPV2CustomFinalityTransferOutboundRateLimitConsumedIterator) Close() error {
	it.sub.Unsubscribe()
	return nil
}

type USDCTokenPoolCCTPV2CustomFinalityTransferOutboundRateLimitConsumed struct {
	RemoteChainSelector uint64
	Token               common.Address
	Amount              *big.Int
	Raw                 types.Log
}

func (_USDCTokenPoolCCTPV2 *USDCTokenPoolCCTPV2Filterer) FilterCustomFinalityTransferOutboundRateLimitConsumed(opts *bind.FilterOpts, remoteChainSelector []uint64) (*USDCTokenPoolCCTPV2CustomFinalityTransferOutboundRateLimitConsumedIterator, error) {

	var remoteChainSelectorRule []interface{}
	for _, remoteChainSelectorItem := range remoteChainSelector {
		remoteChainSelectorRule = append(remoteChainSelectorRule, remoteChainSelectorItem)
	}

	logs, sub, err := _USDCTokenPoolCCTPV2.contract.FilterLogs(opts, "CustomFinalityTransferOutboundRateLimitConsumed", remoteChainSelectorRule)
	if err != nil {
		return nil, err
	}
	return &USDCTokenPoolCCTPV2CustomFinalityTransferOutboundRateLimitConsumedIterator{contract: _USDCTokenPoolCCTPV2.contract, event: "CustomFinalityTransferOutboundRateLimitConsumed", logs: logs, sub: sub}, nil
}

func (_USDCTokenPoolCCTPV2 *USDCTokenPoolCCTPV2Filterer) WatchCustomFinalityTransferOutboundRateLimitConsumed(opts *bind.WatchOpts, sink chan<- *USDCTokenPoolCCTPV2CustomFinalityTransferOutboundRateLimitConsumed, remoteChainSelector []uint64) (event.Subscription, error) {

	var remoteChainSelectorRule []interface{}
	for _, remoteChainSelectorItem := range remoteChainSelector {
		remoteChainSelectorRule = append(remoteChainSelectorRule, remoteChainSelectorItem)
	}

	logs, sub, err := _USDCTokenPoolCCTPV2.contract.WatchLogs(opts, "CustomFinalityTransferOutboundRateLimitConsumed", remoteChainSelectorRule)
	if err != nil {
		return nil, err
	}
	return event.NewSubscription(func(quit <-chan struct{}) error {
		defer sub.Unsubscribe()
		for {
			select {
			case log := <-logs:

				event := new(USDCTokenPoolCCTPV2CustomFinalityTransferOutboundRateLimitConsumed)
				if err := _USDCTokenPoolCCTPV2.contract.UnpackLog(event, "CustomFinalityTransferOutboundRateLimitConsumed", log); err != nil {
					return err
				}
				event.Raw = log

				select {
				case sink <- event:
				case err := <-sub.Err():
					return err
				case <-quit:
					return nil
				}
			case err := <-sub.Err():
				return err
			case <-quit:
				return nil
			}
		}
	}), nil
}

func (_USDCTokenPoolCCTPV2 *USDCTokenPoolCCTPV2Filterer) ParseCustomFinalityTransferOutboundRateLimitConsumed(log types.Log) (*USDCTokenPoolCCTPV2CustomFinalityTransferOutboundRateLimitConsumed, error) {
	event := new(USDCTokenPoolCCTPV2CustomFinalityTransferOutboundRateLimitConsumed)
	if err := _USDCTokenPoolCCTPV2.contract.UnpackLog(event, "CustomFinalityTransferOutboundRateLimitConsumed", log); err != nil {
		return nil, err
	}
	event.Raw = log
	return event, nil
}

type USDCTokenPoolCCTPV2DomainsSetIterator struct {
	Event *USDCTokenPoolCCTPV2DomainsSet

	contract *bind.BoundContract
	event    string

	logs chan types.Log
	sub  ethereum.Subscription
	done bool
	fail error
}

func (it *USDCTokenPoolCCTPV2DomainsSetIterator) Next() bool {

	if it.fail != nil {
		return false
	}

	if it.done {
		select {
		case log := <-it.logs:
			it.Event = new(USDCTokenPoolCCTPV2DomainsSet)
			if err := it.contract.UnpackLog(it.Event, it.event, log); err != nil {
				it.fail = err
				return false
			}
			it.Event.Raw = log
			return true

		default:
			return false
		}
	}

	select {
	case log := <-it.logs:
		it.Event = new(USDCTokenPoolCCTPV2DomainsSet)
		if err := it.contract.UnpackLog(it.Event, it.event, log); err != nil {
			it.fail = err
			return false
		}
		it.Event.Raw = log
		return true

	case err := <-it.sub.Err():
		it.done = true
		it.fail = err
		return it.Next()
	}
}

func (it *USDCTokenPoolCCTPV2DomainsSetIterator) Error() error {
	return it.fail
}

func (it *USDCTokenPoolCCTPV2DomainsSetIterator) Close() error {
	it.sub.Unsubscribe()
	return nil
}

type USDCTokenPoolCCTPV2DomainsSet struct {
	Arg0 []USDCTokenPoolDomainUpdate
	Raw  types.Log
}

func (_USDCTokenPoolCCTPV2 *USDCTokenPoolCCTPV2Filterer) FilterDomainsSet(opts *bind.FilterOpts) (*USDCTokenPoolCCTPV2DomainsSetIterator, error) {

	logs, sub, err := _USDCTokenPoolCCTPV2.contract.FilterLogs(opts, "DomainsSet")
	if err != nil {
		return nil, err
	}
	return &USDCTokenPoolCCTPV2DomainsSetIterator{contract: _USDCTokenPoolCCTPV2.contract, event: "DomainsSet", logs: logs, sub: sub}, nil
}

func (_USDCTokenPoolCCTPV2 *USDCTokenPoolCCTPV2Filterer) WatchDomainsSet(opts *bind.WatchOpts, sink chan<- *USDCTokenPoolCCTPV2DomainsSet) (event.Subscription, error) {

	logs, sub, err := _USDCTokenPoolCCTPV2.contract.WatchLogs(opts, "DomainsSet")
	if err != nil {
		return nil, err
	}
	return event.NewSubscription(func(quit <-chan struct{}) error {
		defer sub.Unsubscribe()
		for {
			select {
			case log := <-logs:

				event := new(USDCTokenPoolCCTPV2DomainsSet)
				if err := _USDCTokenPoolCCTPV2.contract.UnpackLog(event, "DomainsSet", log); err != nil {
					return err
				}
				event.Raw = log

				select {
				case sink <- event:
				case err := <-sub.Err():
					return err
				case <-quit:
					return nil
				}
			case err := <-sub.Err():
				return err
			case <-quit:
				return nil
			}
		}
	}), nil
}

func (_USDCTokenPoolCCTPV2 *USDCTokenPoolCCTPV2Filterer) ParseDomainsSet(log types.Log) (*USDCTokenPoolCCTPV2DomainsSet, error) {
	event := new(USDCTokenPoolCCTPV2DomainsSet)
	if err := _USDCTokenPoolCCTPV2.contract.UnpackLog(event, "DomainsSet", log); err != nil {
		return nil, err
	}
	event.Raw = log
	return event, nil
}

<<<<<<< HEAD
type USDCTokenPoolCCTPV2FinalityConfigUpdatedIterator struct {
	Event *USDCTokenPoolCCTPV2FinalityConfigUpdated

	contract *bind.BoundContract
	event    string

	logs chan types.Log
	sub  ethereum.Subscription
	done bool
	fail error
}

func (it *USDCTokenPoolCCTPV2FinalityConfigUpdatedIterator) Next() bool {

	if it.fail != nil {
		return false
	}

	if it.done {
		select {
		case log := <-it.logs:
			it.Event = new(USDCTokenPoolCCTPV2FinalityConfigUpdated)
			if err := it.contract.UnpackLog(it.Event, it.event, log); err != nil {
				it.fail = err
				return false
			}
			it.Event.Raw = log
			return true

		default:
			return false
		}
	}

	select {
	case log := <-it.logs:
		it.Event = new(USDCTokenPoolCCTPV2FinalityConfigUpdated)
		if err := it.contract.UnpackLog(it.Event, it.event, log); err != nil {
			it.fail = err
			return false
		}
		it.Event.Raw = log
		return true

	case err := <-it.sub.Err():
		it.done = true
		it.fail = err
		return it.Next()
	}
}

func (it *USDCTokenPoolCCTPV2FinalityConfigUpdatedIterator) Error() error {
	return it.fail
}

func (it *USDCTokenPoolCCTPV2FinalityConfigUpdatedIterator) Close() error {
	it.sub.Unsubscribe()
	return nil
}

type USDCTokenPoolCCTPV2FinalityConfigUpdated struct {
	FinalityConfig               uint16
	CustomFinalityTransferFeeBps uint16
	MaxAmountPerRequest          *big.Int
	Raw                          types.Log
}

func (_USDCTokenPoolCCTPV2 *USDCTokenPoolCCTPV2Filterer) FilterFinalityConfigUpdated(opts *bind.FilterOpts) (*USDCTokenPoolCCTPV2FinalityConfigUpdatedIterator, error) {

	logs, sub, err := _USDCTokenPoolCCTPV2.contract.FilterLogs(opts, "FinalityConfigUpdated")
	if err != nil {
		return nil, err
	}
	return &USDCTokenPoolCCTPV2FinalityConfigUpdatedIterator{contract: _USDCTokenPoolCCTPV2.contract, event: "FinalityConfigUpdated", logs: logs, sub: sub}, nil
}

func (_USDCTokenPoolCCTPV2 *USDCTokenPoolCCTPV2Filterer) WatchFinalityConfigUpdated(opts *bind.WatchOpts, sink chan<- *USDCTokenPoolCCTPV2FinalityConfigUpdated) (event.Subscription, error) {

	logs, sub, err := _USDCTokenPoolCCTPV2.contract.WatchLogs(opts, "FinalityConfigUpdated")
	if err != nil {
		return nil, err
	}
	return event.NewSubscription(func(quit <-chan struct{}) error {
		defer sub.Unsubscribe()
		for {
			select {
			case log := <-logs:

				event := new(USDCTokenPoolCCTPV2FinalityConfigUpdated)
				if err := _USDCTokenPoolCCTPV2.contract.UnpackLog(event, "FinalityConfigUpdated", log); err != nil {
					return err
				}
				event.Raw = log

				select {
				case sink <- event:
				case err := <-sub.Err():
					return err
				case <-quit:
					return nil
				}
			case err := <-sub.Err():
				return err
			case <-quit:
				return nil
			}
		}
	}), nil
}

func (_USDCTokenPoolCCTPV2 *USDCTokenPoolCCTPV2Filterer) ParseFinalityConfigUpdated(log types.Log) (*USDCTokenPoolCCTPV2FinalityConfigUpdated, error) {
	event := new(USDCTokenPoolCCTPV2FinalityConfigUpdated)
	if err := _USDCTokenPoolCCTPV2.contract.UnpackLog(event, "FinalityConfigUpdated", log); err != nil {
		return nil, err
	}
	event.Raw = log
	return event, nil
}

type USDCTokenPoolCCTPV2InboundRateLimitConsumedIterator struct {
	Event *USDCTokenPoolCCTPV2InboundRateLimitConsumed
=======
type USDCTokenPoolCCTPV2FastTransferInboundRateLimitConsumedIterator struct {
	Event *USDCTokenPoolCCTPV2FastTransferInboundRateLimitConsumed
>>>>>>> 5d6d323f

	contract *bind.BoundContract
	event    string

	logs chan types.Log
	sub  ethereum.Subscription
	done bool
	fail error
}

func (it *USDCTokenPoolCCTPV2FastTransferInboundRateLimitConsumedIterator) Next() bool {

	if it.fail != nil {
		return false
	}

	if it.done {
		select {
		case log := <-it.logs:
			it.Event = new(USDCTokenPoolCCTPV2FastTransferInboundRateLimitConsumed)
			if err := it.contract.UnpackLog(it.Event, it.event, log); err != nil {
				it.fail = err
				return false
			}
			it.Event.Raw = log
			return true

		default:
			return false
		}
	}

	select {
	case log := <-it.logs:
		it.Event = new(USDCTokenPoolCCTPV2FastTransferInboundRateLimitConsumed)
		if err := it.contract.UnpackLog(it.Event, it.event, log); err != nil {
			it.fail = err
			return false
		}
		it.Event.Raw = log
		return true

	case err := <-it.sub.Err():
		it.done = true
		it.fail = err
		return it.Next()
	}
}

func (it *USDCTokenPoolCCTPV2FastTransferInboundRateLimitConsumedIterator) Error() error {
	return it.fail
}

func (it *USDCTokenPoolCCTPV2FastTransferInboundRateLimitConsumedIterator) Close() error {
	it.sub.Unsubscribe()
	return nil
}

type USDCTokenPoolCCTPV2FastTransferInboundRateLimitConsumed struct {
	RemoteChainSelector uint64
	Token               common.Address
	Amount              *big.Int
	Raw                 types.Log
}

func (_USDCTokenPoolCCTPV2 *USDCTokenPoolCCTPV2Filterer) FilterFastTransferInboundRateLimitConsumed(opts *bind.FilterOpts, remoteChainSelector []uint64) (*USDCTokenPoolCCTPV2FastTransferInboundRateLimitConsumedIterator, error) {

	var remoteChainSelectorRule []interface{}
	for _, remoteChainSelectorItem := range remoteChainSelector {
		remoteChainSelectorRule = append(remoteChainSelectorRule, remoteChainSelectorItem)
	}

	logs, sub, err := _USDCTokenPoolCCTPV2.contract.FilterLogs(opts, "FastTransferInboundRateLimitConsumed", remoteChainSelectorRule)
	if err != nil {
		return nil, err
	}
	return &USDCTokenPoolCCTPV2FastTransferInboundRateLimitConsumedIterator{contract: _USDCTokenPoolCCTPV2.contract, event: "FastTransferInboundRateLimitConsumed", logs: logs, sub: sub}, nil
}

func (_USDCTokenPoolCCTPV2 *USDCTokenPoolCCTPV2Filterer) WatchFastTransferInboundRateLimitConsumed(opts *bind.WatchOpts, sink chan<- *USDCTokenPoolCCTPV2FastTransferInboundRateLimitConsumed, remoteChainSelector []uint64) (event.Subscription, error) {

	var remoteChainSelectorRule []interface{}
	for _, remoteChainSelectorItem := range remoteChainSelector {
		remoteChainSelectorRule = append(remoteChainSelectorRule, remoteChainSelectorItem)
	}

	logs, sub, err := _USDCTokenPoolCCTPV2.contract.WatchLogs(opts, "FastTransferInboundRateLimitConsumed", remoteChainSelectorRule)
	if err != nil {
		return nil, err
	}
	return event.NewSubscription(func(quit <-chan struct{}) error {
		defer sub.Unsubscribe()
		for {
			select {
			case log := <-logs:

				event := new(USDCTokenPoolCCTPV2FastTransferInboundRateLimitConsumed)
				if err := _USDCTokenPoolCCTPV2.contract.UnpackLog(event, "FastTransferInboundRateLimitConsumed", log); err != nil {
					return err
				}
				event.Raw = log

				select {
				case sink <- event:
				case err := <-sub.Err():
					return err
				case <-quit:
					return nil
				}
			case err := <-sub.Err():
				return err
			case <-quit:
				return nil
			}
		}
	}), nil
}

func (_USDCTokenPoolCCTPV2 *USDCTokenPoolCCTPV2Filterer) ParseFastTransferInboundRateLimitConsumed(log types.Log) (*USDCTokenPoolCCTPV2FastTransferInboundRateLimitConsumed, error) {
	event := new(USDCTokenPoolCCTPV2FastTransferInboundRateLimitConsumed)
	if err := _USDCTokenPoolCCTPV2.contract.UnpackLog(event, "FastTransferInboundRateLimitConsumed", log); err != nil {
		return nil, err
	}
	event.Raw = log
	return event, nil
}

type USDCTokenPoolCCTPV2FastTransferOutboundRateLimitConsumedIterator struct {
	Event *USDCTokenPoolCCTPV2FastTransferOutboundRateLimitConsumed

	contract *bind.BoundContract
	event    string

	logs chan types.Log
	sub  ethereum.Subscription
	done bool
	fail error
}

func (it *USDCTokenPoolCCTPV2FastTransferOutboundRateLimitConsumedIterator) Next() bool {

	if it.fail != nil {
		return false
	}

	if it.done {
		select {
		case log := <-it.logs:
			it.Event = new(USDCTokenPoolCCTPV2FastTransferOutboundRateLimitConsumed)
			if err := it.contract.UnpackLog(it.Event, it.event, log); err != nil {
				it.fail = err
				return false
			}
			it.Event.Raw = log
			return true

		default:
			return false
		}
	}

	select {
	case log := <-it.logs:
		it.Event = new(USDCTokenPoolCCTPV2FastTransferOutboundRateLimitConsumed)
		if err := it.contract.UnpackLog(it.Event, it.event, log); err != nil {
			it.fail = err
			return false
		}
		it.Event.Raw = log
		return true

	case err := <-it.sub.Err():
		it.done = true
		it.fail = err
		return it.Next()
	}
}

func (it *USDCTokenPoolCCTPV2FastTransferOutboundRateLimitConsumedIterator) Error() error {
	return it.fail
}

func (it *USDCTokenPoolCCTPV2FastTransferOutboundRateLimitConsumedIterator) Close() error {
	it.sub.Unsubscribe()
	return nil
}

type USDCTokenPoolCCTPV2FastTransferOutboundRateLimitConsumed struct {
	RemoteChainSelector uint64
	Token               common.Address
	Amount              *big.Int
	Raw                 types.Log
}

func (_USDCTokenPoolCCTPV2 *USDCTokenPoolCCTPV2Filterer) FilterFastTransferOutboundRateLimitConsumed(opts *bind.FilterOpts, remoteChainSelector []uint64) (*USDCTokenPoolCCTPV2FastTransferOutboundRateLimitConsumedIterator, error) {

	var remoteChainSelectorRule []interface{}
	for _, remoteChainSelectorItem := range remoteChainSelector {
		remoteChainSelectorRule = append(remoteChainSelectorRule, remoteChainSelectorItem)
	}

	logs, sub, err := _USDCTokenPoolCCTPV2.contract.FilterLogs(opts, "FastTransferOutboundRateLimitConsumed", remoteChainSelectorRule)
	if err != nil {
		return nil, err
	}
	return &USDCTokenPoolCCTPV2FastTransferOutboundRateLimitConsumedIterator{contract: _USDCTokenPoolCCTPV2.contract, event: "FastTransferOutboundRateLimitConsumed", logs: logs, sub: sub}, nil
}

func (_USDCTokenPoolCCTPV2 *USDCTokenPoolCCTPV2Filterer) WatchFastTransferOutboundRateLimitConsumed(opts *bind.WatchOpts, sink chan<- *USDCTokenPoolCCTPV2FastTransferOutboundRateLimitConsumed, remoteChainSelector []uint64) (event.Subscription, error) {

	var remoteChainSelectorRule []interface{}
	for _, remoteChainSelectorItem := range remoteChainSelector {
		remoteChainSelectorRule = append(remoteChainSelectorRule, remoteChainSelectorItem)
	}

	logs, sub, err := _USDCTokenPoolCCTPV2.contract.WatchLogs(opts, "FastTransferOutboundRateLimitConsumed", remoteChainSelectorRule)
	if err != nil {
		return nil, err
	}
	return event.NewSubscription(func(quit <-chan struct{}) error {
		defer sub.Unsubscribe()
		for {
			select {
			case log := <-logs:

				event := new(USDCTokenPoolCCTPV2FastTransferOutboundRateLimitConsumed)
				if err := _USDCTokenPoolCCTPV2.contract.UnpackLog(event, "FastTransferOutboundRateLimitConsumed", log); err != nil {
					return err
				}
				event.Raw = log

				select {
				case sink <- event:
				case err := <-sub.Err():
					return err
				case <-quit:
					return nil
				}
			case err := <-sub.Err():
				return err
			case <-quit:
				return nil
			}
		}
	}), nil
}

func (_USDCTokenPoolCCTPV2 *USDCTokenPoolCCTPV2Filterer) ParseFastTransferOutboundRateLimitConsumed(log types.Log) (*USDCTokenPoolCCTPV2FastTransferOutboundRateLimitConsumed, error) {
	event := new(USDCTokenPoolCCTPV2FastTransferOutboundRateLimitConsumed)
	if err := _USDCTokenPoolCCTPV2.contract.UnpackLog(event, "FastTransferOutboundRateLimitConsumed", log); err != nil {
		return nil, err
	}
	event.Raw = log
	return event, nil
}

type USDCTokenPoolCCTPV2FinalityConfigUpdatedIterator struct {
	Event *USDCTokenPoolCCTPV2FinalityConfigUpdated

	contract *bind.BoundContract
	event    string

	logs chan types.Log
	sub  ethereum.Subscription
	done bool
	fail error
}

func (it *USDCTokenPoolCCTPV2FinalityConfigUpdatedIterator) Next() bool {

	if it.fail != nil {
		return false
	}

	if it.done {
		select {
		case log := <-it.logs:
			it.Event = new(USDCTokenPoolCCTPV2FinalityConfigUpdated)
			if err := it.contract.UnpackLog(it.Event, it.event, log); err != nil {
				it.fail = err
				return false
			}
			it.Event.Raw = log
			return true

		default:
			return false
		}
	}

	select {
	case log := <-it.logs:
		it.Event = new(USDCTokenPoolCCTPV2FinalityConfigUpdated)
		if err := it.contract.UnpackLog(it.Event, it.event, log); err != nil {
			it.fail = err
			return false
		}
		it.Event.Raw = log
		return true

	case err := <-it.sub.Err():
		it.done = true
		it.fail = err
		return it.Next()
	}
}

func (it *USDCTokenPoolCCTPV2FinalityConfigUpdatedIterator) Error() error {
	return it.fail
}

func (it *USDCTokenPoolCCTPV2FinalityConfigUpdatedIterator) Close() error {
	it.sub.Unsubscribe()
	return nil
}

type USDCTokenPoolCCTPV2FinalityConfigUpdated struct {
	FinalityConfig      uint16
	FastTransferFeeBps  uint16
	MaxAmountPerRequest *big.Int
	Raw                 types.Log
}

func (_USDCTokenPoolCCTPV2 *USDCTokenPoolCCTPV2Filterer) FilterFinalityConfigUpdated(opts *bind.FilterOpts) (*USDCTokenPoolCCTPV2FinalityConfigUpdatedIterator, error) {

	logs, sub, err := _USDCTokenPoolCCTPV2.contract.FilterLogs(opts, "FinalityConfigUpdated")
	if err != nil {
		return nil, err
	}
	return &USDCTokenPoolCCTPV2FinalityConfigUpdatedIterator{contract: _USDCTokenPoolCCTPV2.contract, event: "FinalityConfigUpdated", logs: logs, sub: sub}, nil
}

func (_USDCTokenPoolCCTPV2 *USDCTokenPoolCCTPV2Filterer) WatchFinalityConfigUpdated(opts *bind.WatchOpts, sink chan<- *USDCTokenPoolCCTPV2FinalityConfigUpdated) (event.Subscription, error) {

	logs, sub, err := _USDCTokenPoolCCTPV2.contract.WatchLogs(opts, "FinalityConfigUpdated")
	if err != nil {
		return nil, err
	}
	return event.NewSubscription(func(quit <-chan struct{}) error {
		defer sub.Unsubscribe()
		for {
			select {
			case log := <-logs:

				event := new(USDCTokenPoolCCTPV2FinalityConfigUpdated)
				if err := _USDCTokenPoolCCTPV2.contract.UnpackLog(event, "FinalityConfigUpdated", log); err != nil {
					return err
				}
				event.Raw = log

				select {
				case sink <- event:
				case err := <-sub.Err():
					return err
				case <-quit:
					return nil
				}
			case err := <-sub.Err():
				return err
			case <-quit:
				return nil
			}
		}
	}), nil
}

func (_USDCTokenPoolCCTPV2 *USDCTokenPoolCCTPV2Filterer) ParseFinalityConfigUpdated(log types.Log) (*USDCTokenPoolCCTPV2FinalityConfigUpdated, error) {
	event := new(USDCTokenPoolCCTPV2FinalityConfigUpdated)
	if err := _USDCTokenPoolCCTPV2.contract.UnpackLog(event, "FinalityConfigUpdated", log); err != nil {
		return nil, err
	}
	event.Raw = log
	return event, nil
}

type USDCTokenPoolCCTPV2InboundRateLimitConsumedIterator struct {
	Event *USDCTokenPoolCCTPV2InboundRateLimitConsumed

	contract *bind.BoundContract
	event    string

	logs chan types.Log
	sub  ethereum.Subscription
	done bool
	fail error
}

func (it *USDCTokenPoolCCTPV2InboundRateLimitConsumedIterator) Next() bool {

	if it.fail != nil {
		return false
	}

	if it.done {
		select {
		case log := <-it.logs:
			it.Event = new(USDCTokenPoolCCTPV2InboundRateLimitConsumed)
			if err := it.contract.UnpackLog(it.Event, it.event, log); err != nil {
				it.fail = err
				return false
			}
			it.Event.Raw = log
			return true

		default:
			return false
		}
	}

	select {
	case log := <-it.logs:
		it.Event = new(USDCTokenPoolCCTPV2InboundRateLimitConsumed)
		if err := it.contract.UnpackLog(it.Event, it.event, log); err != nil {
			it.fail = err
			return false
		}
		it.Event.Raw = log
		return true

	case err := <-it.sub.Err():
		it.done = true
		it.fail = err
		return it.Next()
	}
}

func (it *USDCTokenPoolCCTPV2InboundRateLimitConsumedIterator) Error() error {
	return it.fail
}

func (it *USDCTokenPoolCCTPV2InboundRateLimitConsumedIterator) Close() error {
	it.sub.Unsubscribe()
	return nil
}

type USDCTokenPoolCCTPV2InboundRateLimitConsumed struct {
	RemoteChainSelector uint64
	Token               common.Address
	Amount              *big.Int
	Raw                 types.Log
}

func (_USDCTokenPoolCCTPV2 *USDCTokenPoolCCTPV2Filterer) FilterInboundRateLimitConsumed(opts *bind.FilterOpts, remoteChainSelector []uint64) (*USDCTokenPoolCCTPV2InboundRateLimitConsumedIterator, error) {

	var remoteChainSelectorRule []interface{}
	for _, remoteChainSelectorItem := range remoteChainSelector {
		remoteChainSelectorRule = append(remoteChainSelectorRule, remoteChainSelectorItem)
	}

	logs, sub, err := _USDCTokenPoolCCTPV2.contract.FilterLogs(opts, "InboundRateLimitConsumed", remoteChainSelectorRule)
	if err != nil {
		return nil, err
	}
	return &USDCTokenPoolCCTPV2InboundRateLimitConsumedIterator{contract: _USDCTokenPoolCCTPV2.contract, event: "InboundRateLimitConsumed", logs: logs, sub: sub}, nil
}

func (_USDCTokenPoolCCTPV2 *USDCTokenPoolCCTPV2Filterer) WatchInboundRateLimitConsumed(opts *bind.WatchOpts, sink chan<- *USDCTokenPoolCCTPV2InboundRateLimitConsumed, remoteChainSelector []uint64) (event.Subscription, error) {

	var remoteChainSelectorRule []interface{}
	for _, remoteChainSelectorItem := range remoteChainSelector {
		remoteChainSelectorRule = append(remoteChainSelectorRule, remoteChainSelectorItem)
	}

	logs, sub, err := _USDCTokenPoolCCTPV2.contract.WatchLogs(opts, "InboundRateLimitConsumed", remoteChainSelectorRule)
	if err != nil {
		return nil, err
	}
	return event.NewSubscription(func(quit <-chan struct{}) error {
		defer sub.Unsubscribe()
		for {
			select {
			case log := <-logs:

				event := new(USDCTokenPoolCCTPV2InboundRateLimitConsumed)
				if err := _USDCTokenPoolCCTPV2.contract.UnpackLog(event, "InboundRateLimitConsumed", log); err != nil {
					return err
				}
				event.Raw = log

				select {
				case sink <- event:
				case err := <-sub.Err():
					return err
				case <-quit:
					return nil
				}
			case err := <-sub.Err():
				return err
			case <-quit:
				return nil
			}
		}
	}), nil
}

func (_USDCTokenPoolCCTPV2 *USDCTokenPoolCCTPV2Filterer) ParseInboundRateLimitConsumed(log types.Log) (*USDCTokenPoolCCTPV2InboundRateLimitConsumed, error) {
	event := new(USDCTokenPoolCCTPV2InboundRateLimitConsumed)
	if err := _USDCTokenPoolCCTPV2.contract.UnpackLog(event, "InboundRateLimitConsumed", log); err != nil {
		return nil, err
	}
	event.Raw = log
	return event, nil
}

type USDCTokenPoolCCTPV2LockedOrBurnedIterator struct {
	Event *USDCTokenPoolCCTPV2LockedOrBurned

	contract *bind.BoundContract
	event    string

	logs chan types.Log
	sub  ethereum.Subscription
	done bool
	fail error
}

func (it *USDCTokenPoolCCTPV2LockedOrBurnedIterator) Next() bool {

	if it.fail != nil {
		return false
	}

	if it.done {
		select {
		case log := <-it.logs:
			it.Event = new(USDCTokenPoolCCTPV2LockedOrBurned)
			if err := it.contract.UnpackLog(it.Event, it.event, log); err != nil {
				it.fail = err
				return false
			}
			it.Event.Raw = log
			return true

		default:
			return false
		}
	}

	select {
	case log := <-it.logs:
		it.Event = new(USDCTokenPoolCCTPV2LockedOrBurned)
		if err := it.contract.UnpackLog(it.Event, it.event, log); err != nil {
			it.fail = err
			return false
		}
		it.Event.Raw = log
		return true

	case err := <-it.sub.Err():
		it.done = true
		it.fail = err
		return it.Next()
	}
}

func (it *USDCTokenPoolCCTPV2LockedOrBurnedIterator) Error() error {
	return it.fail
}

func (it *USDCTokenPoolCCTPV2LockedOrBurnedIterator) Close() error {
	it.sub.Unsubscribe()
	return nil
}

type USDCTokenPoolCCTPV2LockedOrBurned struct {
	RemoteChainSelector uint64
	Token               common.Address
	Sender              common.Address
	Amount              *big.Int
	Raw                 types.Log
}

func (_USDCTokenPoolCCTPV2 *USDCTokenPoolCCTPV2Filterer) FilterLockedOrBurned(opts *bind.FilterOpts, remoteChainSelector []uint64) (*USDCTokenPoolCCTPV2LockedOrBurnedIterator, error) {

	var remoteChainSelectorRule []interface{}
	for _, remoteChainSelectorItem := range remoteChainSelector {
		remoteChainSelectorRule = append(remoteChainSelectorRule, remoteChainSelectorItem)
	}

	logs, sub, err := _USDCTokenPoolCCTPV2.contract.FilterLogs(opts, "LockedOrBurned", remoteChainSelectorRule)
	if err != nil {
		return nil, err
	}
	return &USDCTokenPoolCCTPV2LockedOrBurnedIterator{contract: _USDCTokenPoolCCTPV2.contract, event: "LockedOrBurned", logs: logs, sub: sub}, nil
}

func (_USDCTokenPoolCCTPV2 *USDCTokenPoolCCTPV2Filterer) WatchLockedOrBurned(opts *bind.WatchOpts, sink chan<- *USDCTokenPoolCCTPV2LockedOrBurned, remoteChainSelector []uint64) (event.Subscription, error) {

	var remoteChainSelectorRule []interface{}
	for _, remoteChainSelectorItem := range remoteChainSelector {
		remoteChainSelectorRule = append(remoteChainSelectorRule, remoteChainSelectorItem)
	}

	logs, sub, err := _USDCTokenPoolCCTPV2.contract.WatchLogs(opts, "LockedOrBurned", remoteChainSelectorRule)
	if err != nil {
		return nil, err
	}
	return event.NewSubscription(func(quit <-chan struct{}) error {
		defer sub.Unsubscribe()
		for {
			select {
			case log := <-logs:

				event := new(USDCTokenPoolCCTPV2LockedOrBurned)
				if err := _USDCTokenPoolCCTPV2.contract.UnpackLog(event, "LockedOrBurned", log); err != nil {
					return err
				}
				event.Raw = log

				select {
				case sink <- event:
				case err := <-sub.Err():
					return err
				case <-quit:
					return nil
				}
			case err := <-sub.Err():
				return err
			case <-quit:
				return nil
			}
		}
	}), nil
}

func (_USDCTokenPoolCCTPV2 *USDCTokenPoolCCTPV2Filterer) ParseLockedOrBurned(log types.Log) (*USDCTokenPoolCCTPV2LockedOrBurned, error) {
	event := new(USDCTokenPoolCCTPV2LockedOrBurned)
	if err := _USDCTokenPoolCCTPV2.contract.UnpackLog(event, "LockedOrBurned", log); err != nil {
		return nil, err
	}
	event.Raw = log
	return event, nil
}

type USDCTokenPoolCCTPV2OutboundRateLimitConsumedIterator struct {
	Event *USDCTokenPoolCCTPV2OutboundRateLimitConsumed

	contract *bind.BoundContract
	event    string

	logs chan types.Log
	sub  ethereum.Subscription
	done bool
	fail error
}

func (it *USDCTokenPoolCCTPV2OutboundRateLimitConsumedIterator) Next() bool {

	if it.fail != nil {
		return false
	}

	if it.done {
		select {
		case log := <-it.logs:
			it.Event = new(USDCTokenPoolCCTPV2OutboundRateLimitConsumed)
			if err := it.contract.UnpackLog(it.Event, it.event, log); err != nil {
				it.fail = err
				return false
			}
			it.Event.Raw = log
			return true

		default:
			return false
		}
	}

	select {
	case log := <-it.logs:
		it.Event = new(USDCTokenPoolCCTPV2OutboundRateLimitConsumed)
		if err := it.contract.UnpackLog(it.Event, it.event, log); err != nil {
			it.fail = err
			return false
		}
		it.Event.Raw = log
		return true

	case err := <-it.sub.Err():
		it.done = true
		it.fail = err
		return it.Next()
	}
}

func (it *USDCTokenPoolCCTPV2OutboundRateLimitConsumedIterator) Error() error {
	return it.fail
}

func (it *USDCTokenPoolCCTPV2OutboundRateLimitConsumedIterator) Close() error {
	it.sub.Unsubscribe()
	return nil
}

type USDCTokenPoolCCTPV2OutboundRateLimitConsumed struct {
	RemoteChainSelector uint64
	Token               common.Address
	Amount              *big.Int
	Raw                 types.Log
}

func (_USDCTokenPoolCCTPV2 *USDCTokenPoolCCTPV2Filterer) FilterOutboundRateLimitConsumed(opts *bind.FilterOpts, remoteChainSelector []uint64) (*USDCTokenPoolCCTPV2OutboundRateLimitConsumedIterator, error) {

	var remoteChainSelectorRule []interface{}
	for _, remoteChainSelectorItem := range remoteChainSelector {
		remoteChainSelectorRule = append(remoteChainSelectorRule, remoteChainSelectorItem)
	}

	logs, sub, err := _USDCTokenPoolCCTPV2.contract.FilterLogs(opts, "OutboundRateLimitConsumed", remoteChainSelectorRule)
	if err != nil {
		return nil, err
	}
	return &USDCTokenPoolCCTPV2OutboundRateLimitConsumedIterator{contract: _USDCTokenPoolCCTPV2.contract, event: "OutboundRateLimitConsumed", logs: logs, sub: sub}, nil
}

func (_USDCTokenPoolCCTPV2 *USDCTokenPoolCCTPV2Filterer) WatchOutboundRateLimitConsumed(opts *bind.WatchOpts, sink chan<- *USDCTokenPoolCCTPV2OutboundRateLimitConsumed, remoteChainSelector []uint64) (event.Subscription, error) {

	var remoteChainSelectorRule []interface{}
	for _, remoteChainSelectorItem := range remoteChainSelector {
		remoteChainSelectorRule = append(remoteChainSelectorRule, remoteChainSelectorItem)
	}

	logs, sub, err := _USDCTokenPoolCCTPV2.contract.WatchLogs(opts, "OutboundRateLimitConsumed", remoteChainSelectorRule)
	if err != nil {
		return nil, err
	}
	return event.NewSubscription(func(quit <-chan struct{}) error {
		defer sub.Unsubscribe()
		for {
			select {
			case log := <-logs:

				event := new(USDCTokenPoolCCTPV2OutboundRateLimitConsumed)
				if err := _USDCTokenPoolCCTPV2.contract.UnpackLog(event, "OutboundRateLimitConsumed", log); err != nil {
					return err
				}
				event.Raw = log

				select {
				case sink <- event:
				case err := <-sub.Err():
					return err
				case <-quit:
					return nil
				}
			case err := <-sub.Err():
				return err
			case <-quit:
				return nil
			}
		}
	}), nil
}

func (_USDCTokenPoolCCTPV2 *USDCTokenPoolCCTPV2Filterer) ParseOutboundRateLimitConsumed(log types.Log) (*USDCTokenPoolCCTPV2OutboundRateLimitConsumed, error) {
	event := new(USDCTokenPoolCCTPV2OutboundRateLimitConsumed)
	if err := _USDCTokenPoolCCTPV2.contract.UnpackLog(event, "OutboundRateLimitConsumed", log); err != nil {
		return nil, err
	}
	event.Raw = log
	return event, nil
}

type USDCTokenPoolCCTPV2OwnershipTransferRequestedIterator struct {
	Event *USDCTokenPoolCCTPV2OwnershipTransferRequested

	contract *bind.BoundContract
	event    string

	logs chan types.Log
	sub  ethereum.Subscription
	done bool
	fail error
}

func (it *USDCTokenPoolCCTPV2OwnershipTransferRequestedIterator) Next() bool {

	if it.fail != nil {
		return false
	}

	if it.done {
		select {
		case log := <-it.logs:
			it.Event = new(USDCTokenPoolCCTPV2OwnershipTransferRequested)
			if err := it.contract.UnpackLog(it.Event, it.event, log); err != nil {
				it.fail = err
				return false
			}
			it.Event.Raw = log
			return true

		default:
			return false
		}
	}

	select {
	case log := <-it.logs:
		it.Event = new(USDCTokenPoolCCTPV2OwnershipTransferRequested)
		if err := it.contract.UnpackLog(it.Event, it.event, log); err != nil {
			it.fail = err
			return false
		}
		it.Event.Raw = log
		return true

	case err := <-it.sub.Err():
		it.done = true
		it.fail = err
		return it.Next()
	}
}

func (it *USDCTokenPoolCCTPV2OwnershipTransferRequestedIterator) Error() error {
	return it.fail
}

func (it *USDCTokenPoolCCTPV2OwnershipTransferRequestedIterator) Close() error {
	it.sub.Unsubscribe()
	return nil
}

type USDCTokenPoolCCTPV2OwnershipTransferRequested struct {
	From common.Address
	To   common.Address
	Raw  types.Log
}

func (_USDCTokenPoolCCTPV2 *USDCTokenPoolCCTPV2Filterer) FilterOwnershipTransferRequested(opts *bind.FilterOpts, from []common.Address, to []common.Address) (*USDCTokenPoolCCTPV2OwnershipTransferRequestedIterator, error) {

	var fromRule []interface{}
	for _, fromItem := range from {
		fromRule = append(fromRule, fromItem)
	}
	var toRule []interface{}
	for _, toItem := range to {
		toRule = append(toRule, toItem)
	}

	logs, sub, err := _USDCTokenPoolCCTPV2.contract.FilterLogs(opts, "OwnershipTransferRequested", fromRule, toRule)
	if err != nil {
		return nil, err
	}
	return &USDCTokenPoolCCTPV2OwnershipTransferRequestedIterator{contract: _USDCTokenPoolCCTPV2.contract, event: "OwnershipTransferRequested", logs: logs, sub: sub}, nil
}

func (_USDCTokenPoolCCTPV2 *USDCTokenPoolCCTPV2Filterer) WatchOwnershipTransferRequested(opts *bind.WatchOpts, sink chan<- *USDCTokenPoolCCTPV2OwnershipTransferRequested, from []common.Address, to []common.Address) (event.Subscription, error) {

	var fromRule []interface{}
	for _, fromItem := range from {
		fromRule = append(fromRule, fromItem)
	}
	var toRule []interface{}
	for _, toItem := range to {
		toRule = append(toRule, toItem)
	}

	logs, sub, err := _USDCTokenPoolCCTPV2.contract.WatchLogs(opts, "OwnershipTransferRequested", fromRule, toRule)
	if err != nil {
		return nil, err
	}
	return event.NewSubscription(func(quit <-chan struct{}) error {
		defer sub.Unsubscribe()
		for {
			select {
			case log := <-logs:

				event := new(USDCTokenPoolCCTPV2OwnershipTransferRequested)
				if err := _USDCTokenPoolCCTPV2.contract.UnpackLog(event, "OwnershipTransferRequested", log); err != nil {
					return err
				}
				event.Raw = log

				select {
				case sink <- event:
				case err := <-sub.Err():
					return err
				case <-quit:
					return nil
				}
			case err := <-sub.Err():
				return err
			case <-quit:
				return nil
			}
		}
	}), nil
}

func (_USDCTokenPoolCCTPV2 *USDCTokenPoolCCTPV2Filterer) ParseOwnershipTransferRequested(log types.Log) (*USDCTokenPoolCCTPV2OwnershipTransferRequested, error) {
	event := new(USDCTokenPoolCCTPV2OwnershipTransferRequested)
	if err := _USDCTokenPoolCCTPV2.contract.UnpackLog(event, "OwnershipTransferRequested", log); err != nil {
		return nil, err
	}
	event.Raw = log
	return event, nil
}

type USDCTokenPoolCCTPV2OwnershipTransferredIterator struct {
	Event *USDCTokenPoolCCTPV2OwnershipTransferred

	contract *bind.BoundContract
	event    string

	logs chan types.Log
	sub  ethereum.Subscription
	done bool
	fail error
}

func (it *USDCTokenPoolCCTPV2OwnershipTransferredIterator) Next() bool {

	if it.fail != nil {
		return false
	}

	if it.done {
		select {
		case log := <-it.logs:
			it.Event = new(USDCTokenPoolCCTPV2OwnershipTransferred)
			if err := it.contract.UnpackLog(it.Event, it.event, log); err != nil {
				it.fail = err
				return false
			}
			it.Event.Raw = log
			return true

		default:
			return false
		}
	}

	select {
	case log := <-it.logs:
		it.Event = new(USDCTokenPoolCCTPV2OwnershipTransferred)
		if err := it.contract.UnpackLog(it.Event, it.event, log); err != nil {
			it.fail = err
			return false
		}
		it.Event.Raw = log
		return true

	case err := <-it.sub.Err():
		it.done = true
		it.fail = err
		return it.Next()
	}
}

func (it *USDCTokenPoolCCTPV2OwnershipTransferredIterator) Error() error {
	return it.fail
}

func (it *USDCTokenPoolCCTPV2OwnershipTransferredIterator) Close() error {
	it.sub.Unsubscribe()
	return nil
}

type USDCTokenPoolCCTPV2OwnershipTransferred struct {
	From common.Address
	To   common.Address
	Raw  types.Log
}

func (_USDCTokenPoolCCTPV2 *USDCTokenPoolCCTPV2Filterer) FilterOwnershipTransferred(opts *bind.FilterOpts, from []common.Address, to []common.Address) (*USDCTokenPoolCCTPV2OwnershipTransferredIterator, error) {

	var fromRule []interface{}
	for _, fromItem := range from {
		fromRule = append(fromRule, fromItem)
	}
	var toRule []interface{}
	for _, toItem := range to {
		toRule = append(toRule, toItem)
	}

	logs, sub, err := _USDCTokenPoolCCTPV2.contract.FilterLogs(opts, "OwnershipTransferred", fromRule, toRule)
	if err != nil {
		return nil, err
	}
	return &USDCTokenPoolCCTPV2OwnershipTransferredIterator{contract: _USDCTokenPoolCCTPV2.contract, event: "OwnershipTransferred", logs: logs, sub: sub}, nil
}

func (_USDCTokenPoolCCTPV2 *USDCTokenPoolCCTPV2Filterer) WatchOwnershipTransferred(opts *bind.WatchOpts, sink chan<- *USDCTokenPoolCCTPV2OwnershipTransferred, from []common.Address, to []common.Address) (event.Subscription, error) {

	var fromRule []interface{}
	for _, fromItem := range from {
		fromRule = append(fromRule, fromItem)
	}
	var toRule []interface{}
	for _, toItem := range to {
		toRule = append(toRule, toItem)
	}

	logs, sub, err := _USDCTokenPoolCCTPV2.contract.WatchLogs(opts, "OwnershipTransferred", fromRule, toRule)
	if err != nil {
		return nil, err
	}
	return event.NewSubscription(func(quit <-chan struct{}) error {
		defer sub.Unsubscribe()
		for {
			select {
			case log := <-logs:

				event := new(USDCTokenPoolCCTPV2OwnershipTransferred)
				if err := _USDCTokenPoolCCTPV2.contract.UnpackLog(event, "OwnershipTransferred", log); err != nil {
					return err
				}
				event.Raw = log

				select {
				case sink <- event:
				case err := <-sub.Err():
					return err
				case <-quit:
					return nil
				}
			case err := <-sub.Err():
				return err
			case <-quit:
				return nil
			}
		}
	}), nil
}

func (_USDCTokenPoolCCTPV2 *USDCTokenPoolCCTPV2Filterer) ParseOwnershipTransferred(log types.Log) (*USDCTokenPoolCCTPV2OwnershipTransferred, error) {
	event := new(USDCTokenPoolCCTPV2OwnershipTransferred)
	if err := _USDCTokenPoolCCTPV2.contract.UnpackLog(event, "OwnershipTransferred", log); err != nil {
		return nil, err
	}
	event.Raw = log
	return event, nil
}

type USDCTokenPoolCCTPV2PoolFeeWithdrawnIterator struct {
	Event *USDCTokenPoolCCTPV2PoolFeeWithdrawn

	contract *bind.BoundContract
	event    string

	logs chan types.Log
	sub  ethereum.Subscription
	done bool
	fail error
}

func (it *USDCTokenPoolCCTPV2PoolFeeWithdrawnIterator) Next() bool {

	if it.fail != nil {
		return false
	}

	if it.done {
		select {
		case log := <-it.logs:
			it.Event = new(USDCTokenPoolCCTPV2PoolFeeWithdrawn)
			if err := it.contract.UnpackLog(it.Event, it.event, log); err != nil {
				it.fail = err
				return false
			}
			it.Event.Raw = log
			return true

		default:
			return false
		}
	}

	select {
	case log := <-it.logs:
		it.Event = new(USDCTokenPoolCCTPV2PoolFeeWithdrawn)
		if err := it.contract.UnpackLog(it.Event, it.event, log); err != nil {
			it.fail = err
			return false
		}
		it.Event.Raw = log
		return true

	case err := <-it.sub.Err():
		it.done = true
		it.fail = err
		return it.Next()
	}
}

func (it *USDCTokenPoolCCTPV2PoolFeeWithdrawnIterator) Error() error {
	return it.fail
}

func (it *USDCTokenPoolCCTPV2PoolFeeWithdrawnIterator) Close() error {
	it.sub.Unsubscribe()
	return nil
}

type USDCTokenPoolCCTPV2PoolFeeWithdrawn struct {
	Recipient common.Address
	Amount    *big.Int
	Raw       types.Log
}

func (_USDCTokenPoolCCTPV2 *USDCTokenPoolCCTPV2Filterer) FilterPoolFeeWithdrawn(opts *bind.FilterOpts, recipient []common.Address) (*USDCTokenPoolCCTPV2PoolFeeWithdrawnIterator, error) {

	var recipientRule []interface{}
	for _, recipientItem := range recipient {
		recipientRule = append(recipientRule, recipientItem)
	}

	logs, sub, err := _USDCTokenPoolCCTPV2.contract.FilterLogs(opts, "PoolFeeWithdrawn", recipientRule)
	if err != nil {
		return nil, err
	}
	return &USDCTokenPoolCCTPV2PoolFeeWithdrawnIterator{contract: _USDCTokenPoolCCTPV2.contract, event: "PoolFeeWithdrawn", logs: logs, sub: sub}, nil
}

func (_USDCTokenPoolCCTPV2 *USDCTokenPoolCCTPV2Filterer) WatchPoolFeeWithdrawn(opts *bind.WatchOpts, sink chan<- *USDCTokenPoolCCTPV2PoolFeeWithdrawn, recipient []common.Address) (event.Subscription, error) {

	var recipientRule []interface{}
	for _, recipientItem := range recipient {
		recipientRule = append(recipientRule, recipientItem)
	}

	logs, sub, err := _USDCTokenPoolCCTPV2.contract.WatchLogs(opts, "PoolFeeWithdrawn", recipientRule)
	if err != nil {
		return nil, err
	}
	return event.NewSubscription(func(quit <-chan struct{}) error {
		defer sub.Unsubscribe()
		for {
			select {
			case log := <-logs:

				event := new(USDCTokenPoolCCTPV2PoolFeeWithdrawn)
				if err := _USDCTokenPoolCCTPV2.contract.UnpackLog(event, "PoolFeeWithdrawn", log); err != nil {
					return err
				}
				event.Raw = log

				select {
				case sink <- event:
				case err := <-sub.Err():
					return err
				case <-quit:
					return nil
				}
			case err := <-sub.Err():
				return err
			case <-quit:
				return nil
			}
		}
	}), nil
}

func (_USDCTokenPoolCCTPV2 *USDCTokenPoolCCTPV2Filterer) ParsePoolFeeWithdrawn(log types.Log) (*USDCTokenPoolCCTPV2PoolFeeWithdrawn, error) {
	event := new(USDCTokenPoolCCTPV2PoolFeeWithdrawn)
	if err := _USDCTokenPoolCCTPV2.contract.UnpackLog(event, "PoolFeeWithdrawn", log); err != nil {
		return nil, err
	}
	event.Raw = log
	return event, nil
}

type USDCTokenPoolCCTPV2RateLimitAdminSetIterator struct {
	Event *USDCTokenPoolCCTPV2RateLimitAdminSet

	contract *bind.BoundContract
	event    string

	logs chan types.Log
	sub  ethereum.Subscription
	done bool
	fail error
}

func (it *USDCTokenPoolCCTPV2RateLimitAdminSetIterator) Next() bool {

	if it.fail != nil {
		return false
	}

	if it.done {
		select {
		case log := <-it.logs:
			it.Event = new(USDCTokenPoolCCTPV2RateLimitAdminSet)
			if err := it.contract.UnpackLog(it.Event, it.event, log); err != nil {
				it.fail = err
				return false
			}
			it.Event.Raw = log
			return true

		default:
			return false
		}
	}

	select {
	case log := <-it.logs:
		it.Event = new(USDCTokenPoolCCTPV2RateLimitAdminSet)
		if err := it.contract.UnpackLog(it.Event, it.event, log); err != nil {
			it.fail = err
			return false
		}
		it.Event.Raw = log
		return true

	case err := <-it.sub.Err():
		it.done = true
		it.fail = err
		return it.Next()
	}
}

func (it *USDCTokenPoolCCTPV2RateLimitAdminSetIterator) Error() error {
	return it.fail
}

func (it *USDCTokenPoolCCTPV2RateLimitAdminSetIterator) Close() error {
	it.sub.Unsubscribe()
	return nil
}

type USDCTokenPoolCCTPV2RateLimitAdminSet struct {
	RateLimitAdmin common.Address
	Raw            types.Log
}

func (_USDCTokenPoolCCTPV2 *USDCTokenPoolCCTPV2Filterer) FilterRateLimitAdminSet(opts *bind.FilterOpts) (*USDCTokenPoolCCTPV2RateLimitAdminSetIterator, error) {

	logs, sub, err := _USDCTokenPoolCCTPV2.contract.FilterLogs(opts, "RateLimitAdminSet")
	if err != nil {
		return nil, err
	}
	return &USDCTokenPoolCCTPV2RateLimitAdminSetIterator{contract: _USDCTokenPoolCCTPV2.contract, event: "RateLimitAdminSet", logs: logs, sub: sub}, nil
}

func (_USDCTokenPoolCCTPV2 *USDCTokenPoolCCTPV2Filterer) WatchRateLimitAdminSet(opts *bind.WatchOpts, sink chan<- *USDCTokenPoolCCTPV2RateLimitAdminSet) (event.Subscription, error) {

	logs, sub, err := _USDCTokenPoolCCTPV2.contract.WatchLogs(opts, "RateLimitAdminSet")
	if err != nil {
		return nil, err
	}
	return event.NewSubscription(func(quit <-chan struct{}) error {
		defer sub.Unsubscribe()
		for {
			select {
			case log := <-logs:

				event := new(USDCTokenPoolCCTPV2RateLimitAdminSet)
				if err := _USDCTokenPoolCCTPV2.contract.UnpackLog(event, "RateLimitAdminSet", log); err != nil {
					return err
				}
				event.Raw = log

				select {
				case sink <- event:
				case err := <-sub.Err():
					return err
				case <-quit:
					return nil
				}
			case err := <-sub.Err():
				return err
			case <-quit:
				return nil
			}
		}
	}), nil
}

func (_USDCTokenPoolCCTPV2 *USDCTokenPoolCCTPV2Filterer) ParseRateLimitAdminSet(log types.Log) (*USDCTokenPoolCCTPV2RateLimitAdminSet, error) {
	event := new(USDCTokenPoolCCTPV2RateLimitAdminSet)
	if err := _USDCTokenPoolCCTPV2.contract.UnpackLog(event, "RateLimitAdminSet", log); err != nil {
		return nil, err
	}
	event.Raw = log
	return event, nil
}

type USDCTokenPoolCCTPV2ReleasedOrMintedIterator struct {
	Event *USDCTokenPoolCCTPV2ReleasedOrMinted

	contract *bind.BoundContract
	event    string

	logs chan types.Log
	sub  ethereum.Subscription
	done bool
	fail error
}

func (it *USDCTokenPoolCCTPV2ReleasedOrMintedIterator) Next() bool {

	if it.fail != nil {
		return false
	}

	if it.done {
		select {
		case log := <-it.logs:
			it.Event = new(USDCTokenPoolCCTPV2ReleasedOrMinted)
			if err := it.contract.UnpackLog(it.Event, it.event, log); err != nil {
				it.fail = err
				return false
			}
			it.Event.Raw = log
			return true

		default:
			return false
		}
	}

	select {
	case log := <-it.logs:
		it.Event = new(USDCTokenPoolCCTPV2ReleasedOrMinted)
		if err := it.contract.UnpackLog(it.Event, it.event, log); err != nil {
			it.fail = err
			return false
		}
		it.Event.Raw = log
		return true

	case err := <-it.sub.Err():
		it.done = true
		it.fail = err
		return it.Next()
	}
}

func (it *USDCTokenPoolCCTPV2ReleasedOrMintedIterator) Error() error {
	return it.fail
}

func (it *USDCTokenPoolCCTPV2ReleasedOrMintedIterator) Close() error {
	it.sub.Unsubscribe()
	return nil
}

type USDCTokenPoolCCTPV2ReleasedOrMinted struct {
	RemoteChainSelector uint64
	Token               common.Address
	Sender              common.Address
	Recipient           common.Address
	Amount              *big.Int
	Raw                 types.Log
}

func (_USDCTokenPoolCCTPV2 *USDCTokenPoolCCTPV2Filterer) FilterReleasedOrMinted(opts *bind.FilterOpts, remoteChainSelector []uint64) (*USDCTokenPoolCCTPV2ReleasedOrMintedIterator, error) {

	var remoteChainSelectorRule []interface{}
	for _, remoteChainSelectorItem := range remoteChainSelector {
		remoteChainSelectorRule = append(remoteChainSelectorRule, remoteChainSelectorItem)
	}

	logs, sub, err := _USDCTokenPoolCCTPV2.contract.FilterLogs(opts, "ReleasedOrMinted", remoteChainSelectorRule)
	if err != nil {
		return nil, err
	}
	return &USDCTokenPoolCCTPV2ReleasedOrMintedIterator{contract: _USDCTokenPoolCCTPV2.contract, event: "ReleasedOrMinted", logs: logs, sub: sub}, nil
}

func (_USDCTokenPoolCCTPV2 *USDCTokenPoolCCTPV2Filterer) WatchReleasedOrMinted(opts *bind.WatchOpts, sink chan<- *USDCTokenPoolCCTPV2ReleasedOrMinted, remoteChainSelector []uint64) (event.Subscription, error) {

	var remoteChainSelectorRule []interface{}
	for _, remoteChainSelectorItem := range remoteChainSelector {
		remoteChainSelectorRule = append(remoteChainSelectorRule, remoteChainSelectorItem)
	}

	logs, sub, err := _USDCTokenPoolCCTPV2.contract.WatchLogs(opts, "ReleasedOrMinted", remoteChainSelectorRule)
	if err != nil {
		return nil, err
	}
	return event.NewSubscription(func(quit <-chan struct{}) error {
		defer sub.Unsubscribe()
		for {
			select {
			case log := <-logs:

				event := new(USDCTokenPoolCCTPV2ReleasedOrMinted)
				if err := _USDCTokenPoolCCTPV2.contract.UnpackLog(event, "ReleasedOrMinted", log); err != nil {
					return err
				}
				event.Raw = log

				select {
				case sink <- event:
				case err := <-sub.Err():
					return err
				case <-quit:
					return nil
				}
			case err := <-sub.Err():
				return err
			case <-quit:
				return nil
			}
		}
	}), nil
}

func (_USDCTokenPoolCCTPV2 *USDCTokenPoolCCTPV2Filterer) ParseReleasedOrMinted(log types.Log) (*USDCTokenPoolCCTPV2ReleasedOrMinted, error) {
	event := new(USDCTokenPoolCCTPV2ReleasedOrMinted)
	if err := _USDCTokenPoolCCTPV2.contract.UnpackLog(event, "ReleasedOrMinted", log); err != nil {
		return nil, err
	}
	event.Raw = log
	return event, nil
}

type USDCTokenPoolCCTPV2RemotePoolAddedIterator struct {
	Event *USDCTokenPoolCCTPV2RemotePoolAdded

	contract *bind.BoundContract
	event    string

	logs chan types.Log
	sub  ethereum.Subscription
	done bool
	fail error
}

func (it *USDCTokenPoolCCTPV2RemotePoolAddedIterator) Next() bool {

	if it.fail != nil {
		return false
	}

	if it.done {
		select {
		case log := <-it.logs:
			it.Event = new(USDCTokenPoolCCTPV2RemotePoolAdded)
			if err := it.contract.UnpackLog(it.Event, it.event, log); err != nil {
				it.fail = err
				return false
			}
			it.Event.Raw = log
			return true

		default:
			return false
		}
	}

	select {
	case log := <-it.logs:
		it.Event = new(USDCTokenPoolCCTPV2RemotePoolAdded)
		if err := it.contract.UnpackLog(it.Event, it.event, log); err != nil {
			it.fail = err
			return false
		}
		it.Event.Raw = log
		return true

	case err := <-it.sub.Err():
		it.done = true
		it.fail = err
		return it.Next()
	}
}

func (it *USDCTokenPoolCCTPV2RemotePoolAddedIterator) Error() error {
	return it.fail
}

func (it *USDCTokenPoolCCTPV2RemotePoolAddedIterator) Close() error {
	it.sub.Unsubscribe()
	return nil
}

type USDCTokenPoolCCTPV2RemotePoolAdded struct {
	RemoteChainSelector uint64
	RemotePoolAddress   []byte
	Raw                 types.Log
}

func (_USDCTokenPoolCCTPV2 *USDCTokenPoolCCTPV2Filterer) FilterRemotePoolAdded(opts *bind.FilterOpts, remoteChainSelector []uint64) (*USDCTokenPoolCCTPV2RemotePoolAddedIterator, error) {

	var remoteChainSelectorRule []interface{}
	for _, remoteChainSelectorItem := range remoteChainSelector {
		remoteChainSelectorRule = append(remoteChainSelectorRule, remoteChainSelectorItem)
	}

	logs, sub, err := _USDCTokenPoolCCTPV2.contract.FilterLogs(opts, "RemotePoolAdded", remoteChainSelectorRule)
	if err != nil {
		return nil, err
	}
	return &USDCTokenPoolCCTPV2RemotePoolAddedIterator{contract: _USDCTokenPoolCCTPV2.contract, event: "RemotePoolAdded", logs: logs, sub: sub}, nil
}

func (_USDCTokenPoolCCTPV2 *USDCTokenPoolCCTPV2Filterer) WatchRemotePoolAdded(opts *bind.WatchOpts, sink chan<- *USDCTokenPoolCCTPV2RemotePoolAdded, remoteChainSelector []uint64) (event.Subscription, error) {

	var remoteChainSelectorRule []interface{}
	for _, remoteChainSelectorItem := range remoteChainSelector {
		remoteChainSelectorRule = append(remoteChainSelectorRule, remoteChainSelectorItem)
	}

	logs, sub, err := _USDCTokenPoolCCTPV2.contract.WatchLogs(opts, "RemotePoolAdded", remoteChainSelectorRule)
	if err != nil {
		return nil, err
	}
	return event.NewSubscription(func(quit <-chan struct{}) error {
		defer sub.Unsubscribe()
		for {
			select {
			case log := <-logs:

				event := new(USDCTokenPoolCCTPV2RemotePoolAdded)
				if err := _USDCTokenPoolCCTPV2.contract.UnpackLog(event, "RemotePoolAdded", log); err != nil {
					return err
				}
				event.Raw = log

				select {
				case sink <- event:
				case err := <-sub.Err():
					return err
				case <-quit:
					return nil
				}
			case err := <-sub.Err():
				return err
			case <-quit:
				return nil
			}
		}
	}), nil
}

func (_USDCTokenPoolCCTPV2 *USDCTokenPoolCCTPV2Filterer) ParseRemotePoolAdded(log types.Log) (*USDCTokenPoolCCTPV2RemotePoolAdded, error) {
	event := new(USDCTokenPoolCCTPV2RemotePoolAdded)
	if err := _USDCTokenPoolCCTPV2.contract.UnpackLog(event, "RemotePoolAdded", log); err != nil {
		return nil, err
	}
	event.Raw = log
	return event, nil
}

type USDCTokenPoolCCTPV2RemotePoolRemovedIterator struct {
	Event *USDCTokenPoolCCTPV2RemotePoolRemoved

	contract *bind.BoundContract
	event    string

	logs chan types.Log
	sub  ethereum.Subscription
	done bool
	fail error
}

func (it *USDCTokenPoolCCTPV2RemotePoolRemovedIterator) Next() bool {

	if it.fail != nil {
		return false
	}

	if it.done {
		select {
		case log := <-it.logs:
			it.Event = new(USDCTokenPoolCCTPV2RemotePoolRemoved)
			if err := it.contract.UnpackLog(it.Event, it.event, log); err != nil {
				it.fail = err
				return false
			}
			it.Event.Raw = log
			return true

		default:
			return false
		}
	}

	select {
	case log := <-it.logs:
		it.Event = new(USDCTokenPoolCCTPV2RemotePoolRemoved)
		if err := it.contract.UnpackLog(it.Event, it.event, log); err != nil {
			it.fail = err
			return false
		}
		it.Event.Raw = log
		return true

	case err := <-it.sub.Err():
		it.done = true
		it.fail = err
		return it.Next()
	}
}

func (it *USDCTokenPoolCCTPV2RemotePoolRemovedIterator) Error() error {
	return it.fail
}

func (it *USDCTokenPoolCCTPV2RemotePoolRemovedIterator) Close() error {
	it.sub.Unsubscribe()
	return nil
}

type USDCTokenPoolCCTPV2RemotePoolRemoved struct {
	RemoteChainSelector uint64
	RemotePoolAddress   []byte
	Raw                 types.Log
}

func (_USDCTokenPoolCCTPV2 *USDCTokenPoolCCTPV2Filterer) FilterRemotePoolRemoved(opts *bind.FilterOpts, remoteChainSelector []uint64) (*USDCTokenPoolCCTPV2RemotePoolRemovedIterator, error) {

	var remoteChainSelectorRule []interface{}
	for _, remoteChainSelectorItem := range remoteChainSelector {
		remoteChainSelectorRule = append(remoteChainSelectorRule, remoteChainSelectorItem)
	}

	logs, sub, err := _USDCTokenPoolCCTPV2.contract.FilterLogs(opts, "RemotePoolRemoved", remoteChainSelectorRule)
	if err != nil {
		return nil, err
	}
	return &USDCTokenPoolCCTPV2RemotePoolRemovedIterator{contract: _USDCTokenPoolCCTPV2.contract, event: "RemotePoolRemoved", logs: logs, sub: sub}, nil
}

func (_USDCTokenPoolCCTPV2 *USDCTokenPoolCCTPV2Filterer) WatchRemotePoolRemoved(opts *bind.WatchOpts, sink chan<- *USDCTokenPoolCCTPV2RemotePoolRemoved, remoteChainSelector []uint64) (event.Subscription, error) {

	var remoteChainSelectorRule []interface{}
	for _, remoteChainSelectorItem := range remoteChainSelector {
		remoteChainSelectorRule = append(remoteChainSelectorRule, remoteChainSelectorItem)
	}

	logs, sub, err := _USDCTokenPoolCCTPV2.contract.WatchLogs(opts, "RemotePoolRemoved", remoteChainSelectorRule)
	if err != nil {
		return nil, err
	}
	return event.NewSubscription(func(quit <-chan struct{}) error {
		defer sub.Unsubscribe()
		for {
			select {
			case log := <-logs:

				event := new(USDCTokenPoolCCTPV2RemotePoolRemoved)
				if err := _USDCTokenPoolCCTPV2.contract.UnpackLog(event, "RemotePoolRemoved", log); err != nil {
					return err
				}
				event.Raw = log

				select {
				case sink <- event:
				case err := <-sub.Err():
					return err
				case <-quit:
					return nil
				}
			case err := <-sub.Err():
				return err
			case <-quit:
				return nil
			}
		}
	}), nil
}

func (_USDCTokenPoolCCTPV2 *USDCTokenPoolCCTPV2Filterer) ParseRemotePoolRemoved(log types.Log) (*USDCTokenPoolCCTPV2RemotePoolRemoved, error) {
	event := new(USDCTokenPoolCCTPV2RemotePoolRemoved)
	if err := _USDCTokenPoolCCTPV2.contract.UnpackLog(event, "RemotePoolRemoved", log); err != nil {
		return nil, err
	}
	event.Raw = log
	return event, nil
}

type USDCTokenPoolCCTPV2RouterUpdatedIterator struct {
	Event *USDCTokenPoolCCTPV2RouterUpdated

	contract *bind.BoundContract
	event    string

	logs chan types.Log
	sub  ethereum.Subscription
	done bool
	fail error
}

func (it *USDCTokenPoolCCTPV2RouterUpdatedIterator) Next() bool {

	if it.fail != nil {
		return false
	}

	if it.done {
		select {
		case log := <-it.logs:
			it.Event = new(USDCTokenPoolCCTPV2RouterUpdated)
			if err := it.contract.UnpackLog(it.Event, it.event, log); err != nil {
				it.fail = err
				return false
			}
			it.Event.Raw = log
			return true

		default:
			return false
		}
	}

	select {
	case log := <-it.logs:
		it.Event = new(USDCTokenPoolCCTPV2RouterUpdated)
		if err := it.contract.UnpackLog(it.Event, it.event, log); err != nil {
			it.fail = err
			return false
		}
		it.Event.Raw = log
		return true

	case err := <-it.sub.Err():
		it.done = true
		it.fail = err
		return it.Next()
	}
}

func (it *USDCTokenPoolCCTPV2RouterUpdatedIterator) Error() error {
	return it.fail
}

func (it *USDCTokenPoolCCTPV2RouterUpdatedIterator) Close() error {
	it.sub.Unsubscribe()
	return nil
}

type USDCTokenPoolCCTPV2RouterUpdated struct {
	OldRouter common.Address
	NewRouter common.Address
	Raw       types.Log
}

func (_USDCTokenPoolCCTPV2 *USDCTokenPoolCCTPV2Filterer) FilterRouterUpdated(opts *bind.FilterOpts) (*USDCTokenPoolCCTPV2RouterUpdatedIterator, error) {

	logs, sub, err := _USDCTokenPoolCCTPV2.contract.FilterLogs(opts, "RouterUpdated")
	if err != nil {
		return nil, err
	}
	return &USDCTokenPoolCCTPV2RouterUpdatedIterator{contract: _USDCTokenPoolCCTPV2.contract, event: "RouterUpdated", logs: logs, sub: sub}, nil
}

func (_USDCTokenPoolCCTPV2 *USDCTokenPoolCCTPV2Filterer) WatchRouterUpdated(opts *bind.WatchOpts, sink chan<- *USDCTokenPoolCCTPV2RouterUpdated) (event.Subscription, error) {

	logs, sub, err := _USDCTokenPoolCCTPV2.contract.WatchLogs(opts, "RouterUpdated")
	if err != nil {
		return nil, err
	}
	return event.NewSubscription(func(quit <-chan struct{}) error {
		defer sub.Unsubscribe()
		for {
			select {
			case log := <-logs:

				event := new(USDCTokenPoolCCTPV2RouterUpdated)
				if err := _USDCTokenPoolCCTPV2.contract.UnpackLog(event, "RouterUpdated", log); err != nil {
					return err
				}
				event.Raw = log

				select {
				case sink <- event:
				case err := <-sub.Err():
					return err
				case <-quit:
					return nil
				}
			case err := <-sub.Err():
				return err
			case <-quit:
				return nil
			}
		}
	}), nil
}

func (_USDCTokenPoolCCTPV2 *USDCTokenPoolCCTPV2Filterer) ParseRouterUpdated(log types.Log) (*USDCTokenPoolCCTPV2RouterUpdated, error) {
	event := new(USDCTokenPoolCCTPV2RouterUpdated)
	if err := _USDCTokenPoolCCTPV2.contract.UnpackLog(event, "RouterUpdated", log); err != nil {
		return nil, err
	}
	event.Raw = log
	return event, nil
}

type USDCTokenPoolCCTPV2TokenTransferFeeConfigDeletedIterator struct {
	Event *USDCTokenPoolCCTPV2TokenTransferFeeConfigDeleted

	contract *bind.BoundContract
	event    string

	logs chan types.Log
	sub  ethereum.Subscription
	done bool
	fail error
}

func (it *USDCTokenPoolCCTPV2TokenTransferFeeConfigDeletedIterator) Next() bool {

	if it.fail != nil {
		return false
	}

	if it.done {
		select {
		case log := <-it.logs:
			it.Event = new(USDCTokenPoolCCTPV2TokenTransferFeeConfigDeleted)
			if err := it.contract.UnpackLog(it.Event, it.event, log); err != nil {
				it.fail = err
				return false
			}
			it.Event.Raw = log
			return true

		default:
			return false
		}
	}

	select {
	case log := <-it.logs:
		it.Event = new(USDCTokenPoolCCTPV2TokenTransferFeeConfigDeleted)
		if err := it.contract.UnpackLog(it.Event, it.event, log); err != nil {
			it.fail = err
			return false
		}
		it.Event.Raw = log
		return true

	case err := <-it.sub.Err():
		it.done = true
		it.fail = err
		return it.Next()
	}
}

func (it *USDCTokenPoolCCTPV2TokenTransferFeeConfigDeletedIterator) Error() error {
	return it.fail
}

func (it *USDCTokenPoolCCTPV2TokenTransferFeeConfigDeletedIterator) Close() error {
	it.sub.Unsubscribe()
	return nil
}

type USDCTokenPoolCCTPV2TokenTransferFeeConfigDeleted struct {
	DestChainSelector uint64
	Raw               types.Log
}

func (_USDCTokenPoolCCTPV2 *USDCTokenPoolCCTPV2Filterer) FilterTokenTransferFeeConfigDeleted(opts *bind.FilterOpts, destChainSelector []uint64) (*USDCTokenPoolCCTPV2TokenTransferFeeConfigDeletedIterator, error) {

	var destChainSelectorRule []interface{}
	for _, destChainSelectorItem := range destChainSelector {
		destChainSelectorRule = append(destChainSelectorRule, destChainSelectorItem)
	}

	logs, sub, err := _USDCTokenPoolCCTPV2.contract.FilterLogs(opts, "TokenTransferFeeConfigDeleted", destChainSelectorRule)
	if err != nil {
		return nil, err
	}
	return &USDCTokenPoolCCTPV2TokenTransferFeeConfigDeletedIterator{contract: _USDCTokenPoolCCTPV2.contract, event: "TokenTransferFeeConfigDeleted", logs: logs, sub: sub}, nil
}

func (_USDCTokenPoolCCTPV2 *USDCTokenPoolCCTPV2Filterer) WatchTokenTransferFeeConfigDeleted(opts *bind.WatchOpts, sink chan<- *USDCTokenPoolCCTPV2TokenTransferFeeConfigDeleted, destChainSelector []uint64) (event.Subscription, error) {

	var destChainSelectorRule []interface{}
	for _, destChainSelectorItem := range destChainSelector {
		destChainSelectorRule = append(destChainSelectorRule, destChainSelectorItem)
	}

	logs, sub, err := _USDCTokenPoolCCTPV2.contract.WatchLogs(opts, "TokenTransferFeeConfigDeleted", destChainSelectorRule)
	if err != nil {
		return nil, err
	}
	return event.NewSubscription(func(quit <-chan struct{}) error {
		defer sub.Unsubscribe()
		for {
			select {
			case log := <-logs:

				event := new(USDCTokenPoolCCTPV2TokenTransferFeeConfigDeleted)
				if err := _USDCTokenPoolCCTPV2.contract.UnpackLog(event, "TokenTransferFeeConfigDeleted", log); err != nil {
					return err
				}
				event.Raw = log

				select {
				case sink <- event:
				case err := <-sub.Err():
					return err
				case <-quit:
					return nil
				}
			case err := <-sub.Err():
				return err
			case <-quit:
				return nil
			}
		}
	}), nil
}

func (_USDCTokenPoolCCTPV2 *USDCTokenPoolCCTPV2Filterer) ParseTokenTransferFeeConfigDeleted(log types.Log) (*USDCTokenPoolCCTPV2TokenTransferFeeConfigDeleted, error) {
	event := new(USDCTokenPoolCCTPV2TokenTransferFeeConfigDeleted)
	if err := _USDCTokenPoolCCTPV2.contract.UnpackLog(event, "TokenTransferFeeConfigDeleted", log); err != nil {
		return nil, err
	}
	event.Raw = log
	return event, nil
}

type USDCTokenPoolCCTPV2TokenTransferFeeConfigUpdatedIterator struct {
	Event *USDCTokenPoolCCTPV2TokenTransferFeeConfigUpdated

	contract *bind.BoundContract
	event    string

	logs chan types.Log
	sub  ethereum.Subscription
	done bool
	fail error
}

func (it *USDCTokenPoolCCTPV2TokenTransferFeeConfigUpdatedIterator) Next() bool {

	if it.fail != nil {
		return false
	}

	if it.done {
		select {
		case log := <-it.logs:
			it.Event = new(USDCTokenPoolCCTPV2TokenTransferFeeConfigUpdated)
			if err := it.contract.UnpackLog(it.Event, it.event, log); err != nil {
				it.fail = err
				return false
			}
			it.Event.Raw = log
			return true

		default:
			return false
		}
	}

	select {
	case log := <-it.logs:
		it.Event = new(USDCTokenPoolCCTPV2TokenTransferFeeConfigUpdated)
		if err := it.contract.UnpackLog(it.Event, it.event, log); err != nil {
			it.fail = err
			return false
		}
		it.Event.Raw = log
		return true

	case err := <-it.sub.Err():
		it.done = true
		it.fail = err
		return it.Next()
	}
}

func (it *USDCTokenPoolCCTPV2TokenTransferFeeConfigUpdatedIterator) Error() error {
	return it.fail
}

func (it *USDCTokenPoolCCTPV2TokenTransferFeeConfigUpdatedIterator) Close() error {
	it.sub.Unsubscribe()
	return nil
}

type USDCTokenPoolCCTPV2TokenTransferFeeConfigUpdated struct {
	DestChainSelector      uint64
	TokenTransferFeeConfig IPoolV2TokenTransferFeeConfig
	Raw                    types.Log
}

func (_USDCTokenPoolCCTPV2 *USDCTokenPoolCCTPV2Filterer) FilterTokenTransferFeeConfigUpdated(opts *bind.FilterOpts, destChainSelector []uint64) (*USDCTokenPoolCCTPV2TokenTransferFeeConfigUpdatedIterator, error) {

	var destChainSelectorRule []interface{}
	for _, destChainSelectorItem := range destChainSelector {
		destChainSelectorRule = append(destChainSelectorRule, destChainSelectorItem)
	}

	logs, sub, err := _USDCTokenPoolCCTPV2.contract.FilterLogs(opts, "TokenTransferFeeConfigUpdated", destChainSelectorRule)
	if err != nil {
		return nil, err
	}
	return &USDCTokenPoolCCTPV2TokenTransferFeeConfigUpdatedIterator{contract: _USDCTokenPoolCCTPV2.contract, event: "TokenTransferFeeConfigUpdated", logs: logs, sub: sub}, nil
}

func (_USDCTokenPoolCCTPV2 *USDCTokenPoolCCTPV2Filterer) WatchTokenTransferFeeConfigUpdated(opts *bind.WatchOpts, sink chan<- *USDCTokenPoolCCTPV2TokenTransferFeeConfigUpdated, destChainSelector []uint64) (event.Subscription, error) {

	var destChainSelectorRule []interface{}
	for _, destChainSelectorItem := range destChainSelector {
		destChainSelectorRule = append(destChainSelectorRule, destChainSelectorItem)
	}

	logs, sub, err := _USDCTokenPoolCCTPV2.contract.WatchLogs(opts, "TokenTransferFeeConfigUpdated", destChainSelectorRule)
	if err != nil {
		return nil, err
	}
	return event.NewSubscription(func(quit <-chan struct{}) error {
		defer sub.Unsubscribe()
		for {
			select {
			case log := <-logs:

				event := new(USDCTokenPoolCCTPV2TokenTransferFeeConfigUpdated)
				if err := _USDCTokenPoolCCTPV2.contract.UnpackLog(event, "TokenTransferFeeConfigUpdated", log); err != nil {
					return err
				}
				event.Raw = log

				select {
				case sink <- event:
				case err := <-sub.Err():
					return err
				case <-quit:
					return nil
				}
			case err := <-sub.Err():
				return err
			case <-quit:
				return nil
			}
		}
	}), nil
}

func (_USDCTokenPoolCCTPV2 *USDCTokenPoolCCTPV2Filterer) ParseTokenTransferFeeConfigUpdated(log types.Log) (*USDCTokenPoolCCTPV2TokenTransferFeeConfigUpdated, error) {
	event := new(USDCTokenPoolCCTPV2TokenTransferFeeConfigUpdated)
	if err := _USDCTokenPoolCCTPV2.contract.UnpackLog(event, "TokenTransferFeeConfigUpdated", log); err != nil {
		return nil, err
	}
	event.Raw = log
	return event, nil
}

func (USDCTokenPoolCCTPV2AllowListAdd) Topic() common.Hash {
	return common.HexToHash("0x2640d4d76caf8bf478aabfa982fa4e1c4eb71a37f93cd15e80dbc657911546d8")
}

func (USDCTokenPoolCCTPV2AllowListRemove) Topic() common.Hash {
	return common.HexToHash("0x800671136ab6cfee9fbe5ed1fb7ca417811aca3cf864800d127b927adedf7566")
}

func (USDCTokenPoolCCTPV2AuthorizedCallerAdded) Topic() common.Hash {
	return common.HexToHash("0xeb1b9b92e50b7f88f9ff25d56765095ac6e91540eee214906f4036a908ffbdef")
}

func (USDCTokenPoolCCTPV2AuthorizedCallerRemoved) Topic() common.Hash {
	return common.HexToHash("0xc3803387881faad271c47728894e3e36fac830ffc8602ca6fc07733cbda77580")
}

func (USDCTokenPoolCCTPV2CCVConfigUpdated) Topic() common.Hash {
	return common.HexToHash("0xb0897119e8510f887b892cbc4c8506fc51d9849fd90afae4fd065e705f2d0f6c")
}

func (USDCTokenPoolCCTPV2ChainAdded) Topic() common.Hash {
	return common.HexToHash("0x8d340f17e19058004c20453540862a9c62778504476f6756755cb33bcd6c38c2")
}

func (USDCTokenPoolCCTPV2ChainConfigured) Topic() common.Hash {
	return common.HexToHash("0x0350d63aa5f270e01729d00d627eeb8f3429772b1818c016c66a588a864f912b")
}

func (USDCTokenPoolCCTPV2ChainRemoved) Topic() common.Hash {
	return common.HexToHash("0x5204aec90a3c794d8e90fded8b46ae9c7c552803e7e832e0c1d358396d859916")
}

func (USDCTokenPoolCCTPV2ConfigChanged) Topic() common.Hash {
	return common.HexToHash("0x9ea3374b67bf275e6bb9c8ae68f9cae023e1c528b4b27e092f0bb209d3531c19")
}

func (USDCTokenPoolCCTPV2ConfigSet) Topic() common.Hash {
	return common.HexToHash("0x2e902d38f15b233cbb63711add0fca4545334d3a169d60c0a616494d7eea9544")
}

func (USDCTokenPoolCCTPV2CustomFinalityTransferInboundRateLimitConsumed) Topic() common.Hash {
	return common.HexToHash("0x41a8aa8df7945f0fb8ac5f7d88279638d9dc2ef9a6bf4ec9a53b80681b34aff7")
}

func (USDCTokenPoolCCTPV2CustomFinalityTransferOutboundRateLimitConsumed) Topic() common.Hash {
	return common.HexToHash("0x343b97d8450aed1863423e09d2bb0dc2062ceb982a695c4c376c7ed1bb4a2bbb")
}

func (USDCTokenPoolCCTPV2DomainsSet) Topic() common.Hash {
	return common.HexToHash("0xe6d14ea297366c7bc1265d289d924bfd8b9afb148eb972b481f70da41c842cf5")
}

<<<<<<< HEAD
=======
func (USDCTokenPoolCCTPV2FastTransferInboundRateLimitConsumed) Topic() common.Hash {
	return common.HexToHash("0xec8efbbe1188357e808975e80f998488a9c2747d618ffc39270836058a44428e")
}

func (USDCTokenPoolCCTPV2FastTransferOutboundRateLimitConsumed) Topic() common.Hash {
	return common.HexToHash("0x251a578f8b9ffb7cb748680c76e7895fe65b3fcf44c2bd03e4f163dc38b2ed0b")
}

>>>>>>> 5d6d323f
func (USDCTokenPoolCCTPV2FinalityConfigUpdated) Topic() common.Hash {
	return common.HexToHash("0xfc57ba710bb816f16b18f38549598ef4552c4acd0e0ddb7b40bc5906d25bdc1d")
}

func (USDCTokenPoolCCTPV2InboundRateLimitConsumed) Topic() common.Hash {
	return common.HexToHash("0x50f6fbee3ceedce6b7fd7eaef18244487867e6718aec7208187efb6b7908c14c")
}

func (USDCTokenPoolCCTPV2LockedOrBurned) Topic() common.Hash {
	return common.HexToHash("0xf33bc26b4413b0e7f19f1ea739fdf99098c0061f1f87d954b11f5293fad9ae10")
}

func (USDCTokenPoolCCTPV2OutboundRateLimitConsumed) Topic() common.Hash {
	return common.HexToHash("0xff0133389f9bb82d5b9385826160eaf2328039f6fa950eeb8cf0836da8178944")
}

func (USDCTokenPoolCCTPV2OwnershipTransferRequested) Topic() common.Hash {
	return common.HexToHash("0xed8889f560326eb138920d842192f0eb3dd22b4f139c87a2c57538e05bae1278")
}

func (USDCTokenPoolCCTPV2OwnershipTransferred) Topic() common.Hash {
	return common.HexToHash("0x8be0079c531659141344cd1fd0a4f28419497f9722a3daafe3b4186f6b6457e0")
}

func (USDCTokenPoolCCTPV2PoolFeeWithdrawn) Topic() common.Hash {
	return common.HexToHash("0x738b39462909f2593b7546a62adee9bc4e5cadde8e0e0f80686198081b859599")
}

func (USDCTokenPoolCCTPV2RateLimitAdminSet) Topic() common.Hash {
	return common.HexToHash("0x44676b5284b809a22248eba0da87391d79098be38bb03154be88a58bf4d09174")
}

func (USDCTokenPoolCCTPV2ReleasedOrMinted) Topic() common.Hash {
	return common.HexToHash("0xfc5e3a5bddc11d92c2dc20fae6f7d5eb989f056be35239f7de7e86150609abc0")
}

func (USDCTokenPoolCCTPV2RemotePoolAdded) Topic() common.Hash {
	return common.HexToHash("0x7d628c9a1796743d365ab521a8b2a4686e419b3269919dc9145ea2ce853b54ea")
}

func (USDCTokenPoolCCTPV2RemotePoolRemoved) Topic() common.Hash {
	return common.HexToHash("0x52d00ee4d9bd51b40168f2afc5848837288ce258784ad914278791464b3f4d76")
}

func (USDCTokenPoolCCTPV2RouterUpdated) Topic() common.Hash {
	return common.HexToHash("0x02dc5c233404867c793b749c6d644beb2277536d18a7e7974d3f238e4c6f1684")
}

func (USDCTokenPoolCCTPV2TokenTransferFeeConfigDeleted) Topic() common.Hash {
	return common.HexToHash("0x5479bbc0288b7eaeaf2ace0943b88016cc648964fcd42919a86fd93b15fdbee8")
}

func (USDCTokenPoolCCTPV2TokenTransferFeeConfigUpdated) Topic() common.Hash {
	return common.HexToHash("0x56f77aeff2def50c8b5f5a0df3bab7183df09bf36c6feba496bb42551db77d70")
}

func (_USDCTokenPoolCCTPV2 *USDCTokenPoolCCTPV2) Address() common.Address {
	return _USDCTokenPoolCCTPV2.address
}

type USDCTokenPoolCCTPV2Interface interface {
	FINALITYTHRESHOLD(opts *bind.CallOpts) (uint32, error)

	MAXFEE(opts *bind.CallOpts) (uint32, error)

	GetAccumulatedFees(opts *bind.CallOpts) (*big.Int, error)

	GetAllAuthorizedCallers(opts *bind.CallOpts) ([]common.Address, error)

	GetAllowList(opts *bind.CallOpts) ([]common.Address, error)

	GetAllowListEnabled(opts *bind.CallOpts) (bool, error)

	GetCurrentInboundRateLimiterState(opts *bind.CallOpts, remoteChainSelector uint64) (RateLimiterTokenBucket, error)

	GetCurrentOutboundRateLimiterState(opts *bind.CallOpts, remoteChainSelector uint64) (RateLimiterTokenBucket, error)

	GetDomain(opts *bind.CallOpts, chainSelector uint64) (USDCTokenPoolDomain, error)

	GetRateLimitAdmin(opts *bind.CallOpts) (common.Address, error)

	GetRemotePools(opts *bind.CallOpts, remoteChainSelector uint64) ([][]byte, error)

	GetRemoteToken(opts *bind.CallOpts, remoteChainSelector uint64) ([]byte, error)

	GetRequiredInboundCCVs(opts *bind.CallOpts, arg0 common.Address, sourceChainSelector uint64, arg2 *big.Int, arg3 uint16, arg4 []byte) ([]common.Address, error)

	GetRequiredOutboundCCVs(opts *bind.CallOpts, arg0 common.Address, destChainSelector uint64, arg2 *big.Int, arg3 uint16, arg4 []byte) ([]common.Address, error)

	GetRmnProxy(opts *bind.CallOpts) (common.Address, error)

	GetRouter(opts *bind.CallOpts) (common.Address, error)

	GetSupportedChains(opts *bind.CallOpts) ([]uint64, error)

	GetToken(opts *bind.CallOpts) (common.Address, error)

	GetTokenDecimals(opts *bind.CallOpts) (uint8, error)

	GetTokenTransferFeeConfig(opts *bind.CallOpts, arg0 common.Address, destChainSelector uint64, arg2 ClientEVM2AnyMessage, arg3 uint16, arg4 []byte) (IPoolV2TokenTransferFeeConfig, error)

	ILocalDomainIdentifier(opts *bind.CallOpts) (uint32, error)

	IMessageTransmitterProxy(opts *bind.CallOpts) (common.Address, error)

	ISupportedUSDCVersion(opts *bind.CallOpts) (uint32, error)

	ITokenMessenger(opts *bind.CallOpts) (common.Address, error)

	IsRemotePool(opts *bind.CallOpts, remoteChainSelector uint64, remotePoolAddress []byte) (bool, error)

	IsSupportedChain(opts *bind.CallOpts, remoteChainSelector uint64) (bool, error)

	IsSupportedToken(opts *bind.CallOpts, token common.Address) (bool, error)

	Owner(opts *bind.CallOpts) (common.Address, error)

	SupportsInterface(opts *bind.CallOpts, interfaceId [4]byte) (bool, error)

	TypeAndVersion(opts *bind.CallOpts) (string, error)

	AcceptOwnership(opts *bind.TransactOpts) (*types.Transaction, error)

	AddRemotePool(opts *bind.TransactOpts, remoteChainSelector uint64, remotePoolAddress []byte) (*types.Transaction, error)

	ApplyAllowListUpdates(opts *bind.TransactOpts, removes []common.Address, adds []common.Address) (*types.Transaction, error)

	ApplyAuthorizedCallerUpdates(opts *bind.TransactOpts, authorizedCallerArgs AuthorizedCallersAuthorizedCallerArgs) (*types.Transaction, error)

	ApplyCCVConfigUpdates(opts *bind.TransactOpts, ccvConfigArgs []TokenPoolCCVConfigArg) (*types.Transaction, error)

	ApplyChainUpdates(opts *bind.TransactOpts, remoteChainSelectorsToRemove []uint64, chainsToAdd []TokenPoolChainUpdate) (*types.Transaction, error)

<<<<<<< HEAD
	ApplyFinalityConfigUpdates(opts *bind.TransactOpts, finalityThreshold uint16, customFinalityTransferFeeBps uint16, maxAmountPerRequest *big.Int, rateLimitConfigArgs []TokenPoolCustomFinalityRateLimitConfigArgs) (*types.Transaction, error)
=======
	ApplyFinalityConfigUpdates(opts *bind.TransactOpts, finalityThreshold uint16, fastTransferFeeBps uint16, maxAmountPerRequest *big.Int, rateLimitConfigArgs []TokenPoolFastFinalityRateLimitConfigArgs) (*types.Transaction, error)
>>>>>>> 5d6d323f

	ApplyTokenTransferFeeConfigUpdates(opts *bind.TransactOpts, tokenTransferFeeConfigArgs []TokenPoolTokenTransferFeeConfigArgs, destToUseDefaultFeeConfigs []uint64) (*types.Transaction, error)

	LockOrBurn(opts *bind.TransactOpts, lockOrBurnIn PoolLockOrBurnInV1) (*types.Transaction, error)

	LockOrBurn0(opts *bind.TransactOpts, lockOrBurnIn PoolLockOrBurnInV1, finality uint16, arg2 []byte) (*types.Transaction, error)

	ReleaseOrMint(opts *bind.TransactOpts, releaseOrMintIn PoolReleaseOrMintInV1) (*types.Transaction, error)

	ReleaseOrMint0(opts *bind.TransactOpts, releaseOrMintIn PoolReleaseOrMintInV1, finality uint16) (*types.Transaction, error)

	RemoveRemotePool(opts *bind.TransactOpts, remoteChainSelector uint64, remotePoolAddress []byte) (*types.Transaction, error)

	SetChainRateLimiterConfig(opts *bind.TransactOpts, remoteChainSelector uint64, outboundConfig RateLimiterConfig, inboundConfig RateLimiterConfig) (*types.Transaction, error)

	SetChainRateLimiterConfigs(opts *bind.TransactOpts, remoteChainSelectors []uint64, outboundConfigs []RateLimiterConfig, inboundConfigs []RateLimiterConfig) (*types.Transaction, error)

	SetCustomFinalityRateLimitConfig(opts *bind.TransactOpts, rateLimitConfigArgs []TokenPoolCustomFinalityRateLimitConfigArgs) (*types.Transaction, error)

	SetDomains(opts *bind.TransactOpts, domains []USDCTokenPoolDomainUpdate) (*types.Transaction, error)

	SetFastFinalityRateLimitConfig(opts *bind.TransactOpts, rateLimitConfigArgs []TokenPoolFastFinalityRateLimitConfigArgs) (*types.Transaction, error)

	SetRateLimitAdmin(opts *bind.TransactOpts, rateLimitAdmin common.Address) (*types.Transaction, error)

	SetRouter(opts *bind.TransactOpts, newRouter common.Address) (*types.Transaction, error)

	TransferOwnership(opts *bind.TransactOpts, to common.Address) (*types.Transaction, error)

	WithdrawFees(opts *bind.TransactOpts, recipient common.Address) (*types.Transaction, error)

	FilterAllowListAdd(opts *bind.FilterOpts) (*USDCTokenPoolCCTPV2AllowListAddIterator, error)

	WatchAllowListAdd(opts *bind.WatchOpts, sink chan<- *USDCTokenPoolCCTPV2AllowListAdd) (event.Subscription, error)

	ParseAllowListAdd(log types.Log) (*USDCTokenPoolCCTPV2AllowListAdd, error)

	FilterAllowListRemove(opts *bind.FilterOpts) (*USDCTokenPoolCCTPV2AllowListRemoveIterator, error)

	WatchAllowListRemove(opts *bind.WatchOpts, sink chan<- *USDCTokenPoolCCTPV2AllowListRemove) (event.Subscription, error)

	ParseAllowListRemove(log types.Log) (*USDCTokenPoolCCTPV2AllowListRemove, error)

	FilterAuthorizedCallerAdded(opts *bind.FilterOpts) (*USDCTokenPoolCCTPV2AuthorizedCallerAddedIterator, error)

	WatchAuthorizedCallerAdded(opts *bind.WatchOpts, sink chan<- *USDCTokenPoolCCTPV2AuthorizedCallerAdded) (event.Subscription, error)

	ParseAuthorizedCallerAdded(log types.Log) (*USDCTokenPoolCCTPV2AuthorizedCallerAdded, error)

	FilterAuthorizedCallerRemoved(opts *bind.FilterOpts) (*USDCTokenPoolCCTPV2AuthorizedCallerRemovedIterator, error)

	WatchAuthorizedCallerRemoved(opts *bind.WatchOpts, sink chan<- *USDCTokenPoolCCTPV2AuthorizedCallerRemoved) (event.Subscription, error)

	ParseAuthorizedCallerRemoved(log types.Log) (*USDCTokenPoolCCTPV2AuthorizedCallerRemoved, error)

	FilterCCVConfigUpdated(opts *bind.FilterOpts, remoteChainSelector []uint64) (*USDCTokenPoolCCTPV2CCVConfigUpdatedIterator, error)

	WatchCCVConfigUpdated(opts *bind.WatchOpts, sink chan<- *USDCTokenPoolCCTPV2CCVConfigUpdated, remoteChainSelector []uint64) (event.Subscription, error)

	ParseCCVConfigUpdated(log types.Log) (*USDCTokenPoolCCTPV2CCVConfigUpdated, error)

	FilterChainAdded(opts *bind.FilterOpts) (*USDCTokenPoolCCTPV2ChainAddedIterator, error)

	WatchChainAdded(opts *bind.WatchOpts, sink chan<- *USDCTokenPoolCCTPV2ChainAdded) (event.Subscription, error)

	ParseChainAdded(log types.Log) (*USDCTokenPoolCCTPV2ChainAdded, error)

	FilterChainConfigured(opts *bind.FilterOpts) (*USDCTokenPoolCCTPV2ChainConfiguredIterator, error)

	WatchChainConfigured(opts *bind.WatchOpts, sink chan<- *USDCTokenPoolCCTPV2ChainConfigured) (event.Subscription, error)

	ParseChainConfigured(log types.Log) (*USDCTokenPoolCCTPV2ChainConfigured, error)

	FilterChainRemoved(opts *bind.FilterOpts) (*USDCTokenPoolCCTPV2ChainRemovedIterator, error)

	WatchChainRemoved(opts *bind.WatchOpts, sink chan<- *USDCTokenPoolCCTPV2ChainRemoved) (event.Subscription, error)

	ParseChainRemoved(log types.Log) (*USDCTokenPoolCCTPV2ChainRemoved, error)

	FilterConfigChanged(opts *bind.FilterOpts) (*USDCTokenPoolCCTPV2ConfigChangedIterator, error)

	WatchConfigChanged(opts *bind.WatchOpts, sink chan<- *USDCTokenPoolCCTPV2ConfigChanged) (event.Subscription, error)

	ParseConfigChanged(log types.Log) (*USDCTokenPoolCCTPV2ConfigChanged, error)

	FilterConfigSet(opts *bind.FilterOpts) (*USDCTokenPoolCCTPV2ConfigSetIterator, error)

	WatchConfigSet(opts *bind.WatchOpts, sink chan<- *USDCTokenPoolCCTPV2ConfigSet) (event.Subscription, error)

	ParseConfigSet(log types.Log) (*USDCTokenPoolCCTPV2ConfigSet, error)

	FilterCustomFinalityTransferInboundRateLimitConsumed(opts *bind.FilterOpts, remoteChainSelector []uint64) (*USDCTokenPoolCCTPV2CustomFinalityTransferInboundRateLimitConsumedIterator, error)

	WatchCustomFinalityTransferInboundRateLimitConsumed(opts *bind.WatchOpts, sink chan<- *USDCTokenPoolCCTPV2CustomFinalityTransferInboundRateLimitConsumed, remoteChainSelector []uint64) (event.Subscription, error)

	ParseCustomFinalityTransferInboundRateLimitConsumed(log types.Log) (*USDCTokenPoolCCTPV2CustomFinalityTransferInboundRateLimitConsumed, error)

	FilterCustomFinalityTransferOutboundRateLimitConsumed(opts *bind.FilterOpts, remoteChainSelector []uint64) (*USDCTokenPoolCCTPV2CustomFinalityTransferOutboundRateLimitConsumedIterator, error)

	WatchCustomFinalityTransferOutboundRateLimitConsumed(opts *bind.WatchOpts, sink chan<- *USDCTokenPoolCCTPV2CustomFinalityTransferOutboundRateLimitConsumed, remoteChainSelector []uint64) (event.Subscription, error)

	ParseCustomFinalityTransferOutboundRateLimitConsumed(log types.Log) (*USDCTokenPoolCCTPV2CustomFinalityTransferOutboundRateLimitConsumed, error)

	FilterDomainsSet(opts *bind.FilterOpts) (*USDCTokenPoolCCTPV2DomainsSetIterator, error)

	WatchDomainsSet(opts *bind.WatchOpts, sink chan<- *USDCTokenPoolCCTPV2DomainsSet) (event.Subscription, error)

	ParseDomainsSet(log types.Log) (*USDCTokenPoolCCTPV2DomainsSet, error)

<<<<<<< HEAD
=======
	FilterFastTransferInboundRateLimitConsumed(opts *bind.FilterOpts, remoteChainSelector []uint64) (*USDCTokenPoolCCTPV2FastTransferInboundRateLimitConsumedIterator, error)

	WatchFastTransferInboundRateLimitConsumed(opts *bind.WatchOpts, sink chan<- *USDCTokenPoolCCTPV2FastTransferInboundRateLimitConsumed, remoteChainSelector []uint64) (event.Subscription, error)

	ParseFastTransferInboundRateLimitConsumed(log types.Log) (*USDCTokenPoolCCTPV2FastTransferInboundRateLimitConsumed, error)

	FilterFastTransferOutboundRateLimitConsumed(opts *bind.FilterOpts, remoteChainSelector []uint64) (*USDCTokenPoolCCTPV2FastTransferOutboundRateLimitConsumedIterator, error)

	WatchFastTransferOutboundRateLimitConsumed(opts *bind.WatchOpts, sink chan<- *USDCTokenPoolCCTPV2FastTransferOutboundRateLimitConsumed, remoteChainSelector []uint64) (event.Subscription, error)

	ParseFastTransferOutboundRateLimitConsumed(log types.Log) (*USDCTokenPoolCCTPV2FastTransferOutboundRateLimitConsumed, error)

>>>>>>> 5d6d323f
	FilterFinalityConfigUpdated(opts *bind.FilterOpts) (*USDCTokenPoolCCTPV2FinalityConfigUpdatedIterator, error)

	WatchFinalityConfigUpdated(opts *bind.WatchOpts, sink chan<- *USDCTokenPoolCCTPV2FinalityConfigUpdated) (event.Subscription, error)

	ParseFinalityConfigUpdated(log types.Log) (*USDCTokenPoolCCTPV2FinalityConfigUpdated, error)

	FilterInboundRateLimitConsumed(opts *bind.FilterOpts, remoteChainSelector []uint64) (*USDCTokenPoolCCTPV2InboundRateLimitConsumedIterator, error)

	WatchInboundRateLimitConsumed(opts *bind.WatchOpts, sink chan<- *USDCTokenPoolCCTPV2InboundRateLimitConsumed, remoteChainSelector []uint64) (event.Subscription, error)

	ParseInboundRateLimitConsumed(log types.Log) (*USDCTokenPoolCCTPV2InboundRateLimitConsumed, error)

	FilterLockedOrBurned(opts *bind.FilterOpts, remoteChainSelector []uint64) (*USDCTokenPoolCCTPV2LockedOrBurnedIterator, error)

	WatchLockedOrBurned(opts *bind.WatchOpts, sink chan<- *USDCTokenPoolCCTPV2LockedOrBurned, remoteChainSelector []uint64) (event.Subscription, error)

	ParseLockedOrBurned(log types.Log) (*USDCTokenPoolCCTPV2LockedOrBurned, error)

	FilterOutboundRateLimitConsumed(opts *bind.FilterOpts, remoteChainSelector []uint64) (*USDCTokenPoolCCTPV2OutboundRateLimitConsumedIterator, error)

	WatchOutboundRateLimitConsumed(opts *bind.WatchOpts, sink chan<- *USDCTokenPoolCCTPV2OutboundRateLimitConsumed, remoteChainSelector []uint64) (event.Subscription, error)

	ParseOutboundRateLimitConsumed(log types.Log) (*USDCTokenPoolCCTPV2OutboundRateLimitConsumed, error)

	FilterOwnershipTransferRequested(opts *bind.FilterOpts, from []common.Address, to []common.Address) (*USDCTokenPoolCCTPV2OwnershipTransferRequestedIterator, error)

	WatchOwnershipTransferRequested(opts *bind.WatchOpts, sink chan<- *USDCTokenPoolCCTPV2OwnershipTransferRequested, from []common.Address, to []common.Address) (event.Subscription, error)

	ParseOwnershipTransferRequested(log types.Log) (*USDCTokenPoolCCTPV2OwnershipTransferRequested, error)

	FilterOwnershipTransferred(opts *bind.FilterOpts, from []common.Address, to []common.Address) (*USDCTokenPoolCCTPV2OwnershipTransferredIterator, error)

	WatchOwnershipTransferred(opts *bind.WatchOpts, sink chan<- *USDCTokenPoolCCTPV2OwnershipTransferred, from []common.Address, to []common.Address) (event.Subscription, error)

	ParseOwnershipTransferred(log types.Log) (*USDCTokenPoolCCTPV2OwnershipTransferred, error)

	FilterPoolFeeWithdrawn(opts *bind.FilterOpts, recipient []common.Address) (*USDCTokenPoolCCTPV2PoolFeeWithdrawnIterator, error)

	WatchPoolFeeWithdrawn(opts *bind.WatchOpts, sink chan<- *USDCTokenPoolCCTPV2PoolFeeWithdrawn, recipient []common.Address) (event.Subscription, error)

	ParsePoolFeeWithdrawn(log types.Log) (*USDCTokenPoolCCTPV2PoolFeeWithdrawn, error)

	FilterRateLimitAdminSet(opts *bind.FilterOpts) (*USDCTokenPoolCCTPV2RateLimitAdminSetIterator, error)

	WatchRateLimitAdminSet(opts *bind.WatchOpts, sink chan<- *USDCTokenPoolCCTPV2RateLimitAdminSet) (event.Subscription, error)

	ParseRateLimitAdminSet(log types.Log) (*USDCTokenPoolCCTPV2RateLimitAdminSet, error)

	FilterReleasedOrMinted(opts *bind.FilterOpts, remoteChainSelector []uint64) (*USDCTokenPoolCCTPV2ReleasedOrMintedIterator, error)

	WatchReleasedOrMinted(opts *bind.WatchOpts, sink chan<- *USDCTokenPoolCCTPV2ReleasedOrMinted, remoteChainSelector []uint64) (event.Subscription, error)

	ParseReleasedOrMinted(log types.Log) (*USDCTokenPoolCCTPV2ReleasedOrMinted, error)

	FilterRemotePoolAdded(opts *bind.FilterOpts, remoteChainSelector []uint64) (*USDCTokenPoolCCTPV2RemotePoolAddedIterator, error)

	WatchRemotePoolAdded(opts *bind.WatchOpts, sink chan<- *USDCTokenPoolCCTPV2RemotePoolAdded, remoteChainSelector []uint64) (event.Subscription, error)

	ParseRemotePoolAdded(log types.Log) (*USDCTokenPoolCCTPV2RemotePoolAdded, error)

	FilterRemotePoolRemoved(opts *bind.FilterOpts, remoteChainSelector []uint64) (*USDCTokenPoolCCTPV2RemotePoolRemovedIterator, error)

	WatchRemotePoolRemoved(opts *bind.WatchOpts, sink chan<- *USDCTokenPoolCCTPV2RemotePoolRemoved, remoteChainSelector []uint64) (event.Subscription, error)

	ParseRemotePoolRemoved(log types.Log) (*USDCTokenPoolCCTPV2RemotePoolRemoved, error)

	FilterRouterUpdated(opts *bind.FilterOpts) (*USDCTokenPoolCCTPV2RouterUpdatedIterator, error)

	WatchRouterUpdated(opts *bind.WatchOpts, sink chan<- *USDCTokenPoolCCTPV2RouterUpdated) (event.Subscription, error)

	ParseRouterUpdated(log types.Log) (*USDCTokenPoolCCTPV2RouterUpdated, error)

	FilterTokenTransferFeeConfigDeleted(opts *bind.FilterOpts, destChainSelector []uint64) (*USDCTokenPoolCCTPV2TokenTransferFeeConfigDeletedIterator, error)

	WatchTokenTransferFeeConfigDeleted(opts *bind.WatchOpts, sink chan<- *USDCTokenPoolCCTPV2TokenTransferFeeConfigDeleted, destChainSelector []uint64) (event.Subscription, error)

	ParseTokenTransferFeeConfigDeleted(log types.Log) (*USDCTokenPoolCCTPV2TokenTransferFeeConfigDeleted, error)

	FilterTokenTransferFeeConfigUpdated(opts *bind.FilterOpts, destChainSelector []uint64) (*USDCTokenPoolCCTPV2TokenTransferFeeConfigUpdatedIterator, error)

	WatchTokenTransferFeeConfigUpdated(opts *bind.WatchOpts, sink chan<- *USDCTokenPoolCCTPV2TokenTransferFeeConfigUpdated, destChainSelector []uint64) (event.Subscription, error)

	ParseTokenTransferFeeConfigUpdated(log types.Log) (*USDCTokenPoolCCTPV2TokenTransferFeeConfigUpdated, error)

	Address() common.Address
}<|MERGE_RESOLUTION|>--- conflicted
+++ resolved
@@ -109,11 +109,7 @@
 	InboundRateLimiterConfig  RateLimiterConfig
 }
 
-<<<<<<< HEAD
-type TokenPoolCustomFinalityRateLimitConfigArgs struct {
-=======
 type TokenPoolFastFinalityRateLimitConfigArgs struct {
->>>>>>> 5d6d323f
 	RemoteChainSelector       uint64
 	OutboundRateLimiterConfig RateLimiterConfig
 	InboundRateLimiterConfig  RateLimiterConfig
@@ -1012,18 +1008,6 @@
 	return _USDCTokenPoolCCTPV2.Contract.ApplyChainUpdates(&_USDCTokenPoolCCTPV2.TransactOpts, remoteChainSelectorsToRemove, chainsToAdd)
 }
 
-<<<<<<< HEAD
-func (_USDCTokenPoolCCTPV2 *USDCTokenPoolCCTPV2Transactor) ApplyFinalityConfigUpdates(opts *bind.TransactOpts, finalityThreshold uint16, customFinalityTransferFeeBps uint16, maxAmountPerRequest *big.Int, rateLimitConfigArgs []TokenPoolCustomFinalityRateLimitConfigArgs) (*types.Transaction, error) {
-	return _USDCTokenPoolCCTPV2.contract.Transact(opts, "applyFinalityConfigUpdates", finalityThreshold, customFinalityTransferFeeBps, maxAmountPerRequest, rateLimitConfigArgs)
-}
-
-func (_USDCTokenPoolCCTPV2 *USDCTokenPoolCCTPV2Session) ApplyFinalityConfigUpdates(finalityThreshold uint16, customFinalityTransferFeeBps uint16, maxAmountPerRequest *big.Int, rateLimitConfigArgs []TokenPoolCustomFinalityRateLimitConfigArgs) (*types.Transaction, error) {
-	return _USDCTokenPoolCCTPV2.Contract.ApplyFinalityConfigUpdates(&_USDCTokenPoolCCTPV2.TransactOpts, finalityThreshold, customFinalityTransferFeeBps, maxAmountPerRequest, rateLimitConfigArgs)
-}
-
-func (_USDCTokenPoolCCTPV2 *USDCTokenPoolCCTPV2TransactorSession) ApplyFinalityConfigUpdates(finalityThreshold uint16, customFinalityTransferFeeBps uint16, maxAmountPerRequest *big.Int, rateLimitConfigArgs []TokenPoolCustomFinalityRateLimitConfigArgs) (*types.Transaction, error) {
-	return _USDCTokenPoolCCTPV2.Contract.ApplyFinalityConfigUpdates(&_USDCTokenPoolCCTPV2.TransactOpts, finalityThreshold, customFinalityTransferFeeBps, maxAmountPerRequest, rateLimitConfigArgs)
-=======
 func (_USDCTokenPoolCCTPV2 *USDCTokenPoolCCTPV2Transactor) ApplyFinalityConfigUpdates(opts *bind.TransactOpts, finalityThreshold uint16, fastTransferFeeBps uint16, maxAmountPerRequest *big.Int, rateLimitConfigArgs []TokenPoolFastFinalityRateLimitConfigArgs) (*types.Transaction, error) {
 	return _USDCTokenPoolCCTPV2.contract.Transact(opts, "applyFinalityConfigUpdates", finalityThreshold, fastTransferFeeBps, maxAmountPerRequest, rateLimitConfigArgs)
 }
@@ -1034,7 +1018,6 @@
 
 func (_USDCTokenPoolCCTPV2 *USDCTokenPoolCCTPV2TransactorSession) ApplyFinalityConfigUpdates(finalityThreshold uint16, fastTransferFeeBps uint16, maxAmountPerRequest *big.Int, rateLimitConfigArgs []TokenPoolFastFinalityRateLimitConfigArgs) (*types.Transaction, error) {
 	return _USDCTokenPoolCCTPV2.Contract.ApplyFinalityConfigUpdates(&_USDCTokenPoolCCTPV2.TransactOpts, finalityThreshold, fastTransferFeeBps, maxAmountPerRequest, rateLimitConfigArgs)
->>>>>>> 5d6d323f
 }
 
 func (_USDCTokenPoolCCTPV2 *USDCTokenPoolCCTPV2Transactor) ApplyTokenTransferFeeConfigUpdates(opts *bind.TransactOpts, tokenTransferFeeConfigArgs []TokenPoolTokenTransferFeeConfigArgs, destToUseDefaultFeeConfigs []uint64) (*types.Transaction, error) {
@@ -1131,18 +1114,6 @@
 
 func (_USDCTokenPoolCCTPV2 *USDCTokenPoolCCTPV2TransactorSession) SetChainRateLimiterConfigs(remoteChainSelectors []uint64, outboundConfigs []RateLimiterConfig, inboundConfigs []RateLimiterConfig) (*types.Transaction, error) {
 	return _USDCTokenPoolCCTPV2.Contract.SetChainRateLimiterConfigs(&_USDCTokenPoolCCTPV2.TransactOpts, remoteChainSelectors, outboundConfigs, inboundConfigs)
-}
-
-func (_USDCTokenPoolCCTPV2 *USDCTokenPoolCCTPV2Transactor) SetCustomFinalityRateLimitConfig(opts *bind.TransactOpts, rateLimitConfigArgs []TokenPoolCustomFinalityRateLimitConfigArgs) (*types.Transaction, error) {
-	return _USDCTokenPoolCCTPV2.contract.Transact(opts, "setCustomFinalityRateLimitConfig", rateLimitConfigArgs)
-}
-
-func (_USDCTokenPoolCCTPV2 *USDCTokenPoolCCTPV2Session) SetCustomFinalityRateLimitConfig(rateLimitConfigArgs []TokenPoolCustomFinalityRateLimitConfigArgs) (*types.Transaction, error) {
-	return _USDCTokenPoolCCTPV2.Contract.SetCustomFinalityRateLimitConfig(&_USDCTokenPoolCCTPV2.TransactOpts, rateLimitConfigArgs)
-}
-
-func (_USDCTokenPoolCCTPV2 *USDCTokenPoolCCTPV2TransactorSession) SetCustomFinalityRateLimitConfig(rateLimitConfigArgs []TokenPoolCustomFinalityRateLimitConfigArgs) (*types.Transaction, error) {
-	return _USDCTokenPoolCCTPV2.Contract.SetCustomFinalityRateLimitConfig(&_USDCTokenPoolCCTPV2.TransactOpts, rateLimitConfigArgs)
 }
 
 func (_USDCTokenPoolCCTPV2 *USDCTokenPoolCCTPV2Transactor) SetDomains(opts *bind.TransactOpts, domains []USDCTokenPoolDomainUpdate) (*types.Transaction, error) {
@@ -2404,264 +2375,6 @@
 	return event, nil
 }
 
-type USDCTokenPoolCCTPV2CustomFinalityTransferInboundRateLimitConsumedIterator struct {
-	Event *USDCTokenPoolCCTPV2CustomFinalityTransferInboundRateLimitConsumed
-
-	contract *bind.BoundContract
-	event    string
-
-	logs chan types.Log
-	sub  ethereum.Subscription
-	done bool
-	fail error
-}
-
-func (it *USDCTokenPoolCCTPV2CustomFinalityTransferInboundRateLimitConsumedIterator) Next() bool {
-
-	if it.fail != nil {
-		return false
-	}
-
-	if it.done {
-		select {
-		case log := <-it.logs:
-			it.Event = new(USDCTokenPoolCCTPV2CustomFinalityTransferInboundRateLimitConsumed)
-			if err := it.contract.UnpackLog(it.Event, it.event, log); err != nil {
-				it.fail = err
-				return false
-			}
-			it.Event.Raw = log
-			return true
-
-		default:
-			return false
-		}
-	}
-
-	select {
-	case log := <-it.logs:
-		it.Event = new(USDCTokenPoolCCTPV2CustomFinalityTransferInboundRateLimitConsumed)
-		if err := it.contract.UnpackLog(it.Event, it.event, log); err != nil {
-			it.fail = err
-			return false
-		}
-		it.Event.Raw = log
-		return true
-
-	case err := <-it.sub.Err():
-		it.done = true
-		it.fail = err
-		return it.Next()
-	}
-}
-
-func (it *USDCTokenPoolCCTPV2CustomFinalityTransferInboundRateLimitConsumedIterator) Error() error {
-	return it.fail
-}
-
-func (it *USDCTokenPoolCCTPV2CustomFinalityTransferInboundRateLimitConsumedIterator) Close() error {
-	it.sub.Unsubscribe()
-	return nil
-}
-
-type USDCTokenPoolCCTPV2CustomFinalityTransferInboundRateLimitConsumed struct {
-	RemoteChainSelector uint64
-	Token               common.Address
-	Amount              *big.Int
-	Raw                 types.Log
-}
-
-func (_USDCTokenPoolCCTPV2 *USDCTokenPoolCCTPV2Filterer) FilterCustomFinalityTransferInboundRateLimitConsumed(opts *bind.FilterOpts, remoteChainSelector []uint64) (*USDCTokenPoolCCTPV2CustomFinalityTransferInboundRateLimitConsumedIterator, error) {
-
-	var remoteChainSelectorRule []interface{}
-	for _, remoteChainSelectorItem := range remoteChainSelector {
-		remoteChainSelectorRule = append(remoteChainSelectorRule, remoteChainSelectorItem)
-	}
-
-	logs, sub, err := _USDCTokenPoolCCTPV2.contract.FilterLogs(opts, "CustomFinalityTransferInboundRateLimitConsumed", remoteChainSelectorRule)
-	if err != nil {
-		return nil, err
-	}
-	return &USDCTokenPoolCCTPV2CustomFinalityTransferInboundRateLimitConsumedIterator{contract: _USDCTokenPoolCCTPV2.contract, event: "CustomFinalityTransferInboundRateLimitConsumed", logs: logs, sub: sub}, nil
-}
-
-func (_USDCTokenPoolCCTPV2 *USDCTokenPoolCCTPV2Filterer) WatchCustomFinalityTransferInboundRateLimitConsumed(opts *bind.WatchOpts, sink chan<- *USDCTokenPoolCCTPV2CustomFinalityTransferInboundRateLimitConsumed, remoteChainSelector []uint64) (event.Subscription, error) {
-
-	var remoteChainSelectorRule []interface{}
-	for _, remoteChainSelectorItem := range remoteChainSelector {
-		remoteChainSelectorRule = append(remoteChainSelectorRule, remoteChainSelectorItem)
-	}
-
-	logs, sub, err := _USDCTokenPoolCCTPV2.contract.WatchLogs(opts, "CustomFinalityTransferInboundRateLimitConsumed", remoteChainSelectorRule)
-	if err != nil {
-		return nil, err
-	}
-	return event.NewSubscription(func(quit <-chan struct{}) error {
-		defer sub.Unsubscribe()
-		for {
-			select {
-			case log := <-logs:
-
-				event := new(USDCTokenPoolCCTPV2CustomFinalityTransferInboundRateLimitConsumed)
-				if err := _USDCTokenPoolCCTPV2.contract.UnpackLog(event, "CustomFinalityTransferInboundRateLimitConsumed", log); err != nil {
-					return err
-				}
-				event.Raw = log
-
-				select {
-				case sink <- event:
-				case err := <-sub.Err():
-					return err
-				case <-quit:
-					return nil
-				}
-			case err := <-sub.Err():
-				return err
-			case <-quit:
-				return nil
-			}
-		}
-	}), nil
-}
-
-func (_USDCTokenPoolCCTPV2 *USDCTokenPoolCCTPV2Filterer) ParseCustomFinalityTransferInboundRateLimitConsumed(log types.Log) (*USDCTokenPoolCCTPV2CustomFinalityTransferInboundRateLimitConsumed, error) {
-	event := new(USDCTokenPoolCCTPV2CustomFinalityTransferInboundRateLimitConsumed)
-	if err := _USDCTokenPoolCCTPV2.contract.UnpackLog(event, "CustomFinalityTransferInboundRateLimitConsumed", log); err != nil {
-		return nil, err
-	}
-	event.Raw = log
-	return event, nil
-}
-
-type USDCTokenPoolCCTPV2CustomFinalityTransferOutboundRateLimitConsumedIterator struct {
-	Event *USDCTokenPoolCCTPV2CustomFinalityTransferOutboundRateLimitConsumed
-
-	contract *bind.BoundContract
-	event    string
-
-	logs chan types.Log
-	sub  ethereum.Subscription
-	done bool
-	fail error
-}
-
-func (it *USDCTokenPoolCCTPV2CustomFinalityTransferOutboundRateLimitConsumedIterator) Next() bool {
-
-	if it.fail != nil {
-		return false
-	}
-
-	if it.done {
-		select {
-		case log := <-it.logs:
-			it.Event = new(USDCTokenPoolCCTPV2CustomFinalityTransferOutboundRateLimitConsumed)
-			if err := it.contract.UnpackLog(it.Event, it.event, log); err != nil {
-				it.fail = err
-				return false
-			}
-			it.Event.Raw = log
-			return true
-
-		default:
-			return false
-		}
-	}
-
-	select {
-	case log := <-it.logs:
-		it.Event = new(USDCTokenPoolCCTPV2CustomFinalityTransferOutboundRateLimitConsumed)
-		if err := it.contract.UnpackLog(it.Event, it.event, log); err != nil {
-			it.fail = err
-			return false
-		}
-		it.Event.Raw = log
-		return true
-
-	case err := <-it.sub.Err():
-		it.done = true
-		it.fail = err
-		return it.Next()
-	}
-}
-
-func (it *USDCTokenPoolCCTPV2CustomFinalityTransferOutboundRateLimitConsumedIterator) Error() error {
-	return it.fail
-}
-
-func (it *USDCTokenPoolCCTPV2CustomFinalityTransferOutboundRateLimitConsumedIterator) Close() error {
-	it.sub.Unsubscribe()
-	return nil
-}
-
-type USDCTokenPoolCCTPV2CustomFinalityTransferOutboundRateLimitConsumed struct {
-	RemoteChainSelector uint64
-	Token               common.Address
-	Amount              *big.Int
-	Raw                 types.Log
-}
-
-func (_USDCTokenPoolCCTPV2 *USDCTokenPoolCCTPV2Filterer) FilterCustomFinalityTransferOutboundRateLimitConsumed(opts *bind.FilterOpts, remoteChainSelector []uint64) (*USDCTokenPoolCCTPV2CustomFinalityTransferOutboundRateLimitConsumedIterator, error) {
-
-	var remoteChainSelectorRule []interface{}
-	for _, remoteChainSelectorItem := range remoteChainSelector {
-		remoteChainSelectorRule = append(remoteChainSelectorRule, remoteChainSelectorItem)
-	}
-
-	logs, sub, err := _USDCTokenPoolCCTPV2.contract.FilterLogs(opts, "CustomFinalityTransferOutboundRateLimitConsumed", remoteChainSelectorRule)
-	if err != nil {
-		return nil, err
-	}
-	return &USDCTokenPoolCCTPV2CustomFinalityTransferOutboundRateLimitConsumedIterator{contract: _USDCTokenPoolCCTPV2.contract, event: "CustomFinalityTransferOutboundRateLimitConsumed", logs: logs, sub: sub}, nil
-}
-
-func (_USDCTokenPoolCCTPV2 *USDCTokenPoolCCTPV2Filterer) WatchCustomFinalityTransferOutboundRateLimitConsumed(opts *bind.WatchOpts, sink chan<- *USDCTokenPoolCCTPV2CustomFinalityTransferOutboundRateLimitConsumed, remoteChainSelector []uint64) (event.Subscription, error) {
-
-	var remoteChainSelectorRule []interface{}
-	for _, remoteChainSelectorItem := range remoteChainSelector {
-		remoteChainSelectorRule = append(remoteChainSelectorRule, remoteChainSelectorItem)
-	}
-
-	logs, sub, err := _USDCTokenPoolCCTPV2.contract.WatchLogs(opts, "CustomFinalityTransferOutboundRateLimitConsumed", remoteChainSelectorRule)
-	if err != nil {
-		return nil, err
-	}
-	return event.NewSubscription(func(quit <-chan struct{}) error {
-		defer sub.Unsubscribe()
-		for {
-			select {
-			case log := <-logs:
-
-				event := new(USDCTokenPoolCCTPV2CustomFinalityTransferOutboundRateLimitConsumed)
-				if err := _USDCTokenPoolCCTPV2.contract.UnpackLog(event, "CustomFinalityTransferOutboundRateLimitConsumed", log); err != nil {
-					return err
-				}
-				event.Raw = log
-
-				select {
-				case sink <- event:
-				case err := <-sub.Err():
-					return err
-				case <-quit:
-					return nil
-				}
-			case err := <-sub.Err():
-				return err
-			case <-quit:
-				return nil
-			}
-		}
-	}), nil
-}
-
-func (_USDCTokenPoolCCTPV2 *USDCTokenPoolCCTPV2Filterer) ParseCustomFinalityTransferOutboundRateLimitConsumed(log types.Log) (*USDCTokenPoolCCTPV2CustomFinalityTransferOutboundRateLimitConsumed, error) {
-	event := new(USDCTokenPoolCCTPV2CustomFinalityTransferOutboundRateLimitConsumed)
-	if err := _USDCTokenPoolCCTPV2.contract.UnpackLog(event, "CustomFinalityTransferOutboundRateLimitConsumed", log); err != nil {
-		return nil, err
-	}
-	event.Raw = log
-	return event, nil
-}
-
 type USDCTokenPoolCCTPV2DomainsSetIterator struct {
 	Event *USDCTokenPoolCCTPV2DomainsSet
 
@@ -2779,7 +2492,264 @@
 	return event, nil
 }
 
-<<<<<<< HEAD
+type USDCTokenPoolCCTPV2FastTransferInboundRateLimitConsumedIterator struct {
+	Event *USDCTokenPoolCCTPV2FastTransferInboundRateLimitConsumed
+
+	contract *bind.BoundContract
+	event    string
+
+	logs chan types.Log
+	sub  ethereum.Subscription
+	done bool
+	fail error
+}
+
+func (it *USDCTokenPoolCCTPV2FastTransferInboundRateLimitConsumedIterator) Next() bool {
+
+	if it.fail != nil {
+		return false
+	}
+
+	if it.done {
+		select {
+		case log := <-it.logs:
+			it.Event = new(USDCTokenPoolCCTPV2FastTransferInboundRateLimitConsumed)
+			if err := it.contract.UnpackLog(it.Event, it.event, log); err != nil {
+				it.fail = err
+				return false
+			}
+			it.Event.Raw = log
+			return true
+
+		default:
+			return false
+		}
+	}
+
+	select {
+	case log := <-it.logs:
+		it.Event = new(USDCTokenPoolCCTPV2FastTransferInboundRateLimitConsumed)
+		if err := it.contract.UnpackLog(it.Event, it.event, log); err != nil {
+			it.fail = err
+			return false
+		}
+		it.Event.Raw = log
+		return true
+
+	case err := <-it.sub.Err():
+		it.done = true
+		it.fail = err
+		return it.Next()
+	}
+}
+
+func (it *USDCTokenPoolCCTPV2FastTransferInboundRateLimitConsumedIterator) Error() error {
+	return it.fail
+}
+
+func (it *USDCTokenPoolCCTPV2FastTransferInboundRateLimitConsumedIterator) Close() error {
+	it.sub.Unsubscribe()
+	return nil
+}
+
+type USDCTokenPoolCCTPV2FastTransferInboundRateLimitConsumed struct {
+	RemoteChainSelector uint64
+	Token               common.Address
+	Amount              *big.Int
+	Raw                 types.Log
+}
+
+func (_USDCTokenPoolCCTPV2 *USDCTokenPoolCCTPV2Filterer) FilterFastTransferInboundRateLimitConsumed(opts *bind.FilterOpts, remoteChainSelector []uint64) (*USDCTokenPoolCCTPV2FastTransferInboundRateLimitConsumedIterator, error) {
+
+	var remoteChainSelectorRule []interface{}
+	for _, remoteChainSelectorItem := range remoteChainSelector {
+		remoteChainSelectorRule = append(remoteChainSelectorRule, remoteChainSelectorItem)
+	}
+
+	logs, sub, err := _USDCTokenPoolCCTPV2.contract.FilterLogs(opts, "FastTransferInboundRateLimitConsumed", remoteChainSelectorRule)
+	if err != nil {
+		return nil, err
+	}
+	return &USDCTokenPoolCCTPV2FastTransferInboundRateLimitConsumedIterator{contract: _USDCTokenPoolCCTPV2.contract, event: "FastTransferInboundRateLimitConsumed", logs: logs, sub: sub}, nil
+}
+
+func (_USDCTokenPoolCCTPV2 *USDCTokenPoolCCTPV2Filterer) WatchFastTransferInboundRateLimitConsumed(opts *bind.WatchOpts, sink chan<- *USDCTokenPoolCCTPV2FastTransferInboundRateLimitConsumed, remoteChainSelector []uint64) (event.Subscription, error) {
+
+	var remoteChainSelectorRule []interface{}
+	for _, remoteChainSelectorItem := range remoteChainSelector {
+		remoteChainSelectorRule = append(remoteChainSelectorRule, remoteChainSelectorItem)
+	}
+
+	logs, sub, err := _USDCTokenPoolCCTPV2.contract.WatchLogs(opts, "FastTransferInboundRateLimitConsumed", remoteChainSelectorRule)
+	if err != nil {
+		return nil, err
+	}
+	return event.NewSubscription(func(quit <-chan struct{}) error {
+		defer sub.Unsubscribe()
+		for {
+			select {
+			case log := <-logs:
+
+				event := new(USDCTokenPoolCCTPV2FastTransferInboundRateLimitConsumed)
+				if err := _USDCTokenPoolCCTPV2.contract.UnpackLog(event, "FastTransferInboundRateLimitConsumed", log); err != nil {
+					return err
+				}
+				event.Raw = log
+
+				select {
+				case sink <- event:
+				case err := <-sub.Err():
+					return err
+				case <-quit:
+					return nil
+				}
+			case err := <-sub.Err():
+				return err
+			case <-quit:
+				return nil
+			}
+		}
+	}), nil
+}
+
+func (_USDCTokenPoolCCTPV2 *USDCTokenPoolCCTPV2Filterer) ParseFastTransferInboundRateLimitConsumed(log types.Log) (*USDCTokenPoolCCTPV2FastTransferInboundRateLimitConsumed, error) {
+	event := new(USDCTokenPoolCCTPV2FastTransferInboundRateLimitConsumed)
+	if err := _USDCTokenPoolCCTPV2.contract.UnpackLog(event, "FastTransferInboundRateLimitConsumed", log); err != nil {
+		return nil, err
+	}
+	event.Raw = log
+	return event, nil
+}
+
+type USDCTokenPoolCCTPV2FastTransferOutboundRateLimitConsumedIterator struct {
+	Event *USDCTokenPoolCCTPV2FastTransferOutboundRateLimitConsumed
+
+	contract *bind.BoundContract
+	event    string
+
+	logs chan types.Log
+	sub  ethereum.Subscription
+	done bool
+	fail error
+}
+
+func (it *USDCTokenPoolCCTPV2FastTransferOutboundRateLimitConsumedIterator) Next() bool {
+
+	if it.fail != nil {
+		return false
+	}
+
+	if it.done {
+		select {
+		case log := <-it.logs:
+			it.Event = new(USDCTokenPoolCCTPV2FastTransferOutboundRateLimitConsumed)
+			if err := it.contract.UnpackLog(it.Event, it.event, log); err != nil {
+				it.fail = err
+				return false
+			}
+			it.Event.Raw = log
+			return true
+
+		default:
+			return false
+		}
+	}
+
+	select {
+	case log := <-it.logs:
+		it.Event = new(USDCTokenPoolCCTPV2FastTransferOutboundRateLimitConsumed)
+		if err := it.contract.UnpackLog(it.Event, it.event, log); err != nil {
+			it.fail = err
+			return false
+		}
+		it.Event.Raw = log
+		return true
+
+	case err := <-it.sub.Err():
+		it.done = true
+		it.fail = err
+		return it.Next()
+	}
+}
+
+func (it *USDCTokenPoolCCTPV2FastTransferOutboundRateLimitConsumedIterator) Error() error {
+	return it.fail
+}
+
+func (it *USDCTokenPoolCCTPV2FastTransferOutboundRateLimitConsumedIterator) Close() error {
+	it.sub.Unsubscribe()
+	return nil
+}
+
+type USDCTokenPoolCCTPV2FastTransferOutboundRateLimitConsumed struct {
+	RemoteChainSelector uint64
+	Token               common.Address
+	Amount              *big.Int
+	Raw                 types.Log
+}
+
+func (_USDCTokenPoolCCTPV2 *USDCTokenPoolCCTPV2Filterer) FilterFastTransferOutboundRateLimitConsumed(opts *bind.FilterOpts, remoteChainSelector []uint64) (*USDCTokenPoolCCTPV2FastTransferOutboundRateLimitConsumedIterator, error) {
+
+	var remoteChainSelectorRule []interface{}
+	for _, remoteChainSelectorItem := range remoteChainSelector {
+		remoteChainSelectorRule = append(remoteChainSelectorRule, remoteChainSelectorItem)
+	}
+
+	logs, sub, err := _USDCTokenPoolCCTPV2.contract.FilterLogs(opts, "FastTransferOutboundRateLimitConsumed", remoteChainSelectorRule)
+	if err != nil {
+		return nil, err
+	}
+	return &USDCTokenPoolCCTPV2FastTransferOutboundRateLimitConsumedIterator{contract: _USDCTokenPoolCCTPV2.contract, event: "FastTransferOutboundRateLimitConsumed", logs: logs, sub: sub}, nil
+}
+
+func (_USDCTokenPoolCCTPV2 *USDCTokenPoolCCTPV2Filterer) WatchFastTransferOutboundRateLimitConsumed(opts *bind.WatchOpts, sink chan<- *USDCTokenPoolCCTPV2FastTransferOutboundRateLimitConsumed, remoteChainSelector []uint64) (event.Subscription, error) {
+
+	var remoteChainSelectorRule []interface{}
+	for _, remoteChainSelectorItem := range remoteChainSelector {
+		remoteChainSelectorRule = append(remoteChainSelectorRule, remoteChainSelectorItem)
+	}
+
+	logs, sub, err := _USDCTokenPoolCCTPV2.contract.WatchLogs(opts, "FastTransferOutboundRateLimitConsumed", remoteChainSelectorRule)
+	if err != nil {
+		return nil, err
+	}
+	return event.NewSubscription(func(quit <-chan struct{}) error {
+		defer sub.Unsubscribe()
+		for {
+			select {
+			case log := <-logs:
+
+				event := new(USDCTokenPoolCCTPV2FastTransferOutboundRateLimitConsumed)
+				if err := _USDCTokenPoolCCTPV2.contract.UnpackLog(event, "FastTransferOutboundRateLimitConsumed", log); err != nil {
+					return err
+				}
+				event.Raw = log
+
+				select {
+				case sink <- event:
+				case err := <-sub.Err():
+					return err
+				case <-quit:
+					return nil
+				}
+			case err := <-sub.Err():
+				return err
+			case <-quit:
+				return nil
+			}
+		}
+	}), nil
+}
+
+func (_USDCTokenPoolCCTPV2 *USDCTokenPoolCCTPV2Filterer) ParseFastTransferOutboundRateLimitConsumed(log types.Log) (*USDCTokenPoolCCTPV2FastTransferOutboundRateLimitConsumed, error) {
+	event := new(USDCTokenPoolCCTPV2FastTransferOutboundRateLimitConsumed)
+	if err := _USDCTokenPoolCCTPV2.contract.UnpackLog(event, "FastTransferOutboundRateLimitConsumed", log); err != nil {
+		return nil, err
+	}
+	event.Raw = log
+	return event, nil
+}
+
 type USDCTokenPoolCCTPV2FinalityConfigUpdatedIterator struct {
 	Event *USDCTokenPoolCCTPV2FinalityConfigUpdated
 
@@ -2841,387 +2811,6 @@
 }
 
 type USDCTokenPoolCCTPV2FinalityConfigUpdated struct {
-	FinalityConfig               uint16
-	CustomFinalityTransferFeeBps uint16
-	MaxAmountPerRequest          *big.Int
-	Raw                          types.Log
-}
-
-func (_USDCTokenPoolCCTPV2 *USDCTokenPoolCCTPV2Filterer) FilterFinalityConfigUpdated(opts *bind.FilterOpts) (*USDCTokenPoolCCTPV2FinalityConfigUpdatedIterator, error) {
-
-	logs, sub, err := _USDCTokenPoolCCTPV2.contract.FilterLogs(opts, "FinalityConfigUpdated")
-	if err != nil {
-		return nil, err
-	}
-	return &USDCTokenPoolCCTPV2FinalityConfigUpdatedIterator{contract: _USDCTokenPoolCCTPV2.contract, event: "FinalityConfigUpdated", logs: logs, sub: sub}, nil
-}
-
-func (_USDCTokenPoolCCTPV2 *USDCTokenPoolCCTPV2Filterer) WatchFinalityConfigUpdated(opts *bind.WatchOpts, sink chan<- *USDCTokenPoolCCTPV2FinalityConfigUpdated) (event.Subscription, error) {
-
-	logs, sub, err := _USDCTokenPoolCCTPV2.contract.WatchLogs(opts, "FinalityConfigUpdated")
-	if err != nil {
-		return nil, err
-	}
-	return event.NewSubscription(func(quit <-chan struct{}) error {
-		defer sub.Unsubscribe()
-		for {
-			select {
-			case log := <-logs:
-
-				event := new(USDCTokenPoolCCTPV2FinalityConfigUpdated)
-				if err := _USDCTokenPoolCCTPV2.contract.UnpackLog(event, "FinalityConfigUpdated", log); err != nil {
-					return err
-				}
-				event.Raw = log
-
-				select {
-				case sink <- event:
-				case err := <-sub.Err():
-					return err
-				case <-quit:
-					return nil
-				}
-			case err := <-sub.Err():
-				return err
-			case <-quit:
-				return nil
-			}
-		}
-	}), nil
-}
-
-func (_USDCTokenPoolCCTPV2 *USDCTokenPoolCCTPV2Filterer) ParseFinalityConfigUpdated(log types.Log) (*USDCTokenPoolCCTPV2FinalityConfigUpdated, error) {
-	event := new(USDCTokenPoolCCTPV2FinalityConfigUpdated)
-	if err := _USDCTokenPoolCCTPV2.contract.UnpackLog(event, "FinalityConfigUpdated", log); err != nil {
-		return nil, err
-	}
-	event.Raw = log
-	return event, nil
-}
-
-type USDCTokenPoolCCTPV2InboundRateLimitConsumedIterator struct {
-	Event *USDCTokenPoolCCTPV2InboundRateLimitConsumed
-=======
-type USDCTokenPoolCCTPV2FastTransferInboundRateLimitConsumedIterator struct {
-	Event *USDCTokenPoolCCTPV2FastTransferInboundRateLimitConsumed
->>>>>>> 5d6d323f
-
-	contract *bind.BoundContract
-	event    string
-
-	logs chan types.Log
-	sub  ethereum.Subscription
-	done bool
-	fail error
-}
-
-func (it *USDCTokenPoolCCTPV2FastTransferInboundRateLimitConsumedIterator) Next() bool {
-
-	if it.fail != nil {
-		return false
-	}
-
-	if it.done {
-		select {
-		case log := <-it.logs:
-			it.Event = new(USDCTokenPoolCCTPV2FastTransferInboundRateLimitConsumed)
-			if err := it.contract.UnpackLog(it.Event, it.event, log); err != nil {
-				it.fail = err
-				return false
-			}
-			it.Event.Raw = log
-			return true
-
-		default:
-			return false
-		}
-	}
-
-	select {
-	case log := <-it.logs:
-		it.Event = new(USDCTokenPoolCCTPV2FastTransferInboundRateLimitConsumed)
-		if err := it.contract.UnpackLog(it.Event, it.event, log); err != nil {
-			it.fail = err
-			return false
-		}
-		it.Event.Raw = log
-		return true
-
-	case err := <-it.sub.Err():
-		it.done = true
-		it.fail = err
-		return it.Next()
-	}
-}
-
-func (it *USDCTokenPoolCCTPV2FastTransferInboundRateLimitConsumedIterator) Error() error {
-	return it.fail
-}
-
-func (it *USDCTokenPoolCCTPV2FastTransferInboundRateLimitConsumedIterator) Close() error {
-	it.sub.Unsubscribe()
-	return nil
-}
-
-type USDCTokenPoolCCTPV2FastTransferInboundRateLimitConsumed struct {
-	RemoteChainSelector uint64
-	Token               common.Address
-	Amount              *big.Int
-	Raw                 types.Log
-}
-
-func (_USDCTokenPoolCCTPV2 *USDCTokenPoolCCTPV2Filterer) FilterFastTransferInboundRateLimitConsumed(opts *bind.FilterOpts, remoteChainSelector []uint64) (*USDCTokenPoolCCTPV2FastTransferInboundRateLimitConsumedIterator, error) {
-
-	var remoteChainSelectorRule []interface{}
-	for _, remoteChainSelectorItem := range remoteChainSelector {
-		remoteChainSelectorRule = append(remoteChainSelectorRule, remoteChainSelectorItem)
-	}
-
-	logs, sub, err := _USDCTokenPoolCCTPV2.contract.FilterLogs(opts, "FastTransferInboundRateLimitConsumed", remoteChainSelectorRule)
-	if err != nil {
-		return nil, err
-	}
-	return &USDCTokenPoolCCTPV2FastTransferInboundRateLimitConsumedIterator{contract: _USDCTokenPoolCCTPV2.contract, event: "FastTransferInboundRateLimitConsumed", logs: logs, sub: sub}, nil
-}
-
-func (_USDCTokenPoolCCTPV2 *USDCTokenPoolCCTPV2Filterer) WatchFastTransferInboundRateLimitConsumed(opts *bind.WatchOpts, sink chan<- *USDCTokenPoolCCTPV2FastTransferInboundRateLimitConsumed, remoteChainSelector []uint64) (event.Subscription, error) {
-
-	var remoteChainSelectorRule []interface{}
-	for _, remoteChainSelectorItem := range remoteChainSelector {
-		remoteChainSelectorRule = append(remoteChainSelectorRule, remoteChainSelectorItem)
-	}
-
-	logs, sub, err := _USDCTokenPoolCCTPV2.contract.WatchLogs(opts, "FastTransferInboundRateLimitConsumed", remoteChainSelectorRule)
-	if err != nil {
-		return nil, err
-	}
-	return event.NewSubscription(func(quit <-chan struct{}) error {
-		defer sub.Unsubscribe()
-		for {
-			select {
-			case log := <-logs:
-
-				event := new(USDCTokenPoolCCTPV2FastTransferInboundRateLimitConsumed)
-				if err := _USDCTokenPoolCCTPV2.contract.UnpackLog(event, "FastTransferInboundRateLimitConsumed", log); err != nil {
-					return err
-				}
-				event.Raw = log
-
-				select {
-				case sink <- event:
-				case err := <-sub.Err():
-					return err
-				case <-quit:
-					return nil
-				}
-			case err := <-sub.Err():
-				return err
-			case <-quit:
-				return nil
-			}
-		}
-	}), nil
-}
-
-func (_USDCTokenPoolCCTPV2 *USDCTokenPoolCCTPV2Filterer) ParseFastTransferInboundRateLimitConsumed(log types.Log) (*USDCTokenPoolCCTPV2FastTransferInboundRateLimitConsumed, error) {
-	event := new(USDCTokenPoolCCTPV2FastTransferInboundRateLimitConsumed)
-	if err := _USDCTokenPoolCCTPV2.contract.UnpackLog(event, "FastTransferInboundRateLimitConsumed", log); err != nil {
-		return nil, err
-	}
-	event.Raw = log
-	return event, nil
-}
-
-type USDCTokenPoolCCTPV2FastTransferOutboundRateLimitConsumedIterator struct {
-	Event *USDCTokenPoolCCTPV2FastTransferOutboundRateLimitConsumed
-
-	contract *bind.BoundContract
-	event    string
-
-	logs chan types.Log
-	sub  ethereum.Subscription
-	done bool
-	fail error
-}
-
-func (it *USDCTokenPoolCCTPV2FastTransferOutboundRateLimitConsumedIterator) Next() bool {
-
-	if it.fail != nil {
-		return false
-	}
-
-	if it.done {
-		select {
-		case log := <-it.logs:
-			it.Event = new(USDCTokenPoolCCTPV2FastTransferOutboundRateLimitConsumed)
-			if err := it.contract.UnpackLog(it.Event, it.event, log); err != nil {
-				it.fail = err
-				return false
-			}
-			it.Event.Raw = log
-			return true
-
-		default:
-			return false
-		}
-	}
-
-	select {
-	case log := <-it.logs:
-		it.Event = new(USDCTokenPoolCCTPV2FastTransferOutboundRateLimitConsumed)
-		if err := it.contract.UnpackLog(it.Event, it.event, log); err != nil {
-			it.fail = err
-			return false
-		}
-		it.Event.Raw = log
-		return true
-
-	case err := <-it.sub.Err():
-		it.done = true
-		it.fail = err
-		return it.Next()
-	}
-}
-
-func (it *USDCTokenPoolCCTPV2FastTransferOutboundRateLimitConsumedIterator) Error() error {
-	return it.fail
-}
-
-func (it *USDCTokenPoolCCTPV2FastTransferOutboundRateLimitConsumedIterator) Close() error {
-	it.sub.Unsubscribe()
-	return nil
-}
-
-type USDCTokenPoolCCTPV2FastTransferOutboundRateLimitConsumed struct {
-	RemoteChainSelector uint64
-	Token               common.Address
-	Amount              *big.Int
-	Raw                 types.Log
-}
-
-func (_USDCTokenPoolCCTPV2 *USDCTokenPoolCCTPV2Filterer) FilterFastTransferOutboundRateLimitConsumed(opts *bind.FilterOpts, remoteChainSelector []uint64) (*USDCTokenPoolCCTPV2FastTransferOutboundRateLimitConsumedIterator, error) {
-
-	var remoteChainSelectorRule []interface{}
-	for _, remoteChainSelectorItem := range remoteChainSelector {
-		remoteChainSelectorRule = append(remoteChainSelectorRule, remoteChainSelectorItem)
-	}
-
-	logs, sub, err := _USDCTokenPoolCCTPV2.contract.FilterLogs(opts, "FastTransferOutboundRateLimitConsumed", remoteChainSelectorRule)
-	if err != nil {
-		return nil, err
-	}
-	return &USDCTokenPoolCCTPV2FastTransferOutboundRateLimitConsumedIterator{contract: _USDCTokenPoolCCTPV2.contract, event: "FastTransferOutboundRateLimitConsumed", logs: logs, sub: sub}, nil
-}
-
-func (_USDCTokenPoolCCTPV2 *USDCTokenPoolCCTPV2Filterer) WatchFastTransferOutboundRateLimitConsumed(opts *bind.WatchOpts, sink chan<- *USDCTokenPoolCCTPV2FastTransferOutboundRateLimitConsumed, remoteChainSelector []uint64) (event.Subscription, error) {
-
-	var remoteChainSelectorRule []interface{}
-	for _, remoteChainSelectorItem := range remoteChainSelector {
-		remoteChainSelectorRule = append(remoteChainSelectorRule, remoteChainSelectorItem)
-	}
-
-	logs, sub, err := _USDCTokenPoolCCTPV2.contract.WatchLogs(opts, "FastTransferOutboundRateLimitConsumed", remoteChainSelectorRule)
-	if err != nil {
-		return nil, err
-	}
-	return event.NewSubscription(func(quit <-chan struct{}) error {
-		defer sub.Unsubscribe()
-		for {
-			select {
-			case log := <-logs:
-
-				event := new(USDCTokenPoolCCTPV2FastTransferOutboundRateLimitConsumed)
-				if err := _USDCTokenPoolCCTPV2.contract.UnpackLog(event, "FastTransferOutboundRateLimitConsumed", log); err != nil {
-					return err
-				}
-				event.Raw = log
-
-				select {
-				case sink <- event:
-				case err := <-sub.Err():
-					return err
-				case <-quit:
-					return nil
-				}
-			case err := <-sub.Err():
-				return err
-			case <-quit:
-				return nil
-			}
-		}
-	}), nil
-}
-
-func (_USDCTokenPoolCCTPV2 *USDCTokenPoolCCTPV2Filterer) ParseFastTransferOutboundRateLimitConsumed(log types.Log) (*USDCTokenPoolCCTPV2FastTransferOutboundRateLimitConsumed, error) {
-	event := new(USDCTokenPoolCCTPV2FastTransferOutboundRateLimitConsumed)
-	if err := _USDCTokenPoolCCTPV2.contract.UnpackLog(event, "FastTransferOutboundRateLimitConsumed", log); err != nil {
-		return nil, err
-	}
-	event.Raw = log
-	return event, nil
-}
-
-type USDCTokenPoolCCTPV2FinalityConfigUpdatedIterator struct {
-	Event *USDCTokenPoolCCTPV2FinalityConfigUpdated
-
-	contract *bind.BoundContract
-	event    string
-
-	logs chan types.Log
-	sub  ethereum.Subscription
-	done bool
-	fail error
-}
-
-func (it *USDCTokenPoolCCTPV2FinalityConfigUpdatedIterator) Next() bool {
-
-	if it.fail != nil {
-		return false
-	}
-
-	if it.done {
-		select {
-		case log := <-it.logs:
-			it.Event = new(USDCTokenPoolCCTPV2FinalityConfigUpdated)
-			if err := it.contract.UnpackLog(it.Event, it.event, log); err != nil {
-				it.fail = err
-				return false
-			}
-			it.Event.Raw = log
-			return true
-
-		default:
-			return false
-		}
-	}
-
-	select {
-	case log := <-it.logs:
-		it.Event = new(USDCTokenPoolCCTPV2FinalityConfigUpdated)
-		if err := it.contract.UnpackLog(it.Event, it.event, log); err != nil {
-			it.fail = err
-			return false
-		}
-		it.Event.Raw = log
-		return true
-
-	case err := <-it.sub.Err():
-		it.done = true
-		it.fail = err
-		return it.Next()
-	}
-}
-
-func (it *USDCTokenPoolCCTPV2FinalityConfigUpdatedIterator) Error() error {
-	return it.fail
-}
-
-func (it *USDCTokenPoolCCTPV2FinalityConfigUpdatedIterator) Close() error {
-	it.sub.Unsubscribe()
-	return nil
-}
-
-type USDCTokenPoolCCTPV2FinalityConfigUpdated struct {
 	FinalityConfig      uint16
 	FastTransferFeeBps  uint16
 	MaxAmountPerRequest *big.Int
@@ -4985,20 +4574,10 @@
 	return common.HexToHash("0x2e902d38f15b233cbb63711add0fca4545334d3a169d60c0a616494d7eea9544")
 }
 
-func (USDCTokenPoolCCTPV2CustomFinalityTransferInboundRateLimitConsumed) Topic() common.Hash {
-	return common.HexToHash("0x41a8aa8df7945f0fb8ac5f7d88279638d9dc2ef9a6bf4ec9a53b80681b34aff7")
-}
-
-func (USDCTokenPoolCCTPV2CustomFinalityTransferOutboundRateLimitConsumed) Topic() common.Hash {
-	return common.HexToHash("0x343b97d8450aed1863423e09d2bb0dc2062ceb982a695c4c376c7ed1bb4a2bbb")
-}
-
 func (USDCTokenPoolCCTPV2DomainsSet) Topic() common.Hash {
 	return common.HexToHash("0xe6d14ea297366c7bc1265d289d924bfd8b9afb148eb972b481f70da41c842cf5")
 }
 
-<<<<<<< HEAD
-=======
 func (USDCTokenPoolCCTPV2FastTransferInboundRateLimitConsumed) Topic() common.Hash {
 	return common.HexToHash("0xec8efbbe1188357e808975e80f998488a9c2747d618ffc39270836058a44428e")
 }
@@ -5007,7 +4586,6 @@
 	return common.HexToHash("0x251a578f8b9ffb7cb748680c76e7895fe65b3fcf44c2bd03e4f163dc38b2ed0b")
 }
 
->>>>>>> 5d6d323f
 func (USDCTokenPoolCCTPV2FinalityConfigUpdated) Topic() common.Hash {
 	return common.HexToHash("0xfc57ba710bb816f16b18f38549598ef4552c4acd0e0ddb7b40bc5906d25bdc1d")
 }
@@ -5141,11 +4719,7 @@
 
 	ApplyChainUpdates(opts *bind.TransactOpts, remoteChainSelectorsToRemove []uint64, chainsToAdd []TokenPoolChainUpdate) (*types.Transaction, error)
 
-<<<<<<< HEAD
-	ApplyFinalityConfigUpdates(opts *bind.TransactOpts, finalityThreshold uint16, customFinalityTransferFeeBps uint16, maxAmountPerRequest *big.Int, rateLimitConfigArgs []TokenPoolCustomFinalityRateLimitConfigArgs) (*types.Transaction, error)
-=======
 	ApplyFinalityConfigUpdates(opts *bind.TransactOpts, finalityThreshold uint16, fastTransferFeeBps uint16, maxAmountPerRequest *big.Int, rateLimitConfigArgs []TokenPoolFastFinalityRateLimitConfigArgs) (*types.Transaction, error)
->>>>>>> 5d6d323f
 
 	ApplyTokenTransferFeeConfigUpdates(opts *bind.TransactOpts, tokenTransferFeeConfigArgs []TokenPoolTokenTransferFeeConfigArgs, destToUseDefaultFeeConfigs []uint64) (*types.Transaction, error)
 
@@ -5163,8 +4737,6 @@
 
 	SetChainRateLimiterConfigs(opts *bind.TransactOpts, remoteChainSelectors []uint64, outboundConfigs []RateLimiterConfig, inboundConfigs []RateLimiterConfig) (*types.Transaction, error)
 
-	SetCustomFinalityRateLimitConfig(opts *bind.TransactOpts, rateLimitConfigArgs []TokenPoolCustomFinalityRateLimitConfigArgs) (*types.Transaction, error)
-
 	SetDomains(opts *bind.TransactOpts, domains []USDCTokenPoolDomainUpdate) (*types.Transaction, error)
 
 	SetFastFinalityRateLimitConfig(opts *bind.TransactOpts, rateLimitConfigArgs []TokenPoolFastFinalityRateLimitConfigArgs) (*types.Transaction, error)
@@ -5237,26 +4809,12 @@
 
 	ParseConfigSet(log types.Log) (*USDCTokenPoolCCTPV2ConfigSet, error)
 
-	FilterCustomFinalityTransferInboundRateLimitConsumed(opts *bind.FilterOpts, remoteChainSelector []uint64) (*USDCTokenPoolCCTPV2CustomFinalityTransferInboundRateLimitConsumedIterator, error)
-
-	WatchCustomFinalityTransferInboundRateLimitConsumed(opts *bind.WatchOpts, sink chan<- *USDCTokenPoolCCTPV2CustomFinalityTransferInboundRateLimitConsumed, remoteChainSelector []uint64) (event.Subscription, error)
-
-	ParseCustomFinalityTransferInboundRateLimitConsumed(log types.Log) (*USDCTokenPoolCCTPV2CustomFinalityTransferInboundRateLimitConsumed, error)
-
-	FilterCustomFinalityTransferOutboundRateLimitConsumed(opts *bind.FilterOpts, remoteChainSelector []uint64) (*USDCTokenPoolCCTPV2CustomFinalityTransferOutboundRateLimitConsumedIterator, error)
-
-	WatchCustomFinalityTransferOutboundRateLimitConsumed(opts *bind.WatchOpts, sink chan<- *USDCTokenPoolCCTPV2CustomFinalityTransferOutboundRateLimitConsumed, remoteChainSelector []uint64) (event.Subscription, error)
-
-	ParseCustomFinalityTransferOutboundRateLimitConsumed(log types.Log) (*USDCTokenPoolCCTPV2CustomFinalityTransferOutboundRateLimitConsumed, error)
-
 	FilterDomainsSet(opts *bind.FilterOpts) (*USDCTokenPoolCCTPV2DomainsSetIterator, error)
 
 	WatchDomainsSet(opts *bind.WatchOpts, sink chan<- *USDCTokenPoolCCTPV2DomainsSet) (event.Subscription, error)
 
 	ParseDomainsSet(log types.Log) (*USDCTokenPoolCCTPV2DomainsSet, error)
 
-<<<<<<< HEAD
-=======
 	FilterFastTransferInboundRateLimitConsumed(opts *bind.FilterOpts, remoteChainSelector []uint64) (*USDCTokenPoolCCTPV2FastTransferInboundRateLimitConsumedIterator, error)
 
 	WatchFastTransferInboundRateLimitConsumed(opts *bind.WatchOpts, sink chan<- *USDCTokenPoolCCTPV2FastTransferInboundRateLimitConsumed, remoteChainSelector []uint64) (event.Subscription, error)
@@ -5269,7 +4827,6 @@
 
 	ParseFastTransferOutboundRateLimitConsumed(log types.Log) (*USDCTokenPoolCCTPV2FastTransferOutboundRateLimitConsumed, error)
 
->>>>>>> 5d6d323f
 	FilterFinalityConfigUpdated(opts *bind.FilterOpts) (*USDCTokenPoolCCTPV2FinalityConfigUpdatedIterator, error)
 
 	WatchFinalityConfigUpdated(opts *bind.WatchOpts, sink chan<- *USDCTokenPoolCCTPV2FinalityConfigUpdated) (event.Subscription, error)
