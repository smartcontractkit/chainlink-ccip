// Code generated - DO NOT EDIT.
// This file is a generated binding and any manual changes will be lost.

package commit_onramp

import (
	"errors"
	"math/big"
	"strings"

	ethereum "github.com/ethereum/go-ethereum"
	"github.com/ethereum/go-ethereum/accounts/abi"
	"github.com/ethereum/go-ethereum/accounts/abi/bind"
	"github.com/ethereum/go-ethereum/common"
	"github.com/ethereum/go-ethereum/core/types"
	"github.com/ethereum/go-ethereum/event"
)

var (
	_ = errors.New
	_ = big.NewInt
	_ = strings.NewReader
	_ = ethereum.NotFound
	_ = bind.Bind
	_ = common.Big1
	_ = types.BloomLookup
	_ = event.NewSubscription
	_ = abi.ConvertType
)

type BaseOnRampAllowlistConfigArgs struct {
	DestChainSelector         uint64
	AllowlistEnabled          bool
	AddedAllowlistedSenders   []common.Address
	RemovedAllowlistedSenders []common.Address
}

type BaseOnRampDestChainConfigArgs struct {
	Router            common.Address
	DestChainSelector uint64
	AllowlistEnabled  bool
}

type ClientEVM2AnyMessage struct {
	Receiver     []byte
	Data         []byte
	TokenAmounts []ClientEVMTokenAmount
	FeeToken     common.Address
	ExtraArgs    []byte
}

type ClientEVMTokenAmount struct {
	Token  common.Address
	Amount *big.Int
}

type CommitOnRampDynamicConfig struct {
	FeeQuoter      common.Address
	FeeAggregator  common.Address
	AllowlistAdmin common.Address
}

type MessageV1CodecMessageV1 struct {
	SourceChainSelector uint64
	DestChainSelector   uint64
	SequenceNumber      uint64
	OnRampAddress       []byte
	OffRampAddress      []byte
	Finality            uint16
	Sender              []byte
	Receiver            []byte
	DestBlob            []byte
	TokenTransfer       []MessageV1CodecTokenTransferV1
	Data                []byte
}

type MessageV1CodecTokenTransferV1 struct {
	Amount             *big.Int
	SourcePoolAddress  []byte
	SourceTokenAddress []byte
	DestTokenAddress   []byte
	ExtraData          []byte
}

var CommitOnRampMetaData = &bind.MetaData{
	ABI: "[{\"type\":\"constructor\",\"inputs\":[{\"name\":\"dynamicConfig\",\"type\":\"tuple\",\"internalType\":\"structCommitOnRamp.DynamicConfig\",\"components\":[{\"name\":\"feeQuoter\",\"type\":\"address\",\"internalType\":\"address\"},{\"name\":\"feeAggregator\",\"type\":\"address\",\"internalType\":\"address\"},{\"name\":\"allowlistAdmin\",\"type\":\"address\",\"internalType\":\"address\"}]}],\"stateMutability\":\"nonpayable\"},{\"type\":\"function\",\"name\":\"acceptOwnership\",\"inputs\":[],\"outputs\":[],\"stateMutability\":\"nonpayable\"},{\"type\":\"function\",\"name\":\"applyAllowlistUpdates\",\"inputs\":[{\"name\":\"allowlistConfigArgsItems\",\"type\":\"tuple[]\",\"internalType\":\"structBaseOnRamp.AllowlistConfigArgs[]\",\"components\":[{\"name\":\"destChainSelector\",\"type\":\"uint64\",\"internalType\":\"uint64\"},{\"name\":\"allowlistEnabled\",\"type\":\"bool\",\"internalType\":\"bool\"},{\"name\":\"addedAllowlistedSenders\",\"type\":\"address[]\",\"internalType\":\"address[]\"},{\"name\":\"removedAllowlistedSenders\",\"type\":\"address[]\",\"internalType\":\"address[]\"}]}],\"outputs\":[],\"stateMutability\":\"nonpayable\"},{\"type\":\"function\",\"name\":\"applyDestChainConfigUpdates\",\"inputs\":[{\"name\":\"destChainConfigArgs\",\"type\":\"tuple[]\",\"internalType\":\"structBaseOnRamp.DestChainConfigArgs[]\",\"components\":[{\"name\":\"router\",\"type\":\"address\",\"internalType\":\"contractIRouter\"},{\"name\":\"destChainSelector\",\"type\":\"uint64\",\"internalType\":\"uint64\"},{\"name\":\"allowlistEnabled\",\"type\":\"bool\",\"internalType\":\"bool\"}]}],\"outputs\":[],\"stateMutability\":\"nonpayable\"},{\"type\":\"function\",\"name\":\"forwardToVerifier\",\"inputs\":[{\"name\":\"message\",\"type\":\"tuple\",\"internalType\":\"structMessageV1Codec.MessageV1\",\"components\":[{\"name\":\"sourceChainSelector\",\"type\":\"uint64\",\"internalType\":\"uint64\"},{\"name\":\"destChainSelector\",\"type\":\"uint64\",\"internalType\":\"uint64\"},{\"name\":\"sequenceNumber\",\"type\":\"uint64\",\"internalType\":\"uint64\"},{\"name\":\"onRampAddress\",\"type\":\"bytes\",\"internalType\":\"bytes\"},{\"name\":\"offRampAddress\",\"type\":\"bytes\",\"internalType\":\"bytes\"},{\"name\":\"finality\",\"type\":\"uint16\",\"internalType\":\"uint16\"},{\"name\":\"sender\",\"type\":\"bytes\",\"internalType\":\"bytes\"},{\"name\":\"receiver\",\"type\":\"bytes\",\"internalType\":\"bytes\"},{\"name\":\"destBlob\",\"type\":\"bytes\",\"internalType\":\"bytes\"},{\"name\":\"tokenTransfer\",\"type\":\"tuple[]\",\"internalType\":\"structMessageV1Codec.TokenTransferV1[]\",\"components\":[{\"name\":\"amount\",\"type\":\"uint256\",\"internalType\":\"uint256\"},{\"name\":\"sourcePoolAddress\",\"type\":\"bytes\",\"internalType\":\"bytes\"},{\"name\":\"sourceTokenAddress\",\"type\":\"bytes\",\"internalType\":\"bytes\"},{\"name\":\"destTokenAddress\",\"type\":\"bytes\",\"internalType\":\"bytes\"},{\"name\":\"extraData\",\"type\":\"bytes\",\"internalType\":\"bytes\"}]},{\"name\":\"data\",\"type\":\"bytes\",\"internalType\":\"bytes\"}]},{\"name\":\"\",\"type\":\"bytes32\",\"internalType\":\"bytes32\"},{\"name\":\"\",\"type\":\"address\",\"internalType\":\"address\"},{\"name\":\"\",\"type\":\"uint256\",\"internalType\":\"uint256\"},{\"name\":\"\",\"type\":\"bytes\",\"internalType\":\"bytes\"}],\"outputs\":[{\"name\":\"verifierReturnData\",\"type\":\"bytes\",\"internalType\":\"bytes\"}],\"stateMutability\":\"view\"},{\"type\":\"function\",\"name\":\"getDestChainConfig\",\"inputs\":[{\"name\":\"destChainSelector\",\"type\":\"uint64\",\"internalType\":\"uint64\"}],\"outputs\":[{\"name\":\"allowlistEnabled\",\"type\":\"bool\",\"internalType\":\"bool\"},{\"name\":\"router\",\"type\":\"address\",\"internalType\":\"address\"},{\"name\":\"allowedSendersList\",\"type\":\"address[]\",\"internalType\":\"address[]\"}],\"stateMutability\":\"view\"},{\"type\":\"function\",\"name\":\"getDynamicConfig\",\"inputs\":[],\"outputs\":[{\"name\":\"dynamicConfig\",\"type\":\"tuple\",\"internalType\":\"structCommitOnRamp.DynamicConfig\",\"components\":[{\"name\":\"feeQuoter\",\"type\":\"address\",\"internalType\":\"address\"},{\"name\":\"feeAggregator\",\"type\":\"address\",\"internalType\":\"address\"},{\"name\":\"allowlistAdmin\",\"type\":\"address\",\"internalType\":\"address\"}]}],\"stateMutability\":\"view\"},{\"type\":\"function\",\"name\":\"getFee\",\"inputs\":[{\"name\":\"\",\"type\":\"uint64\",\"internalType\":\"uint64\"},{\"name\":\"\",\"type\":\"tuple\",\"internalType\":\"structClient.EVM2AnyMessage\",\"components\":[{\"name\":\"receiver\",\"type\":\"bytes\",\"internalType\":\"bytes\"},{\"name\":\"data\",\"type\":\"bytes\",\"internalType\":\"bytes\"},{\"name\":\"tokenAmounts\",\"type\":\"tuple[]\",\"internalType\":\"structClient.EVMTokenAmount[]\",\"components\":[{\"name\":\"token\",\"type\":\"address\",\"internalType\":\"address\"},{\"name\":\"amount\",\"type\":\"uint256\",\"internalType\":\"uint256\"}]},{\"name\":\"feeToken\",\"type\":\"address\",\"internalType\":\"address\"},{\"name\":\"extraArgs\",\"type\":\"bytes\",\"internalType\":\"bytes\"}]},{\"name\":\"\",\"type\":\"bytes\",\"internalType\":\"bytes\"}],\"outputs\":[{\"name\":\"\",\"type\":\"uint256\",\"internalType\":\"uint256\"}],\"stateMutability\":\"pure\"},{\"type\":\"function\",\"name\":\"owner\",\"inputs\":[],\"outputs\":[{\"name\":\"\",\"type\":\"address\",\"internalType\":\"address\"}],\"stateMutability\":\"view\"},{\"type\":\"function\",\"name\":\"setDynamicConfig\",\"inputs\":[{\"name\":\"dynamicConfig\",\"type\":\"tuple\",\"internalType\":\"structCommitOnRamp.DynamicConfig\",\"components\":[{\"name\":\"feeQuoter\",\"type\":\"address\",\"internalType\":\"address\"},{\"name\":\"feeAggregator\",\"type\":\"address\",\"internalType\":\"address\"},{\"name\":\"allowlistAdmin\",\"type\":\"address\",\"internalType\":\"address\"}]}],\"outputs\":[],\"stateMutability\":\"nonpayable\"},{\"type\":\"function\",\"name\":\"transferOwnership\",\"inputs\":[{\"name\":\"to\",\"type\":\"address\",\"internalType\":\"address\"}],\"outputs\":[],\"stateMutability\":\"nonpayable\"},{\"type\":\"function\",\"name\":\"typeAndVersion\",\"inputs\":[],\"outputs\":[{\"name\":\"\",\"type\":\"string\",\"internalType\":\"string\"}],\"stateMutability\":\"view\"},{\"type\":\"function\",\"name\":\"withdrawFeeTokens\",\"inputs\":[{\"name\":\"feeTokens\",\"type\":\"address[]\",\"internalType\":\"address[]\"}],\"outputs\":[],\"stateMutability\":\"nonpayable\"},{\"type\":\"event\",\"name\":\"AllowListSendersAdded\",\"inputs\":[{\"name\":\"destChainSelector\",\"type\":\"uint64\",\"indexed\":true,\"internalType\":\"uint64\"},{\"name\":\"senders\",\"type\":\"address[]\",\"indexed\":false,\"internalType\":\"address[]\"}],\"anonymous\":false},{\"type\":\"event\",\"name\":\"AllowListSendersRemoved\",\"inputs\":[{\"name\":\"destChainSelector\",\"type\":\"uint64\",\"indexed\":true,\"internalType\":\"uint64\"},{\"name\":\"senders\",\"type\":\"address[]\",\"indexed\":false,\"internalType\":\"address[]\"}],\"anonymous\":false},{\"type\":\"event\",\"name\":\"ConfigSet\",\"inputs\":[{\"name\":\"dynamicConfig\",\"type\":\"tuple\",\"indexed\":false,\"internalType\":\"structCommitOnRamp.DynamicConfig\",\"components\":[{\"name\":\"feeQuoter\",\"type\":\"address\",\"internalType\":\"address\"},{\"name\":\"feeAggregator\",\"type\":\"address\",\"internalType\":\"address\"},{\"name\":\"allowlistAdmin\",\"type\":\"address\",\"internalType\":\"address\"}]}],\"anonymous\":false},{\"type\":\"event\",\"name\":\"DestChainConfigSet\",\"inputs\":[{\"name\":\"destChainSelector\",\"type\":\"uint64\",\"indexed\":true,\"internalType\":\"uint64\"},{\"name\":\"router\",\"type\":\"address\",\"indexed\":false,\"internalType\":\"address\"},{\"name\":\"allowlistEnabled\",\"type\":\"bool\",\"indexed\":false,\"internalType\":\"bool\"}],\"anonymous\":false},{\"type\":\"event\",\"name\":\"FeeTokenWithdrawn\",\"inputs\":[{\"name\":\"receiver\",\"type\":\"address\",\"indexed\":true,\"internalType\":\"address\"},{\"name\":\"feeToken\",\"type\":\"address\",\"indexed\":true,\"internalType\":\"address\"},{\"name\":\"amount\",\"type\":\"uint256\",\"indexed\":false,\"internalType\":\"uint256\"}],\"anonymous\":false},{\"type\":\"event\",\"name\":\"OwnershipTransferRequested\",\"inputs\":[{\"name\":\"from\",\"type\":\"address\",\"indexed\":true,\"internalType\":\"address\"},{\"name\":\"to\",\"type\":\"address\",\"indexed\":true,\"internalType\":\"address\"}],\"anonymous\":false},{\"type\":\"event\",\"name\":\"OwnershipTransferred\",\"inputs\":[{\"name\":\"from\",\"type\":\"address\",\"indexed\":true,\"internalType\":\"address\"},{\"name\":\"to\",\"type\":\"address\",\"indexed\":true,\"internalType\":\"address\"}],\"anonymous\":false},{\"type\":\"error\",\"name\":\"CallerIsNotARampOnRouter\",\"inputs\":[{\"name\":\"caller\",\"type\":\"address\",\"internalType\":\"address\"}]},{\"type\":\"error\",\"name\":\"CannotTransferToSelf\",\"inputs\":[]},{\"type\":\"error\",\"name\":\"CursedByRMN\",\"inputs\":[{\"name\":\"destChainSelector\",\"type\":\"uint64\",\"internalType\":\"uint64\"}]},{\"type\":\"error\",\"name\":\"InvalidAllowListRequest\",\"inputs\":[{\"name\":\"destChainSelector\",\"type\":\"uint64\",\"internalType\":\"uint64\"}]},{\"type\":\"error\",\"name\":\"InvalidConfig\",\"inputs\":[]},{\"type\":\"error\",\"name\":\"InvalidDestChainConfig\",\"inputs\":[{\"name\":\"destChainSelector\",\"type\":\"uint64\",\"internalType\":\"uint64\"}]},{\"type\":\"error\",\"name\":\"MustBeProposedOwner\",\"inputs\":[]},{\"type\":\"error\",\"name\":\"OnlyCallableByOwner\",\"inputs\":[]},{\"type\":\"error\",\"name\":\"OnlyCallableByOwnerOrAllowlistAdmin\",\"inputs\":[]},{\"type\":\"error\",\"name\":\"OwnerCannotBeZero\",\"inputs\":[]},{\"type\":\"error\",\"name\":\"SenderNotAllowed\",\"inputs\":[{\"name\":\"sender\",\"type\":\"address\",\"internalType\":\"address\"}]}]",
	Bin: "0x60c0604052346101a857604051601f611deb38819003918201601f19168301916001600160401b038311848410176101ad578084926060946040528339810103126101a857604051600090606081016001600160401b038111828210176101945760405261006c836101c3565b815261008d604061007f602086016101c3565b9460208401958652016101c3565b9160408201928352331561018557600180546001600160a01b0319163317905581516001600160a01b0316158015610173575b610164578151600380546001600160a01b03199081166001600160a01b039384169081179092558651600480548316918516919091179055855160058054909216908416179055604080519182528651831660208301528551909216918101919091527fe00542b2f9aa6cec740b3c4f8dcfbb444bac8a2cf03f7827f62bbdf74def306d90606090a1604051611c1390816101d8823960805181505060a051815050f35b6306b7c75960e31b8152600490fd5b5083516001600160a01b0316156100c0565b639b15e16f60e01b8152600490fd5b634e487b7160e01b83526041600452602483fd5b600080fd5b634e487b7160e01b600052604160045260246000fd5b51906001600160a01b03821682036101a85756fe6080604052600436101561001257600080fd5b60003560e01c8063181f5a771461151b57806334d560e4146113235780634a7597b5146110f45780635cb80c5d14610e075780636def4ce714610d2c5780637437ff9f14610c3c57806379ba509714610b535780638da5cb5b14610b01578063a8dd2df2146108d1578063c527f200146105a1578063c9b146b3146101955763f2fde38b146100a057600080fd5b346101905760207ffffffffffffffffffffffffffffffffffffffffffffffffffffffffffffffffc3601126101905773ffffffffffffffffffffffffffffffffffffffff6100ec61168e565b6100f4611808565b1633811461016657807fffffffffffffffffffffffff0000000000000000000000000000000000000000600054161760005573ffffffffffffffffffffffffffffffffffffffff600154167fed8889f560326eb138920d842192f0eb3dd22b4f139c87a2c57538e05bae1278600080a3005b7fdad89dca0000000000000000000000000000000000000000000000000000000060005260046000fd5b600080fd5b346101905760207ffffffffffffffffffffffffffffffffffffffffffffffffffffffffffffffffc3601126101905760043567ffffffffffffffff8111610190576101e4903690600401611780565b73ffffffffffffffffffffffffffffffffffffffff600154163303610557575b906000917fffffffffffffffffffffffffffffffffffffffffffffffffffffffffffffff81823603015b81841015610555576000938060051b840135828112156105515784019160808336031261055157604051946080860186811067ffffffffffffffff8211176105245760405261027c8461170c565b865261028a602085016117fb565b9660208701978852604085013567ffffffffffffffff8111610520576102b39036908701611896565b9460408801958652606081013567ffffffffffffffff811161051c576102db91369101611896565b946060880195865267ffffffffffffffff885116825260026020526040822098511515610333818b9060ff7fffffffffffffffffffffffffffffffffffffffffffffffffffffffffffffff0083541691151516179055565b8151516103f0575b50959760010195505b84518051821015610383579061037c73ffffffffffffffffffffffffffffffffffffffff61037483600195611853565b5116886119a4565b5001610344565b50509594909350600192519081516103a1575b50500192919061022e565b6103e667ffffffffffffffff7fc237ec1921f855ccd5e9a5af9733f2d58943a5a8501ec5988e305d7a4d421586925116926040519182916020835260208301906117b1565b0390a28580610396565b98939592909497989691966000146104e557600184019591875b86518051821015610487576104348273ffffffffffffffffffffffffffffffffffffffff92611853565b5116801561045057906104496001928a611913565b500161040a565b60248a67ffffffffffffffff8e51167f463258ff000000000000000000000000000000000000000000000000000000008252600452fd5b50509690929550600191939897947f330939f6eafe8bb516716892fe962ff19770570838686e6579dbc1cc51fc32816104db67ffffffffffffffff8b511692516040519182916020835260208301906117b1565b0390a2908961033b565b60248767ffffffffffffffff8b51167f463258ff000000000000000000000000000000000000000000000000000000008252600452fd5b8280fd5b5080fd5b6024887f4e487b710000000000000000000000000000000000000000000000000000000081526041600452fd5b8580fd5b005b73ffffffffffffffffffffffffffffffffffffffff60055416330315610204577f905d7d9b0000000000000000000000000000000000000000000000000000000060005260046000fd5b346101905760a07ffffffffffffffffffffffffffffffffffffffffffffffffffffffffffffffffc3601126101905760043567ffffffffffffffff8111610190578036036101607ffffffffffffffffffffffffffffffffffffffffffffffffffffffffffffffffc820112610190576106186116b1565b5060843567ffffffffffffffff8111610190573660238201121561019057806004013567ffffffffffffffff81116101905736910160240111610190577fffffffffffffffffffffffffffffffffffffffffffffffffffffffffffffffdd60c4830135910181121561019057810160048101359067ffffffffffffffff82116101905760240190803603821361019057602491357fffffffffffffffffffffffffffffffffffffffff0000000000000000000000008116916014811061089c575b505060601c91013567ffffffffffffffff811680910361019057806000526002602052604060002090815490604051907fa8d87a3b000000000000000000000000000000000000000000000000000000008252600482015260208160248173ffffffffffffffffffffffffffffffffffffffff8660081c165afa9081156108905760009161082a575b5073ffffffffffffffffffffffffffffffffffffffff1633036107fc5760ff166107b2575b604051602061079681836115b4565b600082526107ae60405192828493845283019061162f565b0390f35b600082815260029091016020526040902054156107cf5780610787565b7fd0d259760000000000000000000000000000000000000000000000000000000060005260045260246000fd5b7f728fe07b000000000000000000000000000000000000000000000000000000006000523360045260246000fd5b6020813d602011610888575b81610843602093836115b4565b8101031261052057519073ffffffffffffffffffffffffffffffffffffffff82168203610885575073ffffffffffffffffffffffffffffffffffffffff610762565b80fd5b3d9150610836565b6040513d6000823e3d90fd5b7fffffffffffffffffffffffffffffffffffffffff0000000000000000000000009250829060140360031b1b161683806106d9565b346101905760207ffffffffffffffffffffffffffffffffffffffffffffffffffffffffffffffffc3601126101905760043567ffffffffffffffff811161019057366023820112156101905780600401359067ffffffffffffffff8211610190576024606083028201013681116101905761094a611808565b61095383611768565b9261096160405194856115b4565b835260009160240190602084015b818310610a9557505050805b8251811015610a915761098e8184611853565b5167ffffffffffffffff60206109a48487611853565b51015116908115610a6557818452600260205260408085208251815493830151151560ff9081167fffffffffffffffffffffff000000000000000000000000000000000000000000909516600883901b74ffffffffffffffffffffffffffffffffffffffff00161794909417825560019594937f57bf8e83dfad9b024aa6d338f551b28f7496a0eef9fac94c960d594605c3211c9392541673ffffffffffffffffffffffffffffffffffffffff83519216825215156020820152a20161097b565b602484837fc35aa79d000000000000000000000000000000000000000000000000000000008252600452fd5b5080f35b606083360312610afd57604051610aab81611598565b833573ffffffffffffffffffffffffffffffffffffffff81168103610551578152606091602091610add86840161170c565b83820152610aed604087016117fb565b604082015281520192019161096f565b8380fd5b346101905760007ffffffffffffffffffffffffffffffffffffffffffffffffffffffffffffffffc36011261019057602073ffffffffffffffffffffffffffffffffffffffff60015416604051908152f35b346101905760007ffffffffffffffffffffffffffffffffffffffffffffffffffffffffffffffffc3601126101905760005473ffffffffffffffffffffffffffffffffffffffff81163303610c12577fffffffffffffffffffffffff00000000000000000000000000000000000000006001549133828416176001551660005573ffffffffffffffffffffffffffffffffffffffff3391167f8be0079c531659141344cd1fd0a4f28419497f9722a3daafe3b4186f6b6457e0600080a3005b7f02b543c60000000000000000000000000000000000000000000000000000000060005260046000fd5b346101905760007ffffffffffffffffffffffffffffffffffffffffffffffffffffffffffffffffc36011261019057600060408051610c7a81611598565b82815282602082015201526107ae604051610c9481611598565b73ffffffffffffffffffffffffffffffffffffffff60035416815273ffffffffffffffffffffffffffffffffffffffff60045416602082015273ffffffffffffffffffffffffffffffffffffffff60055416604082015260405191829182919091604073ffffffffffffffffffffffffffffffffffffffff816060840195828151168552826020820151166020860152015116910152565b346101905760207ffffffffffffffffffffffffffffffffffffffffffffffffffffffffffffffffc3601126101905767ffffffffffffffff610d6c6116f5565b16600052600260205260406000206001815491019060405191826020825491828152019160005260206000209060005b818110610df15773ffffffffffffffffffffffffffffffffffffffff856107ae88610dc9818903826115b4565b604051938360ff8695161515855260081c1660208401526060604084015260608301906117b1565b8254845260209093019260019283019201610d9c565b346101905760207ffffffffffffffffffffffffffffffffffffffffffffffffffffffffffffffffc3601126101905760043567ffffffffffffffff811161019057610e56903690600401611780565b73ffffffffffffffffffffffffffffffffffffffff6004541660005b82811015610555576000908060051b85013573ffffffffffffffffffffffffffffffffffffffff811680910361051c576040517f70a08231000000000000000000000000000000000000000000000000000000008152306004820152602081602481855afa9081156110e95790859185916110b5575b5080610efc575b5050506001915001610e72565b60405194610fb660208701967fa9059cbb00000000000000000000000000000000000000000000000000000000885284602482015283604482015260448152610f466064826115b4565b82806040998a5193610f588c866115b4565b602085527f5361666545524332303a206c6f772d6c6576656c2063616c6c206661696c656460208601525190828a5af13d156110ad573d90610f99826115f5565b91610fa68b5193846115b4565b82523d85602084013e5b87611b36565b805180610ff5575b50505060207f508d7d183612c18fc339b42618912b9fa3239f631dd7ec0671f950200a0fa66e9160019651908152a3858381610eef565b81929395969794509060209181010312610520576020015190811591821503610885575061102a579291908490888080610fbe565b608490517f08c379a000000000000000000000000000000000000000000000000000000000815260206004820152602a60248201527f5361666545524332303a204552433230206f7065726174696f6e20646964206e60448201527f6f742073756363656564000000000000000000000000000000000000000000006064820152fd5b606090610fb0565b9150506020813d82116110e1575b816110d0602093836115b4565b81010312610afd5784905188610ee8565b3d91506110c3565b6040513d86823e3d90fd5b346101905760607ffffffffffffffffffffffffffffffffffffffffffffffffffffffffffffffffc3601126101905761112b6116f5565b5060243567ffffffffffffffff81116101905760a07ffffffffffffffffffffffffffffffffffffffffffffffffffffffffffffffffc8236030112610190576040519060a0820182811067ffffffffffffffff8211176112f457604052806004013567ffffffffffffffff8111610190576111ac9060043691840101611721565b8252602481013567ffffffffffffffff8111610190576111d29060043691840101611721565b6020830152604481013567ffffffffffffffff81116101905781013660238201121561019057600481013561120681611768565b9161121460405193846115b4565b818352602060048185019360061b830101019036821161019057602401915b8183106112a857505050604083015261124e606482016116d4565b6060830152608481013567ffffffffffffffff81116101905760809160046112799236920101611721565b91015260443567ffffffffffffffff81116101905761129c903690600401611721565b50602060405160008152f35b6040833603126101905760405190604082019082821067ffffffffffffffff8311176112f45760409260209284526112df866116d4565b81528286013583820152815201920191611233565b7f4e487b7100000000000000000000000000000000000000000000000000000000600052604160045260246000fd5b346101905760607ffffffffffffffffffffffffffffffffffffffffffffffffffffffffffffffffc36011261019057600060405161136081611598565b61136861168e565b815260243573ffffffffffffffffffffffffffffffffffffffff8116810361051c57602082019081526113996116b1565b90604083019182526113a9611808565b73ffffffffffffffffffffffffffffffffffffffff8351161580156114fc575b6114d4579173ffffffffffffffffffffffffffffffffffffffff6114ce92817fe00542b2f9aa6cec740b3c4f8dcfbb444bac8a2cf03f7827f62bbdf74def306d95818551167fffffffffffffffffffffffff0000000000000000000000000000000000000000600354161760035551167fffffffffffffffffffffffff0000000000000000000000000000000000000000600454161760045551167fffffffffffffffffffffffff0000000000000000000000000000000000000000600554161760055560405191829182919091604073ffffffffffffffffffffffffffffffffffffffff816060840195828151168552826020820151166020860152015116910152565b0390a180f35b6004847f35be3ac8000000000000000000000000000000000000000000000000000000008152fd5b5073ffffffffffffffffffffffffffffffffffffffff815116156113c9565b346101905760007ffffffffffffffffffffffffffffffffffffffffffffffffffffffffffffffffc360112610190576107ae604080519061155c81836115b4565b601682527f436f6d6d69744f6e52616d7020312e372e302d6465760000000000000000000060208301525191829160208352602083019061162f565b6060810190811067ffffffffffffffff8211176112f457604052565b90601f7fffffffffffffffffffffffffffffffffffffffffffffffffffffffffffffffe0910116810190811067ffffffffffffffff8211176112f457604052565b67ffffffffffffffff81116112f457601f017fffffffffffffffffffffffffffffffffffffffffffffffffffffffffffffffe01660200190565b919082519283825260005b8481106116795750507fffffffffffffffffffffffffffffffffffffffffffffffffffffffffffffffe0601f8460006020809697860101520116010190565b8060208092840101518282860101520161163a565b6004359073ffffffffffffffffffffffffffffffffffffffff8216820361019057565b6044359073ffffffffffffffffffffffffffffffffffffffff8216820361019057565b359073ffffffffffffffffffffffffffffffffffffffff8216820361019057565b6004359067ffffffffffffffff8216820361019057565b359067ffffffffffffffff8216820361019057565b81601f8201121561019057803590611738826115f5565b9261174660405194856115b4565b8284526020838301011161019057816000926020809301838601378301015290565b67ffffffffffffffff81116112f45760051b60200190565b9181601f840112156101905782359167ffffffffffffffff8311610190576020808501948460051b01011161019057565b906020808351928381520192019060005b8181106117cf5750505090565b825173ffffffffffffffffffffffffffffffffffffffff168452602093840193909201916001016117c2565b3590811515820361019057565b73ffffffffffffffffffffffffffffffffffffffff60015416330361182957565b7f2b5c74de0000000000000000000000000000000000000000000000000000000060005260046000fd5b80518210156118675760209160051b010190565b7f4e487b7100000000000000000000000000000000000000000000000000000000600052603260045260246000fd5b9080601f830112156101905781356118ad81611768565b926118bb60405194856115b4565b81845260208085019260051b82010192831161019057602001905b8282106118e35750505090565b602080916118f0846116d4565b8152019101906118d6565b80548210156118675760005260206000200190600090565b600082815260018201602052604090205461199d57805490680100000000000000008210156112f457826119866119518460018096018555846118fb565b81939154907fffffffffffffffffffffffffffffffffffffffffffffffffffffffffffffffff9060031b92831b921b19161790565b905580549260005201602052604060002055600190565b5050600090565b9060018201918160005282602052604060002054801515600014611b2d577fffffffffffffffffffffffffffffffffffffffffffffffffffffffffffffffff8101818111611afe578254907fffffffffffffffffffffffffffffffffffffffffffffffffffffffffffffffff8201918211611afe57818103611ac7575b50505080548015611a98577fffffffffffffffffffffffffffffffffffffffffffffffffffffffffffffffff0190611a5982826118fb565b7fffffffffffffffffffffffffffffffffffffffffffffffffffffffffffffffff82549160031b1b191690555560005260205260006040812055600190565b7f4e487b7100000000000000000000000000000000000000000000000000000000600052603160045260246000fd5b611ae7611ad761195193866118fb565b90549060031b1c928392866118fb565b905560005283602052604060002055388080611a21565b7f4e487b7100000000000000000000000000000000000000000000000000000000600052601160045260246000fd5b50505050600090565b91929015611bb15750815115611b4a575090565b3b15611b535790565b60646040517f08c379a000000000000000000000000000000000000000000000000000000000815260206004820152601d60248201527f416464726573733a2063616c6c20746f206e6f6e2d636f6e74726163740000006044820152fd5b825190915015611bc45750805190602001fd5b611c02906040519182917f08c379a000000000000000000000000000000000000000000000000000000000835260206004840152602483019061162f565b0390fdfea164736f6c634300081a000a",
}

var CommitOnRampABI = CommitOnRampMetaData.ABI

var CommitOnRampBin = CommitOnRampMetaData.Bin

func DeployCommitOnRamp(auth *bind.TransactOpts, backend bind.ContractBackend, dynamicConfig CommitOnRampDynamicConfig) (common.Address, *types.Transaction, *CommitOnRamp, error) {
	parsed, err := CommitOnRampMetaData.GetAbi()
	if err != nil {
		return common.Address{}, nil, nil, err
	}
	if parsed == nil {
		return common.Address{}, nil, nil, errors.New("GetABI returned nil")
	}

	address, tx, contract, err := bind.DeployContract(auth, *parsed, common.FromHex(CommitOnRampBin), backend, dynamicConfig)
	if err != nil {
		return common.Address{}, nil, nil, err
	}
	return address, tx, &CommitOnRamp{address: address, abi: *parsed, CommitOnRampCaller: CommitOnRampCaller{contract: contract}, CommitOnRampTransactor: CommitOnRampTransactor{contract: contract}, CommitOnRampFilterer: CommitOnRampFilterer{contract: contract}}, nil
}

type CommitOnRamp struct {
	address common.Address
	abi     abi.ABI
	CommitOnRampCaller
	CommitOnRampTransactor
	CommitOnRampFilterer
}

type CommitOnRampCaller struct {
	contract *bind.BoundContract
}

type CommitOnRampTransactor struct {
	contract *bind.BoundContract
}

type CommitOnRampFilterer struct {
	contract *bind.BoundContract
}

type CommitOnRampSession struct {
	Contract     *CommitOnRamp
	CallOpts     bind.CallOpts
	TransactOpts bind.TransactOpts
}

type CommitOnRampCallerSession struct {
	Contract *CommitOnRampCaller
	CallOpts bind.CallOpts
}

type CommitOnRampTransactorSession struct {
	Contract     *CommitOnRampTransactor
	TransactOpts bind.TransactOpts
}

type CommitOnRampRaw struct {
	Contract *CommitOnRamp
}

type CommitOnRampCallerRaw struct {
	Contract *CommitOnRampCaller
}

type CommitOnRampTransactorRaw struct {
	Contract *CommitOnRampTransactor
}

func NewCommitOnRamp(address common.Address, backend bind.ContractBackend) (*CommitOnRamp, error) {
	abi, err := abi.JSON(strings.NewReader(CommitOnRampABI))
	if err != nil {
		return nil, err
	}
	contract, err := bindCommitOnRamp(address, backend, backend, backend)
	if err != nil {
		return nil, err
	}
	return &CommitOnRamp{address: address, abi: abi, CommitOnRampCaller: CommitOnRampCaller{contract: contract}, CommitOnRampTransactor: CommitOnRampTransactor{contract: contract}, CommitOnRampFilterer: CommitOnRampFilterer{contract: contract}}, nil
}

func NewCommitOnRampCaller(address common.Address, caller bind.ContractCaller) (*CommitOnRampCaller, error) {
	contract, err := bindCommitOnRamp(address, caller, nil, nil)
	if err != nil {
		return nil, err
	}
	return &CommitOnRampCaller{contract: contract}, nil
}

func NewCommitOnRampTransactor(address common.Address, transactor bind.ContractTransactor) (*CommitOnRampTransactor, error) {
	contract, err := bindCommitOnRamp(address, nil, transactor, nil)
	if err != nil {
		return nil, err
	}
	return &CommitOnRampTransactor{contract: contract}, nil
}

func NewCommitOnRampFilterer(address common.Address, filterer bind.ContractFilterer) (*CommitOnRampFilterer, error) {
	contract, err := bindCommitOnRamp(address, nil, nil, filterer)
	if err != nil {
		return nil, err
	}
	return &CommitOnRampFilterer{contract: contract}, nil
}

func bindCommitOnRamp(address common.Address, caller bind.ContractCaller, transactor bind.ContractTransactor, filterer bind.ContractFilterer) (*bind.BoundContract, error) {
	parsed, err := CommitOnRampMetaData.GetAbi()
	if err != nil {
		return nil, err
	}
	return bind.NewBoundContract(address, *parsed, caller, transactor, filterer), nil
}

func (_CommitOnRamp *CommitOnRampRaw) Call(opts *bind.CallOpts, result *[]interface{}, method string, params ...interface{}) error {
	return _CommitOnRamp.Contract.CommitOnRampCaller.contract.Call(opts, result, method, params...)
}

func (_CommitOnRamp *CommitOnRampRaw) Transfer(opts *bind.TransactOpts) (*types.Transaction, error) {
	return _CommitOnRamp.Contract.CommitOnRampTransactor.contract.Transfer(opts)
}

func (_CommitOnRamp *CommitOnRampRaw) Transact(opts *bind.TransactOpts, method string, params ...interface{}) (*types.Transaction, error) {
	return _CommitOnRamp.Contract.CommitOnRampTransactor.contract.Transact(opts, method, params...)
}

func (_CommitOnRamp *CommitOnRampCallerRaw) Call(opts *bind.CallOpts, result *[]interface{}, method string, params ...interface{}) error {
	return _CommitOnRamp.Contract.contract.Call(opts, result, method, params...)
}

func (_CommitOnRamp *CommitOnRampTransactorRaw) Transfer(opts *bind.TransactOpts) (*types.Transaction, error) {
	return _CommitOnRamp.Contract.contract.Transfer(opts)
}

func (_CommitOnRamp *CommitOnRampTransactorRaw) Transact(opts *bind.TransactOpts, method string, params ...interface{}) (*types.Transaction, error) {
	return _CommitOnRamp.Contract.contract.Transact(opts, method, params...)
}

func (_CommitOnRamp *CommitOnRampCaller) ForwardToVerifier(opts *bind.CallOpts, message MessageV1CodecMessageV1, arg1 [32]byte, arg2 common.Address, arg3 *big.Int, arg4 []byte) ([]byte, error) {
	var out []interface{}
	err := _CommitOnRamp.contract.Call(opts, &out, "forwardToVerifier", message, arg1, arg2, arg3, arg4)

	if err != nil {
		return *new([]byte), err
	}

	out0 := *abi.ConvertType(out[0], new([]byte)).(*[]byte)

	return out0, err

}

func (_CommitOnRamp *CommitOnRampSession) ForwardToVerifier(message MessageV1CodecMessageV1, arg1 [32]byte, arg2 common.Address, arg3 *big.Int, arg4 []byte) ([]byte, error) {
	return _CommitOnRamp.Contract.ForwardToVerifier(&_CommitOnRamp.CallOpts, message, arg1, arg2, arg3, arg4)
}

func (_CommitOnRamp *CommitOnRampCallerSession) ForwardToVerifier(message MessageV1CodecMessageV1, arg1 [32]byte, arg2 common.Address, arg3 *big.Int, arg4 []byte) ([]byte, error) {
	return _CommitOnRamp.Contract.ForwardToVerifier(&_CommitOnRamp.CallOpts, message, arg1, arg2, arg3, arg4)
}

func (_CommitOnRamp *CommitOnRampCaller) GetDestChainConfig(opts *bind.CallOpts, destChainSelector uint64) (GetDestChainConfig,

	error) {
	var out []interface{}
	err := _CommitOnRamp.contract.Call(opts, &out, "getDestChainConfig", destChainSelector)

	outstruct := new(GetDestChainConfig)
	if err != nil {
		return *outstruct, err
	}

	outstruct.AllowlistEnabled = *abi.ConvertType(out[0], new(bool)).(*bool)
	outstruct.Router = *abi.ConvertType(out[1], new(common.Address)).(*common.Address)
	outstruct.AllowedSendersList = *abi.ConvertType(out[2], new([]common.Address)).(*[]common.Address)

	return *outstruct, err

}

func (_CommitOnRamp *CommitOnRampSession) GetDestChainConfig(destChainSelector uint64) (GetDestChainConfig,

	error) {
	return _CommitOnRamp.Contract.GetDestChainConfig(&_CommitOnRamp.CallOpts, destChainSelector)
}

func (_CommitOnRamp *CommitOnRampCallerSession) GetDestChainConfig(destChainSelector uint64) (GetDestChainConfig,

	error) {
	return _CommitOnRamp.Contract.GetDestChainConfig(&_CommitOnRamp.CallOpts, destChainSelector)
}

func (_CommitOnRamp *CommitOnRampCaller) GetDynamicConfig(opts *bind.CallOpts) (CommitOnRampDynamicConfig, error) {
	var out []interface{}
	err := _CommitOnRamp.contract.Call(opts, &out, "getDynamicConfig")

	if err != nil {
		return *new(CommitOnRampDynamicConfig), err
	}

	out0 := *abi.ConvertType(out[0], new(CommitOnRampDynamicConfig)).(*CommitOnRampDynamicConfig)

	return out0, err

}

func (_CommitOnRamp *CommitOnRampSession) GetDynamicConfig() (CommitOnRampDynamicConfig, error) {
	return _CommitOnRamp.Contract.GetDynamicConfig(&_CommitOnRamp.CallOpts)
}

func (_CommitOnRamp *CommitOnRampCallerSession) GetDynamicConfig() (CommitOnRampDynamicConfig, error) {
	return _CommitOnRamp.Contract.GetDynamicConfig(&_CommitOnRamp.CallOpts)
}

<<<<<<< HEAD
func (_CommitOnRamp *CommitOnRampCaller) GetFee(opts *bind.CallOpts, destChainSelector uint64, arg1 [32]byte, arg2 common.Address, message ClientEVM2AnyMessage, arg4 []byte) (*big.Int, error) {
	var out []interface{}
	err := _CommitOnRamp.contract.Call(opts, &out, "getFee", destChainSelector, arg1, arg2, message, arg4)
=======
func (_CommitOnRamp *CommitOnRampCaller) GetFee(opts *bind.CallOpts, arg0 uint64, arg1 ClientEVM2AnyMessage, arg2 []byte) (*big.Int, error) {
	var out []interface{}
	err := _CommitOnRamp.contract.Call(opts, &out, "getFee", arg0, arg1, arg2)
>>>>>>> 370a28ed

	if err != nil {
		return *new(*big.Int), err
	}

	out0 := *abi.ConvertType(out[0], new(*big.Int)).(**big.Int)

	return out0, err

}

<<<<<<< HEAD
func (_CommitOnRamp *CommitOnRampSession) GetFee(destChainSelector uint64, arg1 [32]byte, arg2 common.Address, message ClientEVM2AnyMessage, arg4 []byte) (*big.Int, error) {
	return _CommitOnRamp.Contract.GetFee(&_CommitOnRamp.CallOpts, destChainSelector, arg1, arg2, message, arg4)
}

func (_CommitOnRamp *CommitOnRampCallerSession) GetFee(destChainSelector uint64, arg1 [32]byte, arg2 common.Address, message ClientEVM2AnyMessage, arg4 []byte) (*big.Int, error) {
	return _CommitOnRamp.Contract.GetFee(&_CommitOnRamp.CallOpts, destChainSelector, arg1, arg2, message, arg4)
=======
func (_CommitOnRamp *CommitOnRampSession) GetFee(arg0 uint64, arg1 ClientEVM2AnyMessage, arg2 []byte) (*big.Int, error) {
	return _CommitOnRamp.Contract.GetFee(&_CommitOnRamp.CallOpts, arg0, arg1, arg2)
}

func (_CommitOnRamp *CommitOnRampCallerSession) GetFee(arg0 uint64, arg1 ClientEVM2AnyMessage, arg2 []byte) (*big.Int, error) {
	return _CommitOnRamp.Contract.GetFee(&_CommitOnRamp.CallOpts, arg0, arg1, arg2)
>>>>>>> 370a28ed
}

func (_CommitOnRamp *CommitOnRampCaller) Owner(opts *bind.CallOpts) (common.Address, error) {
	var out []interface{}
	err := _CommitOnRamp.contract.Call(opts, &out, "owner")

	if err != nil {
		return *new(common.Address), err
	}

	out0 := *abi.ConvertType(out[0], new(common.Address)).(*common.Address)

	return out0, err

}

func (_CommitOnRamp *CommitOnRampSession) Owner() (common.Address, error) {
	return _CommitOnRamp.Contract.Owner(&_CommitOnRamp.CallOpts)
}

func (_CommitOnRamp *CommitOnRampCallerSession) Owner() (common.Address, error) {
	return _CommitOnRamp.Contract.Owner(&_CommitOnRamp.CallOpts)
}

func (_CommitOnRamp *CommitOnRampCaller) TypeAndVersion(opts *bind.CallOpts) (string, error) {
	var out []interface{}
	err := _CommitOnRamp.contract.Call(opts, &out, "typeAndVersion")

	if err != nil {
		return *new(string), err
	}

	out0 := *abi.ConvertType(out[0], new(string)).(*string)

	return out0, err

}

func (_CommitOnRamp *CommitOnRampSession) TypeAndVersion() (string, error) {
	return _CommitOnRamp.Contract.TypeAndVersion(&_CommitOnRamp.CallOpts)
}

func (_CommitOnRamp *CommitOnRampCallerSession) TypeAndVersion() (string, error) {
	return _CommitOnRamp.Contract.TypeAndVersion(&_CommitOnRamp.CallOpts)
}

func (_CommitOnRamp *CommitOnRampTransactor) AcceptOwnership(opts *bind.TransactOpts) (*types.Transaction, error) {
	return _CommitOnRamp.contract.Transact(opts, "acceptOwnership")
}

func (_CommitOnRamp *CommitOnRampSession) AcceptOwnership() (*types.Transaction, error) {
	return _CommitOnRamp.Contract.AcceptOwnership(&_CommitOnRamp.TransactOpts)
}

func (_CommitOnRamp *CommitOnRampTransactorSession) AcceptOwnership() (*types.Transaction, error) {
	return _CommitOnRamp.Contract.AcceptOwnership(&_CommitOnRamp.TransactOpts)
}

func (_CommitOnRamp *CommitOnRampTransactor) ApplyAllowlistUpdates(opts *bind.TransactOpts, allowlistConfigArgsItems []BaseOnRampAllowlistConfigArgs) (*types.Transaction, error) {
	return _CommitOnRamp.contract.Transact(opts, "applyAllowlistUpdates", allowlistConfigArgsItems)
}

func (_CommitOnRamp *CommitOnRampSession) ApplyAllowlistUpdates(allowlistConfigArgsItems []BaseOnRampAllowlistConfigArgs) (*types.Transaction, error) {
	return _CommitOnRamp.Contract.ApplyAllowlistUpdates(&_CommitOnRamp.TransactOpts, allowlistConfigArgsItems)
}

func (_CommitOnRamp *CommitOnRampTransactorSession) ApplyAllowlistUpdates(allowlistConfigArgsItems []BaseOnRampAllowlistConfigArgs) (*types.Transaction, error) {
	return _CommitOnRamp.Contract.ApplyAllowlistUpdates(&_CommitOnRamp.TransactOpts, allowlistConfigArgsItems)
}

func (_CommitOnRamp *CommitOnRampTransactor) ApplyDestChainConfigUpdates(opts *bind.TransactOpts, destChainConfigArgs []BaseOnRampDestChainConfigArgs) (*types.Transaction, error) {
	return _CommitOnRamp.contract.Transact(opts, "applyDestChainConfigUpdates", destChainConfigArgs)
}

func (_CommitOnRamp *CommitOnRampSession) ApplyDestChainConfigUpdates(destChainConfigArgs []BaseOnRampDestChainConfigArgs) (*types.Transaction, error) {
	return _CommitOnRamp.Contract.ApplyDestChainConfigUpdates(&_CommitOnRamp.TransactOpts, destChainConfigArgs)
}

func (_CommitOnRamp *CommitOnRampTransactorSession) ApplyDestChainConfigUpdates(destChainConfigArgs []BaseOnRampDestChainConfigArgs) (*types.Transaction, error) {
	return _CommitOnRamp.Contract.ApplyDestChainConfigUpdates(&_CommitOnRamp.TransactOpts, destChainConfigArgs)
}

func (_CommitOnRamp *CommitOnRampTransactor) SetDynamicConfig(opts *bind.TransactOpts, dynamicConfig CommitOnRampDynamicConfig) (*types.Transaction, error) {
	return _CommitOnRamp.contract.Transact(opts, "setDynamicConfig", dynamicConfig)
}

func (_CommitOnRamp *CommitOnRampSession) SetDynamicConfig(dynamicConfig CommitOnRampDynamicConfig) (*types.Transaction, error) {
	return _CommitOnRamp.Contract.SetDynamicConfig(&_CommitOnRamp.TransactOpts, dynamicConfig)
}

func (_CommitOnRamp *CommitOnRampTransactorSession) SetDynamicConfig(dynamicConfig CommitOnRampDynamicConfig) (*types.Transaction, error) {
	return _CommitOnRamp.Contract.SetDynamicConfig(&_CommitOnRamp.TransactOpts, dynamicConfig)
}

func (_CommitOnRamp *CommitOnRampTransactor) TransferOwnership(opts *bind.TransactOpts, to common.Address) (*types.Transaction, error) {
	return _CommitOnRamp.contract.Transact(opts, "transferOwnership", to)
}

func (_CommitOnRamp *CommitOnRampSession) TransferOwnership(to common.Address) (*types.Transaction, error) {
	return _CommitOnRamp.Contract.TransferOwnership(&_CommitOnRamp.TransactOpts, to)
}

func (_CommitOnRamp *CommitOnRampTransactorSession) TransferOwnership(to common.Address) (*types.Transaction, error) {
	return _CommitOnRamp.Contract.TransferOwnership(&_CommitOnRamp.TransactOpts, to)
}

func (_CommitOnRamp *CommitOnRampTransactor) WithdrawFeeTokens(opts *bind.TransactOpts, feeTokens []common.Address) (*types.Transaction, error) {
	return _CommitOnRamp.contract.Transact(opts, "withdrawFeeTokens", feeTokens)
}

func (_CommitOnRamp *CommitOnRampSession) WithdrawFeeTokens(feeTokens []common.Address) (*types.Transaction, error) {
	return _CommitOnRamp.Contract.WithdrawFeeTokens(&_CommitOnRamp.TransactOpts, feeTokens)
}

func (_CommitOnRamp *CommitOnRampTransactorSession) WithdrawFeeTokens(feeTokens []common.Address) (*types.Transaction, error) {
	return _CommitOnRamp.Contract.WithdrawFeeTokens(&_CommitOnRamp.TransactOpts, feeTokens)
}

type CommitOnRampAllowListSendersAddedIterator struct {
	Event *CommitOnRampAllowListSendersAdded

	contract *bind.BoundContract
	event    string

	logs chan types.Log
	sub  ethereum.Subscription
	done bool
	fail error
}

func (it *CommitOnRampAllowListSendersAddedIterator) Next() bool {

	if it.fail != nil {
		return false
	}

	if it.done {
		select {
		case log := <-it.logs:
			it.Event = new(CommitOnRampAllowListSendersAdded)
			if err := it.contract.UnpackLog(it.Event, it.event, log); err != nil {
				it.fail = err
				return false
			}
			it.Event.Raw = log
			return true

		default:
			return false
		}
	}

	select {
	case log := <-it.logs:
		it.Event = new(CommitOnRampAllowListSendersAdded)
		if err := it.contract.UnpackLog(it.Event, it.event, log); err != nil {
			it.fail = err
			return false
		}
		it.Event.Raw = log
		return true

	case err := <-it.sub.Err():
		it.done = true
		it.fail = err
		return it.Next()
	}
}

func (it *CommitOnRampAllowListSendersAddedIterator) Error() error {
	return it.fail
}

func (it *CommitOnRampAllowListSendersAddedIterator) Close() error {
	it.sub.Unsubscribe()
	return nil
}

type CommitOnRampAllowListSendersAdded struct {
	DestChainSelector uint64
	Senders           []common.Address
	Raw               types.Log
}

func (_CommitOnRamp *CommitOnRampFilterer) FilterAllowListSendersAdded(opts *bind.FilterOpts, destChainSelector []uint64) (*CommitOnRampAllowListSendersAddedIterator, error) {

	var destChainSelectorRule []interface{}
	for _, destChainSelectorItem := range destChainSelector {
		destChainSelectorRule = append(destChainSelectorRule, destChainSelectorItem)
	}

	logs, sub, err := _CommitOnRamp.contract.FilterLogs(opts, "AllowListSendersAdded", destChainSelectorRule)
	if err != nil {
		return nil, err
	}
	return &CommitOnRampAllowListSendersAddedIterator{contract: _CommitOnRamp.contract, event: "AllowListSendersAdded", logs: logs, sub: sub}, nil
}

func (_CommitOnRamp *CommitOnRampFilterer) WatchAllowListSendersAdded(opts *bind.WatchOpts, sink chan<- *CommitOnRampAllowListSendersAdded, destChainSelector []uint64) (event.Subscription, error) {

	var destChainSelectorRule []interface{}
	for _, destChainSelectorItem := range destChainSelector {
		destChainSelectorRule = append(destChainSelectorRule, destChainSelectorItem)
	}

	logs, sub, err := _CommitOnRamp.contract.WatchLogs(opts, "AllowListSendersAdded", destChainSelectorRule)
	if err != nil {
		return nil, err
	}
	return event.NewSubscription(func(quit <-chan struct{}) error {
		defer sub.Unsubscribe()
		for {
			select {
			case log := <-logs:

				event := new(CommitOnRampAllowListSendersAdded)
				if err := _CommitOnRamp.contract.UnpackLog(event, "AllowListSendersAdded", log); err != nil {
					return err
				}
				event.Raw = log

				select {
				case sink <- event:
				case err := <-sub.Err():
					return err
				case <-quit:
					return nil
				}
			case err := <-sub.Err():
				return err
			case <-quit:
				return nil
			}
		}
	}), nil
}

func (_CommitOnRamp *CommitOnRampFilterer) ParseAllowListSendersAdded(log types.Log) (*CommitOnRampAllowListSendersAdded, error) {
	event := new(CommitOnRampAllowListSendersAdded)
	if err := _CommitOnRamp.contract.UnpackLog(event, "AllowListSendersAdded", log); err != nil {
		return nil, err
	}
	event.Raw = log
	return event, nil
}

type CommitOnRampAllowListSendersRemovedIterator struct {
	Event *CommitOnRampAllowListSendersRemoved

	contract *bind.BoundContract
	event    string

	logs chan types.Log
	sub  ethereum.Subscription
	done bool
	fail error
}

func (it *CommitOnRampAllowListSendersRemovedIterator) Next() bool {

	if it.fail != nil {
		return false
	}

	if it.done {
		select {
		case log := <-it.logs:
			it.Event = new(CommitOnRampAllowListSendersRemoved)
			if err := it.contract.UnpackLog(it.Event, it.event, log); err != nil {
				it.fail = err
				return false
			}
			it.Event.Raw = log
			return true

		default:
			return false
		}
	}

	select {
	case log := <-it.logs:
		it.Event = new(CommitOnRampAllowListSendersRemoved)
		if err := it.contract.UnpackLog(it.Event, it.event, log); err != nil {
			it.fail = err
			return false
		}
		it.Event.Raw = log
		return true

	case err := <-it.sub.Err():
		it.done = true
		it.fail = err
		return it.Next()
	}
}

func (it *CommitOnRampAllowListSendersRemovedIterator) Error() error {
	return it.fail
}

func (it *CommitOnRampAllowListSendersRemovedIterator) Close() error {
	it.sub.Unsubscribe()
	return nil
}

type CommitOnRampAllowListSendersRemoved struct {
	DestChainSelector uint64
	Senders           []common.Address
	Raw               types.Log
}

func (_CommitOnRamp *CommitOnRampFilterer) FilterAllowListSendersRemoved(opts *bind.FilterOpts, destChainSelector []uint64) (*CommitOnRampAllowListSendersRemovedIterator, error) {

	var destChainSelectorRule []interface{}
	for _, destChainSelectorItem := range destChainSelector {
		destChainSelectorRule = append(destChainSelectorRule, destChainSelectorItem)
	}

	logs, sub, err := _CommitOnRamp.contract.FilterLogs(opts, "AllowListSendersRemoved", destChainSelectorRule)
	if err != nil {
		return nil, err
	}
	return &CommitOnRampAllowListSendersRemovedIterator{contract: _CommitOnRamp.contract, event: "AllowListSendersRemoved", logs: logs, sub: sub}, nil
}

func (_CommitOnRamp *CommitOnRampFilterer) WatchAllowListSendersRemoved(opts *bind.WatchOpts, sink chan<- *CommitOnRampAllowListSendersRemoved, destChainSelector []uint64) (event.Subscription, error) {

	var destChainSelectorRule []interface{}
	for _, destChainSelectorItem := range destChainSelector {
		destChainSelectorRule = append(destChainSelectorRule, destChainSelectorItem)
	}

	logs, sub, err := _CommitOnRamp.contract.WatchLogs(opts, "AllowListSendersRemoved", destChainSelectorRule)
	if err != nil {
		return nil, err
	}
	return event.NewSubscription(func(quit <-chan struct{}) error {
		defer sub.Unsubscribe()
		for {
			select {
			case log := <-logs:

				event := new(CommitOnRampAllowListSendersRemoved)
				if err := _CommitOnRamp.contract.UnpackLog(event, "AllowListSendersRemoved", log); err != nil {
					return err
				}
				event.Raw = log

				select {
				case sink <- event:
				case err := <-sub.Err():
					return err
				case <-quit:
					return nil
				}
			case err := <-sub.Err():
				return err
			case <-quit:
				return nil
			}
		}
	}), nil
}

func (_CommitOnRamp *CommitOnRampFilterer) ParseAllowListSendersRemoved(log types.Log) (*CommitOnRampAllowListSendersRemoved, error) {
	event := new(CommitOnRampAllowListSendersRemoved)
	if err := _CommitOnRamp.contract.UnpackLog(event, "AllowListSendersRemoved", log); err != nil {
		return nil, err
	}
	event.Raw = log
	return event, nil
}

type CommitOnRampConfigSetIterator struct {
	Event *CommitOnRampConfigSet

	contract *bind.BoundContract
	event    string

	logs chan types.Log
	sub  ethereum.Subscription
	done bool
	fail error
}

func (it *CommitOnRampConfigSetIterator) Next() bool {

	if it.fail != nil {
		return false
	}

	if it.done {
		select {
		case log := <-it.logs:
			it.Event = new(CommitOnRampConfigSet)
			if err := it.contract.UnpackLog(it.Event, it.event, log); err != nil {
				it.fail = err
				return false
			}
			it.Event.Raw = log
			return true

		default:
			return false
		}
	}

	select {
	case log := <-it.logs:
		it.Event = new(CommitOnRampConfigSet)
		if err := it.contract.UnpackLog(it.Event, it.event, log); err != nil {
			it.fail = err
			return false
		}
		it.Event.Raw = log
		return true

	case err := <-it.sub.Err():
		it.done = true
		it.fail = err
		return it.Next()
	}
}

func (it *CommitOnRampConfigSetIterator) Error() error {
	return it.fail
}

func (it *CommitOnRampConfigSetIterator) Close() error {
	it.sub.Unsubscribe()
	return nil
}

type CommitOnRampConfigSet struct {
	DynamicConfig CommitOnRampDynamicConfig
	Raw           types.Log
}

func (_CommitOnRamp *CommitOnRampFilterer) FilterConfigSet(opts *bind.FilterOpts) (*CommitOnRampConfigSetIterator, error) {

	logs, sub, err := _CommitOnRamp.contract.FilterLogs(opts, "ConfigSet")
	if err != nil {
		return nil, err
	}
	return &CommitOnRampConfigSetIterator{contract: _CommitOnRamp.contract, event: "ConfigSet", logs: logs, sub: sub}, nil
}

func (_CommitOnRamp *CommitOnRampFilterer) WatchConfigSet(opts *bind.WatchOpts, sink chan<- *CommitOnRampConfigSet) (event.Subscription, error) {

	logs, sub, err := _CommitOnRamp.contract.WatchLogs(opts, "ConfigSet")
	if err != nil {
		return nil, err
	}
	return event.NewSubscription(func(quit <-chan struct{}) error {
		defer sub.Unsubscribe()
		for {
			select {
			case log := <-logs:

				event := new(CommitOnRampConfigSet)
				if err := _CommitOnRamp.contract.UnpackLog(event, "ConfigSet", log); err != nil {
					return err
				}
				event.Raw = log

				select {
				case sink <- event:
				case err := <-sub.Err():
					return err
				case <-quit:
					return nil
				}
			case err := <-sub.Err():
				return err
			case <-quit:
				return nil
			}
		}
	}), nil
}

func (_CommitOnRamp *CommitOnRampFilterer) ParseConfigSet(log types.Log) (*CommitOnRampConfigSet, error) {
	event := new(CommitOnRampConfigSet)
	if err := _CommitOnRamp.contract.UnpackLog(event, "ConfigSet", log); err != nil {
		return nil, err
	}
	event.Raw = log
	return event, nil
}

type CommitOnRampDestChainConfigSetIterator struct {
	Event *CommitOnRampDestChainConfigSet

	contract *bind.BoundContract
	event    string

	logs chan types.Log
	sub  ethereum.Subscription
	done bool
	fail error
}

func (it *CommitOnRampDestChainConfigSetIterator) Next() bool {

	if it.fail != nil {
		return false
	}

	if it.done {
		select {
		case log := <-it.logs:
			it.Event = new(CommitOnRampDestChainConfigSet)
			if err := it.contract.UnpackLog(it.Event, it.event, log); err != nil {
				it.fail = err
				return false
			}
			it.Event.Raw = log
			return true

		default:
			return false
		}
	}

	select {
	case log := <-it.logs:
		it.Event = new(CommitOnRampDestChainConfigSet)
		if err := it.contract.UnpackLog(it.Event, it.event, log); err != nil {
			it.fail = err
			return false
		}
		it.Event.Raw = log
		return true

	case err := <-it.sub.Err():
		it.done = true
		it.fail = err
		return it.Next()
	}
}

func (it *CommitOnRampDestChainConfigSetIterator) Error() error {
	return it.fail
}

func (it *CommitOnRampDestChainConfigSetIterator) Close() error {
	it.sub.Unsubscribe()
	return nil
}

type CommitOnRampDestChainConfigSet struct {
	DestChainSelector uint64
	Router            common.Address
	AllowlistEnabled  bool
	Raw               types.Log
}

func (_CommitOnRamp *CommitOnRampFilterer) FilterDestChainConfigSet(opts *bind.FilterOpts, destChainSelector []uint64) (*CommitOnRampDestChainConfigSetIterator, error) {

	var destChainSelectorRule []interface{}
	for _, destChainSelectorItem := range destChainSelector {
		destChainSelectorRule = append(destChainSelectorRule, destChainSelectorItem)
	}

	logs, sub, err := _CommitOnRamp.contract.FilterLogs(opts, "DestChainConfigSet", destChainSelectorRule)
	if err != nil {
		return nil, err
	}
	return &CommitOnRampDestChainConfigSetIterator{contract: _CommitOnRamp.contract, event: "DestChainConfigSet", logs: logs, sub: sub}, nil
}

func (_CommitOnRamp *CommitOnRampFilterer) WatchDestChainConfigSet(opts *bind.WatchOpts, sink chan<- *CommitOnRampDestChainConfigSet, destChainSelector []uint64) (event.Subscription, error) {

	var destChainSelectorRule []interface{}
	for _, destChainSelectorItem := range destChainSelector {
		destChainSelectorRule = append(destChainSelectorRule, destChainSelectorItem)
	}

	logs, sub, err := _CommitOnRamp.contract.WatchLogs(opts, "DestChainConfigSet", destChainSelectorRule)
	if err != nil {
		return nil, err
	}
	return event.NewSubscription(func(quit <-chan struct{}) error {
		defer sub.Unsubscribe()
		for {
			select {
			case log := <-logs:

				event := new(CommitOnRampDestChainConfigSet)
				if err := _CommitOnRamp.contract.UnpackLog(event, "DestChainConfigSet", log); err != nil {
					return err
				}
				event.Raw = log

				select {
				case sink <- event:
				case err := <-sub.Err():
					return err
				case <-quit:
					return nil
				}
			case err := <-sub.Err():
				return err
			case <-quit:
				return nil
			}
		}
	}), nil
}

func (_CommitOnRamp *CommitOnRampFilterer) ParseDestChainConfigSet(log types.Log) (*CommitOnRampDestChainConfigSet, error) {
	event := new(CommitOnRampDestChainConfigSet)
	if err := _CommitOnRamp.contract.UnpackLog(event, "DestChainConfigSet", log); err != nil {
		return nil, err
	}
	event.Raw = log
	return event, nil
}

type CommitOnRampFeeTokenWithdrawnIterator struct {
	Event *CommitOnRampFeeTokenWithdrawn

	contract *bind.BoundContract
	event    string

	logs chan types.Log
	sub  ethereum.Subscription
	done bool
	fail error
}

func (it *CommitOnRampFeeTokenWithdrawnIterator) Next() bool {

	if it.fail != nil {
		return false
	}

	if it.done {
		select {
		case log := <-it.logs:
			it.Event = new(CommitOnRampFeeTokenWithdrawn)
			if err := it.contract.UnpackLog(it.Event, it.event, log); err != nil {
				it.fail = err
				return false
			}
			it.Event.Raw = log
			return true

		default:
			return false
		}
	}

	select {
	case log := <-it.logs:
		it.Event = new(CommitOnRampFeeTokenWithdrawn)
		if err := it.contract.UnpackLog(it.Event, it.event, log); err != nil {
			it.fail = err
			return false
		}
		it.Event.Raw = log
		return true

	case err := <-it.sub.Err():
		it.done = true
		it.fail = err
		return it.Next()
	}
}

func (it *CommitOnRampFeeTokenWithdrawnIterator) Error() error {
	return it.fail
}

func (it *CommitOnRampFeeTokenWithdrawnIterator) Close() error {
	it.sub.Unsubscribe()
	return nil
}

type CommitOnRampFeeTokenWithdrawn struct {
	Receiver common.Address
	FeeToken common.Address
	Amount   *big.Int
	Raw      types.Log
}

func (_CommitOnRamp *CommitOnRampFilterer) FilterFeeTokenWithdrawn(opts *bind.FilterOpts, receiver []common.Address, feeToken []common.Address) (*CommitOnRampFeeTokenWithdrawnIterator, error) {

	var receiverRule []interface{}
	for _, receiverItem := range receiver {
		receiverRule = append(receiverRule, receiverItem)
	}
	var feeTokenRule []interface{}
	for _, feeTokenItem := range feeToken {
		feeTokenRule = append(feeTokenRule, feeTokenItem)
	}

	logs, sub, err := _CommitOnRamp.contract.FilterLogs(opts, "FeeTokenWithdrawn", receiverRule, feeTokenRule)
	if err != nil {
		return nil, err
	}
	return &CommitOnRampFeeTokenWithdrawnIterator{contract: _CommitOnRamp.contract, event: "FeeTokenWithdrawn", logs: logs, sub: sub}, nil
}

func (_CommitOnRamp *CommitOnRampFilterer) WatchFeeTokenWithdrawn(opts *bind.WatchOpts, sink chan<- *CommitOnRampFeeTokenWithdrawn, receiver []common.Address, feeToken []common.Address) (event.Subscription, error) {

	var receiverRule []interface{}
	for _, receiverItem := range receiver {
		receiverRule = append(receiverRule, receiverItem)
	}
	var feeTokenRule []interface{}
	for _, feeTokenItem := range feeToken {
		feeTokenRule = append(feeTokenRule, feeTokenItem)
	}

	logs, sub, err := _CommitOnRamp.contract.WatchLogs(opts, "FeeTokenWithdrawn", receiverRule, feeTokenRule)
	if err != nil {
		return nil, err
	}
	return event.NewSubscription(func(quit <-chan struct{}) error {
		defer sub.Unsubscribe()
		for {
			select {
			case log := <-logs:

				event := new(CommitOnRampFeeTokenWithdrawn)
				if err := _CommitOnRamp.contract.UnpackLog(event, "FeeTokenWithdrawn", log); err != nil {
					return err
				}
				event.Raw = log

				select {
				case sink <- event:
				case err := <-sub.Err():
					return err
				case <-quit:
					return nil
				}
			case err := <-sub.Err():
				return err
			case <-quit:
				return nil
			}
		}
	}), nil
}

func (_CommitOnRamp *CommitOnRampFilterer) ParseFeeTokenWithdrawn(log types.Log) (*CommitOnRampFeeTokenWithdrawn, error) {
	event := new(CommitOnRampFeeTokenWithdrawn)
	if err := _CommitOnRamp.contract.UnpackLog(event, "FeeTokenWithdrawn", log); err != nil {
		return nil, err
	}
	event.Raw = log
	return event, nil
}

type CommitOnRampOwnershipTransferRequestedIterator struct {
	Event *CommitOnRampOwnershipTransferRequested

	contract *bind.BoundContract
	event    string

	logs chan types.Log
	sub  ethereum.Subscription
	done bool
	fail error
}

func (it *CommitOnRampOwnershipTransferRequestedIterator) Next() bool {

	if it.fail != nil {
		return false
	}

	if it.done {
		select {
		case log := <-it.logs:
			it.Event = new(CommitOnRampOwnershipTransferRequested)
			if err := it.contract.UnpackLog(it.Event, it.event, log); err != nil {
				it.fail = err
				return false
			}
			it.Event.Raw = log
			return true

		default:
			return false
		}
	}

	select {
	case log := <-it.logs:
		it.Event = new(CommitOnRampOwnershipTransferRequested)
		if err := it.contract.UnpackLog(it.Event, it.event, log); err != nil {
			it.fail = err
			return false
		}
		it.Event.Raw = log
		return true

	case err := <-it.sub.Err():
		it.done = true
		it.fail = err
		return it.Next()
	}
}

func (it *CommitOnRampOwnershipTransferRequestedIterator) Error() error {
	return it.fail
}

func (it *CommitOnRampOwnershipTransferRequestedIterator) Close() error {
	it.sub.Unsubscribe()
	return nil
}

type CommitOnRampOwnershipTransferRequested struct {
	From common.Address
	To   common.Address
	Raw  types.Log
}

func (_CommitOnRamp *CommitOnRampFilterer) FilterOwnershipTransferRequested(opts *bind.FilterOpts, from []common.Address, to []common.Address) (*CommitOnRampOwnershipTransferRequestedIterator, error) {

	var fromRule []interface{}
	for _, fromItem := range from {
		fromRule = append(fromRule, fromItem)
	}
	var toRule []interface{}
	for _, toItem := range to {
		toRule = append(toRule, toItem)
	}

	logs, sub, err := _CommitOnRamp.contract.FilterLogs(opts, "OwnershipTransferRequested", fromRule, toRule)
	if err != nil {
		return nil, err
	}
	return &CommitOnRampOwnershipTransferRequestedIterator{contract: _CommitOnRamp.contract, event: "OwnershipTransferRequested", logs: logs, sub: sub}, nil
}

func (_CommitOnRamp *CommitOnRampFilterer) WatchOwnershipTransferRequested(opts *bind.WatchOpts, sink chan<- *CommitOnRampOwnershipTransferRequested, from []common.Address, to []common.Address) (event.Subscription, error) {

	var fromRule []interface{}
	for _, fromItem := range from {
		fromRule = append(fromRule, fromItem)
	}
	var toRule []interface{}
	for _, toItem := range to {
		toRule = append(toRule, toItem)
	}

	logs, sub, err := _CommitOnRamp.contract.WatchLogs(opts, "OwnershipTransferRequested", fromRule, toRule)
	if err != nil {
		return nil, err
	}
	return event.NewSubscription(func(quit <-chan struct{}) error {
		defer sub.Unsubscribe()
		for {
			select {
			case log := <-logs:

				event := new(CommitOnRampOwnershipTransferRequested)
				if err := _CommitOnRamp.contract.UnpackLog(event, "OwnershipTransferRequested", log); err != nil {
					return err
				}
				event.Raw = log

				select {
				case sink <- event:
				case err := <-sub.Err():
					return err
				case <-quit:
					return nil
				}
			case err := <-sub.Err():
				return err
			case <-quit:
				return nil
			}
		}
	}), nil
}

func (_CommitOnRamp *CommitOnRampFilterer) ParseOwnershipTransferRequested(log types.Log) (*CommitOnRampOwnershipTransferRequested, error) {
	event := new(CommitOnRampOwnershipTransferRequested)
	if err := _CommitOnRamp.contract.UnpackLog(event, "OwnershipTransferRequested", log); err != nil {
		return nil, err
	}
	event.Raw = log
	return event, nil
}

type CommitOnRampOwnershipTransferredIterator struct {
	Event *CommitOnRampOwnershipTransferred

	contract *bind.BoundContract
	event    string

	logs chan types.Log
	sub  ethereum.Subscription
	done bool
	fail error
}

func (it *CommitOnRampOwnershipTransferredIterator) Next() bool {

	if it.fail != nil {
		return false
	}

	if it.done {
		select {
		case log := <-it.logs:
			it.Event = new(CommitOnRampOwnershipTransferred)
			if err := it.contract.UnpackLog(it.Event, it.event, log); err != nil {
				it.fail = err
				return false
			}
			it.Event.Raw = log
			return true

		default:
			return false
		}
	}

	select {
	case log := <-it.logs:
		it.Event = new(CommitOnRampOwnershipTransferred)
		if err := it.contract.UnpackLog(it.Event, it.event, log); err != nil {
			it.fail = err
			return false
		}
		it.Event.Raw = log
		return true

	case err := <-it.sub.Err():
		it.done = true
		it.fail = err
		return it.Next()
	}
}

func (it *CommitOnRampOwnershipTransferredIterator) Error() error {
	return it.fail
}

func (it *CommitOnRampOwnershipTransferredIterator) Close() error {
	it.sub.Unsubscribe()
	return nil
}

type CommitOnRampOwnershipTransferred struct {
	From common.Address
	To   common.Address
	Raw  types.Log
}

func (_CommitOnRamp *CommitOnRampFilterer) FilterOwnershipTransferred(opts *bind.FilterOpts, from []common.Address, to []common.Address) (*CommitOnRampOwnershipTransferredIterator, error) {

	var fromRule []interface{}
	for _, fromItem := range from {
		fromRule = append(fromRule, fromItem)
	}
	var toRule []interface{}
	for _, toItem := range to {
		toRule = append(toRule, toItem)
	}

	logs, sub, err := _CommitOnRamp.contract.FilterLogs(opts, "OwnershipTransferred", fromRule, toRule)
	if err != nil {
		return nil, err
	}
	return &CommitOnRampOwnershipTransferredIterator{contract: _CommitOnRamp.contract, event: "OwnershipTransferred", logs: logs, sub: sub}, nil
}

func (_CommitOnRamp *CommitOnRampFilterer) WatchOwnershipTransferred(opts *bind.WatchOpts, sink chan<- *CommitOnRampOwnershipTransferred, from []common.Address, to []common.Address) (event.Subscription, error) {

	var fromRule []interface{}
	for _, fromItem := range from {
		fromRule = append(fromRule, fromItem)
	}
	var toRule []interface{}
	for _, toItem := range to {
		toRule = append(toRule, toItem)
	}

	logs, sub, err := _CommitOnRamp.contract.WatchLogs(opts, "OwnershipTransferred", fromRule, toRule)
	if err != nil {
		return nil, err
	}
	return event.NewSubscription(func(quit <-chan struct{}) error {
		defer sub.Unsubscribe()
		for {
			select {
			case log := <-logs:

				event := new(CommitOnRampOwnershipTransferred)
				if err := _CommitOnRamp.contract.UnpackLog(event, "OwnershipTransferred", log); err != nil {
					return err
				}
				event.Raw = log

				select {
				case sink <- event:
				case err := <-sub.Err():
					return err
				case <-quit:
					return nil
				}
			case err := <-sub.Err():
				return err
			case <-quit:
				return nil
			}
		}
	}), nil
}

func (_CommitOnRamp *CommitOnRampFilterer) ParseOwnershipTransferred(log types.Log) (*CommitOnRampOwnershipTransferred, error) {
	event := new(CommitOnRampOwnershipTransferred)
	if err := _CommitOnRamp.contract.UnpackLog(event, "OwnershipTransferred", log); err != nil {
		return nil, err
	}
	event.Raw = log
	return event, nil
}

type GetDestChainConfig struct {
	AllowlistEnabled   bool
	Router             common.Address
	AllowedSendersList []common.Address
}

func (CommitOnRampAllowListSendersAdded) Topic() common.Hash {
	return common.HexToHash("0x330939f6eafe8bb516716892fe962ff19770570838686e6579dbc1cc51fc3281")
}

func (CommitOnRampAllowListSendersRemoved) Topic() common.Hash {
	return common.HexToHash("0xc237ec1921f855ccd5e9a5af9733f2d58943a5a8501ec5988e305d7a4d421586")
}

func (CommitOnRampConfigSet) Topic() common.Hash {
	return common.HexToHash("0xe00542b2f9aa6cec740b3c4f8dcfbb444bac8a2cf03f7827f62bbdf74def306d")
}

func (CommitOnRampDestChainConfigSet) Topic() common.Hash {
	return common.HexToHash("0x57bf8e83dfad9b024aa6d338f551b28f7496a0eef9fac94c960d594605c3211c")
}

func (CommitOnRampFeeTokenWithdrawn) Topic() common.Hash {
	return common.HexToHash("0x508d7d183612c18fc339b42618912b9fa3239f631dd7ec0671f950200a0fa66e")
}

func (CommitOnRampOwnershipTransferRequested) Topic() common.Hash {
	return common.HexToHash("0xed8889f560326eb138920d842192f0eb3dd22b4f139c87a2c57538e05bae1278")
}

func (CommitOnRampOwnershipTransferred) Topic() common.Hash {
	return common.HexToHash("0x8be0079c531659141344cd1fd0a4f28419497f9722a3daafe3b4186f6b6457e0")
}

func (_CommitOnRamp *CommitOnRamp) Address() common.Address {
	return _CommitOnRamp.address
}

type CommitOnRampInterface interface {
	ForwardToVerifier(opts *bind.CallOpts, message MessageV1CodecMessageV1, arg1 [32]byte, arg2 common.Address, arg3 *big.Int, arg4 []byte) ([]byte, error)

	GetDestChainConfig(opts *bind.CallOpts, destChainSelector uint64) (GetDestChainConfig,

		error)

	GetDynamicConfig(opts *bind.CallOpts) (CommitOnRampDynamicConfig, error)

<<<<<<< HEAD
	GetFee(opts *bind.CallOpts, destChainSelector uint64, arg1 [32]byte, arg2 common.Address, message ClientEVM2AnyMessage, arg4 []byte) (*big.Int, error)
=======
	GetFee(opts *bind.CallOpts, arg0 uint64, arg1 ClientEVM2AnyMessage, arg2 []byte) (*big.Int, error)
>>>>>>> 370a28ed

	Owner(opts *bind.CallOpts) (common.Address, error)

	TypeAndVersion(opts *bind.CallOpts) (string, error)

	AcceptOwnership(opts *bind.TransactOpts) (*types.Transaction, error)

	ApplyAllowlistUpdates(opts *bind.TransactOpts, allowlistConfigArgsItems []BaseOnRampAllowlistConfigArgs) (*types.Transaction, error)

	ApplyDestChainConfigUpdates(opts *bind.TransactOpts, destChainConfigArgs []BaseOnRampDestChainConfigArgs) (*types.Transaction, error)

	SetDynamicConfig(opts *bind.TransactOpts, dynamicConfig CommitOnRampDynamicConfig) (*types.Transaction, error)

	TransferOwnership(opts *bind.TransactOpts, to common.Address) (*types.Transaction, error)

	WithdrawFeeTokens(opts *bind.TransactOpts, feeTokens []common.Address) (*types.Transaction, error)

	FilterAllowListSendersAdded(opts *bind.FilterOpts, destChainSelector []uint64) (*CommitOnRampAllowListSendersAddedIterator, error)

	WatchAllowListSendersAdded(opts *bind.WatchOpts, sink chan<- *CommitOnRampAllowListSendersAdded, destChainSelector []uint64) (event.Subscription, error)

	ParseAllowListSendersAdded(log types.Log) (*CommitOnRampAllowListSendersAdded, error)

	FilterAllowListSendersRemoved(opts *bind.FilterOpts, destChainSelector []uint64) (*CommitOnRampAllowListSendersRemovedIterator, error)

	WatchAllowListSendersRemoved(opts *bind.WatchOpts, sink chan<- *CommitOnRampAllowListSendersRemoved, destChainSelector []uint64) (event.Subscription, error)

	ParseAllowListSendersRemoved(log types.Log) (*CommitOnRampAllowListSendersRemoved, error)

	FilterConfigSet(opts *bind.FilterOpts) (*CommitOnRampConfigSetIterator, error)

	WatchConfigSet(opts *bind.WatchOpts, sink chan<- *CommitOnRampConfigSet) (event.Subscription, error)

	ParseConfigSet(log types.Log) (*CommitOnRampConfigSet, error)

	FilterDestChainConfigSet(opts *bind.FilterOpts, destChainSelector []uint64) (*CommitOnRampDestChainConfigSetIterator, error)

	WatchDestChainConfigSet(opts *bind.WatchOpts, sink chan<- *CommitOnRampDestChainConfigSet, destChainSelector []uint64) (event.Subscription, error)

	ParseDestChainConfigSet(log types.Log) (*CommitOnRampDestChainConfigSet, error)

	FilterFeeTokenWithdrawn(opts *bind.FilterOpts, receiver []common.Address, feeToken []common.Address) (*CommitOnRampFeeTokenWithdrawnIterator, error)

	WatchFeeTokenWithdrawn(opts *bind.WatchOpts, sink chan<- *CommitOnRampFeeTokenWithdrawn, receiver []common.Address, feeToken []common.Address) (event.Subscription, error)

	ParseFeeTokenWithdrawn(log types.Log) (*CommitOnRampFeeTokenWithdrawn, error)

	FilterOwnershipTransferRequested(opts *bind.FilterOpts, from []common.Address, to []common.Address) (*CommitOnRampOwnershipTransferRequestedIterator, error)

	WatchOwnershipTransferRequested(opts *bind.WatchOpts, sink chan<- *CommitOnRampOwnershipTransferRequested, from []common.Address, to []common.Address) (event.Subscription, error)

	ParseOwnershipTransferRequested(log types.Log) (*CommitOnRampOwnershipTransferRequested, error)

	FilterOwnershipTransferred(opts *bind.FilterOpts, from []common.Address, to []common.Address) (*CommitOnRampOwnershipTransferredIterator, error)

	WatchOwnershipTransferred(opts *bind.WatchOpts, sink chan<- *CommitOnRampOwnershipTransferred, from []common.Address, to []common.Address) (event.Subscription, error)

	ParseOwnershipTransferred(log types.Log) (*CommitOnRampOwnershipTransferred, error)

	Address() common.Address
}<|MERGE_RESOLUTION|>--- conflicted
+++ resolved
@@ -298,15 +298,9 @@
 	return _CommitOnRamp.Contract.GetDynamicConfig(&_CommitOnRamp.CallOpts)
 }
 
-<<<<<<< HEAD
-func (_CommitOnRamp *CommitOnRampCaller) GetFee(opts *bind.CallOpts, destChainSelector uint64, arg1 [32]byte, arg2 common.Address, message ClientEVM2AnyMessage, arg4 []byte) (*big.Int, error) {
-	var out []interface{}
-	err := _CommitOnRamp.contract.Call(opts, &out, "getFee", destChainSelector, arg1, arg2, message, arg4)
-=======
 func (_CommitOnRamp *CommitOnRampCaller) GetFee(opts *bind.CallOpts, arg0 uint64, arg1 ClientEVM2AnyMessage, arg2 []byte) (*big.Int, error) {
 	var out []interface{}
 	err := _CommitOnRamp.contract.Call(opts, &out, "getFee", arg0, arg1, arg2)
->>>>>>> 370a28ed
 
 	if err != nil {
 		return *new(*big.Int), err
@@ -318,21 +312,12 @@
 
 }
 
-<<<<<<< HEAD
-func (_CommitOnRamp *CommitOnRampSession) GetFee(destChainSelector uint64, arg1 [32]byte, arg2 common.Address, message ClientEVM2AnyMessage, arg4 []byte) (*big.Int, error) {
-	return _CommitOnRamp.Contract.GetFee(&_CommitOnRamp.CallOpts, destChainSelector, arg1, arg2, message, arg4)
-}
-
-func (_CommitOnRamp *CommitOnRampCallerSession) GetFee(destChainSelector uint64, arg1 [32]byte, arg2 common.Address, message ClientEVM2AnyMessage, arg4 []byte) (*big.Int, error) {
-	return _CommitOnRamp.Contract.GetFee(&_CommitOnRamp.CallOpts, destChainSelector, arg1, arg2, message, arg4)
-=======
 func (_CommitOnRamp *CommitOnRampSession) GetFee(arg0 uint64, arg1 ClientEVM2AnyMessage, arg2 []byte) (*big.Int, error) {
 	return _CommitOnRamp.Contract.GetFee(&_CommitOnRamp.CallOpts, arg0, arg1, arg2)
 }
 
 func (_CommitOnRamp *CommitOnRampCallerSession) GetFee(arg0 uint64, arg1 ClientEVM2AnyMessage, arg2 []byte) (*big.Int, error) {
 	return _CommitOnRamp.Contract.GetFee(&_CommitOnRamp.CallOpts, arg0, arg1, arg2)
->>>>>>> 370a28ed
 }
 
 func (_CommitOnRamp *CommitOnRampCaller) Owner(opts *bind.CallOpts) (common.Address, error) {
@@ -1409,11 +1394,7 @@
 
 	GetDynamicConfig(opts *bind.CallOpts) (CommitOnRampDynamicConfig, error)
 
-<<<<<<< HEAD
-	GetFee(opts *bind.CallOpts, destChainSelector uint64, arg1 [32]byte, arg2 common.Address, message ClientEVM2AnyMessage, arg4 []byte) (*big.Int, error)
-=======
 	GetFee(opts *bind.CallOpts, arg0 uint64, arg1 ClientEVM2AnyMessage, arg2 []byte) (*big.Int, error)
->>>>>>> 370a28ed
 
 	Owner(opts *bind.CallOpts) (common.Address, error)
 
