--- conflicted
+++ resolved
@@ -24,7 +24,6 @@
 		outDirSuffix = os.Args[4]
 	}
 
-<<<<<<< HEAD
 	if os.Getenv("ZKSYNC") == "true" {
 		outDir := getOutDir(outDirSuffix, pkgName)
 		zksyncBytecodePath := filepath.Join("..", "zkout", className+".sol", className+".json")
@@ -33,19 +32,12 @@
 		zksyncwrapper.WrapZksyncDeploy(zksyncBytecode, className, pkgName, outPath)
 	} else {
 		abiPath := rootDir + project + "/" + className + "/" + className + ".sol/" + className + ".abi.json"
+		metadataPath := rootDir + project + "/" + className + "/" + className + ".sol/" + className + ".metadata.json"
 		binPath := rootDir + project + "/" + className + "/" + className + ".sol/" + className + ".bin"
-		metadataPath := rootDir + project + "/" + className + "/build/build.json"
+		buildInfoPath := rootDir + project + "/" + className + "/build/build.json"
 
-		GenWrapper(abiPath, binPath, metadataPath, className, pkgName, outDirSuffix)
+		GenWrapper(abiPath, binPath, buildInfoPath, metadataPath, className, pkgName, outDirSuffix)
 	}
-=======
-	abiPath := rootDir + project + "/" + className + "/" + className + ".sol/" + className + ".abi.json"
-	metadataPath := rootDir + project + "/" + className + "/" + className + ".sol/" + className + ".metadata.json"
-	binPath := rootDir + project + "/" + className + "/" + className + ".sol/" + className + ".bin"
-	buildInfoPath := rootDir + project + "/" + className + "/build/build.json"
-
-	GenWrapper(abiPath, binPath, buildInfoPath, metadataPath, className, pkgName, outDirSuffix)
->>>>>>> 27adacdc
 }
 
 // GenWrapper generates a contract wrapper for the given contract.
