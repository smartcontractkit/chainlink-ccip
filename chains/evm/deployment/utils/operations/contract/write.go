--- conflicted
+++ resolved
@@ -15,8 +15,6 @@
 	mcms_types "github.com/smartcontractkit/mcms/types"
 )
 
-<<<<<<< HEAD
-=======
 // ExecInfo contains information about an executed transaction.
 // Defined as a struct in case we want to add more fields in the future without breaking existing usage.
 type ExecInfo struct {
@@ -38,7 +36,6 @@
 	return o.ExecInfo != nil
 }
 
->>>>>>> c4e940b3
 type WriteParams[ARGS any, C any] struct {
 	// Name is the name of the operation.
 	Name string
@@ -108,11 +105,7 @@
 			if allowed {
 				opts = chain.DeployerKey
 			}
-<<<<<<< HEAD
-			var execInfo *contract.ExecInfo
-=======
 			var execInfo *ExecInfo
->>>>>>> c4e940b3
 			tx, callErr := params.CallContract(boundContract, opts, input.Args)
 			if allowed {
 				// If the call has actually been sent, we need check the call error and confirm the transaction.
