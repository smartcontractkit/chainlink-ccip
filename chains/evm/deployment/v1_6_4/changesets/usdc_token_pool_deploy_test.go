package changesets_test

import (
	"math/big"
	"testing"

	"github.com/Masterminds/semver/v3"

	"github.com/aws/smithy-go/ptr"
	"github.com/ethereum/go-ethereum/common"
	chain_selectors "github.com/smartcontractkit/chain-selectors"
	"github.com/smartcontractkit/chainlink-ccip/chains/evm/deployment/v1_0_0/adapters"
	"github.com/smartcontractkit/chainlink-ccip/chains/evm/deployment/v1_6_4/changesets"
	"github.com/smartcontractkit/chainlink-ccip/deployment/deploy"
	"github.com/smartcontractkit/chainlink-ccip/deployment/testhelpers"
	deploymentutils "github.com/smartcontractkit/chainlink-ccip/deployment/utils"
	"github.com/smartcontractkit/chainlink-ccip/deployment/utils/mcms"
	"github.com/smartcontractkit/chainlink-deployments-framework/engine/test/environment"
	mcms_types "github.com/smartcontractkit/mcms/types"
	"github.com/stretchr/testify/require"

	factory_burn_mint_erc20 "github.com/smartcontractkit/chainlink-ccip/chains/evm/gobindings/generated/latest/factory_burn_mint_erc20"
	mock_usdc_token_messenger "github.com/smartcontractkit/chainlink-ccip/chains/evm/gobindings/generated/latest/mock_usdc_token_messenger"
	mock_usdc_token_transmitter "github.com/smartcontractkit/chainlink-ccip/chains/evm/gobindings/generated/latest/mock_usdc_token_transmitter"

	authorized_caller_ops "github.com/smartcontractkit/chainlink-ccip/chains/evm/deployment/v1_6_4/operations/authorized_caller"
	cctp_message_transmitter_proxy_binding "github.com/smartcontractkit/chainlink-ccip/chains/evm/gobindings/generated/latest/cctp_message_transmitter_proxy"
	usdc_token_pool_bindings "github.com/smartcontractkit/chainlink-ccip/chains/evm/gobindings/generated/v1_6_4/usdc_token_pool"

	usdc_token_pool_ops "github.com/smartcontractkit/chainlink-ccip/chains/evm/deployment/v1_6_4/operations/usdc_token_pool"

	changesets_utils "github.com/smartcontractkit/chainlink-ccip/deployment/utils/changesets"
	datastore "github.com/smartcontractkit/chainlink-deployments-framework/datastore"
)

func TestUSDCTokenPoolDeployChangeset(t *testing.T) {
	e, err := environment.New(t.Context(),
		environment.WithEVMSimulated(t, []uint64{uint64(chain_selectors.TEST_90000001.Selector)}),
	)
	require.NoError(t, err, "Failed to create environment")
	require.NotNil(t, e, "Environment should be created")

	evmChain := e.BlockChains.EVMChains()[uint64(chain_selectors.TEST_90000001.Selector)]
	ds := datastore.NewMemoryDataStore()

	tokenAddress, tx, _, err := factory_burn_mint_erc20.DeployFactoryBurnMintERC20(
		evmChain.DeployerKey,
		evmChain.Client,
		"TestToken",
		"TEST",
		6,
		big.NewInt(0),             // maxSupply (0 = unlimited)
		big.NewInt(0),             // preMint
		evmChain.DeployerKey.From, // newOwner
	)

	require.NoError(t, err, "Failed to deploy FactoryBurnMintERC20 token")
	_, err = evmChain.Confirm(tx)
	require.NoError(t, err, "Failed to confirm FactoryBurnMintERC20 token deployment transaction")
	err = ds.Addresses().Add(datastore.AddressRef{
		Type:          datastore.ContractType("USDCToken"),
		Version:       semver.MustParse("1.0.0"),
		Address:       tokenAddress.Hex(),
		ChainSelector: uint64(chain_selectors.TEST_90000001.Selector),
	})
	require.NoError(t, err, "Failed to add USDCToken address to datastore")

	rmnProxyAddress := common.Address{4}
	err = ds.Addresses().Add(datastore.AddressRef{
		Type:          datastore.ContractType("RMN"),
		Version:       semver.MustParse("1.5.0"),
		Address:       rmnProxyAddress.Hex(),
		ChainSelector: uint64(chain_selectors.TEST_90000001.Selector),
	})
	require.NoError(t, err, "Failed to add RMN address to datastore")

	routerAddress := common.Address{5}
	err = ds.Addresses().Add(datastore.AddressRef{
		Type:          datastore.ContractType("Router"),
		Version:       semver.MustParse("1.2.0"),
		Address:       routerAddress.Hex(),
		ChainSelector: uint64(chain_selectors.TEST_90000001.Selector),
	})
	require.NoError(t, err, "Failed to add router address to datastore")

	// Deploy MockE2EUSDCTransmitter
	mockTransmitterAddress, tx, _, err := mock_usdc_token_transmitter.DeployMockE2EUSDCTransmitter(
		evmChain.DeployerKey,
		evmChain.Client,
		0,            // _version
		2,            // _localDomain
		tokenAddress, // token
	)
	require.NoError(t, err, "Failed to deploy MockE2EUSDCTransmitter")
	_, err = evmChain.Confirm(tx)
	require.NoError(t, err, "Failed to confirm MockE2EUSDCTransmitter deployment transaction")

	// Deploy MockUSDCTokenMessenger
	mockTokenMessengerAddress, tx, _, err := mock_usdc_token_messenger.DeployMockE2EUSDCTokenMessenger(
		evmChain.DeployerKey,
		evmChain.Client,
		0,                      // version
		mockTransmitterAddress, // transmitter
	)
	require.NoError(t, err, "Failed to deploy MockUSDCTokenMessenger")
	_, err = evmChain.Confirm(tx)
	require.NoError(t, err, "Failed to confirm MockUSDCTokenMessenger deployment transaction")

	cctpMessageTransmitterProxyAddress, tx, _, err := cctp_message_transmitter_proxy_binding.DeployCCTPMessageTransmitterProxy(
		evmChain.DeployerKey,
		evmChain.Client,
		mockTokenMessengerAddress,
	)
	require.NoError(t, err, "Failed to deploy CCTPMessageTransmitterProxy")
	_, err = evmChain.Confirm(tx)
	require.NoError(t, err, "Failed to confirm CCTPMessageTransmitterProxy deployment transaction")

	err = ds.Addresses().Add(datastore.AddressRef{
		Type:          datastore.ContractType("CCTPMessageTransmitterProxy"),
		Version:       semver.MustParse("1.6.2"),
		Address:       cctpMessageTransmitterProxyAddress.Hex(),
		ChainSelector: uint64(chain_selectors.TEST_90000001.Selector),
	})
	require.NoError(t, err, "Failed to add CCTPMessageTransmitterProxy address to datastore")
	e.DataStore = ds.Seal()

	deployInput := changesets.USDCTokenPoolDeployInput{
		ChainInputs: []changesets.USDCTokenPoolDeployInputPerChain{
			{
				ChainSelector:  uint64(chain_selectors.TEST_90000001.Selector),
				TokenMessenger: mockTokenMessengerAddress,
				Allowlist:      []common.Address{},
			},
		},
		MCMS: mcms.Input{
			OverridePreviousRoot: false,
			ValidUntil:           3759765795,
			TimelockDelay:        mcms_types.MustParseDuration("0s"),
			TimelockAction:       mcms_types.TimelockActionSchedule,
			Qualifier:            "test",
			Description:          "Deploy USDCTokenPool",
		},
	}

	// deploy mcms
	evmDeployer := &adapters.EVMDeployer{}
	dReg := deploy.GetRegistry()
	dReg.RegisterDeployer(chain_selectors.FamilyEVM, deploy.MCMSVersion, evmDeployer)
	cs := deploy.DeployMCMS(dReg, nil)
	output, err := cs.Apply(*e, deploy.MCMSDeploymentConfig{
		AdapterVersion: semver.MustParse("1.0.0"),
		Chains: map[uint64]deploy.MCMSDeploymentConfigPerChain{
			uint64(chain_selectors.TEST_90000001.Selector): {
				Canceller:        testhelpers.SingleGroupMCMS(),
				Bypasser:         testhelpers.SingleGroupMCMS(),
				Proposer:         testhelpers.SingleGroupMCMS(),
				TimelockMinDelay: big.NewInt(0),
				Qualifier:        ptr.String("test"),
				TimelockAdmin:    evmChain.DeployerKey.From,
			},
		},
	})

	allAddrRefs, err := output.DataStore.Addresses().Fetch()
	require.NoError(t, err)
	timelockAddrs := make(map[uint64]string)
	for _, addrRef := range allAddrRefs {
		require.NoError(t, ds.Addresses().Add(addrRef))
		if addrRef.Type == datastore.ContractType(deploymentutils.RBACTimelock) {
			timelockAddrs[addrRef.ChainSelector] = addrRef.Address
		}
	}
	// update env datastore
	e.DataStore = ds.Seal()

	// Register the MCMS Reader
	mcmsRegistry := changesets_utils.GetRegistry()
	evmMCMSReader := &adapters.EVMMCMSReader{}
	mcmsRegistry.RegisterMCMSReader(chain_selectors.FamilyEVM, evmMCMSReader)

	deployChangeset := changesets.USDCTokenPoolDeployChangeset(mcmsRegistry)
	deployChangesetOutput, err := deployChangeset.Apply(*e, deployInput)
	require.NoError(t, err, "USDCTokenPoolDeployChangeset should not error")
	require.Greater(t, len(deployChangesetOutput.Reports), 0)

	usdcTokenPoolAddress, err := deployChangesetOutput.DataStore.Addresses().Get(
		datastore.NewAddressRefKey(
			uint64(chain_selectors.TEST_90000001.Selector),
			datastore.ContractType(usdc_token_pool_ops.ContractType),
			semver.MustParse("1.6.4"),
			"",
		),
	)

	// Use the go binding to create a new instance of the usdc_token_pool contract
	usdcTokenPoolInstance, err := usdc_token_pool_bindings.NewUSDCTokenPool(
		common.HexToAddress(usdcTokenPoolAddress.Address),
		evmChain.Client,
	)
	require.NoError(t, err, "Failed to bind USDCTokenPool contract")

	// Call isSupportedToken with the token address to check if it is supported
	isSupported, err := usdcTokenPoolInstance.IsSupportedToken(nil, tokenAddress)
	require.NoError(t, err, "Failed to call IsSupportedToken")
	require.True(t, isSupported, "Token should be supported by USDCTokenPool")

	// Get the CCTPMessageTransmitterProxy address from the deployed USDCTokenPool
	onChain_cctpMessageTransmitterProxyAddress, err := usdcTokenPoolInstance.IMessageTransmitterProxy(nil)
	require.NoError(t, err, "Failed to call IMessageTransmitter on USDCTokenPool")
	require.NotEmpty(t, cctpMessageTransmitterProxyAddress, "CCTPMessageTransmitterProxy address should not be empty")
	require.Equal(t, cctpMessageTransmitterProxyAddress, onChain_cctpMessageTransmitterProxyAddress, "CCTPMessageTransmitterProxy address should match the deployed address")

	// Use the go binding to create a new instance of the CCTPMessageTransmitterProxy contract
	cctpMessageTransmitterProxyInstance, err := cctp_message_transmitter_proxy_binding.NewCCTPMessageTransmitterProxy(
		cctpMessageTransmitterProxyAddress,
		evmChain.Client,
	)
	require.NoError(t, err, "Failed to bind CCTPMessageTransmitterProxy contract")

	// Call ICctpTransmitter() on the proxy contract to get its message transmitter address
	proxyTransmitterAddress, err := cctpMessageTransmitterProxyInstance.ICctpTransmitter(nil)
	require.NoError(t, err, "Failed to call ICctpTransmitter on CCTPMessageTransmitterProxy")

	// Check that the returned address matches the mockTransmitterAddress created earlier
	require.Equal(t, mockTransmitterAddress, proxyTransmitterAddress, "The proxy's message transmitter address should match the test's mockTransmitterAddress")

	// Check that the allowed caller on the CCTPMessageTransmitterProxy is the USDCTokenPool address
	isAllowed, err := cctpMessageTransmitterProxyInstance.IsAllowedCaller(nil, common.HexToAddress(usdcTokenPoolAddress.Address))
	require.NoError(t, err, "Failed to check if the caller is allowed")
	require.False(t, isAllowed, "Caller should be allowed")

	// Apply authorized caller updates to the USDCTokenPool
	applyAuthorizedCallerUpdatesInput := changesets.ApplyAuthorizedCallerUpdatesInput{
		ChainInputs: []changesets.ApplyAuthorizedCallerUpdatesInputPerChain{
			{
				ChainSelector: uint64(chain_selectors.TEST_90000001.Selector),
				Address:       common.HexToAddress(usdcTokenPoolAddress.Address),
				AuthorizedCallerUpdates: authorized_caller_ops.AuthorizedCallerUpdateArgs{
					AddedCallers: []common.Address{common.HexToAddress(usdcTokenPoolAddress.Address)},
				},
			},
		},
		MCMS: mcms.Input{
			OverridePreviousRoot: false,
			ValidUntil:           3759765795,
			TimelockDelay:        mcms_types.MustParseDuration("0s"),
			TimelockAction:       mcms_types.TimelockActionSchedule,
			Qualifier:            "test",
			Description:          "Apply authorized caller updates",
		},
	}
	applyAuthorizedCallerUpdatesChangeset := changesets.ApplyAuthorizedCallerUpdatesChangeset(mcmsRegistry)
	applyAuthorizedCallerUpdatesChangesetOutput, err := applyAuthorizedCallerUpdatesChangeset.Apply(*e, applyAuthorizedCallerUpdatesInput)
	require.NoError(t, err, "ApplyAuthorizedCallerUpdatesChangeset should not error")
	require.Greater(t, len(applyAuthorizedCallerUpdatesChangesetOutput.Reports), 0)

	// Check that the allowed caller on the USDCTokenPool is the CCTPMessageTransmitterProxy address
	allAuthorizedCallers, err := usdcTokenPoolInstance.GetAllAuthorizedCallers(nil)
	require.NoError(t, err, "Failed to get all authorized callers")

<<<<<<< HEAD
	require.Equal(t, allAuthorizedCallers, []common.Address{common.HexToAddress(usdcTokenPoolAddress.Address)}, "There should only be one authorized caller")
=======
	require.Equal(t, allAuthorizedCallers, []common.Address{common.Address{1}}, "There should only be one authorized caller")
}

func TestUSDCTokenPoolDeployChangeset_Existing_MessageTransmitter_Proxy(t *testing.T) {
	e, err := environment.New(t.Context(),
		environment.WithEVMSimulated(t, []uint64{uint64(chain_selectors.TEST_90000001.Selector)}),
	)
	require.NoError(t, err, "Failed to create environment")
	require.NotNil(t, e, "Environment should be created")

	evmChain := e.BlockChains.EVMChains()[uint64(chain_selectors.TEST_90000001.Selector)]
	ds := datastore.NewMemoryDataStore()
	e.DataStore = ds.Seal()
	tokenAddress, tx, _, err := factory_burn_mint_erc20.DeployFactoryBurnMintERC20(
		evmChain.DeployerKey,
		evmChain.Client,
		"TestToken",
		"TEST",
		6,
		big.NewInt(0),             // maxSupply (0 = unlimited)
		big.NewInt(0),             // preMint
		evmChain.DeployerKey.From, // newOwner
	)

	require.NoError(t, err, "Failed to deploy FactoryBurnMintERC20 token")
	_, err = evmChain.Confirm(tx)
	require.NoError(t, err, "Failed to confirm FactoryBurnMintERC20 token deployment transaction")

	rmnProxyAddress := common.Address{4}
	routerAddress := common.Address{5}

	// Deploy MockE2EUSDCTransmitter
	mockTransmitterAddress, tx, _, err := mock_usdc_token_transmitter.DeployMockE2EUSDCTransmitter(
		evmChain.DeployerKey,
		evmChain.Client,
		0,            // _version
		2,            // _localDomain
		tokenAddress, // token
	)
	require.NoError(t, err, "Failed to deploy MockE2EUSDCTransmitter")
	_, err = evmChain.Confirm(tx)
	require.NoError(t, err, "Failed to confirm MockE2EUSDCTransmitter deployment transaction")

	// Deploy MockUSDCTokenMessenger
	mockTokenMessengerAddress, tx, _, err := mock_usdc_token_messenger.DeployMockE2EUSDCTokenMessenger(
		evmChain.DeployerKey,
		evmChain.Client,
		0,                      // version
		mockTransmitterAddress, // transmitter
	)
	require.NoError(t, err, "Failed to deploy MockUSDCTokenMessenger")
	_, err = evmChain.Confirm(tx)
	require.NoError(t, err, "Failed to confirm MockUSDCTokenMessenger deployment transaction")

	cctpMessageTransmitterProxyAddress, tx, _, err := cctp_message_transmitter_proxy_binding.DeployCCTPMessageTransmitterProxy(
		evmChain.DeployerKey,
		evmChain.Client,
		mockTokenMessengerAddress, // tokenMessenger
	)
	require.NoError(t, err, "Failed to deploy CCTPMessageTransmitterProxy")
	_, err = evmChain.Confirm(tx)
	require.NoError(t, err, "Failed to confirm CCTPMessageTransmitterProxy deployment transaction")

	deployInput := changesets.USDCTokenPoolDeployInput{
		ChainInputs: []changesets.USDCTokenPoolDeployInputPerChain{
			{
				ChainSelector:               uint64(chain_selectors.TEST_90000001.Selector),
				TokenMessenger:              mockTokenMessengerAddress,
				CCTPMessageTransmitterProxy: cctpMessageTransmitterProxyAddress,
				Token:                       tokenAddress,
				Allowlist:                   []common.Address{},
				RMNProxy:                    rmnProxyAddress,
				Router:                      routerAddress,
				SupportedUSDCVersion:        0,
			},
		},
		MCMS: mcms.Input{
			OverridePreviousRoot: false,
			ValidUntil:           3759765795,
			TimelockDelay:        mcms_types.MustParseDuration("0s"),
			TimelockAction:       mcms_types.TimelockActionSchedule,
			Qualifier:            "test",
			Description:          "Deploy USDCTokenPool",
		},
	}

	// deploy mcms
	evmDeployer := &adapters.EVMDeployer{}
	dReg := deploy.GetRegistry()
	dReg.RegisterDeployer(chain_selectors.FamilyEVM, deploy.MCMSVersion, evmDeployer)
	cs := deploy.DeployMCMS(dReg, nil)
	output, err := cs.Apply(*e, deploy.MCMSDeploymentConfig{
		AdapterVersion: semver.MustParse("1.0.0"),
		Chains: map[uint64]deploy.MCMSDeploymentConfigPerChain{
			uint64(chain_selectors.TEST_90000001.Selector): {
				Canceller:        testhelpers.SingleGroupMCMS(),
				Bypasser:         testhelpers.SingleGroupMCMS(),
				Proposer:         testhelpers.SingleGroupMCMS(),
				TimelockMinDelay: big.NewInt(0),
				Qualifier:        ptr.String("test"),
				TimelockAdmin:    evmChain.DeployerKey.From,
			},
		},
	})
	allAddrRefs, err := output.DataStore.Addresses().Fetch()
	require.NoError(t, err)
	timelockAddrs := make(map[uint64]string)
	for _, addrRef := range allAddrRefs {
		require.NoError(t, ds.Addresses().Add(addrRef))
		if addrRef.Type == datastore.ContractType(deploymentutils.RBACTimelock) {
			timelockAddrs[addrRef.ChainSelector] = addrRef.Address
		}
	}
	// update env datastore
	e.DataStore = ds.Seal()

	// Register the MCMS Reader
	mcmsRegistry := changesets_utils.GetRegistry()
	evmMCMSReader := &adapters.EVMMCMSReader{}
	mcmsRegistry.RegisterMCMSReader(chain_selectors.FamilyEVM, evmMCMSReader)

	deployChangeset := changesets.USDCTokenPoolDeployChangeset(mcmsRegistry)
	deployChangesetOutput, err := deployChangeset.Apply(*e, deployInput)
	require.NoError(t, err, "USDCTokenPoolDeployChangeset should not error")
	require.Greater(t, len(deployChangesetOutput.Reports), 0)

	usdcTokenPoolAddress, err := deployChangesetOutput.DataStore.Addresses().Get(
		datastore.NewAddressRefKey(
			uint64(chain_selectors.TEST_90000001.Selector),
			datastore.ContractType(usdc_token_pool_ops.ContractType),
			semver.MustParse("1.6.4"),
			"",
		),
	)

	// Use the go binding to create a new instance of the usdc_token_pool contract
	usdcTokenPoolInstance, err := usdc_token_pool_bindings.NewUSDCTokenPool(
		common.HexToAddress(usdcTokenPoolAddress.Address),
		evmChain.Client,
	)
	require.NoError(t, err, "Failed to bind USDCTokenPool contract")

	// Call isSupportedToken with the token address to check if it is supported
	isSupported, err := usdcTokenPoolInstance.IsSupportedToken(nil, tokenAddress)
	require.NoError(t, err, "Failed to call IsSupportedToken")
	require.True(t, isSupported, "Token should be supported by USDCTokenPool")

	// Get the CCTPMessageTransmitterProxy address from the deployed USDCTokenPool
	cctpMessageTransmitterProxyAddressFromPool, err := usdcTokenPoolInstance.IMessageTransmitterProxy(nil)
	require.NoError(t, err, "Failed to call IMessageTransmitter on USDCTokenPool")
	require.NotEmpty(t, cctpMessageTransmitterProxyAddressFromPool, "CCTPMessageTransmitterProxy address should not be empty")

	// Check that the CCTPMessageTransmitterProxy address matches the deployed address
	require.Equal(t, cctpMessageTransmitterProxyAddress, cctpMessageTransmitterProxyAddressFromPool, "CCTPMessageTransmitterProxy address should match the deployed address")
>>>>>>> 2d32c948
}<|MERGE_RESOLUTION|>--- conflicted
+++ resolved
@@ -258,162 +258,5 @@
 	allAuthorizedCallers, err := usdcTokenPoolInstance.GetAllAuthorizedCallers(nil)
 	require.NoError(t, err, "Failed to get all authorized callers")
 
-<<<<<<< HEAD
 	require.Equal(t, allAuthorizedCallers, []common.Address{common.HexToAddress(usdcTokenPoolAddress.Address)}, "There should only be one authorized caller")
-=======
-	require.Equal(t, allAuthorizedCallers, []common.Address{common.Address{1}}, "There should only be one authorized caller")
-}
-
-func TestUSDCTokenPoolDeployChangeset_Existing_MessageTransmitter_Proxy(t *testing.T) {
-	e, err := environment.New(t.Context(),
-		environment.WithEVMSimulated(t, []uint64{uint64(chain_selectors.TEST_90000001.Selector)}),
-	)
-	require.NoError(t, err, "Failed to create environment")
-	require.NotNil(t, e, "Environment should be created")
-
-	evmChain := e.BlockChains.EVMChains()[uint64(chain_selectors.TEST_90000001.Selector)]
-	ds := datastore.NewMemoryDataStore()
-	e.DataStore = ds.Seal()
-	tokenAddress, tx, _, err := factory_burn_mint_erc20.DeployFactoryBurnMintERC20(
-		evmChain.DeployerKey,
-		evmChain.Client,
-		"TestToken",
-		"TEST",
-		6,
-		big.NewInt(0),             // maxSupply (0 = unlimited)
-		big.NewInt(0),             // preMint
-		evmChain.DeployerKey.From, // newOwner
-	)
-
-	require.NoError(t, err, "Failed to deploy FactoryBurnMintERC20 token")
-	_, err = evmChain.Confirm(tx)
-	require.NoError(t, err, "Failed to confirm FactoryBurnMintERC20 token deployment transaction")
-
-	rmnProxyAddress := common.Address{4}
-	routerAddress := common.Address{5}
-
-	// Deploy MockE2EUSDCTransmitter
-	mockTransmitterAddress, tx, _, err := mock_usdc_token_transmitter.DeployMockE2EUSDCTransmitter(
-		evmChain.DeployerKey,
-		evmChain.Client,
-		0,            // _version
-		2,            // _localDomain
-		tokenAddress, // token
-	)
-	require.NoError(t, err, "Failed to deploy MockE2EUSDCTransmitter")
-	_, err = evmChain.Confirm(tx)
-	require.NoError(t, err, "Failed to confirm MockE2EUSDCTransmitter deployment transaction")
-
-	// Deploy MockUSDCTokenMessenger
-	mockTokenMessengerAddress, tx, _, err := mock_usdc_token_messenger.DeployMockE2EUSDCTokenMessenger(
-		evmChain.DeployerKey,
-		evmChain.Client,
-		0,                      // version
-		mockTransmitterAddress, // transmitter
-	)
-	require.NoError(t, err, "Failed to deploy MockUSDCTokenMessenger")
-	_, err = evmChain.Confirm(tx)
-	require.NoError(t, err, "Failed to confirm MockUSDCTokenMessenger deployment transaction")
-
-	cctpMessageTransmitterProxyAddress, tx, _, err := cctp_message_transmitter_proxy_binding.DeployCCTPMessageTransmitterProxy(
-		evmChain.DeployerKey,
-		evmChain.Client,
-		mockTokenMessengerAddress, // tokenMessenger
-	)
-	require.NoError(t, err, "Failed to deploy CCTPMessageTransmitterProxy")
-	_, err = evmChain.Confirm(tx)
-	require.NoError(t, err, "Failed to confirm CCTPMessageTransmitterProxy deployment transaction")
-
-	deployInput := changesets.USDCTokenPoolDeployInput{
-		ChainInputs: []changesets.USDCTokenPoolDeployInputPerChain{
-			{
-				ChainSelector:               uint64(chain_selectors.TEST_90000001.Selector),
-				TokenMessenger:              mockTokenMessengerAddress,
-				CCTPMessageTransmitterProxy: cctpMessageTransmitterProxyAddress,
-				Token:                       tokenAddress,
-				Allowlist:                   []common.Address{},
-				RMNProxy:                    rmnProxyAddress,
-				Router:                      routerAddress,
-				SupportedUSDCVersion:        0,
-			},
-		},
-		MCMS: mcms.Input{
-			OverridePreviousRoot: false,
-			ValidUntil:           3759765795,
-			TimelockDelay:        mcms_types.MustParseDuration("0s"),
-			TimelockAction:       mcms_types.TimelockActionSchedule,
-			Qualifier:            "test",
-			Description:          "Deploy USDCTokenPool",
-		},
-	}
-
-	// deploy mcms
-	evmDeployer := &adapters.EVMDeployer{}
-	dReg := deploy.GetRegistry()
-	dReg.RegisterDeployer(chain_selectors.FamilyEVM, deploy.MCMSVersion, evmDeployer)
-	cs := deploy.DeployMCMS(dReg, nil)
-	output, err := cs.Apply(*e, deploy.MCMSDeploymentConfig{
-		AdapterVersion: semver.MustParse("1.0.0"),
-		Chains: map[uint64]deploy.MCMSDeploymentConfigPerChain{
-			uint64(chain_selectors.TEST_90000001.Selector): {
-				Canceller:        testhelpers.SingleGroupMCMS(),
-				Bypasser:         testhelpers.SingleGroupMCMS(),
-				Proposer:         testhelpers.SingleGroupMCMS(),
-				TimelockMinDelay: big.NewInt(0),
-				Qualifier:        ptr.String("test"),
-				TimelockAdmin:    evmChain.DeployerKey.From,
-			},
-		},
-	})
-	allAddrRefs, err := output.DataStore.Addresses().Fetch()
-	require.NoError(t, err)
-	timelockAddrs := make(map[uint64]string)
-	for _, addrRef := range allAddrRefs {
-		require.NoError(t, ds.Addresses().Add(addrRef))
-		if addrRef.Type == datastore.ContractType(deploymentutils.RBACTimelock) {
-			timelockAddrs[addrRef.ChainSelector] = addrRef.Address
-		}
-	}
-	// update env datastore
-	e.DataStore = ds.Seal()
-
-	// Register the MCMS Reader
-	mcmsRegistry := changesets_utils.GetRegistry()
-	evmMCMSReader := &adapters.EVMMCMSReader{}
-	mcmsRegistry.RegisterMCMSReader(chain_selectors.FamilyEVM, evmMCMSReader)
-
-	deployChangeset := changesets.USDCTokenPoolDeployChangeset(mcmsRegistry)
-	deployChangesetOutput, err := deployChangeset.Apply(*e, deployInput)
-	require.NoError(t, err, "USDCTokenPoolDeployChangeset should not error")
-	require.Greater(t, len(deployChangesetOutput.Reports), 0)
-
-	usdcTokenPoolAddress, err := deployChangesetOutput.DataStore.Addresses().Get(
-		datastore.NewAddressRefKey(
-			uint64(chain_selectors.TEST_90000001.Selector),
-			datastore.ContractType(usdc_token_pool_ops.ContractType),
-			semver.MustParse("1.6.4"),
-			"",
-		),
-	)
-
-	// Use the go binding to create a new instance of the usdc_token_pool contract
-	usdcTokenPoolInstance, err := usdc_token_pool_bindings.NewUSDCTokenPool(
-		common.HexToAddress(usdcTokenPoolAddress.Address),
-		evmChain.Client,
-	)
-	require.NoError(t, err, "Failed to bind USDCTokenPool contract")
-
-	// Call isSupportedToken with the token address to check if it is supported
-	isSupported, err := usdcTokenPoolInstance.IsSupportedToken(nil, tokenAddress)
-	require.NoError(t, err, "Failed to call IsSupportedToken")
-	require.True(t, isSupported, "Token should be supported by USDCTokenPool")
-
-	// Get the CCTPMessageTransmitterProxy address from the deployed USDCTokenPool
-	cctpMessageTransmitterProxyAddressFromPool, err := usdcTokenPoolInstance.IMessageTransmitterProxy(nil)
-	require.NoError(t, err, "Failed to call IMessageTransmitter on USDCTokenPool")
-	require.NotEmpty(t, cctpMessageTransmitterProxyAddressFromPool, "CCTPMessageTransmitterProxy address should not be empty")
-
-	// Check that the CCTPMessageTransmitterProxy address matches the deployed address
-	require.Equal(t, cctpMessageTransmitterProxyAddress, cctpMessageTransmitterProxyAddressFromPool, "CCTPMessageTransmitterProxy address should match the deployed address")
->>>>>>> 2d32c948
 }