--- conflicted
+++ resolved
@@ -36,25 +36,18 @@
 	cs := v1_0.DeployMCMS(dReg)
 	output, err := cs.Apply(*env, v1_0.MCMSDeploymentConfig{
 		Chains: map[uint64]v1_0.MCMSDeploymentConfigPerChain{
-<<<<<<< HEAD
 			selector1: {
-				Canceller:        SingleGroupMCMSV2(t),
-				Bypasser:         SingleGroupMCMSV2(t),
-				Proposer:         SingleGroupMCMSV2(t),
-=======
-			selector: {
 				Canceller:        v1_0.SingleGroupMCMSV2(),
 				Bypasser:         v1_0.SingleGroupMCMSV2(),
 				Proposer:         v1_0.SingleGroupMCMSV2(),
->>>>>>> a5545695
 				TimelockMinDelay: big.NewInt(0),
 				Qualifier:        ptr.String("test"),
 				TimelockAdmin:    evmChain1.DeployerKey.From,
 			},
 			selector2: {
-				Canceller:        SingleGroupMCMSV2(t),
-				Bypasser:         SingleGroupMCMSV2(t),
-				Proposer:         SingleGroupMCMSV2(t),
+				Canceller:        v1_0.SingleGroupMCMSV2(),
+				Bypasser:         v1_0.SingleGroupMCMSV2(),
+				Proposer:         v1_0.SingleGroupMCMSV2(),
 				TimelockMinDelay: big.NewInt(0),
 				Qualifier:        ptr.String("test"),
 				TimelockAdmin:    evmChain2.DeployerKey.From,
