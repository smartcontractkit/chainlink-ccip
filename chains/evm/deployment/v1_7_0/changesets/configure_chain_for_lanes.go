--- conflicted
+++ resolved
@@ -9,13 +9,8 @@
 	"github.com/smartcontractkit/chainlink-deployments-framework/datastore"
 	cldf_deployment "github.com/smartcontractkit/chainlink-deployments-framework/deployment"
 
-<<<<<<< HEAD
-	evm_changesets "github.com/smartcontractkit/chainlink-ccip/chains/evm/deployment/utils/changesets"
-	evm_datastore_utils "github.com/smartcontractkit/chainlink-ccip/chains/evm/deployment/utils/datastore"
-=======
 	evm_datastore_utils "github.com/smartcontractkit/chainlink-ccip/chains/evm/deployment/utils/datastore"
 	evm_sequences "github.com/smartcontractkit/chainlink-ccip/chains/evm/deployment/utils/sequences"
->>>>>>> c4e940b3
 	"github.com/smartcontractkit/chainlink-ccip/chains/evm/deployment/v1_2_0/operations/router"
 	"github.com/smartcontractkit/chainlink-ccip/chains/evm/deployment/v1_7_0/operations/ccv_aggregator"
 	"github.com/smartcontractkit/chainlink-ccip/chains/evm/deployment/v1_7_0/operations/ccv_proxy"
@@ -24,11 +19,7 @@
 	"github.com/smartcontractkit/chainlink-ccip/chains/evm/deployment/v1_7_0/sequences"
 	"github.com/smartcontractkit/chainlink-ccip/deployment/utils/changesets"
 	datastore_utils "github.com/smartcontractkit/chainlink-ccip/deployment/utils/datastore"
-<<<<<<< HEAD
-	mcms "github.com/smartcontractkit/chainlink-ccip/deployment/utils/mcms"
-=======
 	"github.com/smartcontractkit/chainlink-ccip/deployment/utils/mcms"
->>>>>>> c4e940b3
 )
 
 type RemoteChainConfig struct {
@@ -61,35 +52,6 @@
 ]{
 	Sequence: sequences.ConfigureChainForLanes,
 	ResolveInput: func(e cldf_deployment.Environment, cfg ConfigureChainForLanesCfg) (sequences.ConfigureChainForLanesInput, error) {
-<<<<<<< HEAD
-		staticAddrs, err := datastore_utils.FindAndFormatEachRef(e.DataStore, []datastore.AddressRef{
-			{
-				ChainSelector: cfg.ChainSel,
-				Type:          datastore.ContractType(router.ContractType),
-				Version:       semver.MustParse("1.2.0"),
-			},
-			{
-				ChainSelector: cfg.ChainSel,
-				Type:          datastore.ContractType(ccv_proxy.ContractType),
-				Version:       semver.MustParse("1.7.0"),
-			},
-			{
-				ChainSelector: cfg.ChainSel,
-				Type:          datastore.ContractType(committee_verifier.ContractType),
-				Version:       semver.MustParse("1.7.0"),
-			},
-			{
-				ChainSelector: cfg.ChainSel,
-				Type:          datastore.ContractType(fee_quoter_v2.ContractType),
-				Version:       semver.MustParse("1.7.0"),
-			},
-			{
-				ChainSelector: cfg.ChainSel,
-				Type:          datastore.ContractType(ccv_aggregator.ContractType),
-				Version:       semver.MustParse("1.7.0"),
-			},
-		}, evm_datastore_utils.ToEVMAddress)
-=======
 		routerAddr, err := datastore_utils.FindAndFormatRef(e.DataStore, datastore.AddressRef{
 			ChainSelector: cfg.ChainSel,
 			Type:          datastore.ContractType(router.ContractType),
@@ -125,7 +87,6 @@
 			Type:          datastore.ContractType(ccv_aggregator.ContractType),
 			Version:       semver.MustParse("1.7.0"),
 		}, cfg.ChainSel, evm_datastore_utils.ToEVMAddress)
->>>>>>> c4e940b3
 		if err != nil {
 			return sequences.ConfigureChainForLanesInput{}, fmt.Errorf("failed to resolve ccv aggregator ref: %w", err)
 		}
@@ -169,36 +130,13 @@
 				laneMandatedCCVOffRamps[i] = addr
 			}
 
-<<<<<<< HEAD
-			addrs, err := datastore_utils.FindAndFormatEachRef(e.DataStore, refs, evm_datastore_utils.ToEVMAddress)
-=======
 			// TODO: CCIPMessageSource/Dest handling via ToPaddedEVMAddress is a hack, assumes the remote chain is also EVM.
 			// Usage of cross-family changesets will resolve this issue, and this changeset will eventually be deprecated.
 			ccipMessageSourceAddr, err := datastore_utils.FindAndFormatRef(e.DataStore, remoteConfig.CCIPMessageSource, remoteChainSel, evm_datastore_utils.ToPaddedEVMAddress)
->>>>>>> c4e940b3
 			if err != nil {
 				return sequences.ConfigureChainForLanesInput{}, fmt.Errorf("failed to resolve CCIPMessageSource ref: %w", err)
 			}
-<<<<<<< HEAD
-
-			// Resolve CCIPMessageSource separately since it is on the remote chain
-			// TODO: Current CCIPMessageSource handling (via ToPaddedEVMAddress) is a hack that we need to resolve ASAP.
-			// We need the cldf.BlockChain interface to support a method that converts an address from datastore to bytes
-			// e.g.
-			// for chainSel, chain := range e.BlockChains.All() {
-			//   fmt.Println(chain.AddressToBytes(addresses[chainSel]))
-			// }
-			// Right now, we just assume that the remote chain is EVM, which is not correct.
-			// Same goes for CCIPMessageDest.
-			remoteConfig.CCIPMessageSource.ChainSelector = remoteChainSel
-			remoteConfig.CCIPMessageDest.ChainSelector = remoteChainSel
-			remoteAddrs, err := datastore_utils.FindAndFormatEachRef(e.DataStore, []datastore.AddressRef{
-				remoteConfig.CCIPMessageSource,
-				remoteConfig.CCIPMessageDest,
-			}, evm_datastore_utils.ToPaddedEVMAddress)
-=======
 			ccipMessageDestAddr, err := datastore_utils.FindAndFormatRef(e.DataStore, remoteConfig.CCIPMessageDest, remoteChainSel, evm_datastore_utils.ToPaddedEVMAddress)
->>>>>>> c4e940b3
 			if err != nil {
 				return sequences.ConfigureChainForLanesInput{}, fmt.Errorf("failed to resolve CCIPMessageDest ref: %w", err)
 			}
@@ -227,9 +165,5 @@
 			RemoteChains:      remoteChains,
 		}, nil
 	},
-<<<<<<< HEAD
-	ResolveDep: evm_changesets.ResolveEVMChainDep[ConfigureChainForLanesCfg],
-=======
 	ResolveDep: evm_sequences.ResolveEVMChainDep[ConfigureChainForLanesCfg],
->>>>>>> c4e940b3
 })