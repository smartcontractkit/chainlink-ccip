version: v2beta1

dependencies:
  prometheus:
    path: ${COMPONENTS_DIR}/prometheus
    overwriteVars: true
    namespace: ${DEVSPACE_NAMESPACE}
    profiles:
      - add-beholder-config
  grafana:
    path: ${COMPONENTS_DIR}/grafana
    overwriteVars: true
    namespace: ${DEVSPACE_NAMESPACE}
    profiles:
      - add-beholder-config
  loki:
    path: ${COMPONENTS_DIR}/loki
    overwriteVars: true
    namespace: ${DEVSPACE_NAMESPACE}
    profiles:
      - add-beholder-config
  tempo:
    path: ${COMPONENTS_DIR}/tempo
    overwriteVars: true
    namespace: ${DEVSPACE_NAMESPACE}
    profiles:
      - add-beholder-config

pipelines:
  beholder:
    run: |-
<<<<<<< HEAD
      create_deployments beholder-configs
      create_deployments beholder-prometheus
      create_deployments beholder-grafana
      create_deployments beholder-loki
      create_deployments beholder-tempo
      create_deployments beholder-redpanda
      create_deployments beholder-otel-collector-agent
      create_deployments beholder-otel-collector-gateway
=======
      run_dependency_pipelines --all
      create_deployments crib-beholder-infra
>>>>>>> ed789f79
      create_deployments beholder-test-client

deployments:
  beholder-test-client:
    updateImageTags: false
    namespace: ${DEVSPACE_NAMESPACE}
    helm:
      releaseName: beholder-test-client
      displayOutput: true
      chart:
        name: ${CHAINLINK_HELM_REGISTRY_URI}/beholder-test-client
        version: "0.0.3"
      values:
        podSecurityContext:
          fsGroup: 999

        beholder-test-client:
          args:
            - -otel-exporter-grpc-enpoint
            - beholder-otel-collector-agent:4317

<<<<<<< HEAD
  beholder-prometheus:
    namespace: ${DEVSPACE_NAMESPACE}
    helm:
      chart:
        name: component-chart
        repo: https://charts.devspace.sh
      values:
        containers:
          - image: prom/prometheus
            args:
              - "--config.file=/etc/prometheus/config/prometheus.yml"
            volumeMounts:
              - containerPath: /etc/prometheus/config
                volume:
                  name: config-volume
        podSecurityContext:
          fsGroup: 65534
        securityContext:
          runAsUser: 65534
          runAsGroup: 65534
          fsGroup: 65534
        service:
          name: beholder-prometheus
          selector:
            app: beholder-prometheus
          ports:
            - port: 9090
        volumes:
          - name: config-volume
            configMap:
              name: prometheus-config

  beholder-grafana:
    namespace: ${DEVSPACE_NAMESPACE}
    helm:
      chart:
        name: component-chart
        repo: https://charts.devspace.sh
      values:
        containers:
          - image: grafana/grafana
            volumeMounts:
              - containerPath: /etc/grafana/provisioning
                volume:
                  name: config-volume
            env:
              - name: GF_AUTH_ANONYMOUS_ENABLED
                value: "true"
              - name: GF_AUTH_ANONYMOUS_ORG_ROLE
                value: "Admin"
              - name: GF_AUTH_DISABLE_LOGIN_FORM
                value: "true"
              - name: GF_FEATURE_TOGGLES_ENABLE
                value: "traceqlEditor traceQLStreaming metricsSummary"
        volumes:
          - name: config-volume
            configMap:
              name: grafana-config
              items:
                - key: datasources.yml
                  path: datasources/datasources.yml
                - key: main.yml
                  path: dashboards/main.yml
                - key: beholder-demo-dashboard.json
                  path: dashboards/beholder-demo-dashboard.json
        service:
          name: beholder-grafana
          ports:
            - port: 3000
        podSecurityContext:
          fsGroup: 999
        securityContext:
          runAsUser: 999
          runAsGroup: 999
          fsGroup: 999

  beholder-loki:
    namespace: ${DEVSPACE_NAMESPACE}
    helm:
      chart:
        name: component-chart
        repo: https://charts.devspace.sh
      values:
        containers:
          - image: grafana/loki:3.1.0
            args:
              - "--config.file=/etc/loki/config/loki.yml"
            volumeMounts:
              - containerPath: /etc/loki/config
                volume:
                  name: config-volume
        volumes:
          - name: config-volume
            configMap:
              name: loki-config

        service:
          name: beholder-loki
          ports:
            - port: 3100
        podSecurityContext:
          fsGroup: 999
        securityContext:
          runAsUser: 999
          runAsGroup: 999
          fsGroup: 999

  beholder-tempo:
    namespace: ${DEVSPACE_NAMESPACE}
    helm:
      chart:
        name: component-chart
        repo: https://charts.devspace.sh
      values:
        containers:
          - image: grafana/tempo:2.5.0
            args:
              - "-config.file=/etc/tempo/config/tempo.yml"

            volumeMounts:
              - containerPath: /etc/tempo/config
                volume:
                  name: config-volume
        volumes:
          - name: config-volume
            configMap:
              name: tempo-config

        service:
          name: beholder-tempo
          ports:
            - port: 4317
            - port: 3200
        podSecurityContext:
          fsGroup: 10001
        securityContext:
          runAsUser: 10001
          runAsGroup: 10001
          fsGroup: 10001

  beholder-redpanda:
=======
  crib-beholder-infra:
>>>>>>> ed789f79
    updateImageTags: false
    namespace: ${DEVSPACE_NAMESPACE}
    helm:
      releaseName: beholder-redpanda
      displayOutput: true
      chart:
        name: redpanda
        repo: https://charts.redpanda.com
        version: "5.9.1"
      values:
        image:
          repository: docker.redpanda.com/redpandadata/redpanda
          tag: 'v24.1.15'
        statefulset:
          replicas: 1
          podTemplate:
            spec:
              securityContext:
                capabilities:
                  drop:
                    - ALL
                runAsUser: 999
                runAsGroup: 999
                runAsNonRoot: true
          sideCars:
            configWatcher:
              securityContext:
                capabilities:
                  drop:
                    - ALL
                runAsUser: 999
                runAsGroup: 999
                runAsNonRoot: true
            controllers:
              securityContext:
                capabilities:
                  drop:
                    - ALL
                runAsUser: 999
                runAsGroup: 999
                runAsNonRoot: true

        post_install_job:
          podTemplate:
            spec:
              securityContext:
                capabilities:
                  drop:
                    - ALL
                runAsUser: 999
                runAsGroup: 999
                runAsNonRoot: true
        post_upgrade_job:
          podTemplate:
            spec:
              securityContext:
                capabilities:
                  drop:
                    - ALL
                runAsUser: 999
                runAsGroup: 999
                runAsNonRoot: true
        tls:
          enabled: false
        config:
          cluster:
            auto_create_topics_enabled: true
        external:
          enabled: false
        tuning:
          tune_aio_events: false

  beholder-otel-collector-agent:
    updateImageTags: false
    namespace: ${DEVSPACE_NAMESPACE}
    helm:
      releaseName: beholder-otel-collector-agent
      displayOutput: true
      chart:
        name: opentelemetry-collector
        repo: https://open-telemetry.github.io/opentelemetry-helm-charts
        version: "0.101.2"
      values:
        fullnameOverride: beholder-otel-collector-agent
        mode: deployment
        securityContext:
          allowPrivilegeEscalation: false
          runAsUser: 1001
          runAsNonRoot: true
          capabilities:
            drop:
              - ALL
        image:
          repository: otel/opentelemetry-collector
          tag: 0.106.1
        config:
          receivers:
            otlp:
              protocols:
                grpc:
                  endpoint: 0.0.0.0:4317
                http:
                  endpoint: 0.0.0.0:4318
          exporters:
            debug:
              verbosity: detailed
            otlp:
              endpoint: beholder-otel-collector-gateway:4317
              tls:
                insecure: true
          service:
            telemetry:
              logs:
                level: 'debug'
            pipelines:
              traces:
                receivers: [otlp]
                exporters: [debug, otlp]
              metrics:
                receivers: [otlp]
                exporters: [debug, otlp]
              logs:
                receivers: [otlp]
                exporters: [debug, otlp]


  beholder-otel-collector-gateway:
    updateImageTags: false
    namespace: ${DEVSPACE_NAMESPACE}
    helm:
      releaseName: beholder-otel-collector-gateway
      displayOutput: true
      chart:
        name: opentelemetry-collector
        repo: https://open-telemetry.github.io/opentelemetry-helm-charts
        version: "0.101.2"
      values:
        fullnameOverride: beholder-otel-collector-gateway
        mode: deployment
        securityContext:
          allowPrivilegeEscalation: false
          runAsUser: 1001
          runAsNonRoot: true
          capabilities:
            drop:
              - ALL
        image:
          repository: otel/opentelemetry-collector
          tag: 0.106.1
        ports:
          prometheus:
            enabled: true
            containerPort: 8889
            servicePort: 8889
            hostPort: 8889
            protocol: TCP
        config:
          receivers:
            otlp:
              protocols:
                grpc:
                  endpoint: 0.0.0.0:4317
                http:
                  endpoint: 0.0.0.0:4318
            prometheus:
              config:
                scrape_configs:
                  - job_name: 'otel-collector'
                    scrape_interval: 5s
                    static_configs:
                      - targets: ['127.0.0.1:8888']
                  - job_name: 'beholder-demo'
                    scrape_interval: 5s
                    static_configs:
                      - targets: ['beholder-test-client:9091']
          exporters:
            debug:
              verbosity: detailed
            kafka:
              brokers:
                - beholder-redpanda:9093
              topic: beholder-test-client
              encoding: otlp_json
            prometheus:
              endpoint: '0.0.0.0:8889'
          service:
            telemetry:
              logs:
                level: 'debug'
            pipelines:
              traces:
                receivers: [otlp]
                exporters: [debug, kafka]
              metrics:
                receivers: [otlp, prometheus]
                exporters: [debug, kafka, prometheus]
              logs:
                receivers: [otlp]
                exporters: [debug, kafka]<|MERGE_RESOLUTION|>--- conflicted
+++ resolved
@@ -29,20 +29,9 @@
 pipelines:
   beholder:
     run: |-
-<<<<<<< HEAD
-      create_deployments beholder-configs
-      create_deployments beholder-prometheus
-      create_deployments beholder-grafana
-      create_deployments beholder-loki
-      create_deployments beholder-tempo
-      create_deployments beholder-redpanda
-      create_deployments beholder-otel-collector-agent
-      create_deployments beholder-otel-collector-gateway
-=======
       run_dependency_pipelines --all
-      create_deployments crib-beholder-infra
->>>>>>> ed789f79
-      create_deployments beholder-test-client
+      create_deployments beholder-redpanda 
+      create_deployments beholder-otel-collector-agent beholder-otel-collector-gateway beholder-test-client
 
 deployments:
   beholder-test-client:
@@ -63,151 +52,7 @@
             - -otel-exporter-grpc-enpoint
             - beholder-otel-collector-agent:4317
 
-<<<<<<< HEAD
-  beholder-prometheus:
-    namespace: ${DEVSPACE_NAMESPACE}
-    helm:
-      chart:
-        name: component-chart
-        repo: https://charts.devspace.sh
-      values:
-        containers:
-          - image: prom/prometheus
-            args:
-              - "--config.file=/etc/prometheus/config/prometheus.yml"
-            volumeMounts:
-              - containerPath: /etc/prometheus/config
-                volume:
-                  name: config-volume
-        podSecurityContext:
-          fsGroup: 65534
-        securityContext:
-          runAsUser: 65534
-          runAsGroup: 65534
-          fsGroup: 65534
-        service:
-          name: beholder-prometheus
-          selector:
-            app: beholder-prometheus
-          ports:
-            - port: 9090
-        volumes:
-          - name: config-volume
-            configMap:
-              name: prometheus-config
-
-  beholder-grafana:
-    namespace: ${DEVSPACE_NAMESPACE}
-    helm:
-      chart:
-        name: component-chart
-        repo: https://charts.devspace.sh
-      values:
-        containers:
-          - image: grafana/grafana
-            volumeMounts:
-              - containerPath: /etc/grafana/provisioning
-                volume:
-                  name: config-volume
-            env:
-              - name: GF_AUTH_ANONYMOUS_ENABLED
-                value: "true"
-              - name: GF_AUTH_ANONYMOUS_ORG_ROLE
-                value: "Admin"
-              - name: GF_AUTH_DISABLE_LOGIN_FORM
-                value: "true"
-              - name: GF_FEATURE_TOGGLES_ENABLE
-                value: "traceqlEditor traceQLStreaming metricsSummary"
-        volumes:
-          - name: config-volume
-            configMap:
-              name: grafana-config
-              items:
-                - key: datasources.yml
-                  path: datasources/datasources.yml
-                - key: main.yml
-                  path: dashboards/main.yml
-                - key: beholder-demo-dashboard.json
-                  path: dashboards/beholder-demo-dashboard.json
-        service:
-          name: beholder-grafana
-          ports:
-            - port: 3000
-        podSecurityContext:
-          fsGroup: 999
-        securityContext:
-          runAsUser: 999
-          runAsGroup: 999
-          fsGroup: 999
-
-  beholder-loki:
-    namespace: ${DEVSPACE_NAMESPACE}
-    helm:
-      chart:
-        name: component-chart
-        repo: https://charts.devspace.sh
-      values:
-        containers:
-          - image: grafana/loki:3.1.0
-            args:
-              - "--config.file=/etc/loki/config/loki.yml"
-            volumeMounts:
-              - containerPath: /etc/loki/config
-                volume:
-                  name: config-volume
-        volumes:
-          - name: config-volume
-            configMap:
-              name: loki-config
-
-        service:
-          name: beholder-loki
-          ports:
-            - port: 3100
-        podSecurityContext:
-          fsGroup: 999
-        securityContext:
-          runAsUser: 999
-          runAsGroup: 999
-          fsGroup: 999
-
-  beholder-tempo:
-    namespace: ${DEVSPACE_NAMESPACE}
-    helm:
-      chart:
-        name: component-chart
-        repo: https://charts.devspace.sh
-      values:
-        containers:
-          - image: grafana/tempo:2.5.0
-            args:
-              - "-config.file=/etc/tempo/config/tempo.yml"
-
-            volumeMounts:
-              - containerPath: /etc/tempo/config
-                volume:
-                  name: config-volume
-        volumes:
-          - name: config-volume
-            configMap:
-              name: tempo-config
-
-        service:
-          name: beholder-tempo
-          ports:
-            - port: 4317
-            - port: 3200
-        podSecurityContext:
-          fsGroup: 10001
-        securityContext:
-          runAsUser: 10001
-          runAsGroup: 10001
-          fsGroup: 10001
-
   beholder-redpanda:
-=======
-  crib-beholder-infra:
->>>>>>> ed789f79
     updateImageTags: false
     namespace: ${DEVSPACE_NAMESPACE}
     helm:
