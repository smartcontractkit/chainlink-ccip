name: CRIB CCIP/Atlas Smoke Test

on:
  workflow_dispatch:
  push:
    paths:
      # Include common changes
      - "*"
      - "components/**"
      - "scripts/**"
      # Include crib ccip changes
<<<<<<< HEAD
      - "deployments/ccip/**"
=======
      - "ccip/**"
>>>>>>> 287aa6f2
      - "./github/workflows/crib-ccip-atlas-smoke-test.yml"
      # Exclude doc updates
      - '!**/*.md'  # Exclude doc updates

jobs:
  run-crib-ccip-atlas-smoke-test:
    runs-on: ubuntu-24.04
    permissions:
      id-token: write
      contents: read
      actions: read
    steps:
      - name: Checkout the repository
        uses: actions/checkout@9bb56186c3b09b4f86b1c65136769dd318469633 # v4.1.2

      - name: Deploy and validate CRIB Environment for CCIP and Atlas
        uses: smartcontractkit/.github/actions/setup-crib-environment@558c326193176424a00c2319cdaba49a0f4a547b
        with:
          api-gateway-host: ${{ secrets.AWS_API_GW_HOST_K8S_STAGE }}
          aws-region: ${{ secrets.AWS_REGION }}
          aws-role-arn: ${{ secrets.AWS_OIDC_CRIB_ROLE_ARN_STAGE }}
          ecr-private-registry-stage: ${{ secrets.AWS_ACCOUNT_ID_STAGE }}
          ecr-private-registry: ${{ secrets.AWS_ACCOUNT_ID_PROD }}
          ingress-base-domain: ${{ secrets.INGRESS_BASE_DOMAIN_STAGE }}
          k8s-cluster-name: ${{ secrets.AWS_K8S_CLUSTER_NAME_STAGE }}
          product: "ccip"
          working-directory: "deployments/ccip"<|MERGE_RESOLUTION|>--- conflicted
+++ resolved
@@ -9,11 +9,7 @@
       - "components/**"
       - "scripts/**"
       # Include crib ccip changes
-<<<<<<< HEAD
       - "deployments/ccip/**"
-=======
-      - "ccip/**"
->>>>>>> 287aa6f2
       - "./github/workflows/crib-ccip-atlas-smoke-test.yml"
       # Exclude doc updates
       - '!**/*.md'  # Exclude doc updates
