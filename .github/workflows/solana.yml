--- conflicted
+++ resolved
@@ -93,12 +93,7 @@
     needs: [ changes, get_anchor_version, build_solana ]
     if: ${{ needs.changes.outputs.solana_changes == 'true' }}
     name: rust tests
-<<<<<<< HEAD
-    runs-on: ubuntu-latest-8cores-32GB
-    needs: [get_anchor_version, build_solana]
-=======
-    runs-on: ubuntu-latest
->>>>>>> 9994c214
+    runs-on: ubuntu-latest-8cores-32GB
     steps:
     - uses: actions/checkout@v4
     - name: Cache cargo target dir
@@ -180,12 +175,7 @@
     needs: [ changes, get_anchor_version, build_solana ]
     if: ${{ needs.changes.outputs.solana_changes == 'true' }}
     name: lint + check artifacts
-<<<<<<< HEAD
-    runs-on: ubuntu-latest-8cores-32GB
-    needs: [get_anchor_version, build_solana]
-=======
-    runs-on: ubuntu-latest
->>>>>>> 9994c214
+    runs-on: ubuntu-latest-8cores-32GB
     steps:
       - uses: actions/checkout@v4
       - name: Cache cargo target dir
