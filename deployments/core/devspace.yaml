---
version: v2beta1
name: chainlink

imports:
  - path: ../../components/don/don.yaml
<<<<<<< HEAD
  - path: ../../components/beholder/beholder.yaml
=======
  - path: ../../components/kind/kind.yaml
>>>>>>> 765e8d7d

vars:
  SCRIPTS_DIR:
    source: env
    default: "../../scripts"
  COMPONENTS_DIR:
    source: env
    default: "../../components"
  CHAINLINK_REPO_DIR: "${CHAINLINK_CODE_DIR}/chainlink"
  CHAINLINK_CLUSTER_HELM_CHART_URI:
    source: env
    default: "${CHAINLINK_HELM_REGISTRY_URI}/crib-chainlink-cluster"

pipelines:
  deploy:
    flags:
      - name: override-image-tag
        short: o
        type: string
        description: "If specified, the specified tag will be used instead of building a new image"
      - name: clean
        short: c
        type: bool
        description: "If specified, keystone caches will be cleaned before deploying"

    run: |-
      # Source the shared functions file.
      # shellcheck disable=SC1091
      source "../../scripts/lib/shared_functions.sh"

      tagOverride=$(get_flag "override-image-tag")

      run_dependencies --all

      if [[ -n "${tagOverride}" ]]; then
        image=${DEVSPACE_IMAGE}:${tagOverride}
        echo "Using user provided image: $image"

        args=""
        for i in {1..5}; do
          args+="--set=helm.values.chainlink.nodes.node$i.image=$image "
        done
        echo $args

        create_deployments app $args
      elif is_custom_image "${DEVSPACE_IMAGE}"; then
        echo "Your configuration uses custom DEVSPACE_IMAGE: $DEVSPACE_IMAGE"
        echo "You need to provide an explicit image tag via \"-o\" flag. e.g. devspace deploy --skip-build -o=latest"
        exit 1
      else
        build_images --all
        create_deployments app
      fi

      kubectl label namespace/${DEVSPACE_NAMESPACE} network=crib > /dev/null 2>&1 || true

      # check if profile is keystone
      if [[  "${DEVSPACE_PROFILE}" == "keystone" ]]; then
        echo "Keystone profile detected, provisioning Keystone"
        pushd ${CHAINLINK_REPO_DIR}/core/scripts/keystone
        if [ $(get_flag "clean") == "true" ]; then
          echo "Cleaning keystone caches"
          rm -f artefacts/deployed_contracts.json .cache/*
        fi
        go build -o keystone main.go
        chainId=11155111
        ./keystone deploy-contracts \
          --ocrfile=ocr_config.json \
          --chainid=$chainId \
          --ethurl="${KEYSTONE_ETH_HTTP_URL}" \
          --accountkey=${KEYSTONE_ACCOUNT_KEY}

        ./keystone deploy-jobspecs \
          --chainid=$chainId \
          --p2pport=6690

        ./keystone generate-crib --chainid="$chainId" --outpath="${DEVSPACE_TMPDIR}"
        popd

        create_deployments app --from-file="${DEVSPACE_TMPDIR}/crib-cluster-overrides.yaml"
        kubectl delete pod -l "app=app" # restart pods to apply the new configuration changes
        kubectl wait --for=condition=ready pod -l "app=app" --timeout=2m
      fi

images:
  app:
    image: ${DEVSPACE_IMAGE}
    tags:
      - ${devspace.namespace}-${devspace.timestamp}
    custom:
      skipImageArg: true
      command: |-
        cd ${CHAINLINK_REPO_DIR}

        image=${runtime.images.app}
        MACOS_SDK_DIR=$(pwd)/tools/bin/MacOSX12.3.sdk IMAGE=$image ./tools/bin/goreleaser_wrapper \
        release --snapshot --clean --config .goreleaser.devspace.yaml
        docker push $image

hooks:
  - command: ${SCRIPTS_DIR}/check_env_vars.sh
    events: ["before:deploy:app"]

# This is a list of `deployments` that DevSpace can create for this project
deployments:
  app:
    updateImageTags: false
    namespace: ${DEVSPACE_NAMESPACE}
    helm:
      releaseName: "app"
      chart:
        name: ${CHAINLINK_CLUSTER_HELM_CHART_URI}
        version: "1.x"
      # for simplicity, we define all the values here
      # they can be defined the same way in values.yml
      # devspace merges these "values" with the "values.yaml" before deploy
      values:
        podSecurityContext:
          fsGroup: 999

        chainlink:
          global:
            overridesToml: |-
              [Feature]
              LogPoller = true
              [Log]
              Level = 'debug'
              JSONConsole = true
              [Log.File]
              MaxSize = '0b'
              [WebServer]
              AllowOrigins = '*'
              HTTPPort = 6688
              SecureCookies = false
              HTTPWriteTimeout = '1m'
              [WebServer.RateLimit]
              Authenticated = 2000
              Unauthenticated = 1000
              [WebServer.TLS]
              HTTPSPort = 0
              [Database]
              MaxIdleConns = 50
              MaxOpenConns = 50
              MigrateOnStartup = true
              [OCR2]
              Enabled = true
              DefaultTransactionQueueDepth = 0
              [OCR]
              Enabled = false
              DefaultTransactionQueueDepth = 0
              [P2P]
              [P2P.V2]
              Enabled = true
              ListenAddresses = ['0.0.0.0:6690']
              AnnounceAddresses = ['0.0.0.0:6690']
              DeltaDial = '500ms'
              DeltaReconcile = '5s'
          securityContext:
            capabilities:
              drop:
                - ALL
            readOnlyRootFilesystem: false
            runAsNonRoot: true
            runAsUser: 14933
            runAsGroup: 999
          web_port: 6688
          p2p_port: 6690
          # extraEnvVars:
          # "CL_MEDIAN_CMD": "chainlink-feeds"
          nodes:
            node1:
              image: ${runtime.images.app}
              # default resources are 300m/1Gi
              # first node need more resources to build faster inside container
              # at least 2Gi of memory is required otherwise build will fail (OOM)
              resources:
                requests:
                  cpu: 2000m
                  memory: 2048Mi
                limits:
                  cpu: 2000m
                  memory: 2048Mi
              # override default config per node
              # for example, use OCRv2 P2P setup, the whole config
              #      toml: |
              #        RootDir = './clroot'
              #        [Log]
              #        JSONConsole = true
              #        Level = 'debug'
              #        [WebServer]
              #        AllowOrigins = '*'
              #        SecureCookies = false
              #        SessionTimeout = '999h0m0s'
              #        [OCR2]
              #        Enabled = true
              #        [P2P]
              #        [P2P.V2]
              #        Enabled = false
              #        AnnounceAddresses = []
              #        DefaultBootstrappers = []
              #        DeltaDial = '15s'
              #        DeltaReconcile = '1m0s'
              #        ListenAddresses = []
              #        [[EVM]]
              #        ChainID = '1337'
              #        MinContractPayment = '0'
              #        [[EVM.Nodes]]
              #        Name = 'node-0'
              #        WSURL = 'ws://geth:8546'
              #        HTTPURL = 'http://geth:8544'
              #        [WebServer.TLS]
              #        HTTPSPort = 0
              # or use overridesToml to override some part of configuration
              # overridesToml: |
              # Enable Tracing
              #   [Tracing]
              #   Enabled = true
              #   SamplingRatio = 1.0
              #   CollectorTarget = 'app-opentelemetry-collector:4317'
              #   TLSCertPath = ''
              #   Mode = 'unencrypted'
            node2:
              image: ${runtime.images.app}
            node3:
              image: ${runtime.images.app}
            node4:
              image: ${runtime.images.app}
            node5:
              image: ${runtime.images.app}

        db:
          securityContext:
            capabilities:
              drop:
                - ALL
            readOnlyRootFilesystem: false
            runAsNonRoot: true
            runAsUser: 999
            runAsGroup: 999
          resources:
            requests:
              cpu: 1
              memory: 1024Mi
            limits:
              cpu: 1
              memory: 1024Mi
        # default cluster shipped with latest Geth ( dev mode by default )
        geth:
          securityContext:
            capabilities:
              drop:
                - ALL
            readOnlyRootFilesystem: false
            runAsNonRoot: true
            runAsUser: 999
            runAsGroup: 999
          version: v1.12.0
          wsRpcPort: 8546
          httpRpcPort: 8544
          chains:
            - networkId: 1337
            - networkId: 2337
          blocktime: 1
          resources:
            requests:
              cpu: 1
              memory: 1024Mi
            limits:
              cpu: 1
              memory: 1024Mi
        # mockserver is https://www.mock-server.com/where/kubernetes.html
        # used to stub External Adapters
        mockserver:
          #  image: "mockserver/mockserver"
          #  version: "mockserver-5.15.0"
          securityContext:
            capabilities:
              drop:
                - ALL
            readOnlyRootFilesystem: false
            runAsNonRoot: true
            runAsUser: 999
            runAsGroup: 999
          enabled: true
          releasenameOverride: mockserver
          app:
            runAsUser: 999
            readOnlyRootFilesystem: false
          port: 1080
          resources:
            requests:
              cpu: 1
              memory: 1024Mi
            limits:
              cpu: 1
              memory: 1024Mi
        # monitoring.coreos.com/v1 PodMonitor for each node
        prometheusMonitor: true

        # These ingresses create AWS ALB resources and Route 53 Records.
        ingress:
          enabled: true
          annotation_certificate_arn: ${DEVSPACE_INGRESS_CERT_ARN}
          annotation_group_name: ${DEVSPACE_NAMESPACE}
          hosts:
            - host: ${DEVSPACE_NAMESPACE}-node1.${DEVSPACE_INGRESS_BASE_DOMAIN}
              http:
                paths:
                  - path: /
                    backend:
                      service:
                        name: app-node1
                        port:
                          number: 6688
            - host: ${DEVSPACE_NAMESPACE}-node2.${DEVSPACE_INGRESS_BASE_DOMAIN}
              http:
                paths:
                  - path: /
                    backend:
                      service:
                        name: app-node2
                        port:
                          number: 6688
            - host: ${DEVSPACE_NAMESPACE}-node3.${DEVSPACE_INGRESS_BASE_DOMAIN}
              http:
                paths:
                  - path: /
                    backend:
                      service:
                        name: app-node3
                        port:
                          number: 6688
            - host: ${DEVSPACE_NAMESPACE}-node4.${DEVSPACE_INGRESS_BASE_DOMAIN}
              http:
                paths:
                  - path: /
                    backend:
                      service:
                        name: app-node4
                        port:
                          number: 6688
            - host: ${DEVSPACE_NAMESPACE}-node5.${DEVSPACE_INGRESS_BASE_DOMAIN}
              http:
                paths:
                  - path: /
                    backend:
                      service:
                        name: app-node5
                        port:
                          number: 6688
            - host: ${DEVSPACE_NAMESPACE}-geth-1337-http.${DEVSPACE_INGRESS_BASE_DOMAIN}
              http:
                paths:
                  - path: /
                    backend:
                      service:
                        name: geth-1337
                        port:
                          number: 8544
            - host: ${DEVSPACE_NAMESPACE}-geth-1337-ws.${DEVSPACE_INGRESS_BASE_DOMAIN}
              http:
                paths:
                  - path: /
                    backend:
                      service:
                        name: geth-1337
                        port:
                          number: 8546
            - host: ${DEVSPACE_NAMESPACE}-geth-2337-http.${DEVSPACE_INGRESS_BASE_DOMAIN}
              http:
                paths:
                  - path: /
                    backend:
                      service:
                        name: geth-2337
                        port:
                          number: 8544
            - host: ${DEVSPACE_NAMESPACE}-geth-2337-ws.${DEVSPACE_INGRESS_BASE_DOMAIN}
              http:
                paths:
                  - path: /
                    backend:
                      service:
                        name: geth-2337
                        port:
                          number: 8546
            - host: ${DEVSPACE_NAMESPACE}-mockserver.${DEVSPACE_INGRESS_BASE_DOMAIN}
              http:
                paths:
                  - path: /
                    backend:
                      service:
                        name: mockserver
                        port:
                          number: 1080
            - host: ${DEVSPACE_NAMESPACE}-grafana.${DEVSPACE_INGRESS_BASE_DOMAIN}
              http:
                paths:
                  - path: /
                    backend:
                      service:
                        name: app-grafana
                        port:
                          number: 80
        networkPolicyDefault:
          ingress:
            allowCustomCidrs: true
            # Should be a comma separated list of CIDR blocks. To include
            # AWS ALB private CIDRs and optionally other custom CIDRs.
            # Example format: 10.0.0.0/16,192.168.0.1/24
            customCidrs: ${DEVSPACE_INGRESS_CIDRS}
        # deployment placement, standard helm stuff
        podAnnotations:
        nodeSelector:
        tolerations:
        affinity:
profiles:
  - name: kind
    # This profile will be automatically activated
    activation:
      - env:
          PROVIDER: "kind"
    patches:
      - op: remove
        path: deployments.app.helm.values.chainlink.nodes.node1.resources
      - op: remove
        path: deployments.app.helm.values.geth.resources
      - op: remove
        path: deployments.app.helm.values.mockserver.resources
      - op: remove
        path: deployments.app.helm.values.db.resources
      - op: add
        path: deployments.app.helm.valuesFiles
        value: ["./values-profiles/values-dev-kind.yaml"]
  - name: local-dev
    patches:
      # Remove the global overridesToml field.
      # This will be configured via a values file.
      - op: remove
        path: deployments.app.helm.values.chainlink.global.overridesToml
      - op: remove
        path: deployments.app.helm.values.chainlink.nodes
      - op: add
        path: deployments.app.helm.valuesFiles
        value: ["./values-profiles/values-dev-core-ocr2-external-network.yaml"]
  - name: local-dev-simulated-core-ocr1-stateless
    patches:
      - op: remove
        path: deployments.app.helm.values.chainlink.global.overridesToml
      - op: remove
        path: deployments.app.helm.values.chainlink.nodes
      - op: add
        path: deployments.app.helm.valuesFiles
        value:
          ["./values-profiles/values-dev-simulated-core-ocr1-stateless.yaml"]
  - name: local-dev-simulated-core-ocr1
    patches:
      - op: remove
        path: deployments.app.helm.values.chainlink.global.overridesToml
      - op: remove
        path: deployments.app.helm.values.chainlink.nodes
      - op: add
        path: deployments.app.helm.valuesFiles
        value: ["./values-profiles/values-dev-simulated-core-ocr1.yaml"]
  - name: keystone
    patches:
      - op: remove
        path: deployments.app.helm.values.chainlink.global.overridesToml
      - op: replace
        path: deployments.app.helm.values.geth
        value:
          enabled: false
      - op: replace
        path: deployments.app.helm.values.chainlink.global.toml
        value: |-
          RootDir = './clroot'

          [Log]
          JSONConsole = true
          Level = 'debug'
          [Log.File]
          MaxSize = '0b'

          [WebServer]
          AllowOrigins = '*'
          SecureCookies = false
          SessionTimeout = '999h0m0s'
          HTTPPort = 6688
          HTTPWriteTimeout = '1m'
          [WebServer.RateLimit]
          Authenticated = 2000
          Unauthenticated = 1000

          [Database]
          MaxIdleConns = 50
          MaxOpenConns = 50
          MigrateOnStartup = true

          [OCR2]
          Enabled = true
          DefaultTransactionQueueDepth = 0
          [OCR]
          Enabled = false
          DefaultTransactionQueueDepth = 0

          [WebServer.TLS]
          HTTPSPort = 0

          [Feature]
          FeedsManager = true
          LogPoller = true
          UICSAKeys = true

          [P2P]
          [P2P.V2]
          Enabled = true
          ListenAddresses = ['0.0.0.0:6690']
          AnnounceAddresses = ['0.0.0.0:6690']
          DeltaDial = '500ms'
          DeltaReconcile = '5s'

          [[EVM]]
          ChainID = '11155111'

          [[EVM.Nodes]]
          Name = 'primary'
          WSURL = "${KEYSTONE_ETH_WS_URL}"
          HTTPURL = "${KEYSTONE_ETH_HTTP_URL}"<|MERGE_RESOLUTION|>--- conflicted
+++ resolved
@@ -4,11 +4,8 @@
 
 imports:
   - path: ../../components/don/don.yaml
-<<<<<<< HEAD
   - path: ../../components/beholder/beholder.yaml
-=======
   - path: ../../components/kind/kind.yaml
->>>>>>> 765e8d7d
 
 vars:
   SCRIPTS_DIR:
