package reader

import (
	"context"
	"fmt"
	"math/big"
	"testing"

	"github.com/smartcontractkit/chainlink-ccip/internal/mocks"
	"github.com/smartcontractkit/chainlink-ccip/pkg/consts"
	"github.com/smartcontractkit/chainlink-ccip/pluginconfig"

	ocr2types "github.com/smartcontractkit/libocr/offchainreporting2plus/types"

	"github.com/stretchr/testify/assert"
	"github.com/stretchr/testify/mock"
	"github.com/stretchr/testify/require"
)

const (
	EthAddr = ocr2types.Account("0x2e03388D351BF87CF2409EFf18C45Df59775Fbb2")
	OpAddr  = ocr2types.Account("0x3e03388D351BF87CF2409EFf18C45Df59775Fbb2")
	ArbAddr = ocr2types.Account("0x4e03388D351BF87CF2409EFf18C45Df59775Fbb2")
)

var (
	EthPrice   = big.NewInt(1).Mul(big.NewInt(7), big.NewInt(1e18))
	OpPrice    = big.NewInt(1).Mul(big.NewInt(6), big.NewInt(1e18))
	ArbPrice   = big.NewInt(1).Mul(big.NewInt(5), big.NewInt(1e18))
	OnlyPrice  = big.NewInt(1).Mul(big.NewInt(5), big.NewInt(1e18))
	Decimals18 = uint8(18)
)

func TestOnchainTokenPricesReader_GetTokenPricesUSD(t *testing.T) {
	t.Skip("not working")
	testCases := []struct {
		name          string
		inputTokens   []ocr2types.Account
		priceSources  map[ocr2types.Account]pluginconfig.ArbitrumPriceSource
		tokenDecimals map[ocr2types.Account]uint8
		mockPrices    []*big.Int
		want          []*big.Int
		errorAccounts []ocr2types.Account
		wantErr       bool
	}{
		{
			name: "On-chain one price",
			// No need to put sources as we're mocking the reader
			priceSources: map[ocr2types.Account]pluginconfig.ArbitrumPriceSource{},
			tokenDecimals: map[ocr2types.Account]uint8{
				ArbAddr: Decimals18,
				OpAddr:  Decimals18,
				EthAddr: Decimals18,
			},
			inputTokens: []ocr2types.Account{ArbAddr},
			//TODO: change once we have control to return different prices in mock depending on the token
			mockPrices: []*big.Int{ArbPrice},
			want:       []*big.Int{ArbPrice},
		},
		{
			name:          "Missing price should error",
			priceSources:  map[ocr2types.Account]pluginconfig.ArbitrumPriceSource{},
			inputTokens:   []ocr2types.Account{ArbAddr},
			mockPrices:    []*big.Int{},
			errorAccounts: []ocr2types.Account{EthAddr},
			want:          nil,
			wantErr:       true,
		},
	}

	for _, tc := range testCases {
		contractReader := createMockReader(tc.mockPrices, tc.errorAccounts)
		tokenPricesReader := OnchainTokenPricesReader{
			ContractReader: contractReader,
			PriceSources:   tc.priceSources,
			TokenDecimals:  tc.tokenDecimals,
		}
		t.Run(tc.name, func(t *testing.T) {
			ctx := context.Background()
			result, err := tokenPricesReader.GetTokenPricesUSD(ctx, tc.inputTokens)

			if tc.wantErr {
				require.Error(t, err)
				return
			}
			require.NoError(t, err)
			require.Equal(t, tc.want, result)
		})
	}

}

func TestPriceService_calculateUsdPer1e18TokenAmount(t *testing.T) {
	testCases := []struct {
		name       string
		price      *big.Int
		decimal    uint8
		wantResult *big.Int
	}{
		{
			name:       "18-decimal token, $6.5 per token",
			price:      big.NewInt(65e17),
			decimal:    18,
			wantResult: big.NewInt(65e17),
		},
		{
			name:       "6-decimal token, $1 per token",
			price:      big.NewInt(1e18),
			decimal:    6,
			wantResult: new(big.Int).Mul(big.NewInt(1e18), big.NewInt(1e12)), // 1e30
		},
		{
			name:       "0-decimal token, $1 per token",
			price:      big.NewInt(1e18),
			decimal:    0,
			wantResult: new(big.Int).Mul(big.NewInt(1e18), big.NewInt(1e18)), // 1e36
		},
		{
			name:       "36-decimal token, $1 per token",
			price:      big.NewInt(1e18),
			decimal:    36,
			wantResult: big.NewInt(1),
		},
	}
	for _, tt := range testCases {
		t.Run(tt.name, func(t *testing.T) {
			got := calculateUsdPer1e18TokenAmount(tt.price, tt.decimal)
			assert.Equal(t, tt.wantResult, got)
		})
	}
}

// nolint unparam
func createMockReader(
	mockPrices []*big.Int,
	errorAccounts []ocr2types.Account,
) *mocks.ContractReaderMock {
	reader := mocks.NewContractReaderMock()
<<<<<<< HEAD
	for _, acc := range errorAccounts {
		acc := acc
		reader.On(
			"GetLatestValue", mock.Anything, mock.Anything, mock.Anything, acc, mock.Anything,
		).Return(fmt.Errorf("error"))
	}
	for acc, price := range mockPrices {
		acc := acc
		price := price
		reader.On("GetLatestValue", mock.Anything, mock.Anything, mock.Anything, acc, mock.Anything).Run(
			func(args mock.Arguments) {
				arg := args.Get(4).(*big.Int)
				arg.Set(price)
			}).Return(nil)
=======
	// TODO: Create a list of bound contracts from priceSources and return the price given in mockPrices
	reader.On("GetLatestValue",
		mock.Anything,
		consts.ContractNamePriceAggregator,
		consts.MethodNameGetDecimals,
		mock.Anything,
		nil,
		mock.Anything).Run(
		func(args mock.Arguments) {
			arg := args.Get(5).(*uint8)
			*arg = Decimals18
		}).Return(nil)

	for _, price := range mockPrices {
		price := price
		reader.On("GetLatestValue",
			mock.Anything,
			consts.ContractNamePriceAggregator,
			consts.MethodNameGetLatestRoundData,
			mock.Anything,
			nil,
			mock.Anything).Run(
			func(args mock.Arguments) {
				arg := args.Get(5).(*LatestRoundData)
				arg.Answer = big.NewInt(price.Int64())
			}).Return(nil).Once()
	}

	for i := 0; i < len(errorAccounts); i++ {
		reader.On("GetLatestValue",
			mock.Anything,
			consts.ContractNamePriceAggregator,
			consts.MethodNameGetLatestRoundData,
			mock.Anything,
			nil,
			mock.Anything).Return(fmt.Errorf("error")).Once()
>>>>>>> e6e2e51f
	}
	return reader
}<|MERGE_RESOLUTION|>--- conflicted
+++ resolved
@@ -136,22 +136,6 @@
 	errorAccounts []ocr2types.Account,
 ) *mocks.ContractReaderMock {
 	reader := mocks.NewContractReaderMock()
-<<<<<<< HEAD
-	for _, acc := range errorAccounts {
-		acc := acc
-		reader.On(
-			"GetLatestValue", mock.Anything, mock.Anything, mock.Anything, acc, mock.Anything,
-		).Return(fmt.Errorf("error"))
-	}
-	for acc, price := range mockPrices {
-		acc := acc
-		price := price
-		reader.On("GetLatestValue", mock.Anything, mock.Anything, mock.Anything, acc, mock.Anything).Run(
-			func(args mock.Arguments) {
-				arg := args.Get(4).(*big.Int)
-				arg.Set(price)
-			}).Return(nil)
-=======
 	// TODO: Create a list of bound contracts from priceSources and return the price given in mockPrices
 	reader.On("GetLatestValue",
 		mock.Anything,
@@ -161,7 +145,7 @@
 		nil,
 		mock.Anything).Run(
 		func(args mock.Arguments) {
-			arg := args.Get(5).(*uint8)
+			arg := args.Get(4).(*uint8)
 			*arg = Decimals18
 		}).Return(nil)
 
@@ -175,7 +159,7 @@
 			nil,
 			mock.Anything).Run(
 			func(args mock.Arguments) {
-				arg := args.Get(5).(*LatestRoundData)
+				arg := args.Get(4).(*LatestRoundData)
 				arg.Answer = big.NewInt(price.Int64())
 			}).Return(nil).Once()
 	}
@@ -188,7 +172,6 @@
 			mock.Anything,
 			nil,
 			mock.Anything).Return(fmt.Errorf("error")).Once()
->>>>>>> e6e2e51f
 	}
 	return reader
 }