package reader

import (
	"context"
	"fmt"
	"math/big"
	"time"

	"github.com/smartcontractkit/chainlink-ccip/pkg/consts"
	"github.com/smartcontractkit/chainlink-ccip/pluginconfig"
	"github.com/smartcontractkit/chainlink-ccip/shared"

	"github.com/smartcontractkit/libocr/offchainreporting2plus/types"
	ocr2types "github.com/smartcontractkit/libocr/offchainreporting2plus/types"

	commontyps "github.com/smartcontractkit/chainlink-common/pkg/types"
	"github.com/smartcontractkit/chainlink-common/pkg/types/query/primitives"

	"golang.org/x/sync/errgroup"
)

type PriceReader interface {
	// GetTokenFeedPricesUSD returns the prices of the provided tokens in USD normalized to e18.
	//	1 USDC = 1.00 USD per full token, each full token is 1e6 units -> 1 * 1e18 * 1e18 / 1e6 = 1e30
	//	1 ETH = 2,000 USD per full token, each full token is 1e18 units -> 2000 * 1e18 * 1e18 / 1e18 = 2_000e18
	//	1 LINK = 5.00 USD per full token, each full token is 1e18 units -> 5 * 1e18 * 1e18 / 1e18 = 5e18
	// The order of the returned prices corresponds to the order of the provided tokens.
	GetTokenFeedPricesUSD(ctx context.Context, tokens []ocr2types.Account) ([]*big.Int, error)

	// GetFeeQuoterTokenUpdates returns the latest token prices from the FeeQuoter on the dest chain.
	GetFeeQuoterTokenUpdates(
		ctx context.Context,
		tokens []ocr2types.Account,
	) (map[ocr2types.Account]shared.TimestampedBig, error)
}

type OnchainTokenPricesReader struct {
	// Reader for the chain that will have the token prices on-chain
	ContractReader commontyps.ContractReader
	TokenInfo      map[types.Account]pluginconfig.TokenInfo
	// If not enabled just return empty prices
	// TODO: Remove completely once integration tests are updated
	enabled bool
}

func NewOnchainTokenPricesReader(
	contractReader commontyps.ContractReader,
	tokenInfo map[types.Account]pluginconfig.TokenInfo,
) *OnchainTokenPricesReader {
	return &OnchainTokenPricesReader{
		ContractReader: contractReader,
		TokenInfo:      tokenInfo,
	}
}

// LatestRoundData is what AggregatorV3Interface returns for price feed
// https://github.com/smartcontractkit/ccip/blob/8f3486ced41a414f724e6b12b1528db80b72346c/contracts/src/v0.8/shared/interfaces/AggregatorV3Interface.sol#L19
//
//nolint:lll
type LatestRoundData struct {
	RoundID         *big.Int
	Answer          *big.Int
	StartedAt       *big.Int
	UpdatedAt       *big.Int
	AnsweredInRound *big.Int
}

func (pr *OnchainTokenPricesReader) GetFeeQuoterTokenUpdates(
	ctx context.Context,
	tokens []ocr2types.Account,
) (map[ocr2types.Account]shared.TimestampedBig, error) {
	var updates []shared.TimestampedBig
	if !pr.enabled {
		return map[types.Account]shared.TimestampedBig{}, nil
	}

	// MethodNameFeeQuoterGetTokenPrices returns an empty update with
	// a timestamp and price of 0 if the token is not found
	if err :=
		pr.ContractReader.GetLatestValue(
			ctx,
			consts.ContractNamePriceRegistry,
			consts.MethodNameFeeQuoterGetTokenPrices,
			primitives.Unconfirmed,
			tokens,
			&updates,
		); err != nil {
		return nil, fmt.Errorf("failed to get token prices: %w", err)
	}

	updateMap := make(map[ocr2types.Account]shared.TimestampedBig)
	for i, token := range tokens {
		// token not available on fee quoter
		if updates[i].Timestamp == time.Unix(0, 0) {
			continue
		}
		updateMap[token] = updates[i]
	}

	return updateMap, nil
}

func (pr *OnchainTokenPricesReader) GetTokenFeedPricesUSD(
	ctx context.Context, tokens []ocr2types.Account,
) ([]*big.Int, error) {
	if !pr.enabled {
		return []*big.Int{}, nil
	}
	prices := make([]*big.Int, len(tokens))
	eg := new(errgroup.Group)
	for idx, token := range tokens {
		idx := idx
		token := token
		boundContract := commontypes.BoundContract{
			Address: pr.PriceSources[token].AggregatorAddress,
			Name:    consts.ContractNamePriceAggregator,
		}
		eg.Go(func() error {
<<<<<<< HEAD
			//TODO: Once chainreader new changes https://github.com/smartcontractkit/chainlink-common/pull/603
			// are merged we'll need to use the bound contract
			//boundContract := commontypes.BoundContract{
			//	Address: pr.TokenInfo[token].AggregatorAddress,
			//	Name: consts.ContractNamePriceAggregator,
			//}
			rawTokenPrice, err := pr.getRawTokenPriceE18Normalized(ctx, token)
=======
			rawTokenPrice, err := pr.getRawTokenPriceE18Normalized(ctx, token, boundContract)
>>>>>>> a6969c10
			if err != nil {
				return fmt.Errorf("failed to get token price for %s: %w", token, err)
			}
			tokenInfo, ok := pr.TokenInfo[token]
			if !ok {
				return fmt.Errorf("failed to get tokenInfo for %s: %w", token, err)
			}

			prices[idx] = calculateUsdPer1e18TokenAmount(rawTokenPrice, tokenInfo.Decimals)
			return nil
		})
	}

	if err := eg.Wait(); err != nil {
		return nil, fmt.Errorf("failed to get all token prices successfully: %w", err)
	}

	for _, price := range prices {
		if price == nil {
			return nil, fmt.Errorf("failed to get all token prices successfully, some prices are nil")
		}
	}

	return prices, nil
}

<<<<<<< HEAD
func (pr *OnchainTokenPricesReader) getFeedDecimals(ctx context.Context, token types.Account) (uint8, error) {
=======
func (pr *OnchainTokenPricesReader) getFeedDecimals(
	ctx context.Context,
	token ocr2types.Account,
	boundContract commontypes.BoundContract,
) (uint8, error) {
>>>>>>> a6969c10
	var decimals uint8
	if err :=
		pr.ContractReader.GetLatestValue(
			ctx,
			boundContract.ReadIdentifier(consts.MethodNameGetDecimals),
			primitives.Unconfirmed,
			nil,
			&decimals,
		); err != nil {
		return 0, fmt.Errorf("decimals call failed for token %s: %w", token, err)
	}

	return decimals, nil
}

func (pr *OnchainTokenPricesReader) getRawTokenPriceE18Normalized(
	ctx context.Context,
<<<<<<< HEAD
	token types.Account,
=======
	token ocr2types.Account,
	boundContract commontypes.BoundContract,
>>>>>>> a6969c10
) (*big.Int, error) {
	var latestRoundData LatestRoundData
	if err :=
		pr.ContractReader.GetLatestValue(
			ctx,
			boundContract.ReadIdentifier(consts.MethodNameGetLatestRoundData),
			primitives.Unconfirmed,
			nil,
			&latestRoundData,
		); err != nil {
		return nil, fmt.Errorf("latestRoundData call failed for token %s: %w", token, err)
	}

	decimals, err1 := pr.getFeedDecimals(ctx, token, boundContract)
	if err1 != nil {
		return nil, fmt.Errorf("failed to get decimals for token %s: %w", token, err1)
	}
	answer := latestRoundData.Answer
	if decimals < 18 {
		answer.Mul(answer, big.NewInt(0).Exp(big.NewInt(10), big.NewInt(18-int64(decimals)), nil))
	} else if decimals > 18 {
		answer.Div(answer, big.NewInt(0).Exp(big.NewInt(10), big.NewInt(int64(decimals)-18), nil))
	}
	return answer, nil
}

// Input price is USD per full token, with 18 decimal precision
// Result price is USD per 1e18 of smallest token denomination, with 18 decimal precision
// Examples:
//
//	1 USDC = 1.00 USD per full token, each full token is 1e6 units -> 1 * 1e18 * 1e18 / 1e6 = 1e30
//	1 ETH = 2,000 USD per full token, each full token is 1e18 units -> 2000 * 1e18 * 1e18 / 1e18 = 2_000e18
//	1 LINK = 5.00 USD per full token, each full token is 1e18 units -> 5 * 1e18 * 1e18 / 1e18 = 5e18
func calculateUsdPer1e18TokenAmount(price *big.Int, decimals uint8) *big.Int {
	tmp := big.NewInt(0).Mul(price, big.NewInt(1e18))
	return tmp.Div(tmp, big.NewInt(0).Exp(big.NewInt(10), big.NewInt(int64(decimals)), nil))
}

// Ensure OnchainTokenPricesReader implements PriceReader
var _ PriceReader = (*OnchainTokenPricesReader)(nil)<|MERGE_RESOLUTION|>--- conflicted
+++ resolved
@@ -13,7 +13,7 @@
 	"github.com/smartcontractkit/libocr/offchainreporting2plus/types"
 	ocr2types "github.com/smartcontractkit/libocr/offchainreporting2plus/types"
 
-	commontyps "github.com/smartcontractkit/chainlink-common/pkg/types"
+	commontypes "github.com/smartcontractkit/chainlink-common/pkg/types"
 	"github.com/smartcontractkit/chainlink-common/pkg/types/query/primitives"
 
 	"golang.org/x/sync/errgroup"
@@ -36,15 +36,16 @@
 
 type OnchainTokenPricesReader struct {
 	// Reader for the chain that will have the token prices on-chain
-	ContractReader commontyps.ContractReader
-	TokenInfo      map[types.Account]pluginconfig.TokenInfo
+	ContractReader   commontypes.ContractReader
+	TokenInfo        map[types.Account]pluginconfig.TokenInfo
+	FeeQuoterAddress types.Account
 	// If not enabled just return empty prices
 	// TODO: Remove completely once integration tests are updated
 	enabled bool
 }
 
 func NewOnchainTokenPricesReader(
-	contractReader commontyps.ContractReader,
+	contractReader commontypes.ContractReader,
 	tokenInfo map[types.Account]pluginconfig.TokenInfo,
 ) *OnchainTokenPricesReader {
 	return &OnchainTokenPricesReader{
@@ -74,13 +75,16 @@
 		return map[types.Account]shared.TimestampedBig{}, nil
 	}
 
+	boundContract := commontypes.BoundContract{
+		Address: string(pr.FeeQuoterAddress),
+		Name:    consts.ContractNamePriceRegistry,
+	}
 	// MethodNameFeeQuoterGetTokenPrices returns an empty update with
 	// a timestamp and price of 0 if the token is not found
 	if err :=
 		pr.ContractReader.GetLatestValue(
 			ctx,
-			consts.ContractNamePriceRegistry,
-			consts.MethodNameFeeQuoterGetTokenPrices,
+			boundContract.ReadIdentifier(consts.MethodNameFeeQuoterGetTokenPrices),
 			primitives.Unconfirmed,
 			tokens,
 			&updates,
@@ -111,22 +115,14 @@
 	for idx, token := range tokens {
 		idx := idx
 		token := token
-		boundContract := commontypes.BoundContract{
-			Address: pr.PriceSources[token].AggregatorAddress,
-			Name:    consts.ContractNamePriceAggregator,
-		}
 		eg.Go(func() error {
-<<<<<<< HEAD
 			//TODO: Once chainreader new changes https://github.com/smartcontractkit/chainlink-common/pull/603
 			// are merged we'll need to use the bound contract
-			//boundContract := commontypes.BoundContract{
-			//	Address: pr.TokenInfo[token].AggregatorAddress,
-			//	Name: consts.ContractNamePriceAggregator,
-			//}
-			rawTokenPrice, err := pr.getRawTokenPriceE18Normalized(ctx, token)
-=======
+			boundContract := commontypes.BoundContract{
+				Address: pr.TokenInfo[token].AggregatorAddress,
+				Name:    consts.ContractNamePriceAggregator,
+			}
 			rawTokenPrice, err := pr.getRawTokenPriceE18Normalized(ctx, token, boundContract)
->>>>>>> a6969c10
 			if err != nil {
 				return fmt.Errorf("failed to get token price for %s: %w", token, err)
 			}
@@ -153,15 +149,11 @@
 	return prices, nil
 }
 
-<<<<<<< HEAD
-func (pr *OnchainTokenPricesReader) getFeedDecimals(ctx context.Context, token types.Account) (uint8, error) {
-=======
 func (pr *OnchainTokenPricesReader) getFeedDecimals(
 	ctx context.Context,
 	token ocr2types.Account,
 	boundContract commontypes.BoundContract,
 ) (uint8, error) {
->>>>>>> a6969c10
 	var decimals uint8
 	if err :=
 		pr.ContractReader.GetLatestValue(
@@ -179,12 +171,8 @@
 
 func (pr *OnchainTokenPricesReader) getRawTokenPriceE18Normalized(
 	ctx context.Context,
-<<<<<<< HEAD
-	token types.Account,
-=======
 	token ocr2types.Account,
 	boundContract commontypes.BoundContract,
->>>>>>> a6969c10
 ) (*big.Int, error) {
 	var latestRoundData LatestRoundData
 	if err :=
