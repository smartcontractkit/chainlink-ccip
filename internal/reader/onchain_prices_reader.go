package reader

import (
	"context"
	"fmt"
	"math/big"

	"github.com/smartcontractkit/chainlink-ccip/pkg/consts"
	"github.com/smartcontractkit/chainlink-ccip/pluginconfig"

	"github.com/smartcontractkit/libocr/offchainreporting2plus/types"
	ocr2types "github.com/smartcontractkit/libocr/offchainreporting2plus/types"

	commontyps "github.com/smartcontractkit/chainlink-common/pkg/types"
	"github.com/smartcontractkit/chainlink-common/pkg/types/query/primitives"

	"golang.org/x/sync/errgroup"
)

type TokenPrices interface {
	// GetTokenPricesUSD returns the prices of the provided tokens in USD.
	// The order of the returned prices corresponds to the order of the provided tokens.
	GetTokenPricesUSD(ctx context.Context, tokens []ocr2types.Account) ([]*big.Int, error)
}

type OnchainTokenPricesReader struct {
	// Reader for the chain that will have the token prices on-chain
<<<<<<< HEAD
	ContractReader commontypes.ContractReader
	// A mapping from token address to the bound contract that has the price.
	BoundContracts map[string]commontypes.BoundContract
}

func NewOnchainTokenPricesReader(
	tokenPriceConfig TokenPriceConfig,
	contractReader commontypes.ContractReader,
	boundContracts map[string]commontypes.BoundContract,
) *OnchainTokenPricesReader {
	return &OnchainTokenPricesReader{
		TokenPriceConfig: tokenPriceConfig,
		ContractReader:   contractReader,
		BoundContracts:   boundContracts,
=======
	ContractReader commontyps.ContractReader
	PriceSources   map[types.Account]pluginconfig.ArbitrumPriceSource
	TokenDecimals  map[types.Account]uint8
}

func NewOnchainTokenPricesReader(
	contractReader commontyps.ContractReader,
	priceSources map[types.Account]pluginconfig.ArbitrumPriceSource,
	tokenDecimals map[types.Account]uint8,
) *OnchainTokenPricesReader {
	return &OnchainTokenPricesReader{
		ContractReader: contractReader,
		PriceSources:   priceSources,
		TokenDecimals:  tokenDecimals,
>>>>>>> e6e2e51f
	}
}

// LatestRoundData is what AggregatorV3Interface returns for price feed
// https://github.com/smartcontractkit/ccip/blob/8f3486ced41a414f724e6b12b1528db80b72346c/contracts/src/v0.8/shared/interfaces/AggregatorV3Interface.sol#L19
//
//nolint:lll
type LatestRoundData struct {
	RoundID         *big.Int
	Answer          *big.Int
	StartedAt       *big.Int
	UpdatedAt       *big.Int
	AnsweredInRound *big.Int
}

func (pr *OnchainTokenPricesReader) GetTokenPricesUSD(
	ctx context.Context, tokens []ocr2types.Account,
) ([]*big.Int, error) {
<<<<<<< HEAD
	// TODO: pull into consts package.
	const (
		contractName = "PriceAggregator"
		functionName = "getTokenPrice" // TODO: latestRoundData()
	)
=======
>>>>>>> e6e2e51f
	prices := make([]*big.Int, len(tokens))
	eg := new(errgroup.Group)
	for idx, token := range tokens {
		idx := idx
		boundContract := pr.BoundContracts[string(token)]
		token := token
		eg.Go(func() error {
<<<<<<< HEAD
			price := new(big.Int)
			if staticPrice, exists := pr.TokenPriceConfig.StaticPrices[token]; exists {
				price.Set(&staticPrice)
			} else {
				if err :=
					pr.ContractReader.GetLatestValue(
						ctx,
						boundContract.ReadIdentifier(functionName),
						primitives.Finalized,
						nil,
						price); err != nil {
					return fmt.Errorf("failed to get token price for %s: %w", token, err)
				}
=======
			//TODO: Once chainreader new changes https://github.com/smartcontractkit/chainlink-common/pull/603
			// are merged we'll need to use the bound contract
			//boundContract := commontypes.BoundContract{
			//	Address: pr.PriceSources[token].AggregatorAddress,
			//	Name: consts.ContractNamePriceAggregator,
			//}
			rawTokenPrice, err := pr.getRawTokenPriceE18Normalized(ctx, token)
			if err != nil {
				return fmt.Errorf("failed to get token price for %s: %w", token, err)
			}
			decimals, ok := pr.TokenDecimals[token]
			if !ok {
				return fmt.Errorf("failed to get decimals for %s: %w", token, err)
>>>>>>> e6e2e51f
			}

			prices[idx] = calculateUsdPer1e18TokenAmount(rawTokenPrice, decimals)
			return nil
		})
	}

	if err := eg.Wait(); err != nil {
		return nil, fmt.Errorf("failed to get all token prices successfully: %w", err)
	}

	for _, price := range prices {
		if price == nil {
			return nil, fmt.Errorf("failed to get all token prices successfully, some prices are nil")
		}
	}

	return prices, nil
}

func (pr *OnchainTokenPricesReader) getFeedDecimals(ctx context.Context, token types.Account) (uint8, error) {
	var decimals uint8
	if err :=
		pr.ContractReader.GetLatestValue(
			ctx,
			consts.ContractNamePriceAggregator,
			consts.MethodNameGetDecimals,
			primitives.Unconfirmed,
			nil,
			&decimals,
			//boundContract,
		); err != nil {
		return 0, fmt.Errorf("decimals call failed for token %s: %w", token, err)
	}

	return decimals, nil
}

func (pr *OnchainTokenPricesReader) getRawTokenPriceE18Normalized(
	ctx context.Context,
	token types.Account,
) (*big.Int, error) {
	var latestRoundData LatestRoundData
	if err :=
		pr.ContractReader.GetLatestValue(
			ctx,
			consts.ContractNamePriceAggregator,
			consts.MethodNameGetLatestRoundData,
			primitives.Unconfirmed,
			nil,
			&latestRoundData,
			//boundContract,
		); err != nil {
		return nil, fmt.Errorf("latestRoundData call failed for token %s: %w", token, err)
	}

	decimals, err1 := pr.getFeedDecimals(ctx, token)
	if err1 != nil {
		return nil, fmt.Errorf("failed to get decimals for token %s: %w", token, err1)
	}
	answer := latestRoundData.Answer
	if decimals < 18 {
		answer.Mul(answer, big.NewInt(0).Exp(big.NewInt(10), big.NewInt(18-int64(decimals)), nil))
	} else if decimals > 18 {
		answer.Div(answer, big.NewInt(0).Exp(big.NewInt(10), big.NewInt(int64(decimals)-18), nil))
	}
	return answer, nil
}

// Input price is USD per full token, with 18 decimal precision
// Result price is USD per 1e18 of smallest token denomination, with 18 decimal precision
// Examples:
//
//	1 USDC = 1.00 USD per full token, each full token is 1e6 units -> 1 * 1e18 * 1e18 / 1e6 = 1e30
//	1 ETH = 2,000 USD per full token, each full token is 1e18 units -> 2000 * 1e18 * 1e18 / 1e18 = 2_000e18
//	1 LINK = 5.00 USD per full token, each full token is 1e18 units -> 5 * 1e18 * 1e18 / 1e18 = 5e18
func calculateUsdPer1e18TokenAmount(price *big.Int, decimals uint8) *big.Int {
	tmp := big.NewInt(0).Mul(price, big.NewInt(1e18))
	return tmp.Div(tmp, big.NewInt(0).Exp(big.NewInt(10), big.NewInt(int64(decimals)), nil))
}

// Ensure OnchainTokenPricesReader implements TokenPrices
var _ TokenPrices = (*OnchainTokenPricesReader)(nil)<|MERGE_RESOLUTION|>--- conflicted
+++ resolved
@@ -8,10 +8,9 @@
 	"github.com/smartcontractkit/chainlink-ccip/pkg/consts"
 	"github.com/smartcontractkit/chainlink-ccip/pluginconfig"
 
-	"github.com/smartcontractkit/libocr/offchainreporting2plus/types"
 	ocr2types "github.com/smartcontractkit/libocr/offchainreporting2plus/types"
 
-	commontyps "github.com/smartcontractkit/chainlink-common/pkg/types"
+	commontypes "github.com/smartcontractkit/chainlink-common/pkg/types"
 	"github.com/smartcontractkit/chainlink-common/pkg/types/query/primitives"
 
 	"golang.org/x/sync/errgroup"
@@ -25,37 +24,20 @@
 
 type OnchainTokenPricesReader struct {
 	// Reader for the chain that will have the token prices on-chain
-<<<<<<< HEAD
 	ContractReader commontypes.ContractReader
-	// A mapping from token address to the bound contract that has the price.
-	BoundContracts map[string]commontypes.BoundContract
+	PriceSources   map[ocr2types.Account]pluginconfig.ArbitrumPriceSource
+	TokenDecimals  map[ocr2types.Account]uint8
 }
 
 func NewOnchainTokenPricesReader(
-	tokenPriceConfig TokenPriceConfig,
 	contractReader commontypes.ContractReader,
-	boundContracts map[string]commontypes.BoundContract,
-) *OnchainTokenPricesReader {
-	return &OnchainTokenPricesReader{
-		TokenPriceConfig: tokenPriceConfig,
-		ContractReader:   contractReader,
-		BoundContracts:   boundContracts,
-=======
-	ContractReader commontyps.ContractReader
-	PriceSources   map[types.Account]pluginconfig.ArbitrumPriceSource
-	TokenDecimals  map[types.Account]uint8
-}
-
-func NewOnchainTokenPricesReader(
-	contractReader commontyps.ContractReader,
-	priceSources map[types.Account]pluginconfig.ArbitrumPriceSource,
-	tokenDecimals map[types.Account]uint8,
+	priceSources map[ocr2types.Account]pluginconfig.ArbitrumPriceSource,
+	tokenDecimals map[ocr2types.Account]uint8,
 ) *OnchainTokenPricesReader {
 	return &OnchainTokenPricesReader{
 		ContractReader: contractReader,
 		PriceSources:   priceSources,
 		TokenDecimals:  tokenDecimals,
->>>>>>> e6e2e51f
 	}
 }
 
@@ -74,50 +56,23 @@
 func (pr *OnchainTokenPricesReader) GetTokenPricesUSD(
 	ctx context.Context, tokens []ocr2types.Account,
 ) ([]*big.Int, error) {
-<<<<<<< HEAD
-	// TODO: pull into consts package.
-	const (
-		contractName = "PriceAggregator"
-		functionName = "getTokenPrice" // TODO: latestRoundData()
-	)
-=======
->>>>>>> e6e2e51f
 	prices := make([]*big.Int, len(tokens))
 	eg := new(errgroup.Group)
 	for idx, token := range tokens {
 		idx := idx
-		boundContract := pr.BoundContracts[string(token)]
 		token := token
+		boundContract := commontypes.BoundContract{
+			Address: pr.PriceSources[token].AggregatorAddress,
+			Name:    consts.ContractNamePriceAggregator,
+		}
 		eg.Go(func() error {
-<<<<<<< HEAD
-			price := new(big.Int)
-			if staticPrice, exists := pr.TokenPriceConfig.StaticPrices[token]; exists {
-				price.Set(&staticPrice)
-			} else {
-				if err :=
-					pr.ContractReader.GetLatestValue(
-						ctx,
-						boundContract.ReadIdentifier(functionName),
-						primitives.Finalized,
-						nil,
-						price); err != nil {
-					return fmt.Errorf("failed to get token price for %s: %w", token, err)
-				}
-=======
-			//TODO: Once chainreader new changes https://github.com/smartcontractkit/chainlink-common/pull/603
-			// are merged we'll need to use the bound contract
-			//boundContract := commontypes.BoundContract{
-			//	Address: pr.PriceSources[token].AggregatorAddress,
-			//	Name: consts.ContractNamePriceAggregator,
-			//}
-			rawTokenPrice, err := pr.getRawTokenPriceE18Normalized(ctx, token)
+			rawTokenPrice, err := pr.getRawTokenPriceE18Normalized(ctx, token, boundContract)
 			if err != nil {
 				return fmt.Errorf("failed to get token price for %s: %w", token, err)
 			}
 			decimals, ok := pr.TokenDecimals[token]
 			if !ok {
 				return fmt.Errorf("failed to get decimals for %s: %w", token, err)
->>>>>>> e6e2e51f
 			}
 
 			prices[idx] = calculateUsdPer1e18TokenAmount(rawTokenPrice, decimals)
@@ -138,17 +93,19 @@
 	return prices, nil
 }
 
-func (pr *OnchainTokenPricesReader) getFeedDecimals(ctx context.Context, token types.Account) (uint8, error) {
+func (pr *OnchainTokenPricesReader) getFeedDecimals(
+	ctx context.Context,
+	token ocr2types.Account,
+	boundContract commontypes.BoundContract,
+) (uint8, error) {
 	var decimals uint8
 	if err :=
 		pr.ContractReader.GetLatestValue(
 			ctx,
-			consts.ContractNamePriceAggregator,
-			consts.MethodNameGetDecimals,
+			boundContract.ReadIdentifier(consts.MethodNameGetDecimals),
 			primitives.Unconfirmed,
 			nil,
 			&decimals,
-			//boundContract,
 		); err != nil {
 		return 0, fmt.Errorf("decimals call failed for token %s: %w", token, err)
 	}
@@ -158,23 +115,22 @@
 
 func (pr *OnchainTokenPricesReader) getRawTokenPriceE18Normalized(
 	ctx context.Context,
-	token types.Account,
+	token ocr2types.Account,
+	boundContract commontypes.BoundContract,
 ) (*big.Int, error) {
 	var latestRoundData LatestRoundData
 	if err :=
 		pr.ContractReader.GetLatestValue(
 			ctx,
-			consts.ContractNamePriceAggregator,
-			consts.MethodNameGetLatestRoundData,
+			boundContract.ReadIdentifier(consts.MethodNameGetLatestRoundData),
 			primitives.Unconfirmed,
 			nil,
 			&latestRoundData,
-			//boundContract,
 		); err != nil {
 		return nil, fmt.Errorf("latestRoundData call failed for token %s: %w", token, err)
 	}
 
-	decimals, err1 := pr.getFeedDecimals(ctx, token)
+	decimals, err1 := pr.getFeedDecimals(ctx, token, boundContract)
 	if err1 != nil {
 		return nil, fmt.Errorf("failed to get decimals for token %s: %w", token, err1)
 	}
