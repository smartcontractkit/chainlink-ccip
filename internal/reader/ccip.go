package reader

import (
	"context"
	"errors"
	"fmt"
	"strconv"
	"sync"
	"time"

	"golang.org/x/sync/errgroup"

	"github.com/smartcontractkit/chainlink-common/pkg/logger"
	"github.com/smartcontractkit/chainlink-common/pkg/types"
	cciptypes "github.com/smartcontractkit/chainlink-common/pkg/types/ccipocr3"
	"github.com/smartcontractkit/chainlink-common/pkg/types/query"
	"github.com/smartcontractkit/chainlink-common/pkg/types/query/primitives"

<<<<<<< HEAD
	"github.com/smartcontractkit/chainlink-ccip/internal/libs/typconv"
	"github.com/smartcontractkit/chainlink-ccip/pkg/crconsts"
=======
	typeconv "github.com/smartcontractkit/chainlink-ccip/internal/libs/typeconv"
	"github.com/smartcontractkit/chainlink-ccip/pkg/consts"
>>>>>>> dad238eb
	"github.com/smartcontractkit/chainlink-ccip/plugintypes"
)

type CCIP interface {
	// CommitReportsGTETimestamp reads the requested chain starting at a given timestamp
	// and finds all ReportAccepted up to the provided limit.
	CommitReportsGTETimestamp(
		ctx context.Context,
		dest cciptypes.ChainSelector,
		ts time.Time,
		limit int,
	) ([]plugintypes.CommitPluginReportWithMeta, error)

	// ExecutedMessageRanges reads the destination chain and finds which messages are executed.
	// A slice of sequence number ranges is returned to express which messages are executed.
	ExecutedMessageRanges(
		ctx context.Context,
		source, dest cciptypes.ChainSelector,
		seqNumRange cciptypes.SeqNumRange,
	) ([]cciptypes.SeqNumRange, error)

	// MsgsBetweenSeqNums reads the provided chains.
	// Finds and returns ccip messages submitted between the provided sequence numbers.
	// Messages are sorted ascending based on their timestamp and limited up to the provided limit.
	MsgsBetweenSeqNums(
		ctx context.Context,
		chain cciptypes.ChainSelector,
		seqNumRange cciptypes.SeqNumRange,
	) ([]cciptypes.Message, error)

	// NextSeqNum reads the destination chain.
	// Returns the next expected sequence number for each one of the provided chains.
	// TODO: if destination was a parameter, this could be a capability reused across plugin instances.
	NextSeqNum(ctx context.Context, chains []cciptypes.ChainSelector) (seqNum []cciptypes.SeqNum, err error)

	// GasPrices reads the provided chains gas prices.
	GasPrices(ctx context.Context, chains []cciptypes.ChainSelector) ([]cciptypes.BigInt, error)

	// Sync can be used to perform frequent syncing operations inside the reader implementation.
	// Returns a bool indicating whether something was updated.
	Sync(ctx context.Context) (bool, error)

	// Close closes any open resources.
	Close(ctx context.Context) error
}

var (
	ErrContractReaderNotFound = errors.New("contract reader not found")
	ErrContractWriterNotFound = errors.New("contract writer not found")
)

// TODO: unit test the implementation when the actual contract reader and writer interfaces are finalized and mocks
// can be generated.
type CCIPChainReader struct {
	lggr            logger.Logger
	contractReaders map[cciptypes.ChainSelector]types.ContractReader
	contractWriters map[cciptypes.ChainSelector]types.ChainWriter
	destChain       cciptypes.ChainSelector
}

func NewCCIPChainReader(
	lggr logger.Logger,
	contractReaders map[cciptypes.ChainSelector]types.ContractReader,
	contractWriters map[cciptypes.ChainSelector]types.ChainWriter,
	destChain cciptypes.ChainSelector,
) *CCIPChainReader {
	return &CCIPChainReader{
		lggr:            lggr,
		contractReaders: contractReaders,
		contractWriters: contractWriters,
		destChain:       destChain,
	}
}

func (r *CCIPChainReader) CommitReportsGTETimestamp(
	ctx context.Context, dest cciptypes.ChainSelector, ts time.Time, limit int,
) ([]plugintypes.CommitPluginReportWithMeta, error) {
	if err := r.validateReaderExistence(dest); err != nil {
		return nil, err
	}

	type Interval struct {
		Min uint64
		Max uint64
	}

	type MerkleRoot struct {
		SourceChainSelector uint64
		Interval            Interval
		MerkleRoot          cciptypes.Bytes32
	}

	type CommitReportAcceptedEvent struct {
		PriceUpdates cciptypes.PriceUpdates
		MerkleRoots  []MerkleRoot
	}
	ev := CommitReportAcceptedEvent{}

	iter, err := r.contractReaders[dest].QueryKey(
		ctx,
		consts.ContractNameOffRamp,
		query.KeyFilter{
			Key: consts.EventNameCommitReportAccepted,
			Expressions: []query.Expression{
				// {
				// 	Primitive: &primitives.Timestamp{
				// 		Timestamp: uint64(ts.Unix()),
				// 		Operator:  primitives.Gte,
				// 	},
				// },
				query.Confidence(primitives.Finalized),
			},
		},
		query.LimitAndSort{
			SortBy: []query.SortBy{query.NewSortByTimestamp(query.Asc)},
			Limit:  query.Limit{Count: uint64(limit)},
		},
		&ev,
	)
	if err != nil {
		return nil, fmt.Errorf("failed to query offRamp: %w", err)
	}

	reports := make([]plugintypes.CommitPluginReportWithMeta, 0)
	for _, item := range iter {
		report, is := (item.Data).(*CommitReportAcceptedEvent)
		if !is {
			return nil, fmt.Errorf("unexpected type %T while expecting a commit report", item)
		}

		valid := item.Timestamp >= uint64(ts.Unix())
		if !valid {
			r.lggr.Debugw("skipping invalid commit report", "report", report)
			continue
		}

		blockNum, err := strconv.ParseUint(item.Head.Identifier, 10, 64)
		if err != nil {
			return nil, fmt.Errorf("failed to parse block number %s: %w", item.Head.Identifier, err)
		}

		merkleRoots := make([]cciptypes.MerkleRootChain, 0, len(report.MerkleRoots))
		for _, mr := range report.MerkleRoots {
			merkleRoots = append(merkleRoots, cciptypes.MerkleRootChain{
				ChainSel: cciptypes.ChainSelector(mr.SourceChainSelector),
				SeqNumsRange: cciptypes.NewSeqNumRange(
					cciptypes.SeqNum(mr.Interval.Min),
					cciptypes.SeqNum(mr.Interval.Max),
				),
				MerkleRoot: mr.MerkleRoot,
			})
		}

		reports = append(reports, plugintypes.CommitPluginReportWithMeta{
			Report: cciptypes.CommitPluginReport{
				MerkleRoots:  merkleRoots,
				PriceUpdates: report.PriceUpdates,
			},
			Timestamp: time.Unix(int64(item.Timestamp), 0),
			BlockNum:  blockNum,
		})
	}

	return reports, nil
}

func (r *CCIPChainReader) ExecutedMessageRanges(
	ctx context.Context, source, dest cciptypes.ChainSelector, seqNumRange cciptypes.SeqNumRange,
) ([]cciptypes.SeqNumRange, error) {
	if err := r.validateReaderExistence(dest); err != nil {
		return nil, err
	}

	type executionStateChangedEvent struct {
		sourceChainSelector cciptypes.ChainSelector
		sequenceNumber      cciptypes.SeqNum
		state               uint8
	}

	dataTyp := executionStateChangedEvent{}

	iter, err := r.contractReaders[dest].QueryKey(
		ctx,
		consts.ContractNameOffRamp,
		query.KeyFilter{
			Key: consts.EventNameExecutionStateChanged,
			Expressions: []query.Expression{
<<<<<<< HEAD
				// {
				// 	// sequence numbers inside the range
				// 	Primitive: &primitives.Comparator{
				// 		Name: crconsts.EventAttributeSequenceNumber,
				// 		ValueComparators: []primitives.ValueComparator{
				// 			{
				// 				Value:    seqNumRange.Start().String(),
				// 				Operator: primitives.Gte,
				// 			},
				// 			{
				// 				Value:    seqNumRange.End().String(),
				// 				Operator: primitives.Lte,
				// 			},
				// 		},
				// 	},
				// },
				// {
				// 	// source chain
				// 	Primitive: &primitives.Comparator{
				// 		Name: crconsts.EventAttributeSourceChain,
				// 		ValueComparators: []primitives.ValueComparator{
				// 			{
				// 				Value:    source.String(),
				// 				Operator: primitives.Eq,
				// 			},
				// 		},
				// 	},
				// },
=======
				{
					// sequence numbers inside the range
					Primitive: &primitives.Comparator{
						Name: consts.EventAttributeSequenceNumber,
						ValueComparators: []primitives.ValueComparator{
							{
								Value:    seqNumRange.Start().String(),
								Operator: primitives.Gte,
							},
							{
								Value:    seqNumRange.End().String(),
								Operator: primitives.Lte,
							},
						},
					},
				},
				{
					// source chain
					Primitive: &primitives.Comparator{
						Name: consts.EventAttributeSourceChain,
						ValueComparators: []primitives.ValueComparator{
							{
								Value:    source.String(),
								Operator: primitives.Eq,
							},
						},
					},
				},
>>>>>>> dad238eb
				query.Confidence(primitives.Finalized),
			},
		},
		query.LimitAndSort{
			SortBy: []query.SortBy{query.NewSortByTimestamp(query.Asc)},
		},
		&dataTyp,
	)
	if err != nil {
		return nil, fmt.Errorf("failed to query offRamp: %w", err)
	}

	executed := make([]cciptypes.SeqNumRange, 0)
	for _, item := range iter {
		stateChange, ok := item.Data.(*executionStateChangedEvent)
		if !ok {
			return nil, fmt.Errorf("failed to cast %T to executionStateChangedEvent", item.Data)
		}

		// todo: filter via the query
		valid := stateChange.sourceChainSelector == source &&
			stateChange.sequenceNumber >= seqNumRange.Start() &&
			stateChange.sequenceNumber <= seqNumRange.End() &&
			stateChange.state > 1

		if !valid {
			r.lggr.Debugw("skipping invalid state change", "stateChange", stateChange)
			continue
		}
		executed = append(executed, cciptypes.NewSeqNumRange(stateChange.sequenceNumber, stateChange.sequenceNumber))
	}

	return executed, nil
}

func (r *CCIPChainReader) MsgsBetweenSeqNums(
	ctx context.Context, sourceChainSelector cciptypes.ChainSelector, seqNumRange cciptypes.SeqNumRange,
) ([]cciptypes.Message, error) {
	if err := r.validateReaderExistence(sourceChainSelector); err != nil {
		return nil, err
	}

<<<<<<< HEAD
	type SendRequestedEvent struct {
		DestChainSelector cciptypes.ChainSelector
		Message           cciptypes.Message
	}

	seq, err := r.contractReaders[chain].QueryKey(
=======
	seq, err := r.contractReaders[sourceChainSelector].QueryKey(
>>>>>>> dad238eb
		ctx,
		consts.ContractNameOnRamp,
		query.KeyFilter{
			Key: consts.EventNameCCIPSendRequested,
			Expressions: []query.Expression{
<<<<<<< HEAD
				// {
				// 	Primitive: &primitives.Comparator{
				// 		Name: crconsts.EventAttributeSequenceNumber,
				// 		ValueComparators: []primitives.ValueComparator{
				// 			{
				// 				Value:    seqNumRange.Start().String(),
				// 				Operator: primitives.Gte,
				// 			},
				// 			{
				// 				Value:    seqNumRange.End().String(),
				// 				Operator: primitives.Lte,
				// 			},
				// 		},
				// 	},
				// },
=======
				{
					Primitive: &primitives.Comparator{
						Name: consts.EventAttributeSequenceNumber,
						ValueComparators: []primitives.ValueComparator{
							{
								Value:    seqNumRange.Start().String(),
								Operator: primitives.Gte,
							},
							{
								Value:    seqNumRange.End().String(),
								Operator: primitives.Lte,
							},
						},
					},
				},
>>>>>>> dad238eb
				query.Confidence(primitives.Finalized),
			},
		},
		query.LimitAndSort{
			SortBy: []query.SortBy{
				query.NewSortByTimestamp(query.Asc),
			},
			Limit: query.Limit{
				Count: uint64(seqNumRange.End() - seqNumRange.Start() + 1),
			},
		},
		&SendRequestedEvent{},
	)
	if err != nil {
		return nil, fmt.Errorf("failed to query onRamp: %w", err)
	}

	r.lggr.Infow("queried messages between sequence numbers",
		"numMsgs", len(seq),
		"sourceChainSelector", sourceChainSelector,
		"seqNumRange", seqNumRange.String(),
	)

	msgs := make([]cciptypes.Message, 0)
	for _, item := range seq {
<<<<<<< HEAD
		event, ok := item.Data.(*SendRequestedEvent)
=======
		msg, ok := item.Data.(*cciptypes.Message)
>>>>>>> dad238eb
		if !ok {
			return nil, fmt.Errorf("failed to cast %v to Message", item.Data)
		}

<<<<<<< HEAD
		msg := event.Message
		// todo: filter via the query
		valid := msg.Header.SourceChainSelector == chain &&
			msg.Header.DestChainSelector == r.destChain &&
			msg.Header.SequenceNumber >= seqNumRange.Start() &&
			msg.Header.SequenceNumber <= seqNumRange.End()

		if valid {
			msgs = append(msgs, msg)
		}
=======
		msgs = append(msgs, *msg)
>>>>>>> dad238eb
	}

	r.lggr.Infow("decoded messages between sequence numbers", "msgs", msgs,
		"sourceChainSelector", sourceChainSelector,
		"seqNumRange", seqNumRange.String())

	return msgs, nil
}

func (r *CCIPChainReader) NextSeqNum(
	ctx context.Context, chains []cciptypes.ChainSelector,
) ([]cciptypes.SeqNum, error) {
	cfgs, err := r.getSourceChainsConfig(ctx, chains)
	if err != nil {
		return nil, fmt.Errorf("get source chains config: %w", err)
	}

	res := make([]cciptypes.SeqNum, 0, len(chains))
	for _, chain := range chains {
		cfg, exists := cfgs[chain]
		if !exists {
			return nil, fmt.Errorf("source chain config not found for chain %d", chain)
		}
		if cfg.MinSeqNr == 0 {
			return nil, fmt.Errorf("minSeqNr not found for chain %d", chain)
		}
		res = append(res, cciptypes.SeqNum(cfg.MinSeqNr))
	}

	return res, err
}

func (r *CCIPChainReader) GasPrices(ctx context.Context, chains []cciptypes.ChainSelector) ([]cciptypes.BigInt, error) {
	if err := r.validateWriterExistence(chains...); err != nil {
		return nil, err
	}

	eg := new(errgroup.Group)
	gasPrices := make([]cciptypes.BigInt, len(chains))
	for i, chain := range chains {
		i, chain := i, chain
		eg.Go(func() error {
			gasPrice, err := r.contractWriters[chain].GetFeeComponents(ctx)
			if err != nil {
				return fmt.Errorf("failed to get gas price: %w", err)
			}
			gasPrices[i] = cciptypes.NewBigInt(gasPrice.ExecutionFee)
			return nil
		})
	}

	if err := eg.Wait(); err != nil {
		return nil, err
	}
	return gasPrices, nil
}

func (r *CCIPChainReader) Sync(ctx context.Context) (bool, error) {
	sourceChains := make([]cciptypes.ChainSelector, 0, len(r.contractReaders))
	for chain := range r.contractReaders {
		sourceChains = append(sourceChains, chain)
	}

	sourceConfigs, err := r.getSourceChainsConfig(ctx, sourceChains)
	if err != nil {
		return false, fmt.Errorf("get onramps: %w", err)
	}

	r.lggr.Infow("got source chain configs", "onramps", func() []string {
		var r []string
		for chainSelector, scc := range sourceConfigs {
			r = append(r, typeconv.AddressBytesToString(scc.OnRamp, uint64(chainSelector)))
		}
		return r
	}())

	for chain, cfg := range sourceConfigs {
<<<<<<< HEAD
		if cfg.OnRampAddress == nil {
=======
		if len(cfg.OnRamp) == 0 {
>>>>>>> dad238eb
			return false, fmt.Errorf("onRamp address not found for chain %d", chain)
		}

		// Bind the onRamp contract address to the reader.
		// If the same address exists -> no-op
		// If the address is changed -> updates the address, overwrites the existing one
		// If the contract not binded -> binds to the new address
		if err := r.contractReaders[chain].Bind(ctx, []types.BoundContract{
			{
<<<<<<< HEAD
				Address: typconv.AddressBytesToString(cfg.OnRampAddress),
				Name:    crconsts.ContractNameOnRamp,
				Pending: false,
=======
				Address: typeconv.AddressBytesToString(cfg.OnRamp, uint64(chain)),
				Name:    consts.ContractNameOnRamp,
>>>>>>> dad238eb
			},
		}); err != nil {
			return false, fmt.Errorf("bind onRamp: %w", err)
		}
	}

	return true, nil
}

func (r *CCIPChainReader) Close(ctx context.Context) error {
	return nil
}

// getSourceChainsConfig returns the offRamp contract's source chain configurations for each supported source chain.
func (r *CCIPChainReader) getSourceChainsConfig(ctx context.Context, chains []cciptypes.ChainSelector,
) (map[cciptypes.ChainSelector]sourceChainConfig, error) {
	if err := r.validateReaderExistence(r.destChain); err != nil {
		return nil, err
	}

	res := make(map[cciptypes.ChainSelector]sourceChainConfig)
	mu := new(sync.Mutex)

	eg := new(errgroup.Group)
<<<<<<< HEAD
	for _, ch := range chains {
		chainSel := ch
=======
	for chainSel := range r.contractReaders {
		if chainSel == r.destChain {
			continue
		}

		chainSel := chainSel
>>>>>>> dad238eb
		eg.Go(func() error {
			resp := sourceChainConfig{}
			err := r.contractReaders[r.destChain].GetLatestValue(
				ctx,
				consts.ContractNameOffRamp,
				consts.MethodNameGetSourceChainConfig,
				primitives.Unconfirmed,
				map[string]any{
					"sourceChainSelector": chainSel,
				},
				&resp,
			)
			if err != nil {
				return fmt.Errorf("failed to get source chain config: %w", err)
			}
			mu.Lock()
			res[chainSel] = resp
			mu.Unlock()
			return nil
		})
	}

	if err := eg.Wait(); err != nil {
		return nil, err
	}
	return res, nil
}

type sourceChainConfig struct {
<<<<<<< HEAD
	OnRampAddress []byte `json:"onRamp"`
	MinSeqNr      uint64 `json:"minSeqNr"`
=======
	OnRamp   []byte `json:"onRamp"`
	MinSeqNr uint64 `json:"minSeqNr"`
>>>>>>> dad238eb
}

func (r *CCIPChainReader) validateReaderExistence(chains ...cciptypes.ChainSelector) error {
	for _, ch := range chains {
		_, exists := r.contractReaders[ch]
		if !exists {
			return fmt.Errorf("chain %d: %w", ch, ErrContractReaderNotFound)
		}
	}
	return nil
}

func (r *CCIPChainReader) validateWriterExistence(chains ...cciptypes.ChainSelector) error {
	for _, ch := range chains {
		_, exists := r.contractWriters[ch]
		if !exists {
			return fmt.Errorf("chain %d: %w", ch, ErrContractWriterNotFound)
		}
	}
	return nil
}

// Interface compliance check
var _ CCIP = (*CCIPChainReader)(nil)<|MERGE_RESOLUTION|>--- conflicted
+++ resolved
@@ -16,13 +16,8 @@
 	"github.com/smartcontractkit/chainlink-common/pkg/types/query"
 	"github.com/smartcontractkit/chainlink-common/pkg/types/query/primitives"
 
-<<<<<<< HEAD
-	"github.com/smartcontractkit/chainlink-ccip/internal/libs/typconv"
-	"github.com/smartcontractkit/chainlink-ccip/pkg/crconsts"
-=======
 	typeconv "github.com/smartcontractkit/chainlink-ccip/internal/libs/typeconv"
 	"github.com/smartcontractkit/chainlink-ccip/pkg/consts"
->>>>>>> dad238eb
 	"github.com/smartcontractkit/chainlink-ccip/plugintypes"
 )
 
@@ -119,6 +114,7 @@
 		PriceUpdates cciptypes.PriceUpdates
 		MerkleRoots  []MerkleRoot
 	}
+
 	ev := CommitReportAcceptedEvent{}
 
 	iter, err := r.contractReaders[dest].QueryKey(
@@ -127,12 +123,6 @@
 		query.KeyFilter{
 			Key: consts.EventNameCommitReportAccepted,
 			Expressions: []query.Expression{
-				// {
-				// 	Primitive: &primitives.Timestamp{
-				// 		Timestamp: uint64(ts.Unix()),
-				// 		Operator:  primitives.Gte,
-				// 	},
-				// },
 				query.Confidence(primitives.Finalized),
 			},
 		},
@@ -157,11 +147,6 @@
 		if !valid {
 			r.lggr.Debugw("skipping invalid commit report", "report", report)
 			continue
-		}
-
-		blockNum, err := strconv.ParseUint(item.Head.Identifier, 10, 64)
-		if err != nil {
-			return nil, fmt.Errorf("failed to parse block number %s: %w", item.Head.Identifier, err)
 		}
 
 		merkleRoots := make([]cciptypes.MerkleRootChain, 0, len(report.MerkleRoots))
@@ -176,6 +161,11 @@
 			})
 		}
 
+		blockNum, err := strconv.ParseUint(item.Head.Identifier, 10, 64)
+		if err != nil {
+			return nil, fmt.Errorf("failed to parse block number %s: %w", item.Head.Identifier, err)
+		}
+
 		reports = append(reports, plugintypes.CommitPluginReportWithMeta{
 			Report: cciptypes.CommitPluginReport{
 				MerkleRoots:  merkleRoots,
@@ -210,65 +200,6 @@
 		query.KeyFilter{
 			Key: consts.EventNameExecutionStateChanged,
 			Expressions: []query.Expression{
-<<<<<<< HEAD
-				// {
-				// 	// sequence numbers inside the range
-				// 	Primitive: &primitives.Comparator{
-				// 		Name: crconsts.EventAttributeSequenceNumber,
-				// 		ValueComparators: []primitives.ValueComparator{
-				// 			{
-				// 				Value:    seqNumRange.Start().String(),
-				// 				Operator: primitives.Gte,
-				// 			},
-				// 			{
-				// 				Value:    seqNumRange.End().String(),
-				// 				Operator: primitives.Lte,
-				// 			},
-				// 		},
-				// 	},
-				// },
-				// {
-				// 	// source chain
-				// 	Primitive: &primitives.Comparator{
-				// 		Name: crconsts.EventAttributeSourceChain,
-				// 		ValueComparators: []primitives.ValueComparator{
-				// 			{
-				// 				Value:    source.String(),
-				// 				Operator: primitives.Eq,
-				// 			},
-				// 		},
-				// 	},
-				// },
-=======
-				{
-					// sequence numbers inside the range
-					Primitive: &primitives.Comparator{
-						Name: consts.EventAttributeSequenceNumber,
-						ValueComparators: []primitives.ValueComparator{
-							{
-								Value:    seqNumRange.Start().String(),
-								Operator: primitives.Gte,
-							},
-							{
-								Value:    seqNumRange.End().String(),
-								Operator: primitives.Lte,
-							},
-						},
-					},
-				},
-				{
-					// source chain
-					Primitive: &primitives.Comparator{
-						Name: consts.EventAttributeSourceChain,
-						ValueComparators: []primitives.ValueComparator{
-							{
-								Value:    source.String(),
-								Operator: primitives.Eq,
-							},
-						},
-					},
-				},
->>>>>>> dad238eb
 				query.Confidence(primitives.Finalized),
 			},
 		},
@@ -287,17 +218,28 @@
 		if !ok {
 			return nil, fmt.Errorf("failed to cast %T to executionStateChangedEvent", item.Data)
 		}
+		if stateChange.sourceChainSelector != source {
+			return nil, fmt.Errorf("wrong cr query, unexpected source chain %d", stateChange.sourceChainSelector)
+		}
+		if stateChange.sequenceNumber < seqNumRange.Start() || stateChange.sequenceNumber > seqNumRange.End() {
+			return nil, fmt.Errorf("wrong cr query, unexpected sequence number %d", stateChange.sequenceNumber)
+		}
+		if stateChange.state <= 1 {
+			r.lggr.Debugw("execution state change status is %d, skipped",
+				"seqNum", stateChange.sequenceNumber, "state", stateChange.state)
+			continue
+		}
 
 		// todo: filter via the query
 		valid := stateChange.sourceChainSelector == source &&
 			stateChange.sequenceNumber >= seqNumRange.Start() &&
 			stateChange.sequenceNumber <= seqNumRange.End() &&
 			stateChange.state > 1
-
 		if !valid {
 			r.lggr.Debugw("skipping invalid state change", "stateChange", stateChange)
 			continue
 		}
+
 		executed = append(executed, cciptypes.NewSeqNumRange(stateChange.sequenceNumber, stateChange.sequenceNumber))
 	}
 
@@ -311,54 +253,17 @@
 		return nil, err
 	}
 
-<<<<<<< HEAD
 	type SendRequestedEvent struct {
 		DestChainSelector cciptypes.ChainSelector
 		Message           cciptypes.Message
 	}
 
-	seq, err := r.contractReaders[chain].QueryKey(
-=======
 	seq, err := r.contractReaders[sourceChainSelector].QueryKey(
->>>>>>> dad238eb
 		ctx,
 		consts.ContractNameOnRamp,
 		query.KeyFilter{
 			Key: consts.EventNameCCIPSendRequested,
 			Expressions: []query.Expression{
-<<<<<<< HEAD
-				// {
-				// 	Primitive: &primitives.Comparator{
-				// 		Name: crconsts.EventAttributeSequenceNumber,
-				// 		ValueComparators: []primitives.ValueComparator{
-				// 			{
-				// 				Value:    seqNumRange.Start().String(),
-				// 				Operator: primitives.Gte,
-				// 			},
-				// 			{
-				// 				Value:    seqNumRange.End().String(),
-				// 				Operator: primitives.Lte,
-				// 			},
-				// 		},
-				// 	},
-				// },
-=======
-				{
-					Primitive: &primitives.Comparator{
-						Name: consts.EventAttributeSequenceNumber,
-						ValueComparators: []primitives.ValueComparator{
-							{
-								Value:    seqNumRange.Start().String(),
-								Operator: primitives.Gte,
-							},
-							{
-								Value:    seqNumRange.End().String(),
-								Operator: primitives.Lte,
-							},
-						},
-					},
-				},
->>>>>>> dad238eb
 				query.Confidence(primitives.Finalized),
 			},
 		},
@@ -384,29 +289,20 @@
 
 	msgs := make([]cciptypes.Message, 0)
 	for _, item := range seq {
-<<<<<<< HEAD
-		event, ok := item.Data.(*SendRequestedEvent)
-=======
-		msg, ok := item.Data.(*cciptypes.Message)
->>>>>>> dad238eb
+		msg, ok := item.Data.(*SendRequestedEvent)
 		if !ok {
 			return nil, fmt.Errorf("failed to cast %v to Message", item.Data)
 		}
 
-<<<<<<< HEAD
-		msg := event.Message
 		// todo: filter via the query
-		valid := msg.Header.SourceChainSelector == chain &&
-			msg.Header.DestChainSelector == r.destChain &&
-			msg.Header.SequenceNumber >= seqNumRange.Start() &&
-			msg.Header.SequenceNumber <= seqNumRange.End()
+		valid := msg.Message.Header.SourceChainSelector == sourceChainSelector &&
+			msg.Message.Header.DestChainSelector == r.destChain &&
+			msg.Message.Header.SequenceNumber >= seqNumRange.Start() &&
+			msg.Message.Header.SequenceNumber <= seqNumRange.End()
 
 		if valid {
-			msgs = append(msgs, msg)
-		}
-=======
-		msgs = append(msgs, *msg)
->>>>>>> dad238eb
+			msgs = append(msgs, msg.Message)
+		}
 	}
 
 	r.lggr.Infow("decoded messages between sequence numbers", "msgs", msgs,
@@ -419,7 +315,7 @@
 func (r *CCIPChainReader) NextSeqNum(
 	ctx context.Context, chains []cciptypes.ChainSelector,
 ) ([]cciptypes.SeqNum, error) {
-	cfgs, err := r.getSourceChainsConfig(ctx, chains)
+	cfgs, err := r.getSourceChainsConfig(ctx)
 	if err != nil {
 		return nil, fmt.Errorf("get source chains config: %w", err)
 	}
@@ -465,12 +361,7 @@
 }
 
 func (r *CCIPChainReader) Sync(ctx context.Context) (bool, error) {
-	sourceChains := make([]cciptypes.ChainSelector, 0, len(r.contractReaders))
-	for chain := range r.contractReaders {
-		sourceChains = append(sourceChains, chain)
-	}
-
-	sourceConfigs, err := r.getSourceChainsConfig(ctx, sourceChains)
+	sourceConfigs, err := r.getSourceChainsConfig(ctx)
 	if err != nil {
 		return false, fmt.Errorf("get onramps: %w", err)
 	}
@@ -484,11 +375,7 @@
 	}())
 
 	for chain, cfg := range sourceConfigs {
-<<<<<<< HEAD
-		if cfg.OnRampAddress == nil {
-=======
 		if len(cfg.OnRamp) == 0 {
->>>>>>> dad238eb
 			return false, fmt.Errorf("onRamp address not found for chain %d", chain)
 		}
 
@@ -498,14 +385,8 @@
 		// If the contract not binded -> binds to the new address
 		if err := r.contractReaders[chain].Bind(ctx, []types.BoundContract{
 			{
-<<<<<<< HEAD
-				Address: typconv.AddressBytesToString(cfg.OnRampAddress),
-				Name:    crconsts.ContractNameOnRamp,
-				Pending: false,
-=======
 				Address: typeconv.AddressBytesToString(cfg.OnRamp, uint64(chain)),
 				Name:    consts.ContractNameOnRamp,
->>>>>>> dad238eb
 			},
 		}); err != nil {
 			return false, fmt.Errorf("bind onRamp: %w", err)
@@ -520,8 +401,8 @@
 }
 
 // getSourceChainsConfig returns the offRamp contract's source chain configurations for each supported source chain.
-func (r *CCIPChainReader) getSourceChainsConfig(ctx context.Context, chains []cciptypes.ChainSelector,
-) (map[cciptypes.ChainSelector]sourceChainConfig, error) {
+func (r *CCIPChainReader) getSourceChainsConfig(
+	ctx context.Context) (map[cciptypes.ChainSelector]sourceChainConfig, error) {
 	if err := r.validateReaderExistence(r.destChain); err != nil {
 		return nil, err
 	}
@@ -530,17 +411,12 @@
 	mu := new(sync.Mutex)
 
 	eg := new(errgroup.Group)
-<<<<<<< HEAD
-	for _, ch := range chains {
-		chainSel := ch
-=======
 	for chainSel := range r.contractReaders {
 		if chainSel == r.destChain {
 			continue
 		}
 
 		chainSel := chainSel
->>>>>>> dad238eb
 		eg.Go(func() error {
 			resp := sourceChainConfig{}
 			err := r.contractReaders[r.destChain].GetLatestValue(
@@ -570,13 +446,8 @@
 }
 
 type sourceChainConfig struct {
-<<<<<<< HEAD
-	OnRampAddress []byte `json:"onRamp"`
-	MinSeqNr      uint64 `json:"minSeqNr"`
-=======
 	OnRamp   []byte `json:"onRamp"`
 	MinSeqNr uint64 `json:"minSeqNr"`
->>>>>>> dad238eb
 }
 
 func (r *CCIPChainReader) validateReaderExistence(chains ...cciptypes.ChainSelector) error {
