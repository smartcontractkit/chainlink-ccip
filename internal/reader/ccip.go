package reader

import (
	"context"
	"errors"
	"fmt"
	"math/big"
	"strconv"
	"sync"
	"time"

	"golang.org/x/sync/errgroup"

	types2 "github.com/smartcontractkit/libocr/offchainreporting2plus/types"

	"github.com/smartcontractkit/chainlink-common/pkg/logger"
	"github.com/smartcontractkit/chainlink-common/pkg/types"
	cciptypes "github.com/smartcontractkit/chainlink-common/pkg/types/ccipocr3"
	"github.com/smartcontractkit/chainlink-common/pkg/types/query"
	"github.com/smartcontractkit/chainlink-common/pkg/types/query/primitives"

	"github.com/smartcontractkit/chainlink-ccip/internal/libs/typconv"
	typeconv "github.com/smartcontractkit/chainlink-ccip/internal/libs/typeconv"
	"github.com/smartcontractkit/chainlink-ccip/pkg/consts"
	"github.com/smartcontractkit/chainlink-ccip/pkg/contractreader"
	"github.com/smartcontractkit/chainlink-ccip/plugintypes"
)

type CCIP interface {
	// CommitReportsGTETimestamp reads the requested chain starting at a given timestamp
	// and finds all ReportAccepted up to the provided limit.
	CommitReportsGTETimestamp(
		ctx context.Context,
		dest cciptypes.ChainSelector,
		ts time.Time,
		limit int,
	) ([]plugintypes.CommitPluginReportWithMeta, error)

	// ExecutedMessageRanges reads the destination chain and finds which messages are executed.
	// A slice of sequence number ranges is returned to express which messages are executed.
	ExecutedMessageRanges(
		ctx context.Context,
		source, dest cciptypes.ChainSelector,
		seqNumRange cciptypes.SeqNumRange,
	) ([]cciptypes.SeqNumRange, error)

	// MsgsBetweenSeqNums reads the provided chains.
	// Finds and returns ccip messages submitted between the provided sequence numbers.
	// Messages are sorted ascending based on their timestamp and limited up to the provided limit.
	MsgsBetweenSeqNums(
		ctx context.Context,
		chain cciptypes.ChainSelector,
		seqNumRange cciptypes.SeqNumRange,
	) ([]cciptypes.Message, error)

	// GetExpectedNextSequenceNumber returns the next sequence number to be used
	// in the onramp.
	GetExpectedNextSequenceNumber(
		ctx context.Context,
		sourceChainSelector, destChainSelector cciptypes.ChainSelector,
	) (cciptypes.SeqNum, error)

	// NextSeqNum reads the destination chain.
	// Returns the next expected sequence number for each one of the provided chains.
	// TODO: if destination was a parameter, this could be a capability reused across plugin instances.
	NextSeqNum(ctx context.Context, chains []cciptypes.ChainSelector) (seqNum []cciptypes.SeqNum, err error)

	// Nonces fetches all nonces for the provided selector/address pairs. Addresses are a string encoded raw address,
	// it must be encoding according to the destination chain requirements with typeconv.AddressBytesToString.
	Nonces(
		ctx context.Context,
		source, dest cciptypes.ChainSelector,
		addresses []string,
	) (map[string]uint64, error)

	// GasPrices reads the provided chains gas prices.
	GasPrices(ctx context.Context, chains []cciptypes.ChainSelector) ([]cciptypes.BigInt, error)

	// Sync can be used to perform frequent syncing operations inside the reader implementation.
	// Returns a bool indicating whether something was updated.
	Sync(ctx context.Context) (bool, error)

	// Close closes any open resources.
	Close(ctx context.Context) error
}

var (
	ErrContractReaderNotFound = errors.New("contract reader not found")
	ErrContractWriterNotFound = errors.New("contract writer not found")
)

// TODO: unit test the implementation when the actual contract reader and writer interfaces are finalized and mocks
// can be generated.
type CCIPChainReader struct {
	lggr            logger.Logger
	contractReaders map[cciptypes.ChainSelector]contractreader.Extended
	contractWriters map[cciptypes.ChainSelector]types.ChainWriter
	destChain       cciptypes.ChainSelector
	offrampAddress  string
}

func NewCCIPChainReader(
	lggr logger.Logger,
	contractReaders map[cciptypes.ChainSelector]types.ContractReader,
	contractWriters map[cciptypes.ChainSelector]types.ChainWriter,
	destChain cciptypes.ChainSelector,
	offrampAddress []byte,
) *CCIPChainReader {
	var crs = make(map[cciptypes.ChainSelector]contractreader.Extended)
	for chainSelector, cr := range contractReaders {
		crs[chainSelector] = contractreader.NewExtendedContractReader(cr)
	}

	return &CCIPChainReader{
		lggr:            lggr,
		contractReaders: crs,
		contractWriters: contractWriters,
		destChain:       destChain,
		offrampAddress:  typeconv.AddressBytesToString(offrampAddress, uint64(destChain)),
	}
}

// WithExtendedContractReader sets the extended contract reader for the provided chain.
func (r *CCIPChainReader) WithExtendedContractReader(
	ch cciptypes.ChainSelector, cr contractreader.Extended) *CCIPChainReader {
	r.contractReaders[ch] = cr
	return r
}

func (r *CCIPChainReader) CommitReportsGTETimestamp(
	ctx context.Context, dest cciptypes.ChainSelector, ts time.Time, limit int,
) ([]plugintypes.CommitPluginReportWithMeta, error) {
	if err := r.validateReaderExistence(dest); err != nil {
		return nil, err
	}

	// ---------------------------------------------------
	// The following types are used to decode the events
	// but should be replaced by chain-reader modifiers and use the base cciptypes.CommitReport type.

	type Interval struct {
		Min uint64
		Max uint64
	}

	type MerkleRoot struct {
		SourceChainSelector uint64
		Interval            Interval
		MerkleRoot          cciptypes.Bytes32
	}

	type TokenPriceUpdate struct {
		SourceToken []byte
		UsdPerToken *big.Int
	}

	type GasPriceUpdate struct {
		DestChainSelector uint64
		UsdPerUnitGas     *big.Int
	}

	type PriceUpdates struct {
		TokenPriceUpdates []TokenPriceUpdate
		GasPriceUpdates   []GasPriceUpdate
	}

	type CommitReportAccepted struct {
		PriceUpdates PriceUpdates
		MerkleRoots  []MerkleRoot
	}

	type CommitReportAcceptedEvent struct {
		Report CommitReportAccepted
	}
	// ---------------------------------------------------

	ev := CommitReportAcceptedEvent{}

	extendedBindings := r.contractReaders[dest].GetBindings(consts.ContractNameOffRamp)
	if len(extendedBindings) != 1 {
		return nil, fmt.Errorf("expected one binding for offRamp contract, got %d", len(extendedBindings))
	}
	contractBinding := extendedBindings[0].Binding
	iter, err := r.contractReaders[dest].QueryKey(
		ctx,
		contractBinding,
		query.KeyFilter{
			Key: consts.EventNameCommitReportAccepted,
			Expressions: []query.Expression{
				query.Confidence(primitives.Finalized),
			},
		},
		query.LimitAndSort{
			SortBy: []query.SortBy{query.NewSortByTimestamp(query.Asc)},
		},
		&ev,
	)
	if err != nil {
		return nil, fmt.Errorf("failed to query offRamp: %w", err)
	}
	r.lggr.Debugw("queried commit reports", "numReports", len(iter),
		"destChain", dest,
		"ts", ts,
		"limit", limit)

	reports := make([]plugintypes.CommitPluginReportWithMeta, 0)
	for _, item := range iter {
		ev, is := (item.Data).(*CommitReportAcceptedEvent)
		if !is {
			return nil, fmt.Errorf("unexpected type %T while expecting a commit report", item)
		}

		valid := item.Timestamp >= uint64(ts.Unix())
		if !valid {
			r.lggr.Debugw("commit report too old, skipping", "report", ev.Report, "item", item,
				"destChain", dest,
				"ts", ts,
				"limit", limit)
			continue
		}

		merkleRoots := make([]cciptypes.MerkleRootChain, 0, len(ev.Report.MerkleRoots))
		for _, mr := range ev.Report.MerkleRoots {
			merkleRoots = append(merkleRoots, cciptypes.MerkleRootChain{
				ChainSel: cciptypes.ChainSelector(mr.SourceChainSelector),
				SeqNumsRange: cciptypes.NewSeqNumRange(
					cciptypes.SeqNum(mr.Interval.Min),
					cciptypes.SeqNum(mr.Interval.Max),
				),
				MerkleRoot: mr.MerkleRoot,
			})
		}

		priceUpdates := cciptypes.PriceUpdates{
			TokenPriceUpdates: make([]cciptypes.TokenPrice, 0),
			GasPriceUpdates:   make([]cciptypes.GasPriceChain, 0),
		}

		for _, tokenPriceUpdate := range ev.Report.PriceUpdates.TokenPriceUpdates {
			priceUpdates.TokenPriceUpdates = append(priceUpdates.TokenPriceUpdates, cciptypes.TokenPrice{
				TokenID: types2.Account(typconv.HexEncode(tokenPriceUpdate.SourceToken)),
				Price:   cciptypes.NewBigInt(tokenPriceUpdate.UsdPerToken),
			})
		}

		for _, gasPriceUpdate := range ev.Report.PriceUpdates.GasPriceUpdates {
			priceUpdates.GasPriceUpdates = append(priceUpdates.GasPriceUpdates, cciptypes.GasPriceChain{
				ChainSel: cciptypes.ChainSelector(gasPriceUpdate.DestChainSelector),
				GasPrice: cciptypes.NewBigInt(gasPriceUpdate.UsdPerUnitGas),
			})
		}

		blockNum, err := strconv.ParseUint(item.Head.Identifier, 10, 64)
		if err != nil {
			return nil, fmt.Errorf("failed to parse block number %s: %w", item.Head.Identifier, err)
		}

		reports = append(reports, plugintypes.CommitPluginReportWithMeta{
			Report: cciptypes.CommitPluginReport{
				MerkleRoots:  merkleRoots,
				PriceUpdates: priceUpdates,
			},
			Timestamp: time.Unix(int64(item.Timestamp), 0),
			BlockNum:  blockNum,
		})
	}

	if len(reports) < limit {
		return reports, nil
	}
	return reports[:limit], nil
}

func (r *CCIPChainReader) ExecutedMessageRanges(
	ctx context.Context, source, dest cciptypes.ChainSelector, seqNumRange cciptypes.SeqNumRange,
) ([]cciptypes.SeqNumRange, error) {
	if err := r.validateReaderExistence(dest); err != nil {
		return nil, err
	}

	type ExecutionStateChangedEvent struct {
		SourceChainSelector cciptypes.ChainSelector
		SequenceNumber      cciptypes.SeqNum
		State               uint8
	}

	dataTyp := ExecutionStateChangedEvent{}

	extendedBindings := r.contractReaders[dest].GetBindings(consts.ContractNameOffRamp)
	if len(extendedBindings) != 1 {
		return nil, fmt.Errorf("expected one binding for offRamp contract, got %d", len(extendedBindings))
	}
	contractBinding := extendedBindings[0].Binding
	iter, err := r.contractReaders[dest].QueryKey(
		ctx,
		contractBinding,
		query.KeyFilter{
			Key: consts.EventNameExecutionStateChanged,
			Expressions: []query.Expression{
				query.Confidence(primitives.Finalized),
			},
		},
		query.LimitAndSort{
			SortBy: []query.SortBy{query.NewSortByTimestamp(query.Asc)},
		},
		&dataTyp,
	)
	if err != nil {
		return nil, fmt.Errorf("failed to query offRamp: %w", err)
	}

	executed := make([]cciptypes.SeqNumRange, 0)
	for _, item := range iter {
		stateChange, ok := item.Data.(*ExecutionStateChangedEvent)
		if !ok {
			return nil, fmt.Errorf("failed to cast %T to executionStateChangedEvent", item.Data)
		}

		// todo: filter via the query
		valid := stateChange.SourceChainSelector == source &&
			stateChange.SequenceNumber >= seqNumRange.Start() &&
			stateChange.SequenceNumber <= seqNumRange.End() &&
			stateChange.State > 0
		if !valid {
			r.lggr.Debugw("skipping invalid state change", "stateChange", stateChange)
			continue
		}

		executed = append(executed, cciptypes.NewSeqNumRange(stateChange.SequenceNumber, stateChange.SequenceNumber))
	}

	return executed, nil
}

func (r *CCIPChainReader) MsgsBetweenSeqNums(
	ctx context.Context, sourceChainSelector cciptypes.ChainSelector, seqNumRange cciptypes.SeqNumRange,
) ([]cciptypes.Message, error) {
	if err := r.validateReaderExistence(sourceChainSelector); err != nil {
		return nil, err
	}

	bindings := r.contractReaders[sourceChainSelector].GetBindings(consts.ContractNameOnRamp)
	if len(bindings) != 1 {
		return nil, fmt.Errorf("expected one binding for onRamp contract, got %d", len(bindings))
	}

	onRampAddressBytes, err := typeconv.AddressStringToBytes(bindings[0].Binding.Address, uint64(sourceChainSelector))
	if err != nil {
		return nil, fmt.Errorf("failed to convert onRamp address to bytes: %w", err)
	}

	type SendRequestedEvent struct {
		DestChainSelector cciptypes.ChainSelector
		Message           cciptypes.Message
	}

	seq, err := r.contractReaders[sourceChainSelector].QueryKey(
		ctx,
		bindings[0].Binding,
		query.KeyFilter{
			Key: consts.EventNameCCIPSendRequested,
			Expressions: []query.Expression{
				query.Confidence(primitives.Finalized),
			},
		},
		query.LimitAndSort{
			SortBy: []query.SortBy{
				query.NewSortByTimestamp(query.Asc),
			},
		},
		&SendRequestedEvent{},
	)
	if err != nil {
		return nil, fmt.Errorf("failed to query onRamp: %w", err)
	}

	r.lggr.Infow("queried messages between sequence numbers",
		"numMsgs", len(seq),
		"sourceChainSelector", sourceChainSelector,
		"seqNumRange", seqNumRange.String(),
	)

	msgs := make([]cciptypes.Message, 0)
	for _, item := range seq {
		msg, ok := item.Data.(*SendRequestedEvent)
		if !ok {
			return nil, fmt.Errorf("failed to cast %v to Message", item.Data)
		}

		// todo: filter via the query
		valid := msg.Message.Header.SourceChainSelector == sourceChainSelector &&
			msg.Message.Header.DestChainSelector == r.destChain &&
			msg.Message.Header.SequenceNumber >= seqNumRange.Start() &&
			msg.Message.Header.SequenceNumber <= seqNumRange.End()

		msg.Message.Header.OnRamp = onRampAddressBytes

		if valid {
			msgs = append(msgs, msg.Message)
		}
	}

	r.lggr.Infow("decoded messages between sequence numbers", "msgs", msgs,
		"sourceChainSelector", sourceChainSelector,
		"seqNumRange", seqNumRange.String())

	return msgs, nil
}

// GetExpectedNextSequenceNumber implements CCIP.
func (r *CCIPChainReader) GetExpectedNextSequenceNumber(
	ctx context.Context,
	sourceChainSelector, destChainSelector cciptypes.ChainSelector) (cciptypes.SeqNum, error) {
	if destChainSelector != r.destChain {
		return 0, fmt.Errorf("expected destination chain %d, got %d", r.destChain, destChainSelector)
	}

	if err := r.validateReaderExistence(sourceChainSelector); err != nil {
		return 0, err
	}

	bindings := r.contractReaders[sourceChainSelector].GetBindings(consts.ContractNameOnRamp)
	if len(bindings) != 1 {
		return 0, fmt.Errorf("expected one binding for onRamp contract, got %d", len(bindings))
	}

	var expectedNextSequenceNumber uint64
	err := r.contractReaders[sourceChainSelector].GetLatestValue(
		ctx,
		consts.ContractNameOnRamp,
		consts.MethodNameGetExpectedNextSequenceNumber,
		primitives.Unconfirmed,
		map[string]any{
			"destChainSelector": destChainSelector,
		},
		&expectedNextSequenceNumber,
	)
	if err != nil {
		return 0, fmt.Errorf("failed to get expected next sequence number from onramp: %w", err)
	}

	return cciptypes.SeqNum(expectedNextSequenceNumber), nil
}

func (r *CCIPChainReader) NextSeqNum(
	ctx context.Context, chains []cciptypes.ChainSelector,
) ([]cciptypes.SeqNum, error) {
	cfgs, err := r.getSourceChainsConfig(ctx, chains)
	if err != nil {
		return nil, fmt.Errorf("get source chains config: %w", err)
	}

	res := make([]cciptypes.SeqNum, 0, len(chains))
	for _, chain := range chains {
		cfg, exists := cfgs[chain]
		if !exists {
			return nil, fmt.Errorf("source chain config not found for chain %d", chain)
		}
		if cfg.MinSeqNr == 0 {
			return nil, fmt.Errorf("minSeqNr not found for chain %d", chain)
		}
		res = append(res, cciptypes.SeqNum(cfg.MinSeqNr))
	}

	return res, err
}

func (r *CCIPChainReader) Nonces(
	ctx context.Context,
	sourceChainSelector, destChainSelector cciptypes.ChainSelector,
	addresses []string,
) (map[string]uint64, error) {
	if err := r.validateReaderExistence(destChainSelector); err != nil {
		return nil, err
	}

	res := make(map[string]uint64)
	mu := new(sync.Mutex)
	eg := new(errgroup.Group)

	for _, address := range addresses {
		address := address
		eg.Go(func() error {
			sender, err := typeconv.AddressStringToBytes(address, uint64(destChainSelector))
			if err != nil {
				return fmt.Errorf("failed to convert address %s to bytes: %w", address, err)
			}

			var resp uint64
			err = r.contractReaders[destChainSelector].GetLatestValue(
				ctx,
				consts.ContractNameNonceManager,
				consts.MethodNameGetInboundNonce,
				primitives.Unconfirmed,
				map[string]any{
					"sourceChainSelector": sourceChainSelector,
					"sender":              sender,
				},
				&resp,
			)
			if err != nil {
				return fmt.Errorf("failed to get nonce for address %s: %w", address, err)
			}
			mu.Lock()
			defer mu.Unlock()
			res[address] = resp
			return nil
		})
	}

	if err := eg.Wait(); err != nil {
		return nil, err
	}
	return res, nil
}

func (r *CCIPChainReader) GasPrices(ctx context.Context, chains []cciptypes.ChainSelector) ([]cciptypes.BigInt, error) {
	if err := r.validateWriterExistence(chains...); err != nil {
		return nil, err
	}

	eg := new(errgroup.Group)
	gasPrices := make([]cciptypes.BigInt, len(chains))
	for i, chain := range chains {
		i, chain := i, chain
		eg.Go(func() error {
			gasPrice, err := r.contractWriters[chain].GetFeeComponents(ctx)
			if err != nil {
				return fmt.Errorf("failed to get gas price: %w", err)
			}
			gasPrices[i] = cciptypes.NewBigInt(gasPrice.ExecutionFee)
			return nil
		})
	}

	if err := eg.Wait(); err != nil {
		return nil, err
	}
	return gasPrices, nil
}

<<<<<<< HEAD
func (r *CCIPChainReader) Sync(ctx context.Context) (bool, error) {
	// if we support the dest chain, bind the offramp to the extended contract reader.
	// If the same address exists -> no-op
	// If the contract not binded -> binds to the new address
	// Note that this must happen before getSourceChainsConfig because we can only
	// getSourceChainsConfig if the offramp contract is bound.
	if _, exists := r.contractReaders[r.destChain]; exists {
		err := r.contractReaders[r.destChain].Bind(context.Background(), []types.BoundContract{
			{
				Address: r.offrampAddress,
				Name:    consts.ContractNameOffRamp,
			},
		})
		if err != nil {
			return false, fmt.Errorf("failed to bind offRamp contract (%s): %w", r.offrampAddress, err)
		}
	}

=======
// bindOnRamps reads the onchain configuration to discover source ramp addresses.
func (r *CCIPChainReader) bindOnramps(
	ctx context.Context,
) error {
>>>>>>> 70b5719f
	chains := make([]cciptypes.ChainSelector, 0, len(r.contractReaders))
	for chain := range r.contractReaders {
		chains = append(chains, chain)
	}
	sourceConfigs, err := r.getSourceChainsConfig(ctx, chains)
	if err != nil {
		return fmt.Errorf("get onramps: %w", err)
	}

	r.lggr.Infow("got source chain configs", "onramps", func() []string {
		var r []string
		for chainSelector, scc := range sourceConfigs {
			r = append(r, typeconv.AddressBytesToString(scc.OnRamp, uint64(chainSelector)))
		}
		return r
	}())

	for chain, cfg := range sourceConfigs {
		if len(cfg.OnRamp) == 0 {
			return fmt.Errorf("onRamp address not found for chain %d", chain)
		}

		// We only want to produce reports for enabled source chains.
		if !cfg.IsEnabled {
			continue
		}

		// Bind the onRamp contract address to the reader.
		// If the same address exists -> no-op
		// If the address is changed -> updates the address, overwrites the existing one
		// If the contract not binded -> binds to the new address
		if err := r.contractReaders[chain].Bind(ctx, []types.BoundContract{
			{
				Address: typeconv.AddressBytesToString(cfg.OnRamp, uint64(chain)),
				Name:    consts.ContractNameOnRamp,
			},
		}); err != nil {
			return fmt.Errorf("bind onRamp: %w", err)
		}
	}

	return nil
}

func (r *CCIPChainReader) bindNonceManager(ctx context.Context) error {
	staticConfig, err := r.getOfframpStaticConfig(ctx)
	if err != nil {
		return fmt.Errorf("get offramp static config: %w", err)
	}

	if _, ok := r.contractReaders[r.destChain]; !ok {
		r.lggr.Debugw("skipping nonce manager, dest chain not configured for this deployment",
			"destChain", r.destChain)
		return nil
	}

	// Bind the nonceManager contract address to the reader.
	// If the same address exists -> no-op
	// If the address is changed -> updates the address, overwrites the existing one
	// If the contract not binded -> binds to the new address
	if err := r.contractReaders[r.destChain].Bind(ctx, []types.BoundContract{
		{
			Address: typeconv.AddressBytesToString(staticConfig.NonceManager, uint64(r.destChain)),
			Name:    consts.ContractNameNonceManager,
		},
	}); err != nil {
		return fmt.Errorf("bind nonce manager: %w", err)
	}

	return nil
}

func (r *CCIPChainReader) Sync(ctx context.Context) (bool, error) {
	err := r.bindOnramps(ctx)
	if err != nil {
		return false, err
	}

	err = r.bindNonceManager(ctx)
	if err != nil {
		return false, err
	}

	return true, nil
}

func (r *CCIPChainReader) Close(ctx context.Context) error {
	return nil
}

// getSourceChainsConfig returns the offRamp contract's source chain configurations for each supported source chain.
func (r *CCIPChainReader) getSourceChainsConfig(
	ctx context.Context, chains []cciptypes.ChainSelector) (map[cciptypes.ChainSelector]sourceChainConfig, error) {
	if err := r.validateReaderExistence(r.destChain); err != nil {
		return nil, err
	}

	res := make(map[cciptypes.ChainSelector]sourceChainConfig)
	mu := new(sync.Mutex)

	eg := new(errgroup.Group)
	for _, chainSel := range chains {
		if chainSel == r.destChain {
			continue
		}

		chainSel := chainSel
		eg.Go(func() error {
			resp := sourceChainConfig{}
			extendedBindings := r.contractReaders[r.destChain].GetBindings(consts.ContractNameOffRamp)
			if len(extendedBindings) != 1 {
				return fmt.Errorf("expected one binding for offRamp contract, got %d", len(extendedBindings))
			}
			contractBinding := extendedBindings[0].Binding
			err := r.contractReaders[r.destChain].GetLatestValue(
				ctx,
				contractBinding.ReadIdentifier(consts.MethodNameGetSourceChainConfig),
				primitives.Unconfirmed,
				map[string]any{
					"sourceChainSelector": chainSel,
				},
				&resp,
			)
			if err != nil {
				return fmt.Errorf("failed to get source chain config: %w", err)
			}
			mu.Lock()
			res[chainSel] = resp
			mu.Unlock()
			return nil
		})
	}

	if err := eg.Wait(); err != nil {
		return nil, err
	}
	return res, nil
}

// sourceChainConfig is used to parse the response from the offRamp contract's getSourceChainConfig method.
// See: https://github.com/smartcontractkit/ccip/blob/a3f61f7458e4499c2c62eb38581c60b4942b1160/contracts/src/v0.8/ccip/offRamp/OffRamp.sol#L94
//
//nolint:lll // It's a URL.
type sourceChainConfig struct {
	IsEnabled bool
	OnRamp    []byte
	MinSeqNr  uint64
}

func (r *CCIPChainReader) validateReaderExistence(chains ...cciptypes.ChainSelector) error {
	for _, ch := range chains {
		_, exists := r.contractReaders[ch]
		if !exists {
			return fmt.Errorf("chain %d: %w", ch, ErrContractReaderNotFound)
		}
	}
	return nil
}

func (r *CCIPChainReader) validateWriterExistence(chains ...cciptypes.ChainSelector) error {
	for _, ch := range chains {
		_, exists := r.contractWriters[ch]
		if !exists {
			return fmt.Errorf("chain %d: %w", ch, ErrContractWriterNotFound)
		}
	}
	return nil
}

// getSourceChainsConfig returns the destination offRamp contract's static chain configuration.
func (r *CCIPChainReader) getOfframpStaticConfig(ctx context.Context) (offrampStaticChainConfig, error) {
	if err := r.validateReaderExistence(r.destChain); err != nil {
		return offrampStaticChainConfig{}, err
	}

	resp := offrampStaticChainConfig{}
	err := r.contractReaders[r.destChain].GetLatestValue(
		ctx,
		consts.ContractNameOffRamp,
		consts.MethodNameOfframpGetStaticConfig,
		primitives.Unconfirmed,
		map[string]any{},
		&resp,
	)
	if err != nil {
		return offrampStaticChainConfig{}, fmt.Errorf("failed to get source chain config: %w", err)
	}
	return resp, nil
}

// offrampStaticChainConfig is used to parse the response from the offRamp contract's getStaticConfig method.
// See: https://github.com/smartcontractkit/ccip/blob/a3f61f7458e4499c2c62eb38581c60b4942b1160/contracts/src/v0.8/ccip/offRamp/OffRamp.sol#L86
//
//nolint:lll // It's a URL.
type offrampStaticChainConfig struct {
	ChainSelector      uint64 `json:"chainSelector"`
	RmnProxy           []byte `json:"rmnProxy"`
	TokenAdminRegistry []byte `json:"tokenAdminRegistry"`
	NonceManager       []byte `json:"nonceManager"`
}

// Interface compliance check
var _ CCIP = (*CCIPChainReader)(nil)<|MERGE_RESOLUTION|>--- conflicted
+++ resolved
@@ -419,16 +419,15 @@
 		return 0, err
 	}
 
-	bindings := r.contractReaders[sourceChainSelector].GetBindings(consts.ContractNameOnRamp)
-	if len(bindings) != 1 {
-		return 0, fmt.Errorf("expected one binding for onRamp contract, got %d", len(bindings))
-	}
-
+	extendedBindings := r.contractReaders[sourceChainSelector].GetBindings(consts.ContractNameOnRamp)
+	if len(extendedBindings) != 1 {
+		return 0, fmt.Errorf("expected one binding for onRamp contract, got %d", len(extendedBindings))
+	}
+	contractBinding := extendedBindings[0].Binding
 	var expectedNextSequenceNumber uint64
 	err := r.contractReaders[sourceChainSelector].GetLatestValue(
 		ctx,
-		consts.ContractNameOnRamp,
-		consts.MethodNameGetExpectedNextSequenceNumber,
+		contractBinding.ReadIdentifier(consts.MethodNameGetExpectedNextSequenceNumber),
 		primitives.Unconfirmed,
 		map[string]any{
 			"destChainSelector": destChainSelector,
@@ -486,11 +485,16 @@
 				return fmt.Errorf("failed to convert address %s to bytes: %w", address, err)
 			}
 
+			extendedBindings := r.contractReaders[sourceChainSelector].GetBindings(consts.ContractNameNonceManager)
+			if len(extendedBindings) != 1 {
+				return fmt.Errorf("expected one binding for NonceManager contract, got %d", len(extendedBindings))
+			}
+			contractBinding := extendedBindings[0].Binding
+
 			var resp uint64
 			err = r.contractReaders[destChainSelector].GetLatestValue(
 				ctx,
-				consts.ContractNameNonceManager,
-				consts.MethodNameGetInboundNonce,
+				contractBinding.ReadIdentifier(consts.MethodNameGetInboundNonce),
 				primitives.Unconfirmed,
 				map[string]any{
 					"sourceChainSelector": sourceChainSelector,
@@ -539,31 +543,10 @@
 	return gasPrices, nil
 }
 
-<<<<<<< HEAD
-func (r *CCIPChainReader) Sync(ctx context.Context) (bool, error) {
-	// if we support the dest chain, bind the offramp to the extended contract reader.
-	// If the same address exists -> no-op
-	// If the contract not binded -> binds to the new address
-	// Note that this must happen before getSourceChainsConfig because we can only
-	// getSourceChainsConfig if the offramp contract is bound.
-	if _, exists := r.contractReaders[r.destChain]; exists {
-		err := r.contractReaders[r.destChain].Bind(context.Background(), []types.BoundContract{
-			{
-				Address: r.offrampAddress,
-				Name:    consts.ContractNameOffRamp,
-			},
-		})
-		if err != nil {
-			return false, fmt.Errorf("failed to bind offRamp contract (%s): %w", r.offrampAddress, err)
-		}
-	}
-
-=======
 // bindOnRamps reads the onchain configuration to discover source ramp addresses.
 func (r *CCIPChainReader) bindOnramps(
 	ctx context.Context,
 ) error {
->>>>>>> 70b5719f
 	chains := make([]cciptypes.ChainSelector, 0, len(r.contractReaders))
 	for chain := range r.contractReaders {
 		chains = append(chains, chain)
@@ -739,11 +722,17 @@
 		return offrampStaticChainConfig{}, err
 	}
 
+	extendedBindings := r.contractReaders[r.destChain].GetBindings(consts.ContractNameOffRamp)
+	if len(extendedBindings) != 1 {
+		return offrampStaticChainConfig{},
+			fmt.Errorf("expected one binding for Offramp contract, got %d", len(extendedBindings))
+	}
+	contractBinding := extendedBindings[0].Binding
+
 	resp := offrampStaticChainConfig{}
 	err := r.contractReaders[r.destChain].GetLatestValue(
 		ctx,
-		consts.ContractNameOffRamp,
-		consts.MethodNameOfframpGetStaticConfig,
+		contractBinding.ReadIdentifier(consts.MethodNameOfframpGetStaticConfig),
 		primitives.Unconfirmed,
 		map[string]any{},
 		&resp,
