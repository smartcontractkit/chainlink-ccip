--- conflicted
+++ resolved
@@ -347,6 +347,11 @@
 	type SendRequestedEvent struct {
 		DestChainSelector cciptypes.ChainSelector
 		Message           cciptypes.Message
+	}
+
+	bindings := r.contractReaders[sourceChainSelector].GetBindings(consts.ContractNameOnRamp)
+	if len(bindings) != 1 {
+		return nil, fmt.Errorf("expected one binding for the contract, got %d", len(bindings))
 	}
 
 	seq, err := r.contractReaders[sourceChainSelector].QueryKey(
@@ -414,14 +419,12 @@
 		return 0, err
 	}
 
-<<<<<<< HEAD
 	extendedBindings := r.contractReaders[sourceChainSelector].GetBindings(consts.ContractNameOnRamp)
 	if len(extendedBindings) != 1 {
 		return 0, fmt.Errorf("expected one binding for onRamp contract, got %d", len(extendedBindings))
 	}
 	contractBinding := extendedBindings[0].Binding
-=======
->>>>>>> 12c4fa8d
+
 	var expectedNextSequenceNumber uint64
 	err := r.contractReaders[sourceChainSelector].GetLatestValue(
 		ctx,
