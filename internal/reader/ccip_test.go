--- conflicted
+++ resolved
@@ -33,33 +33,24 @@
 		mock.Anything,
 		mock.Anything,
 	).Run(func(args mock.Arguments) {
-<<<<<<< HEAD
-		sourceChain := args.Get(3).(map[string]any)["sourceChainSelector"].(cciptypes.ChainSelector)
-		v := args.Get(4).(*sourceChainConfig)
-		v.OnRampAddress = []byte(fmt.Sprintf("onramp-%d", sourceChain))
-=======
 		sourceChain := args.Get(4).(map[string]any)["sourceChainSelector"].(cciptypes.ChainSelector)
 		v := args.Get(5).(*sourceChainConfig)
 		v.OnRamp = []byte(fmt.Sprintf("onramp-%d", sourceChain))
->>>>>>> dad238eb
 	}).Return(nil)
 
 	ccipReader := NewCCIPChainReader(
 		logger.Test(t),
 		map[cciptypes.ChainSelector]types.ContractReader{
+			chainA: sourceCRs[chainA],
+			chainB: sourceCRs[chainB],
 			chainC: destCR,
 		}, nil, chainC,
 	)
 
 	ctx := context.Background()
-	cfgs, err := ccipReader.getSourceChainsConfig(ctx, []cciptypes.ChainSelector{chainA, chainB})
+	cfgs, err := ccipReader.getSourceChainsConfig(ctx)
 	assert.NoError(t, err)
 	assert.Len(t, cfgs, 2)
-<<<<<<< HEAD
-	assert.Equal(t, "onramp-1", string(cfgs[chainA].OnRampAddress))
-	assert.Equal(t, "onramp-2", string(cfgs[chainB].OnRampAddress))
-=======
 	assert.Equal(t, []byte("onramp-1"), cfgs[chainA].OnRamp)
 	assert.Equal(t, []byte("onramp-2"), cfgs[chainB].OnRamp)
->>>>>>> dad238eb
 }