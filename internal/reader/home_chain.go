--- conflicted
+++ resolved
@@ -163,11 +163,7 @@
 		r.lggr.Warnw("no on chain configs found")
 		return nil
 	}
-<<<<<<< HEAD
-
-=======
-	r.setState(convertOnChainConfigToHomeChainConfig(r.lggr, chainConfigInfos))
->>>>>>> 3f4a34b5
+
 	return nil
 }
 
