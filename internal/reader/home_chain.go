package reader

import (
	"context"
	"fmt"
	"sync"
	"time"

	mapset "github.com/deckarep/golang-set/v2"

	libocrtypes "github.com/smartcontractkit/libocr/ragep2p/types"

	"github.com/smartcontractkit/chainlink-common/pkg/logger"
	"github.com/smartcontractkit/chainlink-common/pkg/services"
	"github.com/smartcontractkit/chainlink-common/pkg/types"
	cciptypes "github.com/smartcontractkit/chainlink-common/pkg/types/ccipocr3"
	"github.com/smartcontractkit/chainlink-common/pkg/types/query/primitives"

	"github.com/smartcontractkit/chainlink-ccip/chainconfig"
	"github.com/smartcontractkit/chainlink-ccip/pkg/consts"
)

const (
	defaultConfigPageSize = uint64(100)
)

//go:generate mockery --name HomeChain --output ./mocks/ --case underscore
type HomeChain interface {
	GetChainConfig(chainSelector cciptypes.ChainSelector) (ChainConfig, error)
	GetAllChainConfigs() (map[cciptypes.ChainSelector]ChainConfig, error)
	// GetSupportedChainsForPeer Gets all chain selectors that the peerID can read/write from/to
	GetSupportedChainsForPeer(id libocrtypes.PeerID) (mapset.Set[cciptypes.ChainSelector], error)
	// GetKnownCCIPChains Gets all chain selectors that are known to CCIP
	GetKnownCCIPChains() (mapset.Set[cciptypes.ChainSelector], error)
	// GetFChain Gets the FChain value for each chain
	GetFChain() (map[cciptypes.ChainSelector]int, error)
	// GetOCRConfigs Gets the OCR3Configs for a given donID and pluginType
	GetOCRConfigs(ctx context.Context, donID uint32, pluginType uint8) ([]OCR3ConfigWithMeta, error)
	services.Service
}

type state struct {
	// gets updated by the polling loop
	chainConfigs map[cciptypes.ChainSelector]ChainConfig
	// mapping between each node's peerID and the chains it supports. derived from chainConfigs
	nodeSupportedChains map[libocrtypes.PeerID]mapset.Set[cciptypes.ChainSelector]
	// set of chains that are known to CCIP, derived from chainConfigs
	knownSourceChains mapset.Set[cciptypes.ChainSelector]
	// map of chain to FChain value, derived from chainConfigs
	fChain map[cciptypes.ChainSelector]int
}

type homeChainPoller struct {
	wg              sync.WaitGroup
	stopCh          services.StopChan
	sync            services.StateMachine
	homeChainReader types.ContractReader
	lggr            logger.Logger
	mutex           *sync.RWMutex
	state           state
	failedPolls     uint
	// TODO: currently unused but will be passed into GetLatestValue
	// once the chainlink-common breaking change comes in
	// (https://github.com/smartcontractkit/chainlink-common/pull/603).
	ccipConfigBoundContract types.BoundContract
	// How frequently the poller fetches the chain configs
	pollingDuration time.Duration
}

const MaxFailedPolls = 10

func NewHomeChainConfigPoller(
	homeChainReader types.ContractReader,
	lggr logger.Logger,
	pollingInterval time.Duration,
	ccipConfigBoundContract types.BoundContract,
) HomeChain {
	return &homeChainPoller{
		stopCh:                  make(chan struct{}),
		homeChainReader:         homeChainReader,
		state:                   state{},
		mutex:                   &sync.RWMutex{},
		failedPolls:             0,
		lggr:                    lggr,
		pollingDuration:         pollingInterval,
		ccipConfigBoundContract: ccipConfigBoundContract,
	}
}

func (r *homeChainPoller) Start(ctx context.Context) error {
	r.lggr.Infow("Start Polling ChainConfig")
	return r.sync.StartOnce(r.Name(), func() error {
		r.wg.Add(1)
		go r.poll()
		return nil
	})
}

func (r *homeChainPoller) poll() {
	defer r.wg.Done()
	ctx, cancel := r.stopCh.NewCtx()
	defer cancel()
	// Initial fetch once poll is called before any ticks
	if err := r.fetchAndSetConfigs(ctx); err != nil {
		// Just log, don't return error as we want to keep polling
		r.lggr.Errorw("Initial fetch of on-chain configs failed", "err", err)
	}

	ticker := time.NewTicker(r.pollingDuration)
	defer ticker.Stop()
	for {
		select {
		case <-ctx.Done():
			r.mutex.Lock()
			r.failedPolls = 0
			r.mutex.Unlock()
			return
		case <-ticker.C:
			if err := r.fetchAndSetConfigs(ctx); err != nil {
				r.mutex.Lock()
				r.failedPolls++
				r.mutex.Unlock()
			}
		}
	}
}

func (r *homeChainPoller) fetchAndSetConfigs(ctx context.Context) error {
<<<<<<< HEAD
	var chainConfigInfos []ChainConfigInfo
	err := r.homeChainReader.GetLatestValue(
		ctx,
		r.ccipConfigBoundContract.ReadIdentifier(consts.MethodNameGetAllChainConfigs),
		primitives.Unconfirmed,
		nil,
		&chainConfigInfos,
	)
	if err != nil {
		return err
=======
	var allChainConfigInfos []ChainConfigInfo
	pageIndex := uint64(0)

	for {
		var chainConfigInfos []ChainConfigInfo
		err := r.homeChainReader.GetLatestValue(
			ctx,
			consts.ContractNameCCIPConfig,
			consts.MethodNameGetAllChainConfigs,
			primitives.Unconfirmed,
			map[string]interface{}{
				"pageIndex": pageIndex,
				"pageSize":  defaultConfigPageSize,
			},
			&chainConfigInfos,
		)
		if err != nil {
			return fmt.Errorf("get config index:%d pagesize:%d: %w", pageIndex, defaultConfigPageSize, err)
		}

		allChainConfigInfos = append(allChainConfigInfos, chainConfigInfos...)

		if uint64(len(chainConfigInfos)) < defaultConfigPageSize {
			break
		}

		pageIndex++
>>>>>>> e6e2e51f
	}

	r.setState(convertOnChainConfigToHomeChainConfig(r.lggr, allChainConfigInfos))

	if len(allChainConfigInfos) == 0 {
		// That's a legitimate case if there are no chain configs on chain yet
		r.lggr.Warnw("no on chain configs found")
		return nil
	}

	return nil
}

func (r *homeChainPoller) setState(chainConfigs map[cciptypes.ChainSelector]ChainConfig) {
	r.mutex.Lock()
	defer r.mutex.Unlock()
	s := &r.state
	s.chainConfigs = chainConfigs
	s.nodeSupportedChains = createNodesSupportedChains(chainConfigs)
	s.knownSourceChains = createKnownChains(chainConfigs)
	s.fChain = createFChain(chainConfigs)
}

func (r *homeChainPoller) GetChainConfig(chainSelector cciptypes.ChainSelector) (ChainConfig, error) {
	r.mutex.RLock()
	defer r.mutex.RUnlock()
	s := r.state
	if chainConfig, ok := s.chainConfigs[chainSelector]; ok {
		return chainConfig, nil
	}
	return ChainConfig{}, fmt.Errorf("chain config not found for chain %v", chainSelector)
}

func (r *homeChainPoller) GetAllChainConfigs() (map[cciptypes.ChainSelector]ChainConfig, error) {
	r.mutex.RLock()
	defer r.mutex.RUnlock()
	return r.state.chainConfigs, nil
}

func (r *homeChainPoller) GetSupportedChainsForPeer(
	id libocrtypes.PeerID,
) (mapset.Set[cciptypes.ChainSelector], error) {
	r.mutex.RLock()
	defer r.mutex.RUnlock()
	s := r.state
	if _, ok := s.nodeSupportedChains[id]; !ok {
		// empty set to denote no chains supported
		return mapset.NewSet[cciptypes.ChainSelector](), nil
	}
	return s.nodeSupportedChains[id], nil
}

func (r *homeChainPoller) GetKnownCCIPChains() (mapset.Set[cciptypes.ChainSelector], error) {
	r.mutex.RLock()
	defer r.mutex.RUnlock()
	knownSourceChains := mapset.NewSet[cciptypes.ChainSelector]()
	for chain := range r.state.chainConfigs {
		knownSourceChains.Add(chain)
	}

	return knownSourceChains, nil
}

func (r *homeChainPoller) GetFChain() (map[cciptypes.ChainSelector]int, error) {
	r.mutex.RLock()
	defer r.mutex.RUnlock()
	return r.state.fChain, nil
}

func (r *homeChainPoller) GetOCRConfigs(
	ctx context.Context, donID uint32, pluginType uint8,
) ([]OCR3ConfigWithMeta, error) {
	var ocrConfigs []OCR3ConfigWithMeta
	err := r.homeChainReader.GetLatestValue(
		ctx,
		r.ccipConfigBoundContract.ReadIdentifier(consts.MethodNameGetOCRConfig),
		primitives.Unconfirmed,
		map[string]any{
			"donId":      donID,
			"pluginType": pluginType,
		}, &ocrConfigs)
	if err != nil {
		return nil, fmt.Errorf("error fetching OCR configs: %w", err)
	}

	return ocrConfigs, nil
}

func (r *homeChainPoller) Close() error {
	return r.sync.StopOnce(r.Name(), func() error {
		defer r.wg.Wait()
		close(r.stopCh)
		return nil
	})
}

func (r *homeChainPoller) Ready() error {
	r.mutex.RLock()
	defer r.mutex.RUnlock()
	return r.sync.Ready()
}

func (r *homeChainPoller) HealthReport() map[string]error {
	r.mutex.RLock()
	defer r.mutex.RUnlock()
	if r.failedPolls >= MaxFailedPolls {
		r.sync.SvcErrBuffer.Append(fmt.Errorf("polling failed %d times in a row", MaxFailedPolls))
	}
	return map[string]error{r.Name(): r.sync.Healthy()}
}

func (r *homeChainPoller) Name() string {
	return "homeChainPoller"
}

func createFChain(chainConfigs map[cciptypes.ChainSelector]ChainConfig) map[cciptypes.ChainSelector]int {
	fChain := map[cciptypes.ChainSelector]int{}
	for chain, config := range chainConfigs {
		fChain[chain] = config.FChain
	}
	return fChain
}

func createKnownChains(chainConfigs map[cciptypes.ChainSelector]ChainConfig) mapset.Set[cciptypes.ChainSelector] {
	knownChains := mapset.NewSet[cciptypes.ChainSelector]()
	for chain := range chainConfigs {
		knownChains.Add(chain)
	}
	return knownChains
}

func createNodesSupportedChains(
	chainConfigs map[cciptypes.ChainSelector]ChainConfig,
) map[libocrtypes.PeerID]mapset.Set[cciptypes.ChainSelector] {
	nodeSupportedChains := map[libocrtypes.PeerID]mapset.Set[cciptypes.ChainSelector]{}
	for chainSelector, config := range chainConfigs {
		for _, p2pID := range config.SupportedNodes.ToSlice() {
			if _, ok := nodeSupportedChains[p2pID]; !ok {
				nodeSupportedChains[p2pID] = mapset.NewSet[cciptypes.ChainSelector]()
			}
			// add chain to SupportedChains
			nodeSupportedChains[p2pID].Add(chainSelector)
		}
	}
	return nodeSupportedChains
}

func convertOnChainConfigToHomeChainConfig(
	lggr logger.Logger,
	chainConfigInfos []ChainConfigInfo,
) map[cciptypes.ChainSelector]ChainConfig {
	chainConfigs := make(map[cciptypes.ChainSelector]ChainConfig)
	for _, chainConfigInfo := range chainConfigInfos {
		chainSelector := chainConfigInfo.ChainSelector
		chainConfig := chainConfigInfo.ChainConfig
		decoded, err := chainconfig.DecodeChainConfig(chainConfig.Config)
		if err != nil {
			lggr.Warnw(fmt.Sprintf("failed to decode opaque chain config of chain selector %d", chainSelector), "err", err)
			continue
		}

		chainConfigs[chainSelector] = ChainConfig{
			FChain:         int(chainConfig.FChain),
			SupportedNodes: mapset.NewSet(chainConfig.Readers...),
			Config:         decoded,
		}
	}
	return chainConfigs
}

// HomeChainConfigMapper This is a 1-1 mapping between the config that we get from the contract to make
// se/deserializing easier
type HomeChainConfigMapper struct {
	Readers []libocrtypes.PeerID `json:"readers"`
	FChain  uint8                `json:"fChain"`
	Config  []byte               `json:"config"`
}

// ChainConfigInfo This is a 1-1 mapping between the config that we get from the contract to make
// se/deserializing easier
type ChainConfigInfo struct {
	// nolint:lll // don't split up the long url
	// Calling function https://github.com/smartcontractkit/ccip/blob/330c5e98f624cfb10108c92fe1e00ced6d345a99/contracts/src/v0.8/ccip/capability/CCIPConfig.sol#L140
	ChainSelector cciptypes.ChainSelector `json:"chainSelector"`
	ChainConfig   HomeChainConfigMapper   `json:"chainConfig"`
}

// ChainConfig will live on the home chain and will be used to update chain configuration like F value and supported
// nodes dynamically.
type ChainConfig struct {
	// FChain defines the FChain value for the chain. FChain is used while forming consensus based on the observations.
	FChain int `json:"fChain"`
	// SupportedNodes is a map of PeerIDs to SupportedChains.
	SupportedNodes mapset.Set[libocrtypes.PeerID] `json:"supportedNodes"`
	// Config is the chain specific configuration.
	Config chainconfig.ChainConfig `json:"config"`
}

// OCR3Config mirrors CCIPConfig.sol's OCR3Config struct
type OCR3Config struct {
	PluginType            uint8                   `json:"pluginType"`
	ChainSelector         cciptypes.ChainSelector `json:"chainSelector"`
	F                     uint8                   `json:"F"`
	OffchainConfigVersion uint64                  `json:"offchainConfigVersion"`
	OfframpAddress        []byte                  `json:"offrampAddress"`
	BootstrapP2PIds       [][32]byte              `json:"bootstrapP2PIds"`
	P2PIds                [][32]byte              `json:"p2pIds"`
	Signers               [][]byte                `json:"signers"`
	Transmitters          [][]byte                `json:"transmitters"`
	OffchainConfig        []byte                  `json:"offchainConfig"`
}

// OCR3ConfigWithmeta mirrors CCIPConfig.sol's OCR3ConfigWithMeta struct
type OCR3ConfigWithMeta struct {
	Config       OCR3Config `json:"config"`
	ConfigCount  uint64     `json:"configCount"`
	ConfigDigest [32]byte   `json:"configDigest"`
}

var _ HomeChain = (*homeChainPoller)(nil)<|MERGE_RESOLUTION|>--- conflicted
+++ resolved
@@ -126,18 +126,6 @@
 }
 
 func (r *homeChainPoller) fetchAndSetConfigs(ctx context.Context) error {
-<<<<<<< HEAD
-	var chainConfigInfos []ChainConfigInfo
-	err := r.homeChainReader.GetLatestValue(
-		ctx,
-		r.ccipConfigBoundContract.ReadIdentifier(consts.MethodNameGetAllChainConfigs),
-		primitives.Unconfirmed,
-		nil,
-		&chainConfigInfos,
-	)
-	if err != nil {
-		return err
-=======
 	var allChainConfigInfos []ChainConfigInfo
 	pageIndex := uint64(0)
 
@@ -145,8 +133,7 @@
 		var chainConfigInfos []ChainConfigInfo
 		err := r.homeChainReader.GetLatestValue(
 			ctx,
-			consts.ContractNameCCIPConfig,
-			consts.MethodNameGetAllChainConfigs,
+			r.ccipConfigBoundContract.ReadIdentifier(consts.MethodNameGetAllChainConfigs),
 			primitives.Unconfirmed,
 			map[string]interface{}{
 				"pageIndex": pageIndex,
@@ -165,7 +152,6 @@
 		}
 
 		pageIndex++
->>>>>>> e6e2e51f
 	}
 
 	r.setState(convertOnChainConfigToHomeChainConfig(r.lggr, allChainConfigInfos))
