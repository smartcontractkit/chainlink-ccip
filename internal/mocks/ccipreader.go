package mocks

import (
	"context"
	"time"

	"github.com/stretchr/testify/mock"

	cciptypes "github.com/smartcontractkit/chainlink-common/pkg/types/ccipocr3"
)

type CCIPReader struct {
	*mock.Mock
}

func NewCCIPReader() *CCIPReader {
	return &CCIPReader{
		Mock: &mock.Mock{},
	}
}

func (r CCIPReader) CommitReportsGTETimestamp(
	ctx context.Context, dest cciptypes.ChainSelector, ts time.Time, limit int,
) ([]cciptypes.CommitPluginReportWithMeta, error) {
	args := r.Called(ctx, dest, ts, limit)
	return args.Get(0).([]cciptypes.CommitPluginReportWithMeta), args.Error(1)
}

func (r CCIPReader) ExecutedMessageRanges(
	ctx context.Context, source, dest cciptypes.ChainSelector, seqNumRange cciptypes.SeqNumRange,
) ([]cciptypes.SeqNumRange, error) {
	args := r.Called(ctx, source, dest, seqNumRange)
	return args.Get(0).([]cciptypes.SeqNumRange), args.Error(1)
}

func (r CCIPReader) MsgsBetweenSeqNums(
	ctx context.Context, chain cciptypes.ChainSelector, seqNumRange cciptypes.SeqNumRange,
) ([]cciptypes.CCIPMsg, error) {
	args := r.Called(ctx, chain, seqNumRange)
	return args.Get(0).([]cciptypes.CCIPMsg), args.Error(1)
}

func (r CCIPReader) NextSeqNum(ctx context.Context, chains []cciptypes.ChainSelector) (
	seqNum []cciptypes.SeqNum, err error) {
	args := r.Called(ctx, chains)
	return args.Get(0).([]cciptypes.SeqNum), args.Error(1)
}

func (r CCIPReader) GasPrices(ctx context.Context, chains []cciptypes.ChainSelector) ([]cciptypes.BigInt, error) {
	args := r.Called(ctx, chains)
	return args.Get(0).([]cciptypes.BigInt), args.Error(1)
}

func (r CCIPReader) Sync(ctx context.Context) (bool, error) {
<<<<<<< HEAD
	args := r.Called(ctx)
	return args.Bool(0), args.Error(1)
}

func (r CCIPReader) Close(ctx context.Context) error {
=======
>>>>>>> a57a8416
	args := r.Called(ctx)
	return args.Bool(0), args.Error(1)
}

func (r CCIPReader) Close(ctx context.Context) error {
	args := r.Called(ctx)
	return args.Error(0)
}<|MERGE_RESOLUTION|>--- conflicted
+++ resolved
@@ -52,14 +52,6 @@
 }
 
 func (r CCIPReader) Sync(ctx context.Context) (bool, error) {
-<<<<<<< HEAD
-	args := r.Called(ctx)
-	return args.Bool(0), args.Error(1)
-}
-
-func (r CCIPReader) Close(ctx context.Context) error {
-=======
->>>>>>> a57a8416
 	args := r.Called(ctx)
 	return args.Bool(0), args.Error(1)
 }
