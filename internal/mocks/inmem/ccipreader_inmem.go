package inmem

import (
	"context"
	"time"

	"github.com/smartcontractkit/chainlink-common/pkg/types"
	cciptypes "github.com/smartcontractkit/chainlink-common/pkg/types/ccipocr3"

	rmntypes "github.com/smartcontractkit/chainlink-ccip/commit/merkleroot/rmn/types"
	"github.com/smartcontractkit/chainlink-ccip/internal/libs/slicelib"
	internaltypes "github.com/smartcontractkit/chainlink-ccip/internal/plugintypes"
	"github.com/smartcontractkit/chainlink-ccip/pkg/reader"
	"github.com/smartcontractkit/chainlink-ccip/plugintypes"
)

type MessagesWithMetadata struct {
	cciptypes.Message
	Executed    bool
	Destination cciptypes.ChainSelector
}

type InMemoryCCIPReader struct {
	// Reports that may be returned.
	Reports []plugintypes.CommitPluginReportWithMeta

	// Messages that may be returned.
	Messages map[cciptypes.ChainSelector][]MessagesWithMetadata

	// Dest is used implicitly in some functions
	Dest cciptypes.ChainSelector
}

func (r InMemoryCCIPReader) GetContractAddress(contractName string, chain cciptypes.ChainSelector) ([]byte, error) {
	panic("not implemented")
}

// GetExpectedNextSequenceNumber implements reader.CCIP.
func (r InMemoryCCIPReader) GetExpectedNextSequenceNumber(
	ctx context.Context,
	sourceChainSelector, destChainSelector cciptypes.ChainSelector) (cciptypes.SeqNum, error) {
	panic("unimplemented")
}

func (r InMemoryCCIPReader) CommitReportsGTETimestamp(
	_ context.Context, _ cciptypes.ChainSelector, ts time.Time, limit int,
) ([]plugintypes.CommitPluginReportWithMeta, error) {
	results := slicelib.Filter(r.Reports, func(report plugintypes.CommitPluginReportWithMeta) bool {
		return report.Timestamp.After(ts) || report.Timestamp.Equal(ts)
	})
	if len(results) > limit {
		return results[:limit], nil
	}
	return results, nil
}

func (r InMemoryCCIPReader) ExecutedMessageRanges(
	ctx context.Context, source, dest cciptypes.ChainSelector, seqNumRange cciptypes.SeqNumRange,
) ([]cciptypes.SeqNumRange, error) {
	msgs, ok := r.Messages[source]
	// no messages for chain
	if !ok {
		return nil, nil
	}
	filtered := slicelib.Filter(msgs, func(msg MessagesWithMetadata) bool {
		return seqNumRange.Contains(msg.Header.SequenceNumber) && msg.Destination == dest && msg.Executed
	})

	// Build executed ranges
	var ranges []cciptypes.SeqNumRange
	var currentRange *cciptypes.SeqNumRange
	for _, msg := range filtered {
		if currentRange != nil && currentRange.End()+1 == msg.Header.SequenceNumber {
			// expand current range
			currentRange.SetEnd(msg.Header.SequenceNumber)
		} else {
			if currentRange != nil {
				ranges = append(ranges, *currentRange)
			}
			// initialize new range and add it to the list
			newRange := cciptypes.NewSeqNumRange(msg.Header.SequenceNumber, msg.Header.SequenceNumber)
			currentRange = &newRange
		}
	}
	if currentRange != nil {
		ranges = append(ranges, *currentRange)
	}
	return ranges, nil
}

func (r InMemoryCCIPReader) MsgsBetweenSeqNums(
	_ context.Context, chain cciptypes.ChainSelector, seqNumRange cciptypes.SeqNumRange,
) ([]cciptypes.Message, error) {
	msgs, ok := r.Messages[chain]
	if !ok {
		// no messages for chain
		return nil, nil
	}

	filtered := slicelib.Filter(msgs, func(msg MessagesWithMetadata) bool {
		return seqNumRange.Contains(msg.Header.SequenceNumber) && msg.Destination == r.Dest
	})
	return slicelib.Map(filtered, func(msg MessagesWithMetadata) cciptypes.Message {
		return msg.Message
	}), nil
}

func (r InMemoryCCIPReader) NextSeqNum(
	ctx context.Context, chains []cciptypes.ChainSelector,
) (seqNum []cciptypes.SeqNum, err error) {
	panic("implement me")
}

func (r InMemoryCCIPReader) Nonces(
	ctx context.Context,
	source, dest cciptypes.ChainSelector,
	addresses []string,
) (map[string]uint64, error) {
	return nil, nil
}

func (r InMemoryCCIPReader) GetAvailableChainsFeeComponents(
	ctx context.Context,
) map[cciptypes.ChainSelector]types.ChainFeeComponents {
	panic("implement me")
}
func (r InMemoryCCIPReader) GetWrappedNativeTokenPriceUSD(
	ctx context.Context,
	selectors []cciptypes.ChainSelector,
) map[cciptypes.ChainSelector]cciptypes.BigInt {
	return nil
}

func (r InMemoryCCIPReader) GetChainFeePriceUpdate(
	ctx context.Context,
	selectors []cciptypes.ChainSelector,
) map[cciptypes.ChainSelector]internaltypes.TimestampedBig {
	return nil
}

func (r InMemoryCCIPReader) DiscoverContracts(
	ctx context.Context, allChains []cciptypes.ChainSelector,
) (reader.ContractAddresses, error) {
	return nil, nil
}

<<<<<<< HEAD
=======
func (r InMemoryCCIPReader) GetRMNRemoteConfig(
	ctx context.Context,
	destChainSelector cciptypes.ChainSelector,
) (rmntypes.RemoteConfig, error) {
	return rmntypes.RemoteConfig{}, nil
}

func (r InMemoryCCIPReader) Close(ctx context.Context) error {
	return nil
}

>>>>>>> 00dcd7fa
// Sync can be used to perform frequent syncing operations inside the reader implementation.
// Returns a bool indicating whether something was updated.
func (r InMemoryCCIPReader) Sync(_ context.Context, _ reader.ContractAddresses) error {
	return nil
}

// Interface compatibility check.
var _ reader.CCIPReader = InMemoryCCIPReader{}<|MERGE_RESOLUTION|>--- conflicted
+++ resolved
@@ -144,8 +144,6 @@
 	return nil, nil
 }
 
-<<<<<<< HEAD
-=======
 func (r InMemoryCCIPReader) GetRMNRemoteConfig(
 	ctx context.Context,
 	destChainSelector cciptypes.ChainSelector,
@@ -153,11 +151,6 @@
 	return rmntypes.RemoteConfig{}, nil
 }
 
-func (r InMemoryCCIPReader) Close(ctx context.Context) error {
-	return nil
-}
-
->>>>>>> 00dcd7fa
 // Sync can be used to perform frequent syncing operations inside the reader implementation.
 // Returns a bool indicating whether something was updated.
 func (r InMemoryCCIPReader) Sync(_ context.Context, _ reader.ContractAddresses) error {
