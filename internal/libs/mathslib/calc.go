--- conflicted
+++ resolved
@@ -88,7 +88,6 @@
 		tmp := new(big.Int).Mul(sourceGasPrice, usdPerFeeCoin)
 		return new(big.Int).Div(tmp, big.NewInt(1e18)), nil
 
-<<<<<<< HEAD
 	case chainsel.FamilySui:
 		// In Sui, sourceGasPrice is denoted in mist/gas unit or 1e-9 SUI/gas.
 		// SUI has 9 decimals, usdPerFeeCoin represents 1e18 USD * 1e9 = 1e27 USD per full SUI.
@@ -102,7 +101,7 @@
 
 		tmp := new(big.Int).Mul(sourceGasPrice, usdPerFeeCoin)
 		return new(big.Int).Div(tmp, big.NewInt(1e18)), nil
-=======
+
 	case chainsel.FamilyTon:
 		// In TON, sourceGasPrice is denoted in nanoton/gas or 1e-9 TON/gas.
 		// TON has 9 decimals, usdPerFeeCoin represents 1e18 USD * 1e9 / nanoton.
@@ -113,7 +112,6 @@
 		//     = 1e18 USD / gas
 		tmp := new(big.Int).Mul(sourceGasPrice, usdPerFeeCoin)
 		return new(big.Int).Div(tmp, big.NewInt(1e9)), nil
->>>>>>> babb09e5
 
 	default:
 		return nil, fmt.Errorf("unsupported family %s", family)
