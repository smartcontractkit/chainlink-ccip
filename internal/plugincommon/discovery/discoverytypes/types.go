--- conflicted
+++ resolved
@@ -13,15 +13,10 @@
 
 // Observation of contract addresses.
 type Observation struct {
-<<<<<<< HEAD
-	FChain    map[ccipocr3.ChainSelector]int
-	OnRamp    map[ccipocr3.ChainSelector][]byte
-	RMNRemote []byte
-=======
 	FChain           map[ccipocr3.ChainSelector]int
 	OnRamp           map[ccipocr3.ChainSelector][]byte
 	DestNonceManager []byte
->>>>>>> 7f528f47
+	RMNRemote        []byte
 
 	// TODO: some sort of request flag to avoid including this every time.
 	// Request bool
