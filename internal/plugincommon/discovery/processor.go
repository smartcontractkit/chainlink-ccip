package discovery

import (
	"context"
	"fmt"
<<<<<<< HEAD
	"sync/atomic"
	"time"
=======
	"sort"
>>>>>>> fb5f234b

	"github.com/smartcontractkit/libocr/commontypes"
	ragep2ptypes "github.com/smartcontractkit/libocr/ragep2p/types"
	"golang.org/x/exp/maps"

	"github.com/smartcontractkit/chainlink-common/pkg/logger"

	"github.com/smartcontractkit/chainlink-ccip/internal/plugincommon"
	"github.com/smartcontractkit/chainlink-ccip/internal/plugincommon/consensus"
	dt "github.com/smartcontractkit/chainlink-ccip/internal/plugincommon/discovery/discoverytypes"
	"github.com/smartcontractkit/chainlink-ccip/pkg/consts"
	"github.com/smartcontractkit/chainlink-ccip/pkg/logutil"
	"github.com/smartcontractkit/chainlink-ccip/pkg/reader"
	cciptypes "github.com/smartcontractkit/chainlink-ccip/pkg/types/ccipocr3"
)

// Ensure that PluginProcessor is implemented.
var _ plugincommon.PluginProcessor[dt.Query, dt.Observation, dt.Outcome] = &ContractDiscoveryProcessor{}

// syncTimeout is the timeout for the ccip reader sync operation.
const syncTimeout = 5 * time.Second

// ContractDiscoveryProcessor is a plugin processor for discovering contracts.
type ContractDiscoveryProcessor struct {
	lggr            logger.Logger
	reader          *reader.CCIPReader
	homechain       reader.HomeChain
	dest            cciptypes.ChainSelector
	fRoleDON        int
	oracleIDToP2PID map[commontypes.OracleID]ragep2ptypes.PeerID
<<<<<<< HEAD
	syncer          *readerSyncer
=======
	peerID          ragep2ptypes.PeerID
>>>>>>> fb5f234b
}

func NewContractDiscoveryProcessor(
	lggr logger.Logger,
	reader *reader.CCIPReader,
	homechain reader.HomeChain,
	dest cciptypes.ChainSelector,
	fRoleDON int,
	oracleIDToP2PID map[commontypes.OracleID]ragep2ptypes.PeerID,
	oracleID commontypes.OracleID,
	reporter plugincommon.MetricsReporter,
) plugincommon.PluginProcessor[dt.Query, dt.Observation, dt.Outcome] {
	peerID, ok := oracleIDToP2PID[oracleID]
	if !ok {
		lggr.Errorf("peerID not found for oracle %d oracleIDToPeerID=%v", oracleID, oracleIDToP2PID)
		return nil
	}

	p := &ContractDiscoveryProcessor{
		lggr:            lggr,
		reader:          reader,
		homechain:       homechain,
		dest:            dest,
		fRoleDON:        fRoleDON,
		oracleIDToP2PID: oracleIDToP2PID,
<<<<<<< HEAD
		syncer:          &readerSyncer{reader: reader},
=======
		peerID:          peerID,
>>>>>>> fb5f234b
	}
	return plugincommon.NewTrackedProcessor(lggr, p, "discovery", reporter)
}

// Query is not needed for this processor.
func (cdp *ContractDiscoveryProcessor) Query(_ context.Context, _ dt.Outcome) (dt.Query, error) {
	return nil, nil
}

// Observation reads contract addresses from the destination chain.
// In the future this should be extended to omit observations unless one of the nodes requests addresses.
func (cdp *ContractDiscoveryProcessor) Observation(
	ctx context.Context, _ dt.Outcome, _ dt.Query,
) (dt.Observation, error) {
	seqNr := logutil.GetSeqNr(ctx)

	// all oracles should be able to read from the home chain, so we
	// can fetch f chain reliably.
	fChain, err := cdp.homechain.GetFChain()
	if err != nil {
		return dt.Observation{}, fmt.Errorf("unable to get fchain: %w, seqNr: %d", err, seqNr)
	}

	chainConfigs, err := cdp.homechain.GetAllChainConfigs()
	if err != nil {
		return dt.Observation{}, fmt.Errorf("unable to get chain configs: %w, seqNr: %d", err, seqNr)
	}

	supportedChains, err := cdp.getSupportedChains()
	if err != nil {
		return dt.Observation{}, fmt.Errorf("get supported chains for peer %d: %w", cdp.peerID, err)
	}

	cdp.lggr.Infow("about to discover contracts", "supportedChains", supportedChains)
	contracts, err := (*cdp.reader).DiscoverContracts(ctx, supportedChains, maps.Keys(chainConfigs))
	if err != nil {
		return dt.Observation{}, fmt.Errorf("unable to discover contracts: %w, seqNr: %d", err, seqNr)
	}

	return dt.Observation{
		FChain:    fChain,
		Addresses: contracts,
	}, nil
}

func (cdp *ContractDiscoveryProcessor) getSupportedChains() ([]cciptypes.ChainSelector, error) {
	supportedChains, err := cdp.homechain.GetSupportedChainsForPeer(cdp.peerID)
	if err != nil {
		return nil, fmt.Errorf("get supported chains for peer %d: %w", cdp.peerID, err)
	}

	supportedChainsSlice := supportedChains.ToSlice()
	sort.Slice(supportedChainsSlice, func(i, j int) bool { return supportedChainsSlice[i] < supportedChainsSlice[j] })
	return supportedChainsSlice, nil
}

func (cdp *ContractDiscoveryProcessor) ValidateObservation(
	_ dt.Outcome, _ dt.Query, ao plugincommon.AttributedObservation[dt.Observation],
) error {

	if ao.Observation.IsEmpty() {
		return nil
	}

	oraclePeerID, ok := cdp.oracleIDToP2PID[ao.OracleID]
	if !ok {
		// should never happen in practice.
		return fmt.Errorf("no peer ID found for Oracle %d", ao.OracleID)
	}

	supportedChains, err := cdp.homechain.GetSupportedChainsForPeer(oraclePeerID)
	if err != nil {
		return fmt.Errorf("unable to get supported chains for Oracle %d: %w", ao.OracleID, err)
	}

	err = plugincommon.ValidateFChain(ao.Observation.FChain)
	if err != nil {
		return fmt.Errorf("invalid FChain: %w", err)
	}

	for contract, addrs := range ao.Observation.Addresses {
		// some contract addresses come from the destination, others are from the source.
		switch contract {
		// discovered on the chain that the contract is deployed on.
		case consts.ContractNameFeeQuoter,
			consts.ContractNameRouter:
			for chain := range addrs {
				if !supportedChains.Contains(chain) {
					return fmt.Errorf(
						"oracle %d is not allowed to observe chain %s for %s", ao.OracleID, chain, contract)
				}
			}
		// discovered on the destination chain.
		case consts.ContractNameOnRamp,
			consts.ContractNameOffRamp,
			consts.ContractNameNonceManager,
			consts.ContractNameRMNRemote:

			if !supportedChains.Contains(cdp.dest) {
				return fmt.Errorf(
					"oracle %d is not allowed to observe contract (%s) on the destination chain %s",
					ao.OracleID, contract, cdp.dest)
			}
		default:
			return fmt.Errorf("unknown contract name %s", contract)
		}
	}

	return nil
}

// aggObs is used to store multiple observations for each value being observed.
type aggObs struct {
	fChain            map[cciptypes.ChainSelector][]int
	onrampAddrs       map[cciptypes.ChainSelector][]cciptypes.UnknownAddress
	feeQuoterAddrs    map[cciptypes.ChainSelector][]cciptypes.UnknownAddress
	nonceManagerAddrs map[cciptypes.ChainSelector][]cciptypes.UnknownAddress
	rmnRemoteAddrs    map[cciptypes.ChainSelector][]cciptypes.UnknownAddress
	routerAddrs       map[cciptypes.ChainSelector][]cciptypes.UnknownAddress
}

// aggregateObservations combines observations for multiple objects into aggObs, which is a convenient
// format for consensus.GetConsensusMap.
func aggregateObservations(
	lggr logger.Logger,
	dest cciptypes.ChainSelector,
	aos []plugincommon.AttributedObservation[dt.Observation],
) aggObs {
	obs := aggObs{
		fChain:            make(map[cciptypes.ChainSelector][]int),
		onrampAddrs:       make(map[cciptypes.ChainSelector][]cciptypes.UnknownAddress),
		feeQuoterAddrs:    make(map[cciptypes.ChainSelector][]cciptypes.UnknownAddress),
		nonceManagerAddrs: make(map[cciptypes.ChainSelector][]cciptypes.UnknownAddress),
		rmnRemoteAddrs:    make(map[cciptypes.ChainSelector][]cciptypes.UnknownAddress),
		routerAddrs:       make(map[cciptypes.ChainSelector][]cciptypes.UnknownAddress),
	}
	for _, ao := range aos {
		for chainSel, f := range ao.Observation.FChain {
			obs.fChain[chainSel] = append(obs.fChain[chainSel], f)
		}

		for chain, addr := range ao.Observation.Addresses[consts.ContractNameOnRamp] {
			// we don't want invalid observations to "poison" the consensus.
			if isZero(addr) {
				lggr.Debugf("skipping empty onramp address in observation from Oracle %d", ao.OracleID)
				continue
			}
			obs.onrampAddrs[chain] = append(obs.onrampAddrs[chain], addr)
		}

		if isZero(ao.Observation.Addresses[consts.ContractNameNonceManager][dest]) {
			lggr.Debugf("skipping empty nonce manager address in observation from Oracle %d", ao.OracleID)
		} else {
			obs.nonceManagerAddrs[dest] = append(
				obs.nonceManagerAddrs[dest],
				ao.Observation.Addresses[consts.ContractNameNonceManager][dest],
			)
		}

		if isZero(ao.Observation.Addresses[consts.ContractNameRMNRemote][dest]) {
			lggr.Debugf("skipping empty RMNRemote address in observation from Oracle %d", ao.OracleID)
		} else {
			obs.rmnRemoteAddrs[dest] = append(
				obs.rmnRemoteAddrs[dest],
				ao.Observation.Addresses[consts.ContractNameRMNRemote][dest],
			)
		}

		for chain, addr := range ao.Observation.Addresses[consts.ContractNameRouter] {
			if isZero(addr) {
				lggr.Debugf("skipping empty Router address in observation from Oracle %d", ao.OracleID)
				continue
			}
			obs.routerAddrs[chain] = append(
				obs.routerAddrs[chain],
				ao.Observation.Addresses[consts.ContractNameRouter][chain],
			)
		}

		for chain, addr := range ao.Observation.Addresses[consts.ContractNameFeeQuoter] {
			// we don't want invalid observations to "poison" the consensus.
			if isZero(addr) {
				lggr.Debugf("skipping empty fee quoter address in observation from Oracle %d", ao.OracleID)
				continue
			}
			obs.feeQuoterAddrs[chain] = append(obs.feeQuoterAddrs[chain], addr)
		}
	}
	return obs
}

// isZero returns true if data is nil or all zeros, otherwise returns false.
func isZero(data []byte) bool {
	for _, v := range data {
		if v != 0 {
			return false
		}
	}
	return true
}

// Outcome comes to consensus on the contract addresses and updates the chainreader and update the
// CCIPReader. It doesn't actually return an Outcome.
func (cdp *ContractDiscoveryProcessor) Outcome(
	ctx context.Context, _ dt.Outcome, _ dt.Query, aos []plugincommon.AttributedObservation[dt.Observation],
) (dt.Outcome, error) {
	lggr := logutil.WithContextValues(ctx, cdp.lggr)
	lggr.Infow("Processing contract discovery outcome")
	contracts := make(reader.ContractAddresses)

	agg := aggregateObservations(lggr, cdp.dest, aos)

	// fChain consensus - uses the role DON F value because all nodes can observe the home chain.
	donThresh := consensus.MakeConstantThreshold[cciptypes.ChainSelector](consensus.TwoFPlus1(cdp.fRoleDON))
	fChain := consensus.GetConsensusMap(lggr, "fChain", agg.fChain, donThresh)
	fChainThresh := consensus.MakeMultiThreshold(fChain, consensus.TwoFPlus1)

	// We read onramp addresses from destChain offramp configs
	if _, exists := fChain[cdp.dest]; !exists {
		lggr.Warnf("missing fChain for dest (fChain[%d]), skipping onramp address lookup", cdp.dest)
	} else {
		destThresh := consensus.MakeConstantThreshold[cciptypes.ChainSelector](consensus.TwoFPlus1(fChain[cdp.dest]))

		onrampConsensus := consensus.GetConsensusMap(
			lggr,
			"onramp",
			agg.onrampAddrs,
			destThresh,
		)
		lggr.Infow("Determined consensus onramps",
			"onrampConsensus", onrampConsensus,
			"onrampAddrs", agg.onrampAddrs,
			"fChainThresh", fChainThresh,
		)
		if len(onrampConsensus) == 0 {
			lggr.Warnw("No consensus on onramps, onrampConsensus map is empty")
		}
		contracts[consts.ContractNameOnRamp] = onrampConsensus
	}

	nonceManagerConsensus := consensus.GetConsensusMap(
		lggr,
		"nonceManager",
		agg.nonceManagerAddrs,
		fChainThresh,
	)
	lggr.Infow("Determined consensus nonce manager",
		"nonceManagerConsensus", nonceManagerConsensus,
		"nonceManagerAddrs", agg.nonceManagerAddrs,
		"fChainThresh", fChainThresh,
	)
	if len(nonceManagerConsensus) == 0 {
		lggr.Warnw("No consensus on nonce manager, nonceManagerConsensus map is empty")
	}
	contracts[consts.ContractNameNonceManager] = nonceManagerConsensus

	// RMNRemote address consensus
	rmnRemoteConsensus := consensus.GetConsensusMap(
		lggr,
		"rmnRemote",
		agg.rmnRemoteAddrs,
		fChainThresh,
	)
	lggr.Infow("Determined consensus RMNRemote",
		"rmnRemoteConsensus", rmnRemoteConsensus,
		"rmnRemoteAddrs", agg.rmnRemoteAddrs,
		"fChainThresh", fChainThresh,
	)
	if len(rmnRemoteConsensus) == 0 {
		lggr.Warnw("No consensus on RMNRemote, rmnRemoteConsensus map is empty")
	}
	contracts[consts.ContractNameRMNRemote] = rmnRemoteConsensus

	feeQuoterConsensus := consensus.GetConsensusMap(
		lggr,
		"fee quoter",
		agg.feeQuoterAddrs,
		fChainThresh,
	)
	lggr.Infow("Determined consensus fee quoter",
		"feeQuoterConsensus", feeQuoterConsensus,
		"feeQuoterAddrs", agg.feeQuoterAddrs,
		"fChainThresh", fChainThresh,
	)
	if len(feeQuoterConsensus) == 0 {
		lggr.Warnw("No consensus on fee quoters, feeQuoterConsensus map is empty")
	}
	contracts[consts.ContractNameFeeQuoter] = feeQuoterConsensus

	// Router address consensus
	routerConsensus := consensus.GetConsensusMap(
		lggr,
		"router",
		agg.routerAddrs,
		fChainThresh,
	)
	lggr.Infow("Determined consensus router",
		"routerConsensus", routerConsensus,
		"routerAddrs", agg.routerAddrs,
		"fChainThresh", fChainThresh,
	)
	if len(routerConsensus) == 0 {
		lggr.Warnw("No consensus on router, routerConsensus map is empty")
	}
	contracts[consts.ContractNameRouter] = routerConsensus

	// call Sync to bind contracts.
	// NOTE: since Sync may make network calls, it could potentially fail and we don't want to
	// fail the entire outcome because of that. The reason being is that if this node is a leader
	// of an OCR round, it will NOT be able to complete the round due to failing to compute the Outcome.
	// TODO: we should move Sync calls to observation but that requires updates to the Outcome struct for discovery.
	go cdp.syncContracts(lggr, contracts)

	return dt.Outcome{}, nil
}

func (cdp *ContractDiscoveryProcessor) syncContracts(lggr logger.Logger, contracts reader.ContractAddresses) {
	ctx, cancel := context.WithTimeout(context.Background(), syncTimeout)
	defer cancel()
	alreadySyncing, err := cdp.syncer.Sync(ctx, contracts)
	if err != nil {
		lggr.Errorw(
			"unable to sync contracts - this is usually due to RPC issues,"+
				" please check your RPC endpoints and their health!",
			"err", err)
	} else if alreadySyncing {
		lggr.Infow("discovery syncer is already syncing, skipping sync until its done or it times out")
	} else {
		lggr.Infow("discovery successfully synced contracts", "contracts", contracts)
	}
}

func (cdp *ContractDiscoveryProcessor) Close() error {
	return nil
}

// readerSyncer is a helper to sync the CCIP contracts to the ccip reader in a thread-safe manner
// and avoid multiple syncs at the same time.
type readerSyncer struct {
	busy   atomic.Bool
	reader *reader.CCIPReader
}

// Sync syncs the CCIP contracts to the ccip reader in a thread-safe manner.
// It ensures that only one sync operation can be in progress at a time.
//
// Returns true if a sync was already in progress.
// Make sure to pass a context with a timeout to avoid blocking the plugin for too long.
func (s *readerSyncer) Sync(ctx context.Context, contracts reader.ContractAddresses) (alreadySyncing bool, err error) {
	if !s.busy.CompareAndSwap(false, true) {
		return true, nil
	}
	defer s.busy.Store(false)

	return false, (*s.reader).Sync(ctx, contracts)
}<|MERGE_RESOLUTION|>--- conflicted
+++ resolved
@@ -3,12 +3,9 @@
 import (
 	"context"
 	"fmt"
-<<<<<<< HEAD
+	"sort"
 	"sync/atomic"
 	"time"
-=======
-	"sort"
->>>>>>> fb5f234b
 
 	"github.com/smartcontractkit/libocr/commontypes"
 	ragep2ptypes "github.com/smartcontractkit/libocr/ragep2p/types"
@@ -39,11 +36,8 @@
 	dest            cciptypes.ChainSelector
 	fRoleDON        int
 	oracleIDToP2PID map[commontypes.OracleID]ragep2ptypes.PeerID
-<<<<<<< HEAD
 	syncer          *readerSyncer
-=======
 	peerID          ragep2ptypes.PeerID
->>>>>>> fb5f234b
 }
 
 func NewContractDiscoveryProcessor(
@@ -69,11 +63,8 @@
 		dest:            dest,
 		fRoleDON:        fRoleDON,
 		oracleIDToP2PID: oracleIDToP2PID,
-<<<<<<< HEAD
 		syncer:          &readerSyncer{reader: reader},
-=======
 		peerID:          peerID,
->>>>>>> fb5f234b
 	}
 	return plugincommon.NewTrackedProcessor(lggr, p, "discovery", reporter)
 }
