package consts

// This package contains ChainReader and ChainWriter related constants.

// Contract Names
const (
	ContractNameOffRamp              = "OffRamp"
	ContractNameOnRamp               = "OnRamp"
	ContractNameFeeQuoter            = "FeeQuoter"
	ContractNameCapabilitiesRegistry = "CapabilitiesRegistry"
	ContractNameCCIPConfig           = "CCIPConfig"
	ContractNamePriceAggregator      = "AggregatorV3Interface"
	ContractNameNonceManager         = "NonceManager"
	ContractNameRMNHome              = "RMNHome"
	ContractNameRMNRemote            = "RMNRemote"
)

// Method Names
// TODO: these should be better organized, maybe separate packages.
const (
	// Offramp methods
	MethodNameGetSourceChainConfig         = "GetSourceChainConfig"
	MethodNameOfframpGetDynamicConfig      = "OfframpGetDynamicConfig"
	MethodNameOfframpGetStaticConfig       = "OfframpGetStaticConfig"
	MethodNameGetLatestPriceSequenceNumber = "GetLatestPriceSequenceNumber"
	MethodNameIsBlessed                    = "IsBlessed"
	MethodNameGetMerkleRoot                = "GetMerkleRoot"
	MethodNameGetExecutionState            = "GetExecutionState"

	// Onramp methods
	MethodNameOnrampGetDynamicConfig        = "OnrampGetDynamicConfig"
	MethodNameOnrampGetStaticConfig         = "OnrampGetStaticConfig"
	MethodNameGetExpectedNextSequenceNumber = "GetExpectedNextSequenceNumber"

	// FeeQuoter view/pure methods
	MethodNameFeeQuoterGetTokenPrices       = "GetTokenPrices"
	MethodNameFeeQuoterGetStaticConfig      = "GetStaticConfig"
	MethodNameGetDestChainConfig            = "GetDestChainConfig"
	MethodNameGetPremiumMultiplierWeiPerEth = "GetPremiumMultiplierWeiPerEth"
	MethodNameGetTokenTransferFeeConfig     = "GetTokenTransferFeeConfig"
	MethodNameProcessMessageArgs            = "ProcessMessageArgs"
	MethodNameProcessPoolReturnData         = "ProcessPoolReturnData"
	MethodNameGetValidatedTokenPrice        = "GetValidatedTokenPrice"
	MethodNameGetFeeTokens                  = "GetFeeTokens"

	// Aggregator methods
	MethodNameGetLatestRoundData = "latestRoundData"
	MethodNameGetDecimals        = "decimals"

	// NonceManager methods
	MethodNameGetInboundNonce  = "GetInboundNonce"
	MethodNameGetOutboundNonce = "GetOutboundNonce"

	/*
		// On EVM:
		function commit(
			bytes32[3] calldata reportContext,
			    bytes calldata report,
			    bytes32[] calldata rs,
			    bytes32[] calldata ss,
			    bytes32 rawVs // signatures
			  ) external
	*/
	MethodCommit = "Commit"

	// On EVM:
	// function execute(bytes32[3] calldata reportContext, bytes calldata report) external
	MethodExecute = "Execute"

	// Capability registry methods.
	// Used by the home chain reader.
	MethodNameGetCapability = "GetCapability"

	// CCIPConfig.sol methods.
	// Used by the home chain reader.
	MethodNameGetAllChainConfigs = "GetAllChainConfigs"
	MethodNameGetOCRConfig       = "GetOCRConfig"

	// RMNHome.sol methods
	// Used by the rmn home reader.
<<<<<<< HEAD
	MethodNameGetAllConfigs = "getAllConfigs"
=======
	MethodNameGetAllConfigs = "GetAllConfigs"
>>>>>>> 824045e7
)

// Event Names
const (
	EventNameCCIPMessageSent       = "CCIPMessageSent"
	EventNameExecutionStateChanged = "ExecutionStateChanged"
	EventNameCommitReportAccepted  = "CommitReportAccepted"
)

// Event Attributes
const (
	EventAttributeSequenceNumber = "SequenceNumber"
	EventAttributeSourceChain    = "SourceChain"
	EventAttributeDestChain      = "destChain"
)<|MERGE_RESOLUTION|>--- conflicted
+++ resolved
@@ -78,11 +78,7 @@
 
 	// RMNHome.sol methods
 	// Used by the rmn home reader.
-<<<<<<< HEAD
-	MethodNameGetAllConfigs = "getAllConfigs"
-=======
 	MethodNameGetAllConfigs = "GetAllConfigs"
->>>>>>> 824045e7
 )
 
 // Event Names
