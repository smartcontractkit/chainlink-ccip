package reader

import (
	"context"
	"fmt"
	"sync"
	"sync/atomic"
	"time"

<<<<<<< HEAD
	commonconfig "github.com/smartcontractkit/chainlink-common/pkg/config"

=======
	"github.com/smartcontractkit/chainlink-ccip/pkg/consts"
	"github.com/smartcontractkit/chainlink-ccip/pkg/contractreader"
>>>>>>> 27b2e9f4
	cciptypes "github.com/smartcontractkit/chainlink-ccip/pkg/types/ccipocr3"

	"github.com/smartcontractkit/chainlink-common/pkg/logger"
	"github.com/smartcontractkit/chainlink-common/pkg/services"
	"github.com/smartcontractkit/chainlink-common/pkg/types"
)

// refreshAllKnownChains refreshes all known chains in background using batched requests where possible
// bgRefreshTimeout defines the timeout for background refresh operations
const (
	bgRefreshTimeout = 30 * time.Second
	MaxFailedPolls   = 10
)

// ConfigPoller defines the interface for caching chain configuration data
type ConfigPoller interface {
	// GetChainConfig retrieves the cached configuration for a chain
	GetChainConfig(ctx context.Context, chainSel cciptypes.ChainSelector) (ChainConfigSnapshot, error)
	// GetOfframpSourceChainConfigs retrieves cached source chain configurations
	GetOfframpSourceChainConfigs(
		ctx context.Context,
		destChain cciptypes.ChainSelector,
		sourceChains []cciptypes.ChainSelector) (map[cciptypes.ChainSelector]StaticSourceChainConfig, error)
	services.Service
}

// configPoller handles caching of chain configuration data for multiple chains
type configPoller struct {
	services.StateMachine // Embeds the StateMachine for lifecycle management

	sync.RWMutex
	chainCaches   map[cciptypes.ChainSelector]*chainCache
<<<<<<< HEAD
	refreshPeriod commonconfig.Duration
	reader        *ccipChainReader // Reference to the reader for fetching configs
=======
	refreshPeriod time.Duration
	reader        ccipReaderInternal
>>>>>>> 27b2e9f4
	lggr          logger.Logger

	// Track known source chains for each destination chain
	knownSourceChains map[cciptypes.ChainSelector]map[cciptypes.ChainSelector]bool

	// Background polling control
	stopChan chan struct{}
	wg       sync.WaitGroup

	// Track consecutive failed polls
	failedPolls atomic.Uint32
}

// chainCache represents the cache for a single chain.
// It stores the configuration data for a specific chain and manages
// the last refresh time to determine when the data needs to be updated.
type chainCache struct {
	// Chain config specific lock and data
	chainConfigMu      sync.RWMutex
	chainConfigData    ChainConfigSnapshot
	chainConfigRefresh time.Time

	// Source chain config specific lock and data
	sourceChainMu            sync.RWMutex
	staticSourceChainConfigs map[cciptypes.ChainSelector]StaticSourceChainConfig
	sourceChainRefresh       time.Time // Single timestamp for all source chain configs
}

// newConfigPoller creates a new config cache instance
func newConfigPoller(
	lggr logger.Logger,
<<<<<<< HEAD
	reader *ccipChainReader,
	refreshPeriod commonconfig.Duration,
=======
	reader ccipReaderInternal,
	refreshPeriod time.Duration,
>>>>>>> 27b2e9f4
) *configPoller {
	return &configPoller{
		chainCaches:       make(map[cciptypes.ChainSelector]*chainCache),
		refreshPeriod:     refreshPeriod,
		reader:            reader,
		lggr:              lggr,
		knownSourceChains: make(map[cciptypes.ChainSelector]map[cciptypes.ChainSelector]bool),
		stopChan:          make(chan struct{}),
	}
}

// startBackgroundPolling starts a goroutine that periodically refreshes the cache
func (c *configPoller) startBackgroundPolling() {
	c.wg.Add(1)
	go func() {
		defer c.wg.Done()
		ticker := time.NewTicker(c.refreshPeriod)
		defer ticker.Stop()

		for {
			select {
			case <-ticker.C:
				c.refreshAllKnownChains()
			case <-c.stopChan:
				return
			}
		}
	}()
}

func (c *configPoller) Start(ctx context.Context) error {
	return c.StartOnce("ConfigPoller", func() error {
		c.startBackgroundPolling()
		c.lggr.Info("Background poller started")
		return nil
	})
}

func (c *configPoller) Close() error {
	return c.StopOnce("ConfigPoller", func() error {
		close(c.stopChan)
		c.wg.Wait()
		// Reset failed polls counter on shutdown
		c.failedPolls.Store(0)
		return nil
	})
}

func (c *configPoller) Name() string {
	return c.lggr.Name()
}

func (c *configPoller) HealthReport() map[string]error {
	// Check if consecutive failed polls exceeds the maximum
	failCount := c.failedPolls.Load()
	if failCount >= MaxFailedPolls {
		c.SvcErrBuffer.Append(fmt.Errorf("polling failed %d times in a row", MaxFailedPolls))
	}

	return map[string]error{c.Name(): c.Healthy()}
}

func (c *configPoller) Ready() error {
	return c.StateMachine.Ready()
}

// getChainsToRefresh returns all chains in the cache and their associated source chains
// This method acquires a read lock for the duration of its execution
func (c *configPoller) getChainsToRefresh() (
	[]cciptypes.ChainSelector,
	map[cciptypes.ChainSelector][]cciptypes.ChainSelector) {
	c.RLock()
	defer c.RUnlock()

	// Get all chains to refresh
	chainSelectors := make([]cciptypes.ChainSelector, 0, len(c.chainCaches))
	sourceChainsMap := make(map[cciptypes.ChainSelector][]cciptypes.ChainSelector)

	for chainSel := range c.chainCaches {
		chainSelectors = append(chainSelectors, chainSel)

		// If this chain is the destination chain and has source chains, gather them
		if chainSel != c.reader.getDestChain() {
			continue
		}
		if sourceChains, exists := c.knownSourceChains[chainSel]; exists && len(sourceChains) > 0 {
			sourceList := make([]cciptypes.ChainSelector, 0, len(sourceChains))
			for sourceChain := range sourceChains {
				sourceList = append(sourceList, sourceChain)
			}
			sourceChainsMap[chainSel] = sourceList
		}
	}

	return chainSelectors, sourceChainsMap
}

// refreshAllKnownChains refreshes all known chains in background using batched requests where possible
func (c *configPoller) refreshAllKnownChains() {
	// Get all chains to refresh using the helper method
	chainSelectors, sourceChainsMap := c.getChainsToRefresh()

	// Log the starting of refresh cycle
	c.lggr.Debugw("Starting refresh cycle for known chains",
		"chainsCount", len(chainSelectors),
		"refreshPeriod", c.refreshPeriod)

	// Track success of this refresh cycle
	refreshFailed := false

	// Refresh each chain (and its source chains if applicable)
	for _, chainSel := range chainSelectors {
		ctx, cancel := context.WithTimeout(context.Background(), bgRefreshTimeout)

		// If this is the destination chain and has source chains, use batch refresh
		if chainSel == c.reader.getDestChain() && len(sourceChainsMap[chainSel]) > 0 {
			sourceChains := sourceChainsMap[chainSel]
			err := c.batchRefreshChainAndSourceConfigs(ctx, chainSel, sourceChains)
			if err != nil {
				refreshFailed = true
				c.lggr.Warnw("Failed to batch refresh chain and source configs",
					"destChain", chainSel,
					"sourceChains", sourceChains,
					"error", err)
				// Fall back to individual refreshes if batch fails
				if _, err := c.refreshChainConfig(ctx, chainSel); err != nil {
					c.lggr.Warnw("Failed to refresh chain config in background",
						"chain", chainSel, "error", err)
				}

				_, err = c.refreshSourceChainConfigs(ctx, chainSel, sourceChains)
				if err != nil {
					c.lggr.Warnw("Failed to refresh source chain configs in background",
						"destChain", chainSel, "sourceChains", sourceChains, "error", err)
				}
			}
		} else {
			// This is a source chain or a chain without source chains, just refresh its config
			if _, err := c.refreshChainConfig(ctx, chainSel); err != nil {
				c.lggr.Warnw("Failed to refresh chain config in background",
					"chain", chainSel, "error", err)
			}
		}

		cancel()
	}

	// Update the failed polls counter
	if refreshFailed {
		c.failedPolls.Add(1)
		failCount := c.failedPolls.Load()
		c.lggr.Warnw("Chain config refresh failed",
			"consecutiveFailures", failCount,
			"maxAllowed", MaxFailedPolls)
	} else if len(chainSelectors) > 0 {
		// Only reset on successful refresh with actual chains
		c.failedPolls.Store(0) // Reset counter on success
	}

}

// extractStandardChainConfigResults creates a copy of the batch results with only the standard
// chain config results (limiting OffRamp results to the standard count)
func (c *configPoller) extractStandardChainConfigResults(
	batchResult types.BatchGetLatestValuesResult,
	standardOffRampRequestCount int,
) types.BatchGetLatestValuesResult {
	chainConfigResultsCopy := make(types.BatchGetLatestValuesResult)

	for contract, results := range batchResult {
		if contract.Name == consts.ContractNameOffRamp && len(results) > standardOffRampRequestCount {
			// Only include the standard results (first N results)
			chainConfigResultsCopy[contract] = results[:standardOffRampRequestCount]
		} else {
			// Copy as-is
			chainConfigResultsCopy[contract] = results
		}
	}

	return chainConfigResultsCopy
}

// processSourceChainResults extracts and processes source chain config results from the batch
func (c *configPoller) processSourceChainResults(
	batchResult types.BatchGetLatestValuesResult,
	standardOffRampRequestCount int,
	filteredSourceChains []cciptypes.ChainSelector,
) map[cciptypes.ChainSelector]SourceChainConfig {
	sourceConfigs := make(map[cciptypes.ChainSelector]SourceChainConfig)

	// Find the OffRamp results
	for contract, results := range batchResult {
		if contract.Name == consts.ContractNameOffRamp && len(results) > standardOffRampRequestCount {
			// Extract just the source chain results (everything after standard results)
			sourceChainResults := results[standardOffRampRequestCount:]

			if len(sourceChainResults) != len(filteredSourceChains) {
				c.lggr.Warnw("Source chain result count mismatch",
					"expected", len(filteredSourceChains),
					"got", len(sourceChainResults))
			} else {
				// Process each source chain result
				for i, chain := range filteredSourceChains {
					if i >= len(sourceChainResults) {
						continue
					}

					v, err := sourceChainResults[i].GetResult()
					if err != nil {
						c.lggr.Errorw("Failed to get source chain config",
							"chain", chain,
							"error", err)
						continue
					}

					cfg, ok := v.(*SourceChainConfig)
					if !ok {
						c.lggr.Errorw("Invalid result type from GetSourceChainConfig",
							"chain", chain,
							"type", fmt.Sprintf("%T", v))
						continue
					}

					// Store the config
					sourceConfigs[chain] = *cfg
				}
			}

			break // Found and processed the OffRamp results
		}
	}

	return sourceConfigs
}

// Helper to prepare source chain queries
func (c *configPoller) prepareSourceChainQueries(sourceChains []cciptypes.ChainSelector) []types.BatchRead {
	sourceConfigQueries := make([]types.BatchRead, 0, len(sourceChains))
	for _, chain := range sourceChains {
		sourceConfigQueries = append(sourceConfigQueries, types.BatchRead{
			ReadName: consts.MethodNameGetSourceChainConfig,
			Params: map[string]any{
				"sourceChainSelector": chain,
			},
			ReturnVal: new(SourceChainConfig),
		})
	}
	return sourceConfigQueries
}

// Helper to find and append source chain queries to existing requests
func (c *configPoller) appendSourceQueriesToRequests(
	chainConfigRequests contractreader.ExtendedBatchGetLatestValuesRequest,
	sourceQueries []types.BatchRead) (int, bool) {

	var standardOffRampRequestCount int
	var found bool

	// Find if OffRamp already exists and get standard request count
	for contractName, requests := range chainConfigRequests {
		if contractName == consts.ContractNameOffRamp {
			standardOffRampRequestCount = len(requests)

			// Append source queries if we have any
			if len(sourceQueries) > 0 {
				chainConfigRequests[contractName] = append(requests, sourceQueries...)
			}
			found = true
			break
		}
	}

	return standardOffRampRequestCount, found
}

// Main batch refresh function using the helper functions
func (c *configPoller) batchRefreshChainAndSourceConfigs(
	ctx context.Context,
	destChain cciptypes.ChainSelector,
	sourceChains []cciptypes.ChainSelector,
) error {
	startTime := time.Now()

	// 1. Prepare the standard chain config request
	chainConfigRequests := c.reader.prepareBatchConfigRequests(destChain)

	// 2. Filter source chains and prepare queries
	filteredSourceChains := filterOutChainSelector(sourceChains, destChain)
	sourceQueries := c.prepareSourceChainQueries(filteredSourceChains)

	// 3. Append source queries to existing requests and get standard count
	standardOffRampRequestCount, _ := c.appendSourceQueriesToRequests(chainConfigRequests, sourceQueries)

	// 4. Get the contract reader for this chain
	reader, exists := c.reader.getContractReader(destChain)
	if !exists {
		return fmt.Errorf("no contract reader for chain %d", destChain)
	}

	// 5. Execute the combined batch request
	batchResult, skipped, err := reader.ExtendedBatchGetLatestValues(ctx, chainConfigRequests, true)
	if err != nil {
		return fmt.Errorf("batch get latest values for chain %d: %w", destChain, err)
	}

	if len(skipped) > 0 {
		c.lggr.Infow("some contracts were skipped due to no bindings",
			"chain", destChain,
			"contracts", skipped)
	}

	// 6. Extract and process standard chain config results
	standardResultsCopy := c.extractStandardChainConfigResults(batchResult, standardOffRampRequestCount)

	chainConfig, err := c.reader.processConfigResults(destChain, standardResultsCopy)
	if err != nil {
		return fmt.Errorf("process config results: %w", err)
	}

	// 7. Update chain config cache
	chainCache := c.getOrCreateChainCache(destChain)

	chainCache.chainConfigMu.Lock()
	chainCache.chainConfigData = chainConfig
	chainCache.chainConfigRefresh = time.Now()
	chainCache.chainConfigMu.Unlock()

	// 8. Process source chain configs if we requested any
	if len(filteredSourceChains) > 0 {
		sourceConfigs := c.processSourceChainResults(
			batchResult,
			standardOffRampRequestCount,
			filteredSourceChains,
		)

		// Update source chain config cache with any successful results
		if len(sourceConfigs) > 0 {
			chainCache.sourceChainMu.Lock()

			// Update configs in the map
			for chain, config := range sourceConfigs {
				cachedConfig := staticSourceChainConfigFromSourceChainConfig(config)
				chainCache.staticSourceChainConfigs[chain] = cachedConfig
			}

			// Update the refresh timestamp
			chainCache.sourceChainRefresh = time.Now()

			chainCache.sourceChainMu.Unlock()
		}
	}

	fetchConfigLatency := time.Since(startTime)
	c.lggr.Debugw("Successfully refreshed chain and source configs in single batch",
		"destChain", destChain,
		"standardOffRampRequests", standardOffRampRequestCount,
		"sourceChains", len(filteredSourceChains),
		"fetchConfigLatency", fetchConfigLatency)

	return nil
}

// trackSourceChain adds a source chain to the known source chains map for a destination chain
func (c *configPoller) trackSourceChain(destChain, sourceChain cciptypes.ChainSelector) bool {
	if destChain == sourceChain {
		return false // Don't track destination chain as its own source
	}

	// First check if we have a contract reader for this destination chain
	if _, exists := c.reader.getContractReader(destChain); !exists {
		c.lggr.Debugw("Cannot track source chain - no contract reader for dest chain",
			"destChain", destChain,
			"sourceChain", sourceChain)
		return false
	}

	c.Lock()
	defer c.Unlock()

	if _, exists := c.knownSourceChains[destChain]; !exists {
		c.knownSourceChains[destChain] = make(map[cciptypes.ChainSelector]bool)
	}

	c.knownSourceChains[destChain][sourceChain] = true
	return true
}

// getOrCreateChainCache safely retrieves or creates a cache for a specific chain
func (c *configPoller) getOrCreateChainCache(chainSel cciptypes.ChainSelector) *chainCache {
	c.Lock()
	defer c.Unlock()

	if cache, exists := c.chainCaches[chainSel]; exists {
		return cache
	}

	// verify we have the reader for this chain
	if _, exists := c.reader.getContractReader(chainSel); !exists {
		c.lggr.Errorw("No contract reader for chain", "chain", chainSel)
		return nil
	}

	cache := &chainCache{
		staticSourceChainConfigs: make(map[cciptypes.ChainSelector]StaticSourceChainConfig),
	}
	c.chainCaches[chainSel] = cache
	return cache
}

// Modified GetChainConfig to be non-blocking, returning whatever is in cache
func (c *configPoller) GetChainConfig(
	ctx context.Context,
	chainSel cciptypes.ChainSelector,
) (ChainConfigSnapshot, error) {
	// Check if we have a reader for this chain
	reader, exists := c.reader.getContractReader(chainSel)
	if !exists || reader == nil {
		c.lggr.Errorw("No contract reader for chain", "chain", chainSel)
		return ChainConfigSnapshot{}, fmt.Errorf("no contract reader for chain %d", chainSel)
	}

	chainCache := c.getOrCreateChainCache(chainSel)

	chainCache.chainConfigMu.RLock()
<<<<<<< HEAD
	timeSinceLastRefresh := time.Since(chainCache.chainConfigRefresh)
	if timeSinceLastRefresh < c.refreshPeriod.Duration() {
=======
	// Check if we have any data in cache
	if !chainCache.chainConfigRefresh.IsZero() {
>>>>>>> 27b2e9f4
		defer chainCache.chainConfigMu.RUnlock()
		c.lggr.Debugw("Returning cached chain config",
			"chain", chainSel,
			"cacheAge", time.Since(chainCache.chainConfigRefresh))
		return chainCache.chainConfigData, nil
	}
	chainCache.chainConfigMu.RUnlock()

	// No cached data yet, must block for initial load
	c.lggr.Debugw("No cached data available, performing initial fetch",
		"chain", chainSel)
	return c.refreshChainConfig(ctx, chainSel)
}

// Modified GetOfframpSourceChainConfigs to track chains and never check for staleness
func (c *configPoller) GetOfframpSourceChainConfigs(
	ctx context.Context,
	destChain cciptypes.ChainSelector,
	sourceChains []cciptypes.ChainSelector,
) (map[cciptypes.ChainSelector]StaticSourceChainConfig, error) {
	// Verify we have a reader for the destination chain
	if _, exists := c.reader.getContractReader(destChain); !exists {
		c.lggr.Errorw("No contract reader for destination chain", "chain", destChain)
		return nil, fmt.Errorf("no contract reader for destination chain %d", destChain)
	}

	// Filter out destination chain from source chains
	filteredSourceChains := filterOutChainSelector(sourceChains, destChain)
	if len(filteredSourceChains) == 0 {
		return make(map[cciptypes.ChainSelector]StaticSourceChainConfig), nil
	}

	// Track all requested source chains for background refreshing
	for _, chain := range filteredSourceChains {
		if !c.trackSourceChain(destChain, chain) {
			c.lggr.Warnw("Could not track source chain for background refreshing",
				"destChain", destChain,
				"sourceChain", chain)
		}
	}

	// Get or create cache for the destination chain
	chainCache := c.getOrCreateChainCache(destChain)
	if chainCache == nil {
		return nil, fmt.Errorf("failed to create cache for chain %d", destChain)
	}

	chainCache.sourceChainMu.RLock()

	// Initialize results map
	cachedSourceConfigs := make(map[cciptypes.ChainSelector]StaticSourceChainConfig)
<<<<<<< HEAD
	var chainsToFetch []cciptypes.ChainSelector

	// Check if the global refresh time has expired
	needsGlobalRefresh := chainCache.sourceChainRefresh.IsZero() ||
		time.Since(chainCache.sourceChainRefresh) >= c.refreshPeriod.Duration()
=======
	var missingChains []cciptypes.ChainSelector
>>>>>>> 27b2e9f4

	// Check which chains exist in cache
	for _, chain := range filteredSourceChains {
		config, exists := chainCache.staticSourceChainConfigs[chain]
		if exists {
			cachedSourceConfigs[chain] = config
		} else {
			// This chain isn't in cache yet
			missingChains = append(missingChains, chain)
		}
	}

	// If all chains are in cache, return them immediately
	if len(missingChains) == 0 {
		chainCache.sourceChainMu.RUnlock()
		c.lggr.Debugw("All source chain configs found in cache",
			"destChain", destChain,
			"sourceChains", filteredSourceChains)
		return cachedSourceConfigs, nil
	}

	// First-time fetch for some chains, must block for initial load
	chainCache.sourceChainMu.RUnlock()

	c.lggr.Debugw("Some chains missing from cache, fetching initial data",
		"destChain", destChain,
		"missingChains", missingChains)

	// Get the missing configs
	newCachedConfigs, err := c.refreshSourceChainConfigs(ctx, destChain, missingChains)
	if err != nil {
		return nil, err
	}

	// Merge the new configs with existing cached results
	for chain, config := range newCachedConfigs {
		cachedSourceConfigs[chain] = config
	}

	return cachedSourceConfigs, nil
}

// refreshChainConfig forces a refresh of the chain configuration
func (c *configPoller) refreshChainConfig(
	ctx context.Context,
	chainSel cciptypes.ChainSelector,
) (ChainConfigSnapshot, error) {
	chainCache := c.getOrCreateChainCache(chainSel)

	// Check if context is done and we have cached data (short read lock)
	chainCache.chainConfigMu.RLock()
	hasCachedData := !chainCache.chainConfigRefresh.IsZero()
	cachedData := chainCache.chainConfigData
	chainCache.chainConfigMu.RUnlock()

	if hasCachedData && ctx.Err() != nil {
		c.lggr.Debugw("Context done but returning cached data", "chain", chainSel)
		return cachedData, nil
	}

	// Perform I/O operation WITHOUT holding the lock
	startTime := time.Now()
	newData, err := c.fetchChainConfig(ctx, chainSel)
	fetchConfigLatency := time.Since(startTime)

	if err != nil {
		// Handle error, possibly returning cached data
		chainCache.chainConfigMu.RLock()
		hasCachedData = !chainCache.chainConfigRefresh.IsZero()
		cachedData = chainCache.chainConfigData
		chainCache.chainConfigMu.RUnlock()

		if hasCachedData {
			c.lggr.Warnw("Failed to refresh cache, using old data",
				"chain", chainSel,
				"error", err,
				"lastRefresh", chainCache.chainConfigRefresh,
				"fetchConfigLatency", fetchConfigLatency)
			return cachedData, nil
		}

		c.lggr.Errorw("Failed to refresh cache, no old data available",
			"chain", chainSel,
			"error", err,
			"fetchConfigLatency", fetchConfigLatency)
		return ChainConfigSnapshot{}, fmt.Errorf("failed to refresh cache for chain %d: %w", chainSel, err)
	}

	// Acquire write lock only for updating the cache
	chainCache.chainConfigMu.Lock()
	chainCache.chainConfigData = newData
	chainCache.chainConfigRefresh = time.Now()
	chainCache.chainConfigMu.Unlock()

	c.lggr.Debugw("Successfully refreshed cache",
		"chain", chainSel,
		"fetchConfigLatency", fetchConfigLatency)

	return newData, nil
}

// refreshSourceChainConfigs forces a refresh of source chain configurations
func (c *configPoller) refreshSourceChainConfigs(
	ctx context.Context,
	destChain cciptypes.ChainSelector,
	chainsToFetch []cciptypes.ChainSelector,
) (map[cciptypes.ChainSelector]StaticSourceChainConfig, error) {
	if len(chainsToFetch) == 0 {
		return make(map[cciptypes.ChainSelector]StaticSourceChainConfig), nil
	}

	// Get the chain cache
	chainCache := c.getOrCreateChainCache(destChain)
	if chainCache == nil {
		return nil, fmt.Errorf("failed to get cache for chain %d", destChain)
	}

	// Fetch configs from the contract
	startTime := time.Now()
	sourceChainConfigs, err := c.reader.fetchFreshSourceChainConfigs(ctx, destChain, chainsToFetch)
	fetchConfigLatency := time.Since(startTime)

	if err != nil {
		c.lggr.Errorw("Failed to fetch source chain configs",
			"destChain", destChain,
			"chainsToFetch", chainsToFetch,
			"error", err,
			"fetchConfigLatency", fetchConfigLatency)
		return nil, fmt.Errorf("fetch source chain configs: %w", err)
	}

	// Update the cache with new configs
	chainCache.sourceChainMu.Lock()

	// Initialize the map if needed
	if chainCache.staticSourceChainConfigs == nil {
		chainCache.staticSourceChainConfigs = make(map[cciptypes.ChainSelector]StaticSourceChainConfig)
	}

	// Update configs in the map
	for chain, config := range sourceChainConfigs {
		cachedConfig := staticSourceChainConfigFromSourceChainConfig(config)
		chainCache.staticSourceChainConfigs[chain] = cachedConfig
	}

	// Update the refresh timestamp
	chainCache.sourceChainRefresh = time.Now()

	chainCache.sourceChainMu.Unlock()

	c.lggr.Debugw("Successfully refreshed source chain configs",
		"destChain", destChain,
		"chainsCount", len(sourceChainConfigs),
		"fetchConfigLatency", fetchConfigLatency)

	result := make(map[cciptypes.ChainSelector]StaticSourceChainConfig, len(sourceChainConfigs))
	for chain, config := range sourceChainConfigs {
		result[chain] = staticSourceChainConfigFromSourceChainConfig(config)
	}

	return result, nil
}

<<<<<<< HEAD
// RefreshChainConfig forces a refresh of the chain configuration
func (c *configPoller) RefreshChainConfig(
	ctx context.Context,
	chainSel cciptypes.ChainSelector,
) (ChainConfigSnapshot, error) {
	chainCache := c.getOrCreateChainCache(chainSel)

	chainCache.chainConfigMu.Lock()
	defer chainCache.chainConfigMu.Unlock()

	// Double check if another goroutine has already refreshed
	timeSinceLastRefresh := time.Since(chainCache.chainConfigRefresh)
	if timeSinceLastRefresh < c.refreshPeriod.Duration() {
		c.lggr.Debugw("Cache was refreshed by another goroutine",
			"chain", chainSel,
			"timeSinceLastRefresh", timeSinceLastRefresh)
		return chainCache.chainConfigData, nil
	}

	startTime := time.Now()
	newData, err := c.fetchChainConfig(ctx, chainSel)
	fetchConfigLatency := time.Since(startTime)

	if err != nil {
		if !chainCache.chainConfigRefresh.IsZero() {
			c.lggr.Warnw("Failed to refresh cache, using old data",
				"chain", chainSel,
				"error", err,
				"lastRefresh", chainCache.chainConfigRefresh,
				"fetchConfigLatency", fetchConfigLatency)
			return chainCache.chainConfigData, nil
		}
		c.lggr.Errorw("Failed to refresh cache, no old data available",
			"chain", chainSel,
			"error", err,
			"fetchConfigLatency", fetchConfigLatency)
		return ChainConfigSnapshot{}, fmt.Errorf("failed to refresh cache for chain %d: %w", chainSel, err)
	}

	chainCache.chainConfigData = newData
	chainCache.chainConfigRefresh = time.Now()

	c.lggr.Debugw("Successfully refreshed cache",
		"chain", chainSel,
		"fetchConfigLatency", fetchConfigLatency)

	return newData, nil
}

=======
>>>>>>> 27b2e9f4
func (c *configPoller) fetchChainConfig(
	ctx context.Context,
	chainSel cciptypes.ChainSelector) (ChainConfigSnapshot, error) {

	reader, exists := c.reader.getContractReader(chainSel)
	if !exists {
		return ChainConfigSnapshot{}, fmt.Errorf("no contract reader for chain %d", chainSel)
	}

	requests := c.reader.prepareBatchConfigRequests(chainSel)
	batchResult, skipped, err := reader.ExtendedBatchGetLatestValues(ctx, requests, true)
	if err != nil {
		return ChainConfigSnapshot{}, fmt.Errorf("batch get latest values for chain %d: %w", chainSel, err)
	}

	if len(skipped) > 0 {
		c.lggr.Infow("some contracts were skipped due to no bindings",
			"chain", chainSel,
			"contracts", skipped)
	}

	return c.reader.processConfigResults(chainSel, batchResult)
}

// filterOutChainSelector removes a specified chain selector from a slice of chain selectors
func filterOutChainSelector(
	chains []cciptypes.ChainSelector,
	chainToFilter cciptypes.ChainSelector) []cciptypes.ChainSelector {
	if len(chains) == 0 {
		return nil
	}

	filtered := make([]cciptypes.ChainSelector, 0, len(chains))
	for _, chain := range chains {
		if chain != chainToFilter {
			filtered = append(filtered, chain)
		}
	}
	return filtered
}

// StaticSourceChainConfigFromSourceChainConfig creates a StaticSourceChainConfig from a SourceChainConfig,
// omitting the MinSeqNr field.
func staticSourceChainConfigFromSourceChainConfig(sc SourceChainConfig) StaticSourceChainConfig {
	return StaticSourceChainConfig{
		Router:                    sc.Router,
		IsEnabled:                 sc.IsEnabled,
		IsRMNVerificationDisabled: sc.IsRMNVerificationDisabled,
		OnRamp:                    sc.OnRamp,
	}
}

// resultProcessor defines a function type for processing individual results
type resultProcessor func(interface{}) error

// Ensure configCache implements ConfigPoller
var _ ConfigPoller = (*configPoller)(nil)
var _ services.Service = (*configPoller)(nil)<|MERGE_RESOLUTION|>--- conflicted
+++ resolved
@@ -7,13 +7,10 @@
 	"sync/atomic"
 	"time"
 
-<<<<<<< HEAD
 	commonconfig "github.com/smartcontractkit/chainlink-common/pkg/config"
 
-=======
 	"github.com/smartcontractkit/chainlink-ccip/pkg/consts"
 	"github.com/smartcontractkit/chainlink-ccip/pkg/contractreader"
->>>>>>> 27b2e9f4
 	cciptypes "github.com/smartcontractkit/chainlink-ccip/pkg/types/ccipocr3"
 
 	"github.com/smartcontractkit/chainlink-common/pkg/logger"
@@ -46,13 +43,8 @@
 
 	sync.RWMutex
 	chainCaches   map[cciptypes.ChainSelector]*chainCache
-<<<<<<< HEAD
 	refreshPeriod commonconfig.Duration
-	reader        *ccipChainReader // Reference to the reader for fetching configs
-=======
-	refreshPeriod time.Duration
 	reader        ccipReaderInternal
->>>>>>> 27b2e9f4
 	lggr          logger.Logger
 
 	// Track known source chains for each destination chain
@@ -84,13 +76,8 @@
 // newConfigPoller creates a new config cache instance
 func newConfigPoller(
 	lggr logger.Logger,
-<<<<<<< HEAD
-	reader *ccipChainReader,
+	reader ccipReaderInternal,
 	refreshPeriod commonconfig.Duration,
-=======
-	reader ccipReaderInternal,
-	refreshPeriod time.Duration,
->>>>>>> 27b2e9f4
 ) *configPoller {
 	return &configPoller{
 		chainCaches:       make(map[cciptypes.ChainSelector]*chainCache),
@@ -107,7 +94,7 @@
 	c.wg.Add(1)
 	go func() {
 		defer c.wg.Done()
-		ticker := time.NewTicker(c.refreshPeriod)
+		ticker := time.NewTicker(c.refreshPeriod.Duration())
 		defer ticker.Stop()
 
 		for {
@@ -515,13 +502,8 @@
 	chainCache := c.getOrCreateChainCache(chainSel)
 
 	chainCache.chainConfigMu.RLock()
-<<<<<<< HEAD
-	timeSinceLastRefresh := time.Since(chainCache.chainConfigRefresh)
-	if timeSinceLastRefresh < c.refreshPeriod.Duration() {
-=======
 	// Check if we have any data in cache
 	if !chainCache.chainConfigRefresh.IsZero() {
->>>>>>> 27b2e9f4
 		defer chainCache.chainConfigMu.RUnlock()
 		c.lggr.Debugw("Returning cached chain config",
 			"chain", chainSel,
@@ -573,15 +555,7 @@
 
 	// Initialize results map
 	cachedSourceConfigs := make(map[cciptypes.ChainSelector]StaticSourceChainConfig)
-<<<<<<< HEAD
-	var chainsToFetch []cciptypes.ChainSelector
-
-	// Check if the global refresh time has expired
-	needsGlobalRefresh := chainCache.sourceChainRefresh.IsZero() ||
-		time.Since(chainCache.sourceChainRefresh) >= c.refreshPeriod.Duration()
-=======
 	var missingChains []cciptypes.ChainSelector
->>>>>>> 27b2e9f4
 
 	// Check which chains exist in cache
 	for _, chain := range filteredSourceChains {
@@ -745,58 +719,6 @@
 	return result, nil
 }
 
-<<<<<<< HEAD
-// RefreshChainConfig forces a refresh of the chain configuration
-func (c *configPoller) RefreshChainConfig(
-	ctx context.Context,
-	chainSel cciptypes.ChainSelector,
-) (ChainConfigSnapshot, error) {
-	chainCache := c.getOrCreateChainCache(chainSel)
-
-	chainCache.chainConfigMu.Lock()
-	defer chainCache.chainConfigMu.Unlock()
-
-	// Double check if another goroutine has already refreshed
-	timeSinceLastRefresh := time.Since(chainCache.chainConfigRefresh)
-	if timeSinceLastRefresh < c.refreshPeriod.Duration() {
-		c.lggr.Debugw("Cache was refreshed by another goroutine",
-			"chain", chainSel,
-			"timeSinceLastRefresh", timeSinceLastRefresh)
-		return chainCache.chainConfigData, nil
-	}
-
-	startTime := time.Now()
-	newData, err := c.fetchChainConfig(ctx, chainSel)
-	fetchConfigLatency := time.Since(startTime)
-
-	if err != nil {
-		if !chainCache.chainConfigRefresh.IsZero() {
-			c.lggr.Warnw("Failed to refresh cache, using old data",
-				"chain", chainSel,
-				"error", err,
-				"lastRefresh", chainCache.chainConfigRefresh,
-				"fetchConfigLatency", fetchConfigLatency)
-			return chainCache.chainConfigData, nil
-		}
-		c.lggr.Errorw("Failed to refresh cache, no old data available",
-			"chain", chainSel,
-			"error", err,
-			"fetchConfigLatency", fetchConfigLatency)
-		return ChainConfigSnapshot{}, fmt.Errorf("failed to refresh cache for chain %d: %w", chainSel, err)
-	}
-
-	chainCache.chainConfigData = newData
-	chainCache.chainConfigRefresh = time.Now()
-
-	c.lggr.Debugw("Successfully refreshed cache",
-		"chain", chainSel,
-		"fetchConfigLatency", fetchConfigLatency)
-
-	return newData, nil
-}
-
-=======
->>>>>>> 27b2e9f4
 func (c *configPoller) fetchChainConfig(
 	ctx context.Context,
 	chainSel cciptypes.ChainSelector) (ChainConfigSnapshot, error) {
