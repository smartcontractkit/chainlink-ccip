--- conflicted
+++ resolved
@@ -408,11 +408,7 @@
 	destRMNRemote := []byte{0x4}
 	destFeeQuoter := []byte{0x5}
 	destRouter := []byte{0x6}
-<<<<<<< HEAD
-=======
 	srcRouters := [][]byte{{0x7}, {0x8}}
-	//srcFeeQuoters := [2][]byte{{0x7}, {0x8}}
->>>>>>> 13db1ad8
 
 	sourceChainConfigs := make(map[cciptypes.ChainSelector]sourceChainConfig, len(sourceChain))
 	for i, chain := range sourceChain {
@@ -438,7 +434,6 @@
 	mockReaders := make(map[cciptypes.ChainSelector]*reader_mocks.MockExtended)
 	mockReaders[destChain] = reader_mocks.NewMockExtended(t)
 
-<<<<<<< HEAD
 	// Setup cache mock and configuration
 	mockCache := new(mockConfigCache)
 	chainConfig := ChainConfigSnapshot{
@@ -450,25 +445,9 @@
 			DynamicConfig: offRampDynamicChainConfig{
 				FeeQuoter: destFeeQuoter,
 			},
-			SelectorsAndConf: selectorsAndConfigs{
-				Selectors: []uint64{uint64(sourceChain[0]), uint64(sourceChain[1])},
-				SourceChainConfigs: []sourceChainConfig{
-					{
-						OnRamp:    onramps[0],
-						Router:    destRouter,
-						IsEnabled: true,
-					},
-					{
-						OnRamp:    onramps[1],
-						Router:    destRouter,
-						IsEnabled: true,
-					},
-				},
-			},
 		},
 	}
 	mockCache.On("GetChainConfig", mock.Anything, destChain).Return(chainConfig, nil)
-=======
 	mockReaders[destChain].EXPECT().ExtendedBatchGetLatestValues(
 		mock.Anything,
 		mock.Anything,
@@ -485,7 +464,6 @@
 			IsEnabled: true,
 		}},
 	))
->>>>>>> 13db1ad8
 
 	// mock calls to get fee quoter from onramps and source chain config from offramp.
 	for _, selector := range sourceChain {
@@ -611,7 +589,6 @@
 	mockReaders := make(map[cciptypes.ChainSelector]*reader_mocks.MockExtended)
 	mockReaders[destChain] = reader_mocks.NewMockExtended(t)
 
-<<<<<<< HEAD
 	// Setup cache mock and configuration
 	mockCache := new(mockConfigCache)
 	chainConfig := ChainConfigSnapshot{
@@ -623,25 +600,9 @@
 			DynamicConfig: offRampDynamicChainConfig{
 				FeeQuoter: destFeeQuoter,
 			},
-			SelectorsAndConf: selectorsAndConfigs{
-				Selectors: []uint64{uint64(sourceChain[0]), uint64(sourceChain[1])},
-				SourceChainConfigs: []sourceChainConfig{
-					{
-						OnRamp:    onramps[0],
-						Router:    destRouter[0],
-						IsEnabled: true,
-					},
-					{
-						OnRamp:    onramps[1],
-						Router:    destRouter[1],
-						IsEnabled: true,
-					},
-				},
-			},
 		},
 	}
 	mockCache.On("GetChainConfig", mock.Anything, destChain).Return(chainConfig, nil)
-=======
 	mockReaders[destChain].EXPECT().ExtendedBatchGetLatestValues(
 		mock.Anything,
 		mock.Anything,
@@ -659,7 +620,6 @@
 				IsEnabled: true,
 			},
 		}))
->>>>>>> 13db1ad8
 
 	// mock calls to get fee quoter from onramps and source chain config from offramp.
 	for i, selector := range sourceChain {
@@ -713,22 +673,20 @@
 
 func TestCCIPChainReader_DiscoverContracts_GetAllSourceChainConfig_Errors(t *testing.T) {
 	ctx := tests.Context(t)
+	destExtended := reader_mocks.NewMockExtended(t)
 	destChain := cciptypes.ChainSelector(1)
 	sourceChain1 := cciptypes.ChainSelector(2)
 	sourceChain2 := cciptypes.ChainSelector(3)
 
 	// Setup mock cache to return an error
 	getLatestValueErr := errors.New("some error")
-<<<<<<< HEAD
 	mockCache := new(mockConfigCache)
 	mockCache.On("GetChainConfig", mock.Anything, destChain).Return(ChainConfigSnapshot{}, getLatestValueErr)
-=======
 	destExtended.EXPECT().ExtendedBatchGetLatestValues(
 		mock.Anything,
 		mock.Anything,
 		mock.Anything,
 	).Return(nil, nil, getLatestValueErr)
->>>>>>> 13db1ad8
 
 	// create the reader with cache
 	ccipChainReader := &ccipChainReader{
@@ -757,9 +715,7 @@
 	sourceChain1 := cciptypes.ChainSelector(2)
 	sourceChain2 := cciptypes.ChainSelector(3)
 
-<<<<<<< HEAD
-	// Setup mock cache to return a config with missing static config data
-=======
+	destExtended := reader_mocks.NewMockExtended(t)
 	// mock the call for source chain configs
 	destExtended.EXPECT().ExtendedBatchGetLatestValues(
 		mock.Anything,
@@ -769,8 +725,8 @@
 		"0x1234567890123456789012345678901234567890",
 		[]any{&sourceChainConfig{}, &sourceChainConfig{}}))
 
+	// Setup mock cache to return a config with missing static config data
 	// mock the call to get the static config - failure
->>>>>>> 13db1ad8
 	getLatestValueErr := errors.New("some error")
 	mockCache := new(mockConfigCache)
 	mockCache.On("GetChainConfig", mock.Anything, destChain).Return(ChainConfigSnapshot{}, getLatestValueErr)
