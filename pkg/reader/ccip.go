--- conflicted
+++ resolved
@@ -674,13 +674,8 @@
 		}
 		resp = resp.Append(consts.ContractNameNonceManager, chain, staticConfig.NonceManager)
 		resp = resp.Append(consts.ContractNameRMNRemote, chain, staticConfig.Rmn)
-	}
-<<<<<<< HEAD
-=======
-	resp = resp.Append(consts.ContractNameNonceManager, r.destChain, staticConfig.NonceManager)
-	resp = resp.Append(consts.ContractNameRMNRemote, r.destChain, staticConfig.RmnRemote)
-	r.lggr.Infow("appending RMN remote contract address", "address", staticConfig.RmnRemote)
->>>>>>> debf337a
+		r.lggr.Infow("appending RMN remote contract address", "address", staticConfig.RmnRemote)
+	}
 
 	// FeeQuoter from the offRamp dynamic config.
 	{
