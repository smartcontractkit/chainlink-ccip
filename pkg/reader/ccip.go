--- conflicted
+++ resolved
@@ -888,8 +888,7 @@
 	myChains := maps.Keys(r.contractReaders)
 
 	// Read onRamps for FeeQuoter in DynamicConfig.
-<<<<<<< HEAD
-	dynamicConfigs := r.getOnRampDynamicConfigs(ctx, myChains)
+	dynamicConfigs := r.getOnRampDynamicConfigs(ctx, lggr, myChains)
 	for chain, cfg := range dynamicConfigs {
 		resp = resp.Append(consts.ContractNameFeeQuoter, chain, cfg.DynamicConfig.FeeQuoter)
 	}
@@ -898,35 +897,6 @@
 	destChainConfig := r.getOnRampDestChainConfig(ctx, myChains)
 	for chain, cfg := range destChainConfig {
 		resp = resp.Append(consts.ContractNameRouter, chain, cfg.Router)
-=======
-	{
-		dynamicConfigs, err := r.getOnRampDynamicConfigs(ctx, lggr, myChains)
-		if errors.Is(err, contractreader.ErrNoBindings) {
-			// ErrNoBindings is an allowable error.
-			lggr.Infow("unable to lookup source fee quoters, this is expected during initialization", "err", err)
-		} else if err != nil {
-			return nil, fmt.Errorf("unable to lookup source fee quoters (onRamp dynamic config): %w", err)
-		} else {
-			for chain, cfg := range dynamicConfigs {
-				resp = resp.Append(consts.ContractNameFeeQuoter, chain, cfg.DynamicConfig.FeeQuoter)
-			}
-		}
-	}
-
-	// Read onRamps for Router in DestChainConfig.
-	{
-		destChainConfig, err := r.getOnRampDestChainConfig(ctx, myChains)
-		if errors.Is(err, contractreader.ErrNoBindings) {
-			// ErrNoBindings is an allowable error.
-			lggr.Infow("unable to lookup source routers, this is expected during initialization", "err", err)
-		} else if err != nil {
-			return nil, fmt.Errorf("unable to lookup source routers (onRamp dest chain config): %w", err)
-		} else {
-			for chain, cfg := range destChainConfig {
-				resp = resp.Append(consts.ContractNameRouter, chain, cfg.Router)
-			}
-		}
->>>>>>> 6bb95835
 	}
 
 	return resp, nil
@@ -1326,11 +1296,11 @@
 			if err != nil {
 				if errors.Is(err, contractreader.ErrNoBindings) {
 					// ErrNoBindings is an allowable error.
-					r.lggr.Infow(
+					lggr.Infow(
 						"unable to lookup source fee quoters (onRamp dynamic config), "+
 							"this is expected during initialization", "err", err)
 				} else {
-					r.lggr.Errorw("unable to lookup source fee quoters (onRamp dynamic config)",
+					lggr.Errorw("unable to lookup source fee quoters (onRamp dynamic config)",
 						"chain", chainSel, "err", err)
 				}
 				return
