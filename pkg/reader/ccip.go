package reader

import (
	"context"
	"encoding/binary"
	"encoding/hex"
	"errors"
	"fmt"
	"math/big"
	"sort"
	"strconv"
	"sync"
	"time"

	mapset "github.com/deckarep/golang-set/v2"
	"github.com/smartcontractkit/chainlink-common/pkg/logger"
	"github.com/smartcontractkit/chainlink-common/pkg/types"
	"github.com/smartcontractkit/chainlink-common/pkg/types/query"
	"github.com/smartcontractkit/chainlink-common/pkg/types/query/primitives"
	"golang.org/x/exp/maps"

	"github.com/smartcontractkit/chainlink-ccip/internal/plugincommon/consensus"

	rmntypes "github.com/smartcontractkit/chainlink-ccip/commit/merkleroot/rmn/types"
	"github.com/smartcontractkit/chainlink-ccip/internal/libs/slicelib"
	typeconv "github.com/smartcontractkit/chainlink-ccip/internal/libs/typeconv"
	"github.com/smartcontractkit/chainlink-ccip/internal/plugintypes"
	"github.com/smartcontractkit/chainlink-ccip/pkg/consts"
	"github.com/smartcontractkit/chainlink-ccip/pkg/contractreader"
	"github.com/smartcontractkit/chainlink-ccip/pkg/logutil"
	cciptypes "github.com/smartcontractkit/chainlink-ccip/pkg/types/ccipocr3"
	plugintypes2 "github.com/smartcontractkit/chainlink-ccip/plugintypes"
)

// TODO: unit test the implementation when the actual contract reader and writer interfaces are finalized and mocks
// can be generated.
type ccipChainReader struct {
	lggr            logger.Logger
	contractReaders map[cciptypes.ChainSelector]contractreader.Extended
	contractWriters map[cciptypes.ChainSelector]types.ContractWriter
	destChain       cciptypes.ChainSelector
	offrampAddress  string
	extraDataCodec  cciptypes.ExtraDataCodec
}

func newCCIPChainReaderInternal(
	ctx context.Context,
	lggr logger.Logger,
	contractReaders map[cciptypes.ChainSelector]contractreader.ContractReaderFacade,
	contractWriters map[cciptypes.ChainSelector]types.ContractWriter,
	destChain cciptypes.ChainSelector,
	offrampAddress []byte,
	extraDataCodec cciptypes.ExtraDataCodec,
) *ccipChainReader {
	var crs = make(map[cciptypes.ChainSelector]contractreader.Extended)
	for chainSelector, cr := range contractReaders {
		crs[chainSelector] = contractreader.NewExtendedContractReader(cr)
	}

	reader := &ccipChainReader{
		lggr:            lggr,
		contractReaders: crs,
		contractWriters: contractWriters,
		destChain:       destChain,
		offrampAddress:  typeconv.AddressBytesToString(offrampAddress, uint64(destChain)),
		extraDataCodec:  extraDataCodec,
	}

	contracts := ContractAddresses{
		consts.ContractNameOffRamp: {
			destChain: offrampAddress,
		},
	}
	if err := reader.Sync(ctx, contracts); err != nil {
		lggr.Errorw("failed to sync contracts", "err", err)
	}

	return reader
}

// WithExtendedContractReader sets the extended contract reader for the provided chain.
func (r *ccipChainReader) WithExtendedContractReader(
	ch cciptypes.ChainSelector, cr contractreader.Extended) *ccipChainReader {
	r.contractReaders[ch] = cr
	return r
}

// ---------------------------------------------------
// The following types are used to decode the events
// but should be replaced by chain-reader modifiers and use the base cciptypes.CommitReport type.

type MerkleRoot struct {
	SourceChainSelector uint64
	OnRampAddress       cciptypes.UnknownAddress
	MinSeqNr            uint64
	MaxSeqNr            uint64
	MerkleRoot          cciptypes.Bytes32
}

type TokenPriceUpdate struct {
	SourceToken cciptypes.UnknownAddress
	UsdPerToken *big.Int
}

type GasPriceUpdate struct {
	DestChainSelector uint64
	UsdPerUnitGas     *big.Int
}

type PriceUpdates struct {
	TokenPriceUpdates []TokenPriceUpdate
	GasPriceUpdates   []GasPriceUpdate
}

type CommitReportAcceptedEvent struct {
	BlessedMerkleRoots   []MerkleRoot
	UnblessedMerkleRoots []MerkleRoot
	PriceUpdates         PriceUpdates
}

// ---------------------------------------------------

func (r *ccipChainReader) CommitReportsGTETimestamp(
	ctx context.Context, ts time.Time, limit int,
) ([]plugintypes2.CommitPluginReportWithMeta, error) {
	lggr := logutil.WithContextValues(ctx, r.lggr)

	if err := validateExtendedReaderExistence(r.contractReaders, r.destChain); err != nil {
		return nil, err
	}

	ev := CommitReportAcceptedEvent{}

	iter, err := r.contractReaders[r.destChain].ExtendedQueryKey(
		ctx,
		consts.ContractNameOffRamp,
		query.KeyFilter{
			Key: consts.EventNameCommitReportAccepted,
			Expressions: []query.Expression{
				query.Timestamp(uint64(ts.Unix()), primitives.Gte),
				query.Confidence(primitives.Finalized),
			},
		},
		query.LimitAndSort{
			SortBy: []query.SortBy{query.NewSortBySequence(query.Asc)},
			Limit: query.Limit{
				Count: uint64(limit * 2),
			},
		},
		&ev,
	)
	if err != nil {
		return nil, fmt.Errorf("failed to query offRamp: %w", err)
	}
	lggr.Debugw("queried commit reports", "numReports", len(iter),
		"destChain", r.destChain,
		"ts", ts,
		"limit", limit*2)

	reports := make([]plugintypes2.CommitPluginReportWithMeta, 0)
	for _, item := range iter {
		ev, err := validateCommitReportAcceptedEvent(item, ts)
		if err != nil {
			lggr.Errorw("validate commit report accepted event", "err", err, "ev", ev)
			continue
		}

		lggr.Debugw("processing commit report", "report", ev, "item", item)

		isBlessed := make(map[cciptypes.Bytes32]bool, len(ev.BlessedMerkleRoots))
		for _, mr := range ev.BlessedMerkleRoots {
			isBlessed[mr.MerkleRoot] = true
		}
		allMerkleRoots := append(ev.BlessedMerkleRoots, ev.UnblessedMerkleRoots...)
		blessedMerkleRoots := make([]cciptypes.MerkleRootChain, 0, len(ev.BlessedMerkleRoots))
		unblessedMerkleRoots := make([]cciptypes.MerkleRootChain, 0, len(ev.UnblessedMerkleRoots))
		for _, mr := range allMerkleRoots {
			onRampAddress, err := r.GetContractAddress(
				consts.ContractNameOnRamp,
				cciptypes.ChainSelector(mr.SourceChainSelector),
			)
			if err != nil {
				r.lggr.Errorw("get onRamp address for selector %d: %w", mr.SourceChainSelector, err)
				continue
			}

			mrc := cciptypes.MerkleRootChain{
				ChainSel:      cciptypes.ChainSelector(mr.SourceChainSelector),
				OnRampAddress: onRampAddress,
				SeqNumsRange: cciptypes.NewSeqNumRange(
					cciptypes.SeqNum(mr.MinSeqNr),
					cciptypes.SeqNum(mr.MaxSeqNr),
				),
				MerkleRoot: mr.MerkleRoot,
			}

			if isBlessed[mr.MerkleRoot] {
				blessedMerkleRoots = append(blessedMerkleRoots, mrc)
			} else {
				unblessedMerkleRoots = append(unblessedMerkleRoots, mrc)
			}
		}

		priceUpdates := cciptypes.PriceUpdates{
			TokenPriceUpdates: make([]cciptypes.TokenPrice, 0),
			GasPriceUpdates:   make([]cciptypes.GasPriceChain, 0),
		}

		for _, tokenPriceUpdate := range ev.PriceUpdates.TokenPriceUpdates {
			priceUpdates.TokenPriceUpdates = append(priceUpdates.TokenPriceUpdates, cciptypes.TokenPrice{
				TokenID: cciptypes.UnknownEncodedAddress(
					typeconv.AddressBytesToString(tokenPriceUpdate.SourceToken, uint64(r.destChain))),
				Price: cciptypes.NewBigInt(tokenPriceUpdate.UsdPerToken),
			})
		}

		for _, gasPriceUpdate := range ev.PriceUpdates.GasPriceUpdates {
			priceUpdates.GasPriceUpdates = append(priceUpdates.GasPriceUpdates, cciptypes.GasPriceChain{
				ChainSel: cciptypes.ChainSelector(gasPriceUpdate.DestChainSelector),
				GasPrice: cciptypes.NewBigInt(gasPriceUpdate.UsdPerUnitGas),
			})
		}

		blockNum, err := strconv.ParseUint(item.Head.Height, 10, 64)
		if err != nil {
			return nil, fmt.Errorf("failed to parse block number %s: %w", item.Head.Height, err)
		}

		reports = append(reports, plugintypes2.CommitPluginReportWithMeta{
			Report: cciptypes.CommitPluginReport{
				BlessedMerkleRoots:   blessedMerkleRoots,
				UnblessedMerkleRoots: unblessedMerkleRoots,
				PriceUpdates:         priceUpdates,
			},
			Timestamp: time.Unix(int64(item.Timestamp), 0),
			BlockNum:  blockNum,
		})
	}

	lggr.Debugw("decoded commit reports", "reports", reports)

	if len(reports) < limit {
		return reports, nil
	}
	return reports[:limit], nil
}

type ExecutionStateChangedEvent struct {
	SourceChainSelector cciptypes.ChainSelector
	SequenceNumber      cciptypes.SeqNum
	MessageID           cciptypes.Bytes32
	MessageHash         cciptypes.Bytes32
	State               uint8
	ReturnData          cciptypes.Bytes
	GasUsed             big.Int
}

func (r *ccipChainReader) ExecutedMessages(
	ctx context.Context, source cciptypes.ChainSelector, seqNumRange cciptypes.SeqNumRange,
) ([]cciptypes.SeqNum, error) {
	if err := validateExtendedReaderExistence(r.contractReaders, r.destChain); err != nil {
		return nil, err
	}

	dataTyp := ExecutionStateChangedEvent{}

	iter, err := r.contractReaders[r.destChain].ExtendedQueryKey(
		ctx,
		consts.ContractNameOffRamp,
		query.KeyFilter{
			Key: consts.EventNameExecutionStateChanged,
			Expressions: []query.Expression{
				query.Comparator(consts.EventAttributeSourceChain, primitives.ValueComparator{
					Value:    source,
					Operator: primitives.Eq,
				}),
				query.Comparator(consts.EventAttributeSequenceNumber, primitives.ValueComparator{
					Value:    seqNumRange.Start(),
					Operator: primitives.Gte,
				}, primitives.ValueComparator{
					Value:    seqNumRange.End(),
					Operator: primitives.Lte,
				}),
				query.Comparator(consts.EventAttributeState, primitives.ValueComparator{
					Value:    0,
					Operator: primitives.Gt,
				}),
				query.Confidence(primitives.Finalized),
			},
		},
		query.LimitAndSort{
			SortBy: []query.SortBy{query.NewSortBySequence(query.Asc)},
			Limit: query.Limit{
				Count: uint64(seqNumRange.End() - seqNumRange.Start() + 1),
			},
		},
		&dataTyp,
	)
	if err != nil {
		return nil, fmt.Errorf("failed to query offRamp: %w", err)
	}

	executed := make([]cciptypes.SeqNum, 0)
	for _, item := range iter {
		stateChange, ok := item.Data.(*ExecutionStateChangedEvent)
		if !ok {
			return nil, fmt.Errorf("failed to cast %T to executionStateChangedEvent", item.Data)
		}

		if err := validateExecutionStateChangedEvent(stateChange, seqNumRange, source); err != nil {
			r.lggr.Errorw("validate execution state changed event",
				"err", err, "stateChange", stateChange)
			continue
		}

		executed = append(executed, stateChange.SequenceNumber)
	}

	return executed, nil
}

type SendRequestedEvent struct {
	DestChainSelector cciptypes.ChainSelector
	SequenceNumber    cciptypes.SeqNum
	Message           cciptypes.Message
}

func (r *ccipChainReader) MsgsBetweenSeqNums(
	ctx context.Context, sourceChainSelector cciptypes.ChainSelector, seqNumRange cciptypes.SeqNumRange,
) ([]cciptypes.Message, error) {
	lggr := logutil.WithContextValues(ctx, r.lggr)
	if err := validateExtendedReaderExistence(r.contractReaders, sourceChainSelector); err != nil {
		return nil, err
	}

	onRampAddress, err := r.GetContractAddress(consts.ContractNameOnRamp, sourceChainSelector)
	if err != nil {
		return nil, fmt.Errorf("get onRamp address: %w", err)
	}

	seq, err := r.contractReaders[sourceChainSelector].ExtendedQueryKey(
		ctx,
		consts.ContractNameOnRamp,
		query.KeyFilter{
			Key: consts.EventNameCCIPMessageSent,
			Expressions: []query.Expression{
				query.Comparator(consts.EventAttributeSourceChain, primitives.ValueComparator{
					Value:    sourceChainSelector,
					Operator: primitives.Eq,
				}),
				query.Comparator(consts.EventAttributeDestChain, primitives.ValueComparator{
					Value:    r.destChain,
					Operator: primitives.Eq,
				}),
				query.Comparator(consts.EventAttributeSequenceNumber, primitives.ValueComparator{
					Value:    seqNumRange.Start(),
					Operator: primitives.Gte,
				}, primitives.ValueComparator{
					Value:    seqNumRange.End(),
					Operator: primitives.Lte,
				}),
				query.Confidence(primitives.Finalized),
			},
		},
		query.LimitAndSort{
			SortBy: []query.SortBy{
				query.NewSortBySequence(query.Asc),
			},
			Limit: query.Limit{
				Count: uint64(seqNumRange.End() - seqNumRange.Start() + 1),
			},
		},
		&SendRequestedEvent{},
	)
	if err != nil {
		return nil, fmt.Errorf("failed to query onRamp: %w", err)
	}

	lggr.Infow("queried messages between sequence numbers",
		"numMsgs", len(seq),
		"sourceChainSelector", sourceChainSelector,
		"seqNumRange", seqNumRange.String(),
	)

	msgs := make([]cciptypes.Message, 0)
	for _, item := range seq {
		msg, ok := item.Data.(*SendRequestedEvent)
		if !ok {
			return nil, fmt.Errorf("failed to cast %v to Message", item.Data)
		}

		if err := validateSendRequestedEvent(msg, sourceChainSelector, r.destChain, seqNumRange); err != nil {
			lggr.Errorw("validate send requested event", "err", err, "msg", msg)
			continue
		}

		msg.Message.ExtraArgsDecoded, err = r.extraDataCodec.DecodeExtraArgs(msg.Message.ExtraArgs, sourceChainSelector)
		if err != nil {
			return nil, fmt.Errorf("failed to decode the ExtraArgs: %w", err)
		}

		msg.Message.Header.OnRamp = onRampAddress

		for i, tokenAmount := range msg.Message.TokenAmounts {
			msg.Message.TokenAmounts[i].DestExecDataDecoded, err = r.extraDataCodec.DecodeTokenAmountDestExecData(
				tokenAmount.DestExecData,
				sourceChainSelector,
			)
			if err != nil {
				return nil, fmt.Errorf("failed to decode token amount destExecData (%v): %w", tokenAmount.DestExecData, err)
			}
		}
		msgs = append(msgs, msg.Message)
	}

	lggr.Infow("decoded messages between sequence numbers", "msgs", msgs,
		"sourceChainSelector", sourceChainSelector,
		"seqNumRange", seqNumRange.String())

	return msgs, nil
}

// GetExpectedNextSequenceNumber implements CCIP.
func (r *ccipChainReader) GetExpectedNextSequenceNumber(
	ctx context.Context,
	sourceChainSelector cciptypes.ChainSelector,
) (cciptypes.SeqNum, error) {
	if err := validateExtendedReaderExistence(r.contractReaders, sourceChainSelector); err != nil {
		return 0, err
	}

	var expectedNextSequenceNumber uint64
	err := r.contractReaders[sourceChainSelector].ExtendedGetLatestValue(
		ctx,
		consts.ContractNameOnRamp,
		consts.MethodNameGetExpectedNextSequenceNumber,
		primitives.Unconfirmed,
		map[string]any{
			"destChainSelector": r.destChain,
		},
		&expectedNextSequenceNumber,
	)
	if err != nil {
		return 0, fmt.Errorf("failed to get expected next sequence number from onramp, source chain: %d, dest chain: %d: %w",
			sourceChainSelector, r.destChain, err)
	}

	if expectedNextSequenceNumber == 0 {
		return 0, fmt.Errorf("the returned expected next sequence num is 0, source chain: %d, dest chain: %d",
			sourceChainSelector, r.destChain)
	}

	return cciptypes.SeqNum(expectedNextSequenceNumber), nil
}

func (r *ccipChainReader) NextSeqNum(
	ctx context.Context, chains []cciptypes.ChainSelector,
) (map[cciptypes.ChainSelector]cciptypes.SeqNum, error) {
	lggr := logutil.WithContextValues(ctx, r.lggr)
	cfgs, err := r.getOffRampSourceChainsConfig(ctx, lggr, chains)
	if err != nil {
		return nil, fmt.Errorf("get source chains config: %w", err)
	}

	res := make(map[cciptypes.ChainSelector]cciptypes.SeqNum, len(chains))
	for _, chain := range chains {
		cfg, exists := cfgs[chain]
		if !exists {
			lggr.Warnf("source chain config not found for chain %d, chain is skipped.", chain)
			continue
		}

		if !cfg.IsEnabled {
			lggr.Infof("source chain %d is disabled, chain is skipped.", chain)
			continue
		}

		if cfg.MinSeqNr == 0 {
			lggr.Errorf("minSeqNr not found for chain %d or is set to 0, chain is skipped.", chain)
			continue
		}

		res[chain] = cciptypes.SeqNum(cfg.MinSeqNr)
	}

	return res, err
}

func (r *ccipChainReader) Nonces(
	ctx context.Context,
	sourceChainSelector cciptypes.ChainSelector,
	addresses []string,
) (map[string]uint64, error) {
	lggr := logutil.WithContextValues(ctx, r.lggr)
	if err := validateExtendedReaderExistence(r.contractReaders, r.destChain); err != nil {
		return nil, err
	}

	// Prepare the batch request
	contractBatch := make([]types.BatchRead, len(addresses))
	addressToIndex := make(map[string]int, len(addresses))
	responses := make([]uint64, len(addresses))

	for i, address := range addresses {
		sender, err := typeconv.AddressStringToBytes(address, uint64(sourceChainSelector))
		if err != nil {
			return nil, fmt.Errorf("failed to convert address %s to bytes: %w", address, err)
		}

		// TODO: evm only, need to make chain agnostic.
		// pad the sender slice to 32 bytes from the left
		sender = slicelib.LeftPadBytes(sender, 32)

		lggr.Infow("getting nonce for address",
			"address", address, "sender", hex.EncodeToString(sender))

		contractBatch[i] = types.BatchRead{
			ReadName: consts.MethodNameGetInboundNonce,
			Params: map[string]any{
				"sourceChainSelector": sourceChainSelector,
				"sender":              sender,
			},
			ReturnVal: &responses[i],
		}
		addressToIndex[address] = i
	}

	request := contractreader.ExtendedBatchGetLatestValuesRequest{
		consts.ContractNameNonceManager: contractBatch,
	}

	batchResult, _, err := r.contractReaders[r.destChain].ExtendedBatchGetLatestValues(
		ctx,
		request,
		false,
	)
	if err != nil {
		return nil, fmt.Errorf("batch get nonces failed: %w", err)
	}

	// Process results
	res := make(map[string]uint64, len(addresses))
	for _, results := range batchResult {
		for i, readResult := range results {
			address := getAddressByIndex(addressToIndex, i)

			returnVal, err := readResult.GetResult()
			if err != nil {
				r.lggr.Errorw("failed to get nonce for address", "address", address, "err", err)
				continue
			}

			val, ok := returnVal.(*uint64)
			if !ok || val == nil {
				r.lggr.Errorw("invalid nonce value returned", "address", address)
				continue
			}

			res[address] = *val
		}
	}

	return res, nil
}

func getAddressByIndex(addressToIndex map[string]int, index int) string {
	for address, idx := range addressToIndex {
		if idx == index {
			return address
		}
	}
	return ""
}

func (r *ccipChainReader) GetChainsFeeComponents(
	ctx context.Context,
	chains []cciptypes.ChainSelector,
) map[cciptypes.ChainSelector]types.ChainFeeComponents {
	lggr := logutil.WithContextValues(ctx, r.lggr)
	feeComponents := make(map[cciptypes.ChainSelector]types.ChainFeeComponents, len(r.contractWriters))

	for _, chain := range chains {
		chainWriter, ok := r.contractWriters[chain]
		if !ok {
			lggr.Errorw("contract writer not found", "chain", chain)
			continue
		}
		feeComponent, err := chainWriter.GetFeeComponents(ctx)
		if err != nil {
			lggr.Errorw("failed to get chain fee components", "chain", chain, "err", err)
			continue
		}

		if feeComponent.ExecutionFee == nil || feeComponent.ExecutionFee.Cmp(big.NewInt(0)) <= 0 {
			lggr.Errorw("execution fee is nil or non positive", "chain", chain)
			continue
		}
		if feeComponent.DataAvailabilityFee == nil || feeComponent.DataAvailabilityFee.Cmp(big.NewInt(0)) < 0 {
			lggr.Errorw("data availability fee is nil or negative", "chain", chain)
			continue
		}

		feeComponents[chain] = *feeComponent
	}
	return feeComponents
}

func (r *ccipChainReader) GetDestChainFeeComponents(
	ctx context.Context,
) (types.ChainFeeComponents, error) {
	lggr := logutil.WithContextValues(ctx, r.lggr)
	feeComponents := r.GetChainsFeeComponents(ctx, []cciptypes.ChainSelector{r.destChain})
	components, ok := feeComponents[r.destChain]
	if !ok {
		lggr.Errorw("dest chain components not found", "chain", r.destChain)
		return types.ChainFeeComponents{}, errors.New("dest chain fee components not found")
	}

	return components, nil
}

func (r *ccipChainReader) GetWrappedNativeTokenPriceUSD(
	ctx context.Context,
	selectors []cciptypes.ChainSelector,
) map[cciptypes.ChainSelector]cciptypes.BigInt {
	lggr := logutil.WithContextValues(ctx, r.lggr)
	// 1. Call chain's router to get native token address https://github.com/smartcontractkit/chainlink/blob/60e8b1181dd74b66903cf5b9a8427557b85357ec/contracts/src/v0.8/ccip/Router.sol#L189:L191
	// 2. Call chain's FeeQuoter to get native tokens price  https://github.com/smartcontractkit/chainlink/blob/60e8b1181dd74b66903cf5b9a8427557b85357ec/contracts/src/v0.8/ccip/FeeQuoter.sol#L229-L229
	//
	//nolint:lll
	prices := make(map[cciptypes.ChainSelector]cciptypes.BigInt)
	for _, chain := range selectors {
		reader, ok := r.contractReaders[chain]
		if !ok {
			lggr.Warnw("contract reader not found", "chain", chain)
			continue
		}

		//TODO: Use batching in the future
		var nativeTokenAddress cciptypes.Bytes
		err := reader.ExtendedGetLatestValue(
			ctx,
			consts.ContractNameRouter,
			consts.MethodNameRouterGetWrappedNative,
			primitives.Unconfirmed,
			nil,
			&nativeTokenAddress)
		if err != nil {
			lggr.Warnw("failed to get native token address", "chain", chain, "err", err)
			continue
		}

		if nativeTokenAddress.String() == "0x" {
			lggr.Errorw("native token address is empty", "chain", chain)
			continue
		}

		var update *plugintypes.TimestampedUnixBig
		err = reader.ExtendedGetLatestValue(
			ctx,
			consts.ContractNameFeeQuoter,
			consts.MethodNameFeeQuoterGetTokenPrice,
			primitives.Unconfirmed,
			map[string]any{
				"token": nativeTokenAddress,
			},
			&update,
		)
		if err != nil {
			lggr.Errorw("failed to get native token price", "chain", chain, "err", err)
			continue
		}

		if update == nil || update.Timestamp == 0 {
			lggr.Warnw("no native token price available", "chain", chain)
			continue
		}
		if update.Value == nil || update.Value.Cmp(big.NewInt(0)) <= 0 {
			lggr.Errorw("native token price is nil or non-positive", "chain", chain)
			continue
		}
		prices[chain] = cciptypes.NewBigInt(update.Value)
	}
	return prices
}

// GetChainFeePriceUpdate Read from Destination chain FeeQuoter latest fee updates for the provided chains.
// It unpacks the packed fee into the ChainFeeUSDPrices struct.
// https://github.com/smartcontractkit/chainlink/blob/60e8b1181dd74b66903cf5b9a8427557b85357ec/contracts/src/v0.8/ccip/FeeQuoter.sol#L263-L263
//
//nolint:lll
func (r *ccipChainReader) GetChainFeePriceUpdate(ctx context.Context, selectors []cciptypes.ChainSelector) map[cciptypes.ChainSelector]plugintypes.TimestampedBig {
	lggr := logutil.WithContextValues(ctx, r.lggr)
	if err := validateExtendedReaderExistence(r.contractReaders, r.destChain); err != nil {
		lggr.Errorw("GetChainFeePriceUpdate dest chain extended reader not exist", "err", err)
		return nil
	}

	feeUpdates := make(map[cciptypes.ChainSelector]plugintypes.TimestampedBig, len(selectors))
	for _, chain := range selectors {
		update := plugintypes.TimestampedUnixBig{}
		// Read from dest chain
		err := r.contractReaders[r.destChain].ExtendedGetLatestValue(
			ctx,
			consts.ContractNameFeeQuoter,
			consts.MethodNameGetFeePriceUpdate,
			primitives.Unconfirmed,
			map[string]any{
				// That actually means that this selector is a source chain for the destChain
				"destChainSelector": chain,
			},
			&update,
		)
		if err != nil {
			lggr.Warnw("failed to get chain fee price update", "chain", chain, "err", err)
			continue
		}
		if update.Timestamp == 0 || update.Value == nil || update.Value.Cmp(big.NewInt(0)) == 0 {
			lggr.Debugw("chain fee price update is empty", "chain", chain)
			continue
		}
		feeUpdates[chain] = plugintypes.TimeStampedBigFromUnix(update)
	}

	return feeUpdates
}

func (r *ccipChainReader) GetRMNRemoteConfig(
	ctx context.Context,
) (rmntypes.RemoteConfig, error) {
	lggr := logutil.WithContextValues(ctx, r.lggr)
	if err := validateExtendedReaderExistence(r.contractReaders, r.destChain); err != nil {
		return rmntypes.RemoteConfig{}, err
	}

	// RMNRemote address stored in the offramp static config is actually the proxy contract address.
	// Here we will get the RMNRemote address from the proxy contract by calling the RMNProxy contract.
	proxyContractAddress, err := r.GetContractAddress(consts.ContractNameRMNRemote, r.destChain)
	if err != nil {
		return rmntypes.RemoteConfig{}, fmt.Errorf("get RMNRemote proxy contract address: %w", err)
	}

	rmnRemoteAddress, err := r.getRMNRemoteAddress(ctx, lggr, r.destChain, proxyContractAddress)
	if err != nil {
		return rmntypes.RemoteConfig{}, fmt.Errorf("get RMNRemote address: %w", err)
	}
	lggr.Debugw("got RMNRemote address", "address", rmnRemoteAddress)

	// TODO: make the calls in parallel using errgroup
	var vc versionedConfig
	err = r.contractReaders[r.destChain].ExtendedGetLatestValue(
		ctx,
		consts.ContractNameRMNRemote,
		consts.MethodNameGetVersionedConfig,
		primitives.Unconfirmed,
		map[string]any{},
		&vc,
	)
	if err != nil {
		return rmntypes.RemoteConfig{}, fmt.Errorf("get RMNRemote config: %w", err)
	}

	type ret struct {
		DigestHeader cciptypes.Bytes32
	}
	var header ret

	err = r.contractReaders[r.destChain].ExtendedGetLatestValue(
		ctx,
		consts.ContractNameRMNRemote,
		consts.MethodNameGetReportDigestHeader,
		primitives.Unconfirmed,
		map[string]any{},
		&header,
	)
	if err != nil {
		return rmntypes.RemoteConfig{}, fmt.Errorf("get RMNRemote report digest header: %w", err)
	}
	lggr.Infow("got RMNRemote report digest header", "digest", header.DigestHeader)

	signers := make([]rmntypes.RemoteSignerInfo, 0, len(vc.Config.Signers))
	for _, signer := range vc.Config.Signers {
		signers = append(signers, rmntypes.RemoteSignerInfo{
			OnchainPublicKey: signer.OnchainPublicKey,
			NodeIndex:        signer.NodeIndex,
		})
	}

	return rmntypes.RemoteConfig{
		ContractAddress:  rmnRemoteAddress,
		ConfigDigest:     vc.Config.RMNHomeContractConfigDigest,
		Signers:          signers,
		FSign:            vc.Config.FSign,
		ConfigVersion:    vc.Version,
		RmnReportVersion: header.DigestHeader,
	}, nil
}

// GetRmnCurseInfo returns rmn curse/pausing information about the provided chains
// from the destination chain RMN remote contract.
func (r *ccipChainReader) GetRmnCurseInfo(
	ctx context.Context,
	sourceChainSelectors []cciptypes.ChainSelector,
) (*CurseInfo, error) {
	lggr := logutil.WithContextValues(ctx, r.lggr)
	if err := validateExtendedReaderExistence(r.contractReaders, r.destChain); err != nil {
		return nil, fmt.Errorf("validate dest=%d extended reader existence: %w", r.destChain, err)
	}

	type retTyp struct {
		CursedSubjects [][16]byte
	}
	var cursedSubjects retTyp

	err := r.contractReaders[r.destChain].ExtendedGetLatestValue(
		ctx,
		consts.ContractNameRMNRemote,
		consts.MethodNameGetCursedSubjects,
		primitives.Unconfirmed,
		map[string]any{},
		&cursedSubjects,
	)
	if err != nil {
		return nil, fmt.Errorf("get latest value of %s: %w", consts.MethodNameGetCursedSubjects, err)
	}

	lggr.Debugw("got cursed subjects", "cursedSubjects", cursedSubjects.CursedSubjects)

	return getCurseInfoFromCursedSubjects(
		lggr,
		mapset.NewSet(cursedSubjects.CursedSubjects...),
		r.destChain,
		sourceChainSelectors,
	), nil
}

func getCurseInfoFromCursedSubjects(
	lggr logger.Logger,
	cursedSubjectsSet mapset.Set[[16]byte],
	destChainSelector cciptypes.ChainSelector,
	sourceChainSelectors []cciptypes.ChainSelector,
) *CurseInfo {
	curseInfo := &CurseInfo{
		CursedSourceChains: make(map[cciptypes.ChainSelector]bool, len(sourceChainSelectors)),
		CursedDestination: cursedSubjectsSet.Contains(GlobalCurseSubject) ||
			cursedSubjectsSet.Contains(chainSelectorToBytes16(destChainSelector)),
		GlobalCurse: cursedSubjectsSet.Contains(GlobalCurseSubject),
	}

	for _, ch := range sourceChainSelectors {
		chainSelB16 := chainSelectorToBytes16(ch)
		lggr.Debugf("checking if chain %d is cursed after casting it to 16 bytes: %v", ch, chainSelB16)
		curseInfo.CursedSourceChains[ch] = cursedSubjectsSet.Contains(chainSelB16)
	}

	return curseInfo
}

func chainSelectorToBytes16(chainSel cciptypes.ChainSelector) [16]byte {
	var result [16]byte
	// Convert the uint64 to bytes and place it in the last 8 bytes of the array
	binary.BigEndian.PutUint64(result[8:], uint64(chainSel))
	return result
}

// discoverOffRampContracts uses the offRamp for destChain to discover the addresses of other contracts.
func (r *ccipChainReader) discoverOffRampContracts(
	ctx context.Context,
	lggr logger.Logger,
	chains []cciptypes.ChainSelector,
) (ContractAddresses, error) {
	// Exit without an error if we cannot read the destination.
	if err := validateExtendedReaderExistence(r.contractReaders, r.destChain); err != nil {
		return nil, fmt.Errorf("validate extended reader existence for destChain(%d): %w", r.destChain, err)
	}

	// build up resp as we go.
	resp := make(ContractAddresses)

	// OnRamps are in the offRamp SourceChainConfig.
	{
<<<<<<< HEAD
		sourceConfigs, err := r.getAllOffRampSourceChainsConfig(ctx, lggr, true)
=======
		sourceConfigs, err := r.getOffRampSourceChainsConfig(ctx, lggr, chains)

>>>>>>> 13db1ad8
		if err != nil {
			return nil, fmt.Errorf("unable to get SourceChainsConfig: %w", err)
		}

		// Iterate results in sourceChain selector order so that the router config is deterministic.
		keys := maps.Keys(sourceConfigs)
		sort.Slice(keys, func(i, j int) bool { return keys[i] < keys[j] })
		for _, sourceChain := range keys {
			cfg := sourceConfigs[sourceChain]
			resp = resp.Append(consts.ContractNameOnRamp, sourceChain, cfg.OnRamp)
			// The local router is located in each source sourceChain config. Add it once.
			if len(resp[consts.ContractNameRouter][r.destChain]) == 0 {
				resp = resp.Append(consts.ContractNameRouter, r.destChain, cfg.Router)
				lggr.Infow("appending router contract address", "address", cfg.Router)
			}
		}
	}

	// NonceManager and RMNRemote are in the offramp static config.
	{
		var staticConfig offRampStaticChainConfig
		err := r.getDestinationData(
			ctx,
			r.destChain,
			consts.ContractNameOffRamp,
			consts.MethodNameOffRampGetStaticConfig,
			&staticConfig,
		)
		if err != nil {
			return nil, fmt.Errorf("unable to lookup nonce manager and rmn proxy remote (offramp static config): %w", err)
		}
		resp = resp.Append(consts.ContractNameNonceManager, r.destChain, staticConfig.NonceManager)
		resp = resp.Append(consts.ContractNameRMNRemote, r.destChain, staticConfig.RmnRemote)
		lggr.Infow("appending RMN remote contract address", "address", staticConfig.RmnRemote)
	}

	// FeeQuoter from the offRamp dynamic config.
	{
		var dynamicConfig offRampDynamicChainConfig
		err := r.getDestinationData(
			ctx,
			r.destChain,
			consts.ContractNameOffRamp,
			consts.MethodNameOffRampGetDynamicConfig,
			&dynamicConfig,
		)
		if err != nil {
			return nil, fmt.Errorf("unable to lookup fee quoter (offramp dynamic config): %w", err)
		}
		resp = resp.Append(consts.ContractNameFeeQuoter, r.destChain, dynamicConfig.FeeQuoter)
		lggr.Infow("appending fee quoter contract address", "address", dynamicConfig.FeeQuoter)
	}

	return resp, nil
}

func (r *ccipChainReader) DiscoverContracts(ctx context.Context,
	chains []cciptypes.ChainSelector,
) (ContractAddresses, error) {
	var resp ContractAddresses
	lggr := logutil.WithContextValues(ctx, r.lggr)

	// Discover destination contracts if the dest chain is supported.
	if err := validateExtendedReaderExistence(r.contractReaders, r.destChain); err == nil {
		resp, err = r.discoverOffRampContracts(ctx, lggr, chains)
		// Can't continue with discovery if the destination chain is not available.
		// We read source chains OnRamps from there, and onRamps are essential for feeQuoter and Router discovery.
		if err != nil {
			return nil, fmt.Errorf("discover destination contracts: %w", err)
		}
	}

	// The following calls are on dynamically configured chains which may not
	// be available when this function is called. Eventually they will be
	// configured through consensus when the Sync function is called, but until
	// that happens the ErrNoBindings case must be handled gracefully.

	myChains := maps.Keys(r.contractReaders)

	// Read onRamps for FeeQuoter in DynamicConfig.
	dynamicConfigs := r.getOnRampDynamicConfigs(ctx, lggr, myChains)
	for chain, cfg := range dynamicConfigs {
		resp = resp.Append(consts.ContractNameFeeQuoter, chain, cfg.DynamicConfig.FeeQuoter)
	}

	// Read onRamps for Router in DestChainConfig.
	destChainConfig := r.getOnRampDestChainConfig(ctx, myChains)
	for chain, cfg := range destChainConfig {
		resp = resp.Append(consts.ContractNameRouter, chain, cfg.Router)
	}

	return resp, nil
}

// Sync goes through the input contracts and binds them to the contract reader.
func (r *ccipChainReader) Sync(ctx context.Context, contracts ContractAddresses) error {
	lggr := logutil.WithContextValues(ctx, r.lggr)
	var errs []error
	for contractName, chainSelToAddress := range contracts {
		for chainSel, address := range chainSelToAddress {
			// defense in depth: don't bind if the address is empty.
			// callers should ensure this but we double check here.
			if len(address) == 0 {
				lggr.Warnw("skipping binding empty address for contract",
					"contractName", contractName,
					"chainSel", chainSel,
				)
				continue
			}

			// try to bind
			_, err := bindExtendedReaderContract(ctx, lggr, r.contractReaders, chainSel, contractName, address)
			if err != nil {
				if errors.Is(err, ErrContractReaderNotFound) {
					// don't support this chain
					continue
				}
				// some other error, gather
				// TODO: maybe return early?
				errs = append(errs, err)
			}
		}
	}

	return errors.Join(errs...)
}

func (r *ccipChainReader) GetContractAddress(contractName string, chain cciptypes.ChainSelector) ([]byte, error) {
	extendedReader, ok := r.contractReaders[chain]
	if !ok {
		return nil, fmt.Errorf("contract reader not found for chain %d", chain)
	}

	bindings := extendedReader.GetBindings(contractName)
	if len(bindings) != 1 {
		return nil, fmt.Errorf("expected one binding for the %s contract, got %d", contractName, len(bindings))
	}

	addressBytes, err := typeconv.AddressStringToBytes(bindings[0].Binding.Address, uint64(chain))
	if err != nil {
		return nil, fmt.Errorf("convert address %s to bytes: %w", bindings[0].Binding.Address, err)
	}

	return addressBytes, nil
}

// LinkPriceUSD gets the LINK price in 1e-18 USDs from the FeeQuoter contract on the destination chain.
// For example, if the price is 1 LINK = 10 USD, this function will return 10e18 (10 * 1e18). You can think of this
// function returning the price of LINK not in USD, but in a small denomination of USD, similar to returning
// the price of ETH not in ETH but in wei (1e-18 ETH).
func (r *ccipChainReader) LinkPriceUSD(ctx context.Context) (cciptypes.BigInt, error) {
	// Ensure we can read from the destination chain.
	if err := validateExtendedReaderExistence(r.contractReaders, r.destChain); err != nil {
		return cciptypes.BigInt{}, fmt.Errorf("failed to validate dest chain reader existence: %w", err)
	}

	// TODO: consider caching this value.
	feeQuoterCfg, err := r.getDestFeeQuoterStaticConfig(ctx)
	if err != nil {
		return cciptypes.BigInt{}, fmt.Errorf("get destination fee quoter static config: %w", err)
	}

	linkPriceUSD, err := r.getFeeQuoterTokenPriceUSD(ctx, feeQuoterCfg.LinkToken)
	if err != nil {
		return cciptypes.BigInt{}, fmt.Errorf("get LINK price in USD: %w", err)
	}

	if linkPriceUSD.Int == nil {
		return cciptypes.BigInt{}, fmt.Errorf("LINK price is nil")
	}

	if linkPriceUSD.Int.Cmp(big.NewInt(0)) == 0 {
		return cciptypes.BigInt{}, fmt.Errorf("LINK price is 0")
	}

	return linkPriceUSD, nil
}

// feeQuoterStaticConfig is used to parse the response from the feeQuoter contract's getStaticConfig method.
// See: https://github.com/smartcontractkit/ccip/blob/a3f61f7458e4499c2c62eb38581c60b4942b1160/contracts/src/v0.8/ccip/FeeQuoter.sol#L946
//
//nolint:lll // It's a URL.
type feeQuoterStaticConfig struct {
	MaxFeeJuelsPerMsg  cciptypes.BigInt `json:"maxFeeJuelsPerMsg"`
	LinkToken          []byte           `json:"linkToken"`
	StalenessThreshold uint32           `json:"stalenessThreshold"`
}

// getDestFeeQuoterStaticConfig returns the destination chain's Fee Quoter's StaticConfig
func (r *ccipChainReader) getDestFeeQuoterStaticConfig(ctx context.Context) (feeQuoterStaticConfig, error) {
	var staticConfig feeQuoterStaticConfig
	err := r.getDestinationData(
		ctx,
		r.destChain,
		consts.ContractNameFeeQuoter,
		consts.MethodNameFeeQuoterGetStaticConfig,
		&staticConfig,
	)

	if err != nil {
		return feeQuoterStaticConfig{}, fmt.Errorf("unable to lookup fee quoter (offramp static config): %w", err)
	}

	if len(staticConfig.LinkToken) == 0 {
		return feeQuoterStaticConfig{}, fmt.Errorf("link token address is empty")
	}

	return staticConfig, nil
}

// getFeeQuoterTokenPriceUSD gets the token price in USD of the given token address from the FeeQuoter contract on the
// destination chain.
func (r *ccipChainReader) getFeeQuoterTokenPriceUSD(ctx context.Context, tokenAddr []byte) (cciptypes.BigInt, error) {
	if len(tokenAddr) == 0 {
		return cciptypes.BigInt{}, fmt.Errorf("tokenAddr is empty")
	}

	reader, ok := r.contractReaders[r.destChain]
	if !ok {
		return cciptypes.BigInt{}, fmt.Errorf("contract reader not found for chain %d", r.destChain)
	}

	var timestampedPrice plugintypes.TimestampedUnixBig
	err := reader.ExtendedGetLatestValue(
		ctx,
		consts.ContractNameFeeQuoter,
		consts.MethodNameFeeQuoterGetTokenPrice,
		primitives.Unconfirmed,
		map[string]any{
			"token": tokenAddr,
		},
		&timestampedPrice,
	)
	if err != nil {
		return cciptypes.BigInt{}, fmt.Errorf("failed to get token price, addr: %v, err: %w", tokenAddr, err)
	}

	price := timestampedPrice.Value

	if price == nil {
		return cciptypes.BigInt{}, fmt.Errorf("token price is nil,  addr: %v", tokenAddr)
	}
	if price.Cmp(big.NewInt(0)) == 0 {
		return cciptypes.BigInt{}, fmt.Errorf("token price is 0, addr: %v", tokenAddr)
	}

	return cciptypes.NewBigInt(price), nil
}

// sourceChainConfig is used to parse the response from the offRamp contract's getSourceChainConfig method.
// See: https://github.com/smartcontractkit/ccip/blob/a3f61f7458e4499c2c62eb38581c60b4942b1160/contracts/src/v0.8/ccip/offRamp/OffRamp.sol#L94
//
//nolint:lll // It's a URL.
type SourceChainConfig struct {
	Router                    []byte // local router
	IsEnabled                 bool
	MinSeqNr                  uint64
	IsRMNVerificationDisabled bool
	OnRamp                    cciptypes.UnknownAddress
}

func (scc SourceChainConfig) check() (bool /* enabled */, error) {
	// The chain may be set in CCIPHome's ChainConfig map but not hooked up yet in the offramp.
	if !scc.IsEnabled {
		return false, nil
	}
	// This may happen due to some sort of regression in the codec that unmarshals
	// chain data -> go struct.
	if len(scc.OnRamp) == 0 {
		return false, fmt.Errorf(
			"onRamp misconfigured/didn't unmarshal: %x",
			scc.OnRamp,
		)
	}

	if len(scc.Router) == 0 {
		return false, fmt.Errorf("router is empty: %v", scc.Router)
	}

	return scc.IsEnabled, nil
}

// getOffRampSourceChainsConfig get all enabled source chain configs from the offRamp for dest chain
func (r *ccipChainReader) getOffRampSourceChainsConfig(
<<<<<<< HEAD
	ctx context.Context, chains []cciptypes.ChainSelector) (map[cciptypes.ChainSelector]SourceChainConfig, error) {
=======
	ctx context.Context,
	lggr logger.Logger,
	chains []cciptypes.ChainSelector,
) (map[cciptypes.ChainSelector]sourceChainConfig, error) {
>>>>>>> 13db1ad8
	if err := validateExtendedReaderExistence(r.contractReaders, r.destChain); err != nil {
		return nil, fmt.Errorf("validate extended reader existence: %w", err)
	}

<<<<<<< HEAD
	res := make(map[cciptypes.ChainSelector]SourceChainConfig)
	mu := new(sync.Mutex)
=======
	configs := make(map[cciptypes.ChainSelector]sourceChainConfig)
	contractBatch := make(types.ContractBatch, 0, len(chains))
	sourceChains := make([]any, 0, len(chains))
>>>>>>> 13db1ad8

	for _, chain := range chains {
		if chain == r.destChain {
			continue
		}
		sourceChains = append(sourceChains, chain)

<<<<<<< HEAD
		// TODO: look into using BatchGetLatestValue instead to simplify concurrency?
		eg.Go(func() error {
			resp := SourceChainConfig{}
			err := r.contractReaders[r.destChain].ExtendedGetLatestValue(
				ctx,
				consts.ContractNameOffRamp,
				consts.MethodNameGetSourceChainConfig,
				primitives.Unconfirmed,
				map[string]any{
					"sourceChainSelector": chainSel,
				},
				&resp,
			)
			if err != nil {
				return fmt.Errorf("failed to get source chain config for source chain %d: %w",
					chainSel, err)
			}

			enabled, err := resp.check()
			if err != nil {
				return fmt.Errorf("source chain config check for chain %d failed: %w", chainSel, err)
			}
			if !enabled {
				// We don't want to process disabled chains prematurely.
				r.lggr.Debugw("source chain is disabled", "chain", chainSel)
				return nil
			}

			mu.Lock()
			res[chainSel] = resp
			mu.Unlock()
			return nil
		})
	}

	if err := eg.Wait(); err != nil {
		return nil, err
	}
	return res, nil
}

// selectorsAndConfigs wraps the return values from getAllSourceChainConfigs.
type selectorsAndConfigs struct {
	Selectors          []uint64            `mapstructure:"F0"`
	SourceChainConfigs []SourceChainConfig `mapstructure:"F1"`
}

// getAllOffRampSourceChainsConfig get all enabled source chain configs from the offRamp for dest chain
func (r *ccipChainReader) getAllOffRampSourceChainsConfig(
	ctx context.Context,
	lggr logger.Logger,
	onlyEnabledChains bool,
) (map[cciptypes.ChainSelector]SourceChainConfig, error) {
	if err := validateExtendedReaderExistence(r.contractReaders, r.destChain); err != nil {
		return nil, fmt.Errorf("validate extended reader existence: %w", err)
	}

	configs := make(map[cciptypes.ChainSelector]SourceChainConfig)

	var resp selectorsAndConfigs
	err := r.contractReaders[r.destChain].ExtendedGetLatestValue(
		ctx,
		consts.ContractNameOffRamp,
		consts.MethodNameOffRampGetAllSourceChainConfigs,
		primitives.Unconfirmed,
		map[string]any{},
		&resp,
=======
		contractBatch = append(contractBatch, types.BatchRead{
			ReadName: consts.MethodNameGetSourceChainConfig,
			Params: map[string]any{
				"sourceChainSelector": chain,
			},
			ReturnVal: new(sourceChainConfig),
		})
	}

	results, _, err := r.contractReaders[r.destChain].ExtendedBatchGetLatestValues(
		ctx, contractreader.ExtendedBatchGetLatestValuesRequest{consts.ContractNameOffRamp: contractBatch},
		false,
>>>>>>> 13db1ad8
	)

	if err != nil {
		return nil, fmt.Errorf("failed to get source chain configs for dest chain %d: %w",
			r.destChain, err)
	}

	lggr.Debugw("got source chain configs", "configs", results)

	// Populate the map.
<<<<<<< HEAD
	for i := range resp.Selectors {
		chainSel := cciptypes.ChainSelector(resp.Selectors[i])
		cfg := resp.SourceChainConfigs[i]

		enabled, err := cfg.check()
		if err != nil {
			return nil, fmt.Errorf("source chain config check for chain %d failed: %w", chainSel, err)
		}
		if onlyEnabledChains && !enabled {
			// We don't want to process disabled chains prematurely.
			lggr.Debugw("source chain is disabled", "chain", chainSel)
			continue
=======
	for _, readResult := range results {
		if len(readResult) != len(sourceChains) {
			return nil, fmt.Errorf("selectors and source chain configs length mismatch: sourceChains=%v, configs=%v",
				sourceChains, results)
>>>>>>> 13db1ad8
		}
		for i, chainSel := range sourceChains {
			v, err := readResult[i].GetResult()
			if err != nil {
				return nil, fmt.Errorf("GetSourceChainConfig for chainSelector=%d failed: %w", chainSel, err)
			}

			cfg, ok := v.(*sourceChainConfig)
			if !ok {
				return nil, fmt.Errorf("invalid result type from GetSourceChainConfig for chainSelector=%d: %w", chainSel, err)
			}

			enabled, err := cfg.check()
			if err != nil {
				return nil, fmt.Errorf("source chain config check for chain %d failed: %w", chainSel, err)
			}
			if !enabled {
				// We don't want to process disabled chains prematurely.
				lggr.Debugw("source chain is disabled", "chain", chainSel)
				continue
			}

			configs[chainSel.(cciptypes.ChainSelector)] = *cfg
		}
	}

	return configs, nil
}

// offRampStaticChainConfig is used to parse the response from the offRamp contract's getStaticConfig method.
// See: <chainlink repo>/contracts/src/v0.8/ccip/offRamp/OffRamp.sol:StaticConfig
type offRampStaticChainConfig struct {
	ChainSelector        cciptypes.ChainSelector `json:"chainSelector"`
	GasForCallExactCheck uint16                  `json:"gasForCallExactCheck"`
	RmnRemote            []byte                  `json:"rmnRemote"`
	TokenAdminRegistry   []byte                  `json:"tokenAdminRegistry"`
	NonceManager         []byte                  `json:"nonceManager"`
}

// offRampDynamicChainConfig maps to DynamicConfig in OffRamp.sol
type offRampDynamicChainConfig struct {
	FeeQuoter                               []byte `json:"feeQuoter"`
	PermissionLessExecutionThresholdSeconds uint32 `json:"permissionLessExecutionThresholdSeconds"`
	MessageInterceptor                      []byte `json:"messageInterceptor"`
}

// getData returns data for a single reader.
func (r *ccipChainReader) getDestinationData(
	ctx context.Context,
	destChain cciptypes.ChainSelector,
	contract string,
	method string,
	returnVal any,
) error {
	if err := validateExtendedReaderExistence(r.contractReaders, destChain); err != nil {
		return err
	}

	if destChain != r.destChain {
		return fmt.Errorf("expected destination chain %d, got %d", r.destChain, destChain)
	}

	return r.contractReaders[destChain].ExtendedGetLatestValue(
		ctx,
		contract,
		method,
		primitives.Unconfirmed,
		map[string]any{},
		returnVal,
	)
}

// See DynamicChainConfig in OnRamp.sol
type onRampDynamicConfig struct {
	FeeQuoter              []byte `json:"feeQuoter"`
	ReentrancyGuardEntered bool   `json:"reentrancyGuardEntered"`
	MessageInterceptor     []byte `json:"messageInterceptor"`
	FeeAggregator          []byte `json:"feeAggregator"`
	AllowListAdmin         []byte `json:"allowListAdmin"`
}

// We're wrapping the onRampDynamicConfig this way to map to on-chain return type which is a named struct
// https://github.com/smartcontractkit/chainlink/blob/12af1de88238e0e918177d6b5622070417f48adf/contracts/src/v0.8/ccip/onRamp/OnRamp.sol#L328
//
//nolint:lll
type getOnRampDynamicConfigResponse struct {
	DynamicConfig onRampDynamicConfig `json:"dynamicConfig"`
}

func (r *ccipChainReader) getOnRampDynamicConfigs(
	ctx context.Context,
	lggr logger.Logger,
	srcChains []cciptypes.ChainSelector,
) map[cciptypes.ChainSelector]getOnRampDynamicConfigResponse {
	result := make(map[cciptypes.ChainSelector]getOnRampDynamicConfigResponse)

	mu := new(sync.Mutex)
	wg := new(sync.WaitGroup)
	for _, chainSel := range srcChains {
		// no onramp for the destination chain
		if chainSel == r.destChain {
			continue
		}
		if r.contractReaders[chainSel] == nil {
			r.lggr.Errorw("contract reader not found", "chain", chainSel)
			continue
		}

		wg.Add(1)
		go func(chainSel cciptypes.ChainSelector) {
			defer wg.Done()
			// read onramp dynamic config
			resp := getOnRampDynamicConfigResponse{}
			err := r.contractReaders[chainSel].ExtendedGetLatestValue(
				ctx,
				consts.ContractNameOnRamp,
				consts.MethodNameOnRampGetDynamicConfig,
				primitives.Unconfirmed,
				map[string]any{},
				&resp,
			)
			lggr.Debugw("got onramp dynamic config",
				"chain", chainSel,
				"resp", resp)
			if err != nil {
				if errors.Is(err, contractreader.ErrNoBindings) {
					// ErrNoBindings is an allowable error during initialization
					lggr.Infow(
						"unable to lookup source fee quoters (onRamp dynamic config), "+
							"this is expected during initialization", "err", err)
				} else {
					lggr.Errorw("unable to lookup source fee quoters (onRamp dynamic config)",
						"chain", chainSel, "err", err)
				}
				return
			}
			mu.Lock()
			result[chainSel] = resp
			mu.Unlock()
		}(chainSel)
	}

	wg.Wait()

	return result
}

// See DestChainConfig in OnRamp.sol
type onRampDestChainConfig struct {
	SequenceNumber   uint64 `json:"sequenceNumber"`
	AllowListEnabled bool   `json:"allowListEnabled"`
	Router           []byte `json:"router"`
}

func (r *ccipChainReader) getOnRampDestChainConfig(
	ctx context.Context,
	srcChains []cciptypes.ChainSelector,
) map[cciptypes.ChainSelector]onRampDestChainConfig {
	result := make(map[cciptypes.ChainSelector]onRampDestChainConfig)

	mu := new(sync.Mutex)
	wg := new(sync.WaitGroup)
	for _, chainSel := range srcChains {
		// no onramp for the destination chain
		if chainSel == r.destChain {
			continue
		}
		if r.contractReaders[chainSel] == nil {
			r.lggr.Errorw("contract reader not found", "chain", chainSel)
			continue
		}

		// For chain X, all DestChainConfigs will have one of 2 values for the Router address
		// 1. Chain X Test Router in case we're testing a new lane
		// 2. Chain X Router
		wg.Add(1)
		go func(chainSel cciptypes.ChainSelector) {
			defer wg.Done()
			resp := onRampDestChainConfig{}
			err := r.contractReaders[chainSel].ExtendedGetLatestValue(
				ctx,
				consts.ContractNameOnRamp,
				consts.MethodNameOnRampGetDestChainConfig,
				primitives.Unconfirmed,
				map[string]any{
					"destChainSelector": r.destChain,
				},
				&resp,
			)
			if err != nil {
				if errors.Is(err, contractreader.ErrNoBindings) {
					// ErrNoBindings is an allowable error during initialization
					r.lggr.Infow("unable to lookup source routers (onRamp dest chain config), "+
						"this is expected during initialization", "chain", chainSel, "err", err)
				} else {
					r.lggr.Errorw("unable to lookup source routers (onRamp dest chain config)",
						"chain", chainSel, "err", err)
				}
				return
			}

			if len(resp.Router) == 0 {
				r.lggr.Errorw("router address is empty", "chain", chainSel)
				return
			}

			mu.Lock()
			result[chainSel] = resp
			mu.Unlock()
		}(chainSel)
	}

	wg.Wait()
	return result
}

// signer is used to parse the response from the RMNRemote contract's getVersionedConfig method.
// See: https://github.com/smartcontractkit/ccip/blob/ccip-develop/contracts/src/v0.8/ccip/rmn/RMNRemote.sol#L42-L45
type signer struct {
	OnchainPublicKey []byte `json:"onchainPublicKey"`
	NodeIndex        uint64 `json:"nodeIndex"`
}

// config is used to parse the response from the RMNRemote contract's getVersionedConfig method.
// See: https://github.com/smartcontractkit/ccip/blob/ccip-develop/contracts/src/v0.8/ccip/rmn/RMNRemote.sol#L49-L53
type config struct {
	RMNHomeContractConfigDigest cciptypes.Bytes32 `json:"rmnHomeContractConfigDigest"`
	Signers                     []signer          `json:"signers"`
	FSign                       uint64            `json:"fSign"` // previously: MinSigners
}

// versionedConfig is used to parse the response from the RMNRemote contract's getVersionedConfig method.
// See: https://github.com/smartcontractkit/ccip/blob/ccip-develop/contracts/src/v0.8/ccip/rmn/RMNRemote.sol#L167-L169
type versionedConfig struct {
	Version uint32 `json:"version"`
	Config  config `json:"config"`
}

// getARM gets the RMN remote address from the RMN proxy address.
// See: https://github.com/smartcontractkit/chainlink/blob/3c7817c566c5d0aa14519c679fa85b227ac97cc5/contracts/src/v0.8/ccip/rmn/ARMProxy.sol#L40-L44
//
//nolint:lll
func (r *ccipChainReader) getRMNRemoteAddress(
	ctx context.Context,
	lggr logger.Logger,
	chain cciptypes.ChainSelector,
	rmnRemoteProxyAddress []byte) ([]byte, error) {
	_, err := bindExtendedReaderContract(ctx, lggr, r.contractReaders, chain, consts.ContractNameRMNProxy, rmnRemoteProxyAddress)
	if err != nil {
		return nil, fmt.Errorf("bind RMN proxy contract: %w", err)
	}

	// get the RMN remote address from the proxy
	var rmnRemoteAddress []byte
	err = r.getDestinationData(
		ctx,
		chain,
		consts.ContractNameRMNProxy,
		consts.MethodNameGetARM,
		&rmnRemoteAddress,
	)
	if err != nil {
		return nil, fmt.Errorf("unable to lookup RMN remote address (RMN proxy): %w", err)
	}

	return rmnRemoteAddress, nil
}

// Get the DestChainConfig from the FeeQuoter contract on the given chain.
func (r *ccipChainReader) getFeeQuoterDestChainConfig(
	ctx context.Context,
	chainSelector cciptypes.ChainSelector,
) (cciptypes.FeeQuoterDestChainConfig, error) {
	if err := validateExtendedReaderExistence(r.contractReaders, chainSelector); err != nil {
		return cciptypes.FeeQuoterDestChainConfig{}, err
	}

	var destChainConfig cciptypes.FeeQuoterDestChainConfig
	srcReader := r.contractReaders[chainSelector]
	err := srcReader.ExtendedGetLatestValue(
		ctx,
		consts.ContractNameFeeQuoter,
		consts.MethodNameGetDestChainConfig,
		primitives.Unconfirmed,
		map[string]any{
			"destChainSelector": r.destChain,
		},
		&destChainConfig,
	)

	if err != nil {
		return cciptypes.FeeQuoterDestChainConfig{},
			fmt.Errorf("get dest chain config for source chain %d: %w",
				chainSelector, err)
	}

	return destChainConfig, nil
}

// GetMedianDataAvailabilityGasConfig returns the median of the DataAvailabilityGasConfig values from all FeeQuoters
// DA data lives in the FeeQuoter contract on the source chain. To get the config of the destination chain, we need to
// read the FeeQuoter contract on the source chain. As nodes are not required to have all chains configured, we need to
// read all FeeQuoter contracts to get the median.
func (r *ccipChainReader) GetMedianDataAvailabilityGasConfig(
	ctx context.Context,
) (cciptypes.DataAvailabilityGasConfig, error) {
	overheadGasValues := make([]uint32, 0)
	gasPerByteValues := make([]uint16, 0)
	multiplierBpsValues := make([]uint16, 0)

	// TODO: pay attention to performance here, as we are looping through all chains
	for chain := range r.contractReaders {
		config, err := r.getFeeQuoterDestChainConfig(ctx, chain)
		if err != nil {
			continue
		}
		if config.IsEnabled && config.HasNonEmptyDAGasParams() {
			overheadGasValues = append(overheadGasValues, config.DestDataAvailabilityOverheadGas)
			gasPerByteValues = append(gasPerByteValues, config.DestGasPerDataAvailabilityByte)
			multiplierBpsValues = append(multiplierBpsValues, config.DestDataAvailabilityMultiplierBps)
		}
	}

	// Calculate medians
	medianOverheadGas := consensus.Median(overheadGasValues, func(a, b uint32) bool { return a < b })
	medianGasPerByte := consensus.Median(gasPerByteValues, func(a, b uint16) bool { return a < b })
	medianMultiplierBps := consensus.Median(multiplierBpsValues, func(a, b uint16) bool { return a < b })

	daConfig := cciptypes.DataAvailabilityGasConfig{
		DestDataAvailabilityOverheadGas:   medianOverheadGas,
		DestGasPerDataAvailabilityByte:    medianGasPerByte,
		DestDataAvailabilityMultiplierBps: medianMultiplierBps,
	}

	return daConfig, nil
}

func (r *ccipChainReader) GetLatestPriceSeqNr(ctx context.Context) (uint64, error) {
	if err := validateExtendedReaderExistence(r.contractReaders, r.destChain); err != nil {
		return 0, fmt.Errorf("validate dest=%d extended reader existence: %w", r.destChain, err)
	}

	var latestSeqNr uint64
	err := r.contractReaders[r.destChain].ExtendedGetLatestValue(
		ctx,
		consts.ContractNameOffRamp,
		consts.MethodNameGetLatestPriceSequenceNumber,
		primitives.Unconfirmed,
		map[string]any{},
		&latestSeqNr,
	)
	if err != nil {
		return 0, fmt.Errorf("get latest price sequence number: %w", err)
	}

	return latestSeqNr, nil
}

func (r *ccipChainReader) GetOffRampConfigDigest(ctx context.Context, pluginType uint8) ([32]byte, error) {
	if err := validateExtendedReaderExistence(r.contractReaders, r.destChain); err != nil {
		return [32]byte{}, fmt.Errorf("validate dest=%d extended reader existence: %w", r.destChain, err)
	}

	type ConfigInfo struct {
		ConfigDigest                   [32]byte
		F                              uint8
		N                              uint8
		IsSignatureVerificationEnabled bool
	}

	type OCRConfig struct {
		ConfigInfo   ConfigInfo
		Signers      [][]byte
		Transmitters [][]byte
	}

	type OCRConfigResponse struct {
		OCRConfig OCRConfig
	}

	var resp OCRConfigResponse
	err := r.contractReaders[r.destChain].ExtendedGetLatestValue(
		ctx,
		consts.ContractNameOffRamp,
		consts.MethodNameOffRampLatestConfigDetails,
		primitives.Unconfirmed,
		map[string]any{
			"ocrPluginType": pluginType,
		},
		&resp,
	)
	if err != nil {
		return [32]byte{}, fmt.Errorf("get latest config digest: %w", err)
	}

	return resp.OCRConfig.ConfigInfo.ConfigDigest, nil
}

// GetOffRampSourceChainsConfig returns all the source chains configs including disabled chains.
//
//nolint:revive // todo
func (r *ccipChainReader) GetOffRampSourceChainsConfig(ctx context.
	Context) (map[cciptypes.ChainSelector]SourceChainConfig, error) {
	return r.getAllOffRampSourceChainsConfig(ctx, r.lggr, false)
}

func validateCommitReportAcceptedEvent(seq types.Sequence, gteTimestamp time.Time) (*CommitReportAcceptedEvent, error) {
	ev, is := (seq.Data).(*CommitReportAcceptedEvent)
	if !is {
		return nil, fmt.Errorf("unexpected type %T while expecting a commit report", seq)
	}

	if seq.Timestamp < uint64(gteTimestamp.Unix()) {
		return nil, fmt.Errorf("commit report accepted event timestamp is less than the minimum timestamp %v<%v",
			seq.Timestamp, gteTimestamp.Unix())
	}

	if err := validateMerkleRoots(append(ev.BlessedMerkleRoots, ev.UnblessedMerkleRoots...)); err != nil {
		return nil, fmt.Errorf("merkle roots: %w", err)
	}

	for _, tpus := range ev.PriceUpdates.TokenPriceUpdates {
		if len(tpus.SourceToken) == 0 {
			return nil, fmt.Errorf("empty source token")
		}
		if tpus.UsdPerToken == nil || tpus.UsdPerToken.Cmp(big.NewInt(0)) <= 0 {
			return nil, fmt.Errorf("nil or non-positive usd per token")
		}
	}

	for _, gpus := range ev.PriceUpdates.GasPriceUpdates {
		if gpus.DestChainSelector == 0 {
			return nil, fmt.Errorf("dest chain is zero")
		}
		if gpus.UsdPerUnitGas == nil || gpus.UsdPerUnitGas.Cmp(big.NewInt(0)) <= 0 {
			return nil, fmt.Errorf("nil or non-positive usd per unit gas")
		}
	}

	return ev, nil
}

func validateMerkleRoots(merkleRoots []MerkleRoot) error {
	seenRoots := mapset.NewSet[cciptypes.Bytes32]()

	for _, mr := range merkleRoots {
		if seenRoots.Contains(mr.MerkleRoot) {
			return fmt.Errorf("duplicate merkle root: %s", mr.MerkleRoot.String())
		}
		seenRoots.Add(mr.MerkleRoot)

		if mr.SourceChainSelector == 0 {
			return fmt.Errorf("source chain is zero")
		}
		if mr.MinSeqNr == 0 {
			return fmt.Errorf("minSeqNr is zero")
		}
		if mr.MaxSeqNr == 0 {
			return fmt.Errorf("maxSeqNr is zero")
		}
		if mr.MinSeqNr > mr.MaxSeqNr {
			return fmt.Errorf("minSeqNr is greater than maxSeqNr")
		}
		if mr.MerkleRoot.IsEmpty() {
			return fmt.Errorf("empty merkle root")
		}
		if len(mr.OnRampAddress) == 0 {
			return fmt.Errorf("empty onramp address")
		}
	}

	return nil
}

func validateExecutionStateChangedEvent(
	ev *ExecutionStateChangedEvent, expRange cciptypes.SeqNumRange, sourceChain cciptypes.ChainSelector) error {
	if ev == nil {
		return fmt.Errorf("execution state changed event is nil")
	}

	if ev.SequenceNumber < expRange.Start() || ev.SequenceNumber > expRange.End() {
		return fmt.Errorf("execution state changed event sequence number is not in the expected range")
	}

	if ev.SourceChainSelector != sourceChain {
		return fmt.Errorf("source chain is not the expected queried one")
	}

	if ev.MessageHash.IsEmpty() {
		return fmt.Errorf("nil message hash")
	}

	if ev.MessageID.IsEmpty() {
		return fmt.Errorf("message ID is zero")
	}

	if ev.State == 0 {
		return fmt.Errorf("state is zero")
	}

	return nil
}

func validateSendRequestedEvent(
	ev *SendRequestedEvent, source, dest cciptypes.ChainSelector, seqNumRange cciptypes.SeqNumRange) error {
	if ev == nil {
		return fmt.Errorf("send requested event is nil")
	}

	if ev.DestChainSelector != dest {
		return fmt.Errorf("dest chain is not the expected queried one")
	}

	if ev.Message.Header.SourceChainSelector != source {
		return fmt.Errorf("source chain is not the expected queried one")
	}

	if ev.SequenceNumber < seqNumRange.Start() || ev.SequenceNumber > seqNumRange.End() {
		return fmt.Errorf("send requested event sequence number is not in the expected range")
	}

	if ev.Message.Header.MessageID.IsEmpty() {
		return fmt.Errorf("message ID is zero")
	}

	if len(ev.Message.Receiver) == 0 {
		return fmt.Errorf("empty receiver address")
	}

	if len(ev.Message.Sender) == 0 {
		return fmt.Errorf("empty sender address")
	}

	if ev.Message.FeeTokenAmount.IsEmpty() {
		return fmt.Errorf("fee token amount is zero")
	}

	if len(ev.Message.FeeToken) == 0 {
		return fmt.Errorf("empty fee token")
	}

	return nil
}

// Interface compliance check
var _ CCIPReader = (*ccipChainReader)(nil)<|MERGE_RESOLUTION|>--- conflicted
+++ resolved
@@ -193,7 +193,6 @@
 				),
 				MerkleRoot: mr.MerkleRoot,
 			}
-
 			if isBlessed[mr.MerkleRoot] {
 				blessedMerkleRoots = append(blessedMerkleRoots, mrc)
 			} else {
@@ -457,7 +456,7 @@
 	ctx context.Context, chains []cciptypes.ChainSelector,
 ) (map[cciptypes.ChainSelector]cciptypes.SeqNum, error) {
 	lggr := logutil.WithContextValues(ctx, r.lggr)
-	cfgs, err := r.getOffRampSourceChainsConfig(ctx, lggr, chains)
+	cfgs, err := r.getOffRampSourceChainsConfig(ctx, lggr, chains, false)
 	if err != nil {
 		return nil, fmt.Errorf("get source chains config: %w", err)
 	}
@@ -879,12 +878,8 @@
 
 	// OnRamps are in the offRamp SourceChainConfig.
 	{
-<<<<<<< HEAD
-		sourceConfigs, err := r.getAllOffRampSourceChainsConfig(ctx, lggr, true)
-=======
-		sourceConfigs, err := r.getOffRampSourceChainsConfig(ctx, lggr, chains)
-
->>>>>>> 13db1ad8
+		sourceConfigs, err := r.getOffRampSourceChainsConfig(ctx, lggr, chains, false)
+
 		if err != nil {
 			return nil, fmt.Errorf("unable to get SourceChainsConfig: %w", err)
 		}
@@ -1141,8 +1136,8 @@
 type SourceChainConfig struct {
 	Router                    []byte // local router
 	IsEnabled                 bool
+	IsRMNVerificationDisabled bool
 	MinSeqNr                  uint64
-	IsRMNVerificationDisabled bool
 	OnRamp                    cciptypes.UnknownAddress
 }
 
@@ -1167,117 +1162,47 @@
 	return scc.IsEnabled, nil
 }
 
+// GetOffRampSourceChainsConfig returns all the source chains configs including disabled chains.
+func (r *ccipChainReader) GetOffRampSourceChainsConfig(ctx context.Context, chains []cciptypes.ChainSelector,
+) (map[cciptypes.ChainSelector]SourceChainConfig, error) {
+	return r.getOffRampSourceChainsConfig(ctx, r.lggr, chains, true)
+}
+
 // getOffRampSourceChainsConfig get all enabled source chain configs from the offRamp for dest chain
+//
+//nolint:revive
 func (r *ccipChainReader) getOffRampSourceChainsConfig(
-<<<<<<< HEAD
-	ctx context.Context, chains []cciptypes.ChainSelector) (map[cciptypes.ChainSelector]SourceChainConfig, error) {
-=======
 	ctx context.Context,
 	lggr logger.Logger,
 	chains []cciptypes.ChainSelector,
-) (map[cciptypes.ChainSelector]sourceChainConfig, error) {
->>>>>>> 13db1ad8
-	if err := validateExtendedReaderExistence(r.contractReaders, r.destChain); err != nil {
-		return nil, fmt.Errorf("validate extended reader existence: %w", err)
-	}
-
-<<<<<<< HEAD
-	res := make(map[cciptypes.ChainSelector]SourceChainConfig)
-	mu := new(sync.Mutex)
-=======
-	configs := make(map[cciptypes.ChainSelector]sourceChainConfig)
-	contractBatch := make(types.ContractBatch, 0, len(chains))
-	sourceChains := make([]any, 0, len(chains))
->>>>>>> 13db1ad8
-
-	for _, chain := range chains {
-		if chain == r.destChain {
-			continue
-		}
-		sourceChains = append(sourceChains, chain)
-
-<<<<<<< HEAD
-		// TODO: look into using BatchGetLatestValue instead to simplify concurrency?
-		eg.Go(func() error {
-			resp := SourceChainConfig{}
-			err := r.contractReaders[r.destChain].ExtendedGetLatestValue(
-				ctx,
-				consts.ContractNameOffRamp,
-				consts.MethodNameGetSourceChainConfig,
-				primitives.Unconfirmed,
-				map[string]any{
-					"sourceChainSelector": chainSel,
-				},
-				&resp,
-			)
-			if err != nil {
-				return fmt.Errorf("failed to get source chain config for source chain %d: %w",
-					chainSel, err)
-			}
-
-			enabled, err := resp.check()
-			if err != nil {
-				return fmt.Errorf("source chain config check for chain %d failed: %w", chainSel, err)
-			}
-			if !enabled {
-				// We don't want to process disabled chains prematurely.
-				r.lggr.Debugw("source chain is disabled", "chain", chainSel)
-				return nil
-			}
-
-			mu.Lock()
-			res[chainSel] = resp
-			mu.Unlock()
-			return nil
-		})
-	}
-
-	if err := eg.Wait(); err != nil {
-		return nil, err
-	}
-	return res, nil
-}
-
-// selectorsAndConfigs wraps the return values from getAllSourceChainConfigs.
-type selectorsAndConfigs struct {
-	Selectors          []uint64            `mapstructure:"F0"`
-	SourceChainConfigs []SourceChainConfig `mapstructure:"F1"`
-}
-
-// getAllOffRampSourceChainsConfig get all enabled source chain configs from the offRamp for dest chain
-func (r *ccipChainReader) getAllOffRampSourceChainsConfig(
-	ctx context.Context,
-	lggr logger.Logger,
-	onlyEnabledChains bool,
+	includeDisabled bool,
 ) (map[cciptypes.ChainSelector]SourceChainConfig, error) {
 	if err := validateExtendedReaderExistence(r.contractReaders, r.destChain); err != nil {
 		return nil, fmt.Errorf("validate extended reader existence: %w", err)
 	}
 
 	configs := make(map[cciptypes.ChainSelector]SourceChainConfig)
-
-	var resp selectorsAndConfigs
-	err := r.contractReaders[r.destChain].ExtendedGetLatestValue(
-		ctx,
-		consts.ContractNameOffRamp,
-		consts.MethodNameOffRampGetAllSourceChainConfigs,
-		primitives.Unconfirmed,
-		map[string]any{},
-		&resp,
-=======
+	contractBatch := make(types.ContractBatch, 0, len(chains))
+	sourceChains := make([]any, 0, len(chains))
+
+	for _, chain := range chains {
+		if chain == r.destChain {
+			continue
+		}
+		sourceChains = append(sourceChains, chain)
+
 		contractBatch = append(contractBatch, types.BatchRead{
 			ReadName: consts.MethodNameGetSourceChainConfig,
 			Params: map[string]any{
 				"sourceChainSelector": chain,
 			},
-			ReturnVal: new(sourceChainConfig),
+			ReturnVal: new(SourceChainConfig),
 		})
 	}
 
 	results, _, err := r.contractReaders[r.destChain].ExtendedBatchGetLatestValues(
 		ctx, contractreader.ExtendedBatchGetLatestValuesRequest{consts.ContractNameOffRamp: contractBatch},
 		false,
->>>>>>> 13db1ad8
 	)
 
 	if err != nil {
@@ -1288,25 +1213,10 @@
 	lggr.Debugw("got source chain configs", "configs", results)
 
 	// Populate the map.
-<<<<<<< HEAD
-	for i := range resp.Selectors {
-		chainSel := cciptypes.ChainSelector(resp.Selectors[i])
-		cfg := resp.SourceChainConfigs[i]
-
-		enabled, err := cfg.check()
-		if err != nil {
-			return nil, fmt.Errorf("source chain config check for chain %d failed: %w", chainSel, err)
-		}
-		if onlyEnabledChains && !enabled {
-			// We don't want to process disabled chains prematurely.
-			lggr.Debugw("source chain is disabled", "chain", chainSel)
-			continue
-=======
 	for _, readResult := range results {
 		if len(readResult) != len(sourceChains) {
 			return nil, fmt.Errorf("selectors and source chain configs length mismatch: sourceChains=%v, configs=%v",
 				sourceChains, results)
->>>>>>> 13db1ad8
 		}
 		for i, chainSel := range sourceChains {
 			v, err := readResult[i].GetResult()
@@ -1314,7 +1224,7 @@
 				return nil, fmt.Errorf("GetSourceChainConfig for chainSelector=%d failed: %w", chainSel, err)
 			}
 
-			cfg, ok := v.(*sourceChainConfig)
+			cfg, ok := v.(*SourceChainConfig)
 			if !ok {
 				return nil, fmt.Errorf("invalid result type from GetSourceChainConfig for chainSelector=%d: %w", chainSel, err)
 			}
@@ -1323,7 +1233,7 @@
 			if err != nil {
 				return nil, fmt.Errorf("source chain config check for chain %d failed: %w", chainSel, err)
 			}
-			if !enabled {
+			if !enabled && !includeDisabled {
 				// We don't want to process disabled chains prematurely.
 				lggr.Debugw("source chain is disabled", "chain", chainSel)
 				continue
@@ -1350,6 +1260,7 @@
 type offRampDynamicChainConfig struct {
 	FeeQuoter                               []byte `json:"feeQuoter"`
 	PermissionLessExecutionThresholdSeconds uint32 `json:"permissionLessExecutionThresholdSeconds"`
+	IsRMNVerificationDisabled               bool   `json:"isRMNVerificationDisabled"`
 	MessageInterceptor                      []byte `json:"messageInterceptor"`
 }
 
@@ -1705,14 +1616,6 @@
 	return resp.OCRConfig.ConfigInfo.ConfigDigest, nil
 }
 
-// GetOffRampSourceChainsConfig returns all the source chains configs including disabled chains.
-//
-//nolint:revive // todo
-func (r *ccipChainReader) GetOffRampSourceChainsConfig(ctx context.
-	Context) (map[cciptypes.ChainSelector]SourceChainConfig, error) {
-	return r.getAllOffRampSourceChainsConfig(ctx, r.lggr, false)
-}
-
 func validateCommitReportAcceptedEvent(seq types.Sequence, gteTimestamp time.Time) (*CommitReportAcceptedEvent, error) {
 	ev, is := (seq.Data).(*CommitReportAcceptedEvent)
 	if !is {
