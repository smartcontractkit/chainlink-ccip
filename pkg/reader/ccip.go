package reader

import (
	"context"
	"encoding/binary"
	"encoding/hex"
	"errors"
	"fmt"
	"math/big"
	"sort"
	"strconv"
	"sync"
	"time"

	mapset "github.com/deckarep/golang-set/v2"
	"golang.org/x/exp/maps"
	"golang.org/x/sync/errgroup"

	"github.com/smartcontractkit/chainlink-common/pkg/logger"
	"github.com/smartcontractkit/chainlink-common/pkg/types"
	"github.com/smartcontractkit/chainlink-common/pkg/types/query"
	"github.com/smartcontractkit/chainlink-common/pkg/types/query/primitives"

	"github.com/smartcontractkit/chainlink-ccip/internal/plugincommon/consensus"

	rmntypes "github.com/smartcontractkit/chainlink-ccip/commit/merkleroot/rmn/types"
	"github.com/smartcontractkit/chainlink-ccip/internal/libs/slicelib"
	typeconv "github.com/smartcontractkit/chainlink-ccip/internal/libs/typeconv"
	"github.com/smartcontractkit/chainlink-ccip/internal/plugintypes"
	"github.com/smartcontractkit/chainlink-ccip/pkg/consts"
	"github.com/smartcontractkit/chainlink-ccip/pkg/contractreader"
	"github.com/smartcontractkit/chainlink-ccip/pkg/logutil"
	cciptypes "github.com/smartcontractkit/chainlink-ccip/pkg/types/ccipocr3"
	plugintypes2 "github.com/smartcontractkit/chainlink-ccip/plugintypes"
)

// TODO: unit test the implementation when the actual contract reader and writer interfaces are finalized and mocks
// can be generated.
type ccipChainReader struct {
	lggr            logger.Logger
	contractReaders map[cciptypes.ChainSelector]contractreader.Extended
	contractWriters map[cciptypes.ChainSelector]types.ContractWriter
	destChain       cciptypes.ChainSelector
	offrampAddress  string
	extraDataCodec  cciptypes.ExtraDataCodec
}

func newCCIPChainReaderInternal(
	ctx context.Context,
	lggr logger.Logger,
	contractReaders map[cciptypes.ChainSelector]contractreader.ContractReaderFacade,
	contractWriters map[cciptypes.ChainSelector]types.ContractWriter,
	destChain cciptypes.ChainSelector,
	offrampAddress []byte,
	extraDataCodec cciptypes.ExtraDataCodec,
) *ccipChainReader {
	var crs = make(map[cciptypes.ChainSelector]contractreader.Extended)
	for chainSelector, cr := range contractReaders {
		crs[chainSelector] = contractreader.NewExtendedContractReader(cr)
	}

	reader := &ccipChainReader{
		lggr:            lggr,
		contractReaders: crs,
		contractWriters: contractWriters,
		destChain:       destChain,
		offrampAddress:  typeconv.AddressBytesToString(offrampAddress, uint64(destChain)),
		extraDataCodec:  extraDataCodec,
	}

	contracts := ContractAddresses{
		consts.ContractNameOffRamp: {
			destChain: offrampAddress,
		},
	}
	if err := reader.Sync(ctx, contracts); err != nil {
		lggr.Errorw("failed to sync contracts", "err", err)
	}

	return reader
}

// WithExtendedContractReader sets the extended contract reader for the provided chain.
func (r *ccipChainReader) WithExtendedContractReader(
	ch cciptypes.ChainSelector, cr contractreader.Extended) *ccipChainReader {
	r.contractReaders[ch] = cr
	return r
}

// ---------------------------------------------------
// The following types are used to decode the events
// but should be replaced by chain-reader modifiers and use the base cciptypes.CommitReport type.

type MerkleRoot struct {
	SourceChainSelector uint64
	OnRampAddress       cciptypes.UnknownAddress
	MinSeqNr            uint64
	MaxSeqNr            uint64
	MerkleRoot          cciptypes.Bytes32
}

type TokenPriceUpdate struct {
	SourceToken cciptypes.UnknownAddress
	UsdPerToken *big.Int
}

type GasPriceUpdate struct {
	DestChainSelector uint64
	UsdPerUnitGas     *big.Int
}

type PriceUpdates struct {
	TokenPriceUpdates []TokenPriceUpdate
	GasPriceUpdates   []GasPriceUpdate
}

type CommitReportAcceptedEvent struct {
	MerkleRoots  []MerkleRoot
	PriceUpdates PriceUpdates
}

// ---------------------------------------------------

func (r *ccipChainReader) CommitReportsGTETimestamp(
	ctx context.Context, ts time.Time, limit int,
) ([]plugintypes2.CommitPluginReportWithMeta, error) {
	lggr := logutil.WithContextValues(ctx, r.lggr)

	if err := validateExtendedReaderExistence(r.contractReaders, r.destChain); err != nil {
		return nil, err
	}

	ev := CommitReportAcceptedEvent{}

	iter, err := r.contractReaders[r.destChain].ExtendedQueryKey(
		ctx,
		consts.ContractNameOffRamp,
		query.KeyFilter{
			Key: consts.EventNameCommitReportAccepted,
			Expressions: []query.Expression{
				query.Timestamp(uint64(ts.Unix()), primitives.Gte),
				query.Confidence(primitives.Finalized),
			},
		},
		query.LimitAndSort{
			SortBy: []query.SortBy{query.NewSortBySequence(query.Asc)},
			Limit: query.Limit{
				Count: uint64(limit * 2),
			},
		},
		&ev,
	)
	if err != nil {
		return nil, fmt.Errorf("failed to query offRamp: %w", err)
	}
	lggr.Debugw("queried commit reports", "numReports", len(iter),
		"destChain", r.destChain,
		"ts", ts,
		"limit", limit*2)

	reports := make([]plugintypes2.CommitPluginReportWithMeta, 0)
	for _, item := range iter {
		ev, err := validateCommitReportAcceptedEvent(item, ts)
		if err != nil {
			lggr.Errorw("validate commit report accepted event", "err", err, "ev", ev)
			continue
		}

		lggr.Debugw("processing commit report", "report", ev, "item", item)

		merkleRoots := make([]cciptypes.MerkleRootChain, 0, len(ev.MerkleRoots))
		for _, mr := range ev.MerkleRoots {
			onRampAddress, err := r.GetContractAddress(
				consts.ContractNameOnRamp,
				cciptypes.ChainSelector(mr.SourceChainSelector),
			)
			if err != nil {
				r.lggr.Errorw("get onRamp address for selector %d: %w", mr.SourceChainSelector, err)
				continue
			}

			merkleRoots = append(merkleRoots, cciptypes.MerkleRootChain{
				ChainSel:      cciptypes.ChainSelector(mr.SourceChainSelector),
				OnRampAddress: onRampAddress,
				SeqNumsRange: cciptypes.NewSeqNumRange(
					cciptypes.SeqNum(mr.MinSeqNr),
					cciptypes.SeqNum(mr.MaxSeqNr),
				),
				MerkleRoot: mr.MerkleRoot,
			})
		}

		priceUpdates := cciptypes.PriceUpdates{
			TokenPriceUpdates: make([]cciptypes.TokenPrice, 0),
			GasPriceUpdates:   make([]cciptypes.GasPriceChain, 0),
		}

		for _, tokenPriceUpdate := range ev.PriceUpdates.TokenPriceUpdates {
			priceUpdates.TokenPriceUpdates = append(priceUpdates.TokenPriceUpdates, cciptypes.TokenPrice{
				TokenID: cciptypes.UnknownEncodedAddress(
					typeconv.AddressBytesToString(tokenPriceUpdate.SourceToken, uint64(r.destChain))),
				Price: cciptypes.NewBigInt(tokenPriceUpdate.UsdPerToken),
			})
		}

		for _, gasPriceUpdate := range ev.PriceUpdates.GasPriceUpdates {
			priceUpdates.GasPriceUpdates = append(priceUpdates.GasPriceUpdates, cciptypes.GasPriceChain{
				ChainSel: cciptypes.ChainSelector(gasPriceUpdate.DestChainSelector),
				GasPrice: cciptypes.NewBigInt(gasPriceUpdate.UsdPerUnitGas),
			})
		}

		blockNum, err := strconv.ParseUint(item.Head.Height, 10, 64)
		if err != nil {
			return nil, fmt.Errorf("failed to parse block number %s: %w", item.Head.Height, err)
		}

		reports = append(reports, plugintypes2.CommitPluginReportWithMeta{
			Report: cciptypes.CommitPluginReport{
				MerkleRoots:  merkleRoots,
				PriceUpdates: priceUpdates,
			},
			Timestamp: time.Unix(int64(item.Timestamp), 0),
			BlockNum:  blockNum,
		})
	}

	lggr.Debugw("decoded commit reports", "reports", reports)

	if len(reports) < limit {
		return reports, nil
	}
	return reports[:limit], nil
}

type ExecutionStateChangedEvent struct {
	SourceChainSelector cciptypes.ChainSelector
	SequenceNumber      cciptypes.SeqNum
	MessageID           cciptypes.Bytes32
	MessageHash         cciptypes.Bytes32
	State               uint8
	ReturnData          cciptypes.Bytes
	GasUsed             big.Int
}

func (r *ccipChainReader) ExecutedMessages(
	ctx context.Context, source cciptypes.ChainSelector, seqNumRange cciptypes.SeqNumRange,
) ([]cciptypes.SeqNum, error) {
	if err := validateExtendedReaderExistence(r.contractReaders, r.destChain); err != nil {
		return nil, err
	}

	dataTyp := ExecutionStateChangedEvent{}

	iter, err := r.contractReaders[r.destChain].ExtendedQueryKey(
		ctx,
		consts.ContractNameOffRamp,
		query.KeyFilter{
			Key: consts.EventNameExecutionStateChanged,
			Expressions: []query.Expression{
				query.Comparator(consts.EventAttributeSourceChain, primitives.ValueComparator{
					Value:    source,
					Operator: primitives.Eq,
				}),
				query.Comparator(consts.EventAttributeSequenceNumber, primitives.ValueComparator{
					Value:    seqNumRange.Start(),
					Operator: primitives.Gte,
				}, primitives.ValueComparator{
					Value:    seqNumRange.End(),
					Operator: primitives.Lte,
				}),
				query.Comparator(consts.EventAttributeState, primitives.ValueComparator{
					Value:    0,
					Operator: primitives.Gt,
				}),
				query.Confidence(primitives.Finalized),
			},
		},
		query.LimitAndSort{
			SortBy: []query.SortBy{query.NewSortBySequence(query.Asc)},
			Limit: query.Limit{
				Count: uint64(seqNumRange.End() - seqNumRange.Start() + 1),
			},
		},
		&dataTyp,
	)
	if err != nil {
		return nil, fmt.Errorf("failed to query offRamp: %w", err)
	}

	executed := make([]cciptypes.SeqNum, 0)
	for _, item := range iter {
		stateChange, ok := item.Data.(*ExecutionStateChangedEvent)
		if !ok {
			return nil, fmt.Errorf("failed to cast %T to executionStateChangedEvent", item.Data)
		}

		if err := validateExecutionStateChangedEvent(stateChange, seqNumRange, source); err != nil {
			r.lggr.Errorw("validate execution state changed event",
				"err", err, "stateChange", stateChange)
			continue
		}

		executed = append(executed, stateChange.SequenceNumber)
	}

	return executed, nil
}

type SendRequestedEvent struct {
	DestChainSelector cciptypes.ChainSelector
	SequenceNumber    cciptypes.SeqNum
	Message           cciptypes.Message
}

func (r *ccipChainReader) MsgsBetweenSeqNums(
	ctx context.Context, sourceChainSelector cciptypes.ChainSelector, seqNumRange cciptypes.SeqNumRange,
) ([]cciptypes.Message, error) {
	lggr := logutil.WithContextValues(ctx, r.lggr)
	if err := validateExtendedReaderExistence(r.contractReaders, sourceChainSelector); err != nil {
		return nil, err
	}

	onRampAddress, err := r.GetContractAddress(consts.ContractNameOnRamp, sourceChainSelector)
	if err != nil {
		return nil, fmt.Errorf("get onRamp address: %w", err)
	}

	seq, err := r.contractReaders[sourceChainSelector].ExtendedQueryKey(
		ctx,
		consts.ContractNameOnRamp,
		query.KeyFilter{
			Key: consts.EventNameCCIPMessageSent,
			Expressions: []query.Expression{
				query.Comparator(consts.EventAttributeSourceChain, primitives.ValueComparator{
					Value:    sourceChainSelector,
					Operator: primitives.Eq,
				}),
				query.Comparator(consts.EventAttributeDestChain, primitives.ValueComparator{
					Value:    r.destChain,
					Operator: primitives.Eq,
				}),
				query.Comparator(consts.EventAttributeSequenceNumber, primitives.ValueComparator{
					Value:    seqNumRange.Start(),
					Operator: primitives.Gte,
				}, primitives.ValueComparator{
					Value:    seqNumRange.End(),
					Operator: primitives.Lte,
				}),
				query.Confidence(primitives.Finalized),
			},
		},
		query.LimitAndSort{
			SortBy: []query.SortBy{
				query.NewSortBySequence(query.Asc),
			},
			Limit: query.Limit{
				Count: uint64(seqNumRange.End() - seqNumRange.Start() + 1),
			},
		},
		&SendRequestedEvent{},
	)
	if err != nil {
		return nil, fmt.Errorf("failed to query onRamp: %w", err)
	}

	lggr.Infow("queried messages between sequence numbers",
		"numMsgs", len(seq),
		"sourceChainSelector", sourceChainSelector,
		"seqNumRange", seqNumRange.String(),
	)

	msgs := make([]cciptypes.Message, 0)
	for _, item := range seq {
		msg, ok := item.Data.(*SendRequestedEvent)
		if !ok {
			return nil, fmt.Errorf("failed to cast %v to Message", item.Data)
		}

		if err := validateSendRequestedEvent(msg, sourceChainSelector, r.destChain, seqNumRange); err != nil {
			lggr.Errorw("validate send requested event", "err", err, "msg", msg)
			continue
		}

		msg.Message.ExtraArgsDecoded, err = r.extraDataCodec.DecodeExtraArgs(msg.Message.ExtraArgs, sourceChainSelector)
		if err != nil {
			return nil, fmt.Errorf("failed to decode the ExtraArgs: %w", err)
		}

		msg.Message.Header.OnRamp = onRampAddress

		for i, tokenAmount := range msg.Message.TokenAmounts {
			msg.Message.TokenAmounts[i].DestExecDataDecoded, err = r.extraDataCodec.DecodeTokenAmountDestExecData(
				tokenAmount.DestExecData,
				sourceChainSelector,
			)
			if err != nil {
				return nil, fmt.Errorf("failed to decode token amount destExecData (%v): %w", tokenAmount.DestExecData, err)
			}
		}
		msgs = append(msgs, msg.Message)
	}

	lggr.Infow("decoded messages between sequence numbers", "msgs", msgs,
		"sourceChainSelector", sourceChainSelector,
		"seqNumRange", seqNumRange.String())

	return msgs, nil
}

// GetExpectedNextSequenceNumber implements CCIP.
func (r *ccipChainReader) GetExpectedNextSequenceNumber(
	ctx context.Context,
	sourceChainSelector cciptypes.ChainSelector,
) (cciptypes.SeqNum, error) {
	if err := validateExtendedReaderExistence(r.contractReaders, sourceChainSelector); err != nil {
		return 0, err
	}

	var expectedNextSequenceNumber uint64
	err := r.contractReaders[sourceChainSelector].ExtendedGetLatestValue(
		ctx,
		consts.ContractNameOnRamp,
		consts.MethodNameGetExpectedNextSequenceNumber,
		primitives.Unconfirmed,
		map[string]any{
			"destChainSelector": r.destChain,
		},
		&expectedNextSequenceNumber,
	)
	if err != nil {
		return 0, fmt.Errorf("failed to get expected next sequence number from onramp, source chain: %d, dest chain: %d: %w",
			sourceChainSelector, r.destChain, err)
	}

	if expectedNextSequenceNumber == 0 {
		return 0, fmt.Errorf("the returned expected next sequence num is 0, source chain: %d, dest chain: %d",
			sourceChainSelector, r.destChain)
	}

	return cciptypes.SeqNum(expectedNextSequenceNumber), nil
}

func (r *ccipChainReader) NextSeqNum(
	ctx context.Context, chains []cciptypes.ChainSelector,
) (map[cciptypes.ChainSelector]cciptypes.SeqNum, error) {
	lggr := logutil.WithContextValues(ctx, r.lggr)
	cfgs, err := r.getOffRampSourceChainsConfig(ctx, chains)
	if err != nil {
		return nil, fmt.Errorf("get source chains config: %w", err)
	}

	res := make(map[cciptypes.ChainSelector]cciptypes.SeqNum, len(chains))
	for _, chain := range chains {
		cfg, exists := cfgs[chain]
		if !exists {
			lggr.Warnf("source chain config not found for chain %d, chain is skipped.", chain)
			continue
		}

		if !cfg.IsEnabled {
			lggr.Infof("source chain %d is disabled, chain is skipped.", chain)
			continue
		}

		if cfg.MinSeqNr == 0 {
			lggr.Errorf("minSeqNr not found for chain %d or is set to 0, chain is skipped.", chain)
			continue
		}

		res[chain] = cciptypes.SeqNum(cfg.MinSeqNr)
	}

	return res, err
}

func (r *ccipChainReader) Nonces(
	ctx context.Context,
	sourceChainSelector cciptypes.ChainSelector,
	addresses []string,
) (map[string]uint64, error) {
	lggr := logutil.WithContextValues(ctx, r.lggr)
	if err := validateExtendedReaderExistence(r.contractReaders, r.destChain); err != nil {
		return nil, err
	}

	// Prepare the batch request
	contractBatch := make([]types.BatchRead, len(addresses))
	addressToIndex := make(map[string]int, len(addresses))
	responses := make([]uint64, len(addresses))

	for i, address := range addresses {
		sender, err := typeconv.AddressStringToBytes(address, uint64(sourceChainSelector))
		if err != nil {
			return nil, fmt.Errorf("failed to convert address %s to bytes: %w", address, err)
		}

		// TODO: evm only, need to make chain agnostic.
		// pad the sender slice to 32 bytes from the left
		sender = slicelib.LeftPadBytes(sender, 32)

		lggr.Infow("getting nonce for address",
			"address", address, "sender", hex.EncodeToString(sender))

		contractBatch[i] = types.BatchRead{
			ReadName: consts.MethodNameGetInboundNonce,
			Params: map[string]any{
				"sourceChainSelector": sourceChainSelector,
				"sender":              sender,
			},
			ReturnVal: &responses[i],
		}
		addressToIndex[address] = i
	}

	request := contractreader.ExtendedBatchGetLatestValuesRequest{
		consts.ContractNameNonceManager: contractBatch,
	}

	batchResult, err := r.contractReaders[r.destChain].ExtendedBatchGetLatestValues(
		ctx,
		request,
	)
	if err != nil {
		return nil, fmt.Errorf("batch get nonces failed: %w", err)
	}

	// Process results
	res := make(map[string]uint64, len(addresses))
	for _, results := range batchResult {
		for i, readResult := range results {
			address := getAddressByIndex(addressToIndex, i)

			returnVal, err := readResult.GetResult()
			if err != nil {
				r.lggr.Errorw("failed to get nonce for address", "address", address, "err", err)
				continue
			}

			val, ok := returnVal.(*uint64)
			if !ok || val == nil {
				r.lggr.Errorw("invalid nonce value returned", "address", address)
				continue
			}

			res[address] = *val
		}
	}

	return res, nil
}

func getAddressByIndex(addressToIndex map[string]int, index int) string {
	for address, idx := range addressToIndex {
		if idx == index {
			return address
		}
	}
	return ""
}

func (r *ccipChainReader) GetChainsFeeComponents(
	ctx context.Context,
	chains []cciptypes.ChainSelector,
) map[cciptypes.ChainSelector]types.ChainFeeComponents {
	lggr := logutil.WithContextValues(ctx, r.lggr)
	feeComponents := make(map[cciptypes.ChainSelector]types.ChainFeeComponents, len(r.contractWriters))

	for _, chain := range chains {
		chainWriter, ok := r.contractWriters[chain]
		if !ok {
			lggr.Errorw("contract writer not found", "chain", chain)
			continue
		}
		feeComponent, err := chainWriter.GetFeeComponents(ctx)
		if err != nil {
			lggr.Errorw("failed to get chain fee components", "chain", chain, "err", err)
			continue
		}

		if feeComponent.ExecutionFee == nil || feeComponent.ExecutionFee.Cmp(big.NewInt(0)) <= 0 {
			lggr.Errorw("execution fee is nil or non positive", "chain", chain)
			continue
		}
		if feeComponent.DataAvailabilityFee == nil || feeComponent.DataAvailabilityFee.Cmp(big.NewInt(0)) < 0 {
			lggr.Errorw("data availability fee is nil or negative", "chain", chain)
			continue
		}

		feeComponents[chain] = *feeComponent
	}
	return feeComponents
}

func (r *ccipChainReader) GetDestChainFeeComponents(
	ctx context.Context,
) (types.ChainFeeComponents, error) {
	lggr := logutil.WithContextValues(ctx, r.lggr)
	feeComponents := r.GetChainsFeeComponents(ctx, []cciptypes.ChainSelector{r.destChain})
	components, ok := feeComponents[r.destChain]
	if !ok {
		lggr.Errorw("dest chain components not found", "chain", r.destChain)
		return types.ChainFeeComponents{}, errors.New("dest chain fee components not found")
	}

	return components, nil
}

func (r *ccipChainReader) GetWrappedNativeTokenPriceUSD(
	ctx context.Context,
	selectors []cciptypes.ChainSelector,
) map[cciptypes.ChainSelector]cciptypes.BigInt {
	lggr := logutil.WithContextValues(ctx, r.lggr)
	// 1. Call chain's router to get native token address https://github.com/smartcontractkit/chainlink/blob/60e8b1181dd74b66903cf5b9a8427557b85357ec/contracts/src/v0.8/ccip/Router.sol#L189:L191
	// 2. Call chain's FeeQuoter to get native tokens price  https://github.com/smartcontractkit/chainlink/blob/60e8b1181dd74b66903cf5b9a8427557b85357ec/contracts/src/v0.8/ccip/FeeQuoter.sol#L229-L229
	//
	//nolint:lll
	prices := make(map[cciptypes.ChainSelector]cciptypes.BigInt)
	for _, chain := range selectors {
		reader, ok := r.contractReaders[chain]
		if !ok {
			lggr.Warnw("contract reader not found", "chain", chain)
			continue
		}

		//TODO: Use batching in the future
		var nativeTokenAddress cciptypes.Bytes
		err := reader.ExtendedGetLatestValue(
			ctx,
			consts.ContractNameRouter,
			consts.MethodNameRouterGetWrappedNative,
			primitives.Unconfirmed,
			nil,
			&nativeTokenAddress)
		if err != nil {
			lggr.Warnw("failed to get native token address", "chain", chain, "err", err)
			continue
		}

		if nativeTokenAddress.String() == "0x" {
			lggr.Errorw("native token address is empty", "chain", chain)
			continue
		}

		var update *plugintypes.TimestampedUnixBig
		err = reader.ExtendedGetLatestValue(
			ctx,
			consts.ContractNameFeeQuoter,
			consts.MethodNameFeeQuoterGetTokenPrice,
			primitives.Unconfirmed,
			map[string]any{
				"token": nativeTokenAddress,
			},
			&update,
		)
		if err != nil {
			lggr.Errorw("failed to get native token price", "chain", chain, "err", err)
			continue
		}

		if update == nil || update.Timestamp == 0 {
			lggr.Warnw("no native token price available", "chain", chain)
			continue
		}
		if update.Value == nil || update.Value.Cmp(big.NewInt(0)) <= 0 {
			lggr.Errorw("native token price is nil or non-positive", "chain", chain)
			continue
		}
		prices[chain] = cciptypes.NewBigInt(update.Value)
	}
	return prices
}

// GetChainFeePriceUpdate Read from Destination chain FeeQuoter latest fee updates for the provided chains.
// It unpacks the packed fee into the ChainFeeUSDPrices struct.
// https://github.com/smartcontractkit/chainlink/blob/60e8b1181dd74b66903cf5b9a8427557b85357ec/contracts/src/v0.8/ccip/FeeQuoter.sol#L263-L263
//
//nolint:lll
func (r *ccipChainReader) GetChainFeePriceUpdate(ctx context.Context, selectors []cciptypes.ChainSelector) map[cciptypes.ChainSelector]plugintypes.TimestampedBig {
	lggr := logutil.WithContextValues(ctx, r.lggr)
	if err := validateExtendedReaderExistence(r.contractReaders, r.destChain); err != nil {
		lggr.Errorw("GetChainFeePriceUpdate dest chain extended reader not exist", "err", err)
		return nil
	}

	feeUpdates := make(map[cciptypes.ChainSelector]plugintypes.TimestampedBig, len(selectors))
	for _, chain := range selectors {
		update := plugintypes.TimestampedUnixBig{}
		// Read from dest chain
		err := r.contractReaders[r.destChain].ExtendedGetLatestValue(
			ctx,
			consts.ContractNameFeeQuoter,
			consts.MethodNameGetFeePriceUpdate,
			primitives.Unconfirmed,
			map[string]any{
				// That actually means that this selector is a source chain for the destChain
				"destChainSelector": chain,
			},
			&update,
		)
		if err != nil {
			lggr.Warnw("failed to get chain fee price update", "chain", chain, "err", err)
			continue
		}
		if update.Timestamp == 0 || update.Value == nil || update.Value.Cmp(big.NewInt(0)) == 0 {
			lggr.Debugw("chain fee price update is empty", "chain", chain)
			continue
		}
		feeUpdates[chain] = plugintypes.TimeStampedBigFromUnix(update)
	}

	return feeUpdates
}

func (r *ccipChainReader) GetRMNRemoteConfig(
	ctx context.Context,
) (rmntypes.RemoteConfig, error) {
	lggr := logutil.WithContextValues(ctx, r.lggr)
	if err := validateExtendedReaderExistence(r.contractReaders, r.destChain); err != nil {
		return rmntypes.RemoteConfig{}, err
	}

	// RMNRemote address stored in the offramp static config is actually the proxy contract address.
	// Here we will get the RMNRemote address from the proxy contract by calling the RMNProxy contract.
	proxyContractAddress, err := r.GetContractAddress(consts.ContractNameRMNRemote, r.destChain)
	if err != nil {
		return rmntypes.RemoteConfig{}, fmt.Errorf("GetRMNRemoteConfigGetRMNRemoteConfig: %w", err)
	}

	rmnRemoteAddress, err := r.getRMNRemoteAddress(ctx, lggr, r.destChain, proxyContractAddress)
	if err != nil {
		return rmntypes.RemoteConfig{}, fmt.Errorf("get RMNRemote address: %w", err)
	}
	lggr.Infow("got RMNRemote address", "address", rmnRemoteAddress)

	resultBatch, err := r.refresh(ctx)
	if err != nil {
		return rmntypes.RemoteConfig{}, fmt.Errorf("refresh: %w", err)
	}

	// TODO: make the calls in parallel using errgroup
	var vc versionedConfig
	err = r.contractReaders[r.destChain].ExtendedGetLatestValue(
		ctx,
		consts.ContractNameRMNRemote,
		consts.MethodNameGetVersionedConfig,
		primitives.Unconfirmed,
		map[string]any{},
		&vc,
	)
	if err != nil {
		return rmntypes.RemoteConfig{}, fmt.Errorf("get RMNRemote config: %w", err)
	}

	vcBatch := resultBatch.RMNRemote.RMNRemoteVersionedConfig

	lggr.Infow("got RMNRemote versioned config", "config", vc.Config, "batchConfig", vcBatch)

	// type ret struct {
	// 	DigestHeader cciptypes.Bytes32
	// }
	var header rmnDigestHeader

	err = r.contractReaders[r.destChain].ExtendedGetLatestValue(
		ctx,
		consts.ContractNameRMNRemote,
		consts.MethodNameGetReportDigestHeader,
		primitives.Unconfirmed,
		map[string]any{},
		&header,
	)
	if err != nil {
		return rmntypes.RemoteConfig{}, fmt.Errorf("get RMNRemote report digest header: %w", err)
	}

	digestHeaderBatch := resultBatch.RMNRemote.RMNRemoteDigestHeader.DigestHeader
	lggr.Infow("got RMNRemote report digest header", "digest", header.DigestHeader, "batchDigest", digestHeaderBatch)

	signers := make([]rmntypes.RemoteSignerInfo, 0, len(vcBatch.Config.Signers))
	for _, signer := range vcBatch.Config.Signers {
		signers = append(signers, rmntypes.RemoteSignerInfo{
			OnchainPublicKey: signer.OnchainPublicKey,
			NodeIndex:        signer.NodeIndex,
		})
	}

	return rmntypes.RemoteConfig{
		ContractAddress:  rmnRemoteAddress,
		ConfigDigest:     vcBatch.Config.RMNHomeContractConfigDigest,
		Signers:          signers,
<<<<<<< HEAD
		FSign:            vcBatch.Config.F,
		ConfigVersion:    vcBatch.Version,
		RmnReportVersion: digestHeaderBatch,
=======
		FSign:            vc.Config.FSign,
		ConfigVersion:    vc.Version,
		RmnReportVersion: header.DigestHeader,
>>>>>>> f76a638d
	}, nil
}

// GetRmnCurseInfo returns rmn curse/pausing information about the provided chains
// from the destination chain RMN remote contract.
func (r *ccipChainReader) GetRmnCurseInfo(
	ctx context.Context,
	sourceChainSelectors []cciptypes.ChainSelector,
) (*CurseInfo, error) {
	lggr := logutil.WithContextValues(ctx, r.lggr)
	if err := validateExtendedReaderExistence(r.contractReaders, r.destChain); err != nil {
		return nil, fmt.Errorf("validate dest=%d extended reader existence: %w", r.destChain, err)
	}

	type retTyp struct {
		CursedSubjects [][16]byte
	}
	var cursedSubjects retTyp

	err := r.contractReaders[r.destChain].ExtendedGetLatestValue(
		ctx,
		consts.ContractNameRMNRemote,
		consts.MethodNameGetCursedSubjects,
		primitives.Unconfirmed,
		map[string]any{},
		&cursedSubjects,
	)
	if err != nil {
		return nil, fmt.Errorf("get latest value of %s: %w", consts.MethodNameGetCursedSubjects, err)
	}

	lggr.Debugw("got cursed subjects", "cursedSubjects", cursedSubjects.CursedSubjects)

	return getCurseInfoFromCursedSubjects(
		lggr,
		mapset.NewSet(cursedSubjects.CursedSubjects...),
		r.destChain,
		sourceChainSelectors,
	), nil
}

func getCurseInfoFromCursedSubjects(
	lggr logger.Logger,
	cursedSubjectsSet mapset.Set[[16]byte],
	destChainSelector cciptypes.ChainSelector,
	sourceChainSelectors []cciptypes.ChainSelector,
) *CurseInfo {
	curseInfo := &CurseInfo{
		CursedSourceChains: make(map[cciptypes.ChainSelector]bool, len(sourceChainSelectors)),
		CursedDestination: cursedSubjectsSet.Contains(GlobalCurseSubject) ||
			cursedSubjectsSet.Contains(chainSelectorToBytes16(destChainSelector)),
		GlobalCurse: cursedSubjectsSet.Contains(GlobalCurseSubject),
	}

	for _, ch := range sourceChainSelectors {
		chainSelB16 := chainSelectorToBytes16(ch)
		lggr.Debugf("checking if chain %d is cursed after casting it to 16 bytes: %v", ch, chainSelB16)
		curseInfo.CursedSourceChains[ch] = cursedSubjectsSet.Contains(chainSelB16)
	}

	return curseInfo
}

func chainSelectorToBytes16(chainSel cciptypes.ChainSelector) [16]byte {
	var result [16]byte
	// Convert the uint64 to bytes and place it in the last 8 bytes of the array
	binary.BigEndian.PutUint64(result[8:], uint64(chainSel))
	return result
}

// discoverOffRampContracts uses the offRamp for destChain to discover the addresses of other contracts.
func (r *ccipChainReader) discoverOffRampContracts(
	ctx context.Context,
	lggr logger.Logger,
) (ContractAddresses, error) {
	// Exit without an error if we cannot read the destination.
	if err := validateExtendedReaderExistence(r.contractReaders, r.destChain); err != nil {
		return nil, fmt.Errorf("validate extended reader existence for destChain(%d): %w", r.destChain, err)
	}

	// build up resp as we go.
	resp := make(ContractAddresses)

	// OnRamps are in the offRamp SourceChainConfig.
	{
		sourceConfigs, err := r.getAllOffRampSourceChainsConfig(ctx, lggr)
		if err != nil {
			return nil, fmt.Errorf("unable to get SourceChainsConfig: %w", err)
		}

		r.lggr.Infow("sourceConfigs", "sourceConfigs", sourceConfigs)

		// Iterate results in sourceChain selector order so that the router config is deterministic.
		keys := maps.Keys(sourceConfigs)
		sort.Slice(keys, func(i, j int) bool { return keys[i] < keys[j] })
		for _, sourceChain := range keys {
			cfg := sourceConfigs[sourceChain]
			resp = resp.Append(consts.ContractNameOnRamp, sourceChain, cfg.OnRamp)
			// The local router is located in each source sourceChain config. Add it once.
			if len(resp[consts.ContractNameRouter][r.destChain]) == 0 {
				resp = resp.Append(consts.ContractNameRouter, r.destChain, cfg.Router)
				lggr.Infow("appending router contract address", "address", cfg.Router)
			}
		}
	}

	// NonceManager and RMNRemote are in the offramp static config.
	{
		var staticConfig offRampStaticChainConfig
		err := r.getDestinationData(
			ctx,
			r.destChain,
			consts.ContractNameOffRamp,
			consts.MethodNameOffRampGetStaticConfig,
			&staticConfig,
		)
		if err != nil {
			return nil, fmt.Errorf("unable to lookup nonce manager and rmn proxy remote (offramp static config): %w", err)
		}
<<<<<<< HEAD

		respBatch, err := r.refresh(ctx)
		if err != nil {
			return nil, fmt.Errorf("refresh: %w", err)
		}

		staticConfigBatch := respBatch.Offramp.StaticConfig

		lggr.Infow("got offramp static config", "staticConfig", staticConfig, "staticConfigBatch", staticConfigBatch)

		resp = resp.Append(consts.ContractNameNonceManager, chain, staticConfigBatch.NonceManager)
		resp = resp.Append(consts.ContractNameRMNRemote, chain, staticConfigBatch.RmnRemote)
		lggr.Infow("appending RMN remote contract address", "address", staticConfigBatch.RmnRemote)
=======
		resp = resp.Append(consts.ContractNameNonceManager, r.destChain, staticConfig.NonceManager)
		resp = resp.Append(consts.ContractNameRMNRemote, r.destChain, staticConfig.RmnRemote)
		lggr.Infow("appending RMN remote contract address", "address", staticConfig.RmnRemote)
>>>>>>> f76a638d
	}

	// FeeQuoter from the offRamp dynamic config.
	{
		var dynamicConfig offRampDynamicChainConfig
		err := r.getDestinationData(
			ctx,
			r.destChain,
			consts.ContractNameOffRamp,
			consts.MethodNameOffRampGetDynamicConfig,
			&dynamicConfig,
		)
		if err != nil {
			return nil, fmt.Errorf("unable to lookup fee quoter (offramp dynamic config): %w", err)
		}
<<<<<<< HEAD

		respBatch, err := r.refresh(ctx)
		if err != nil {
			return nil, fmt.Errorf("refresh: %w", err)
		}

		dynamicConfigBatch := respBatch.Offramp.DynamicConfig

		lggr.Infow("got offramp dynamic config", "dynamicConfig", dynamicConfig, "dynamicConfigBatch", dynamicConfigBatch)

		resp = resp.Append(consts.ContractNameFeeQuoter, chain, dynamicConfigBatch.FeeQuoter)
		lggr.Infow("appending fee quoter contract address", "address", dynamicConfigBatch.FeeQuoter)
=======
		resp = resp.Append(consts.ContractNameFeeQuoter, r.destChain, dynamicConfig.FeeQuoter)
		lggr.Infow("appending fee quoter contract address", "address", dynamicConfig.FeeQuoter)
>>>>>>> f76a638d
	}

	return resp, nil
}

func (r *ccipChainReader) DiscoverContracts(ctx context.Context) (ContractAddresses, error) {
	lggr := logutil.WithContextValues(ctx, r.lggr)
	resp := make(ContractAddresses)

	// Discover destination contracts if the dest chain is supported.
	if err := validateExtendedReaderExistence(r.contractReaders, r.destChain); err == nil {
		resp, err = r.discoverOffRampContracts(ctx, lggr)
		// Can't continue with discovery if the destination chain is not available.
		// We read source chains OnRamps from there, and onRamps are essential for feeQuoter and Router discovery.
		if err != nil {
			return nil, fmt.Errorf("discover destination contracts: %w", err)
		}
	}

	r.lggr.Infow("discovered contracts", "contracts", resp)

	// The following calls are on dynamically configured chains which may not
	// be available when this function is called. Eventually they will be
	// configured through consensus when the Sync function is called, but until
	// that happens the ErrNoBindings case must be handled gracefully.

	myChains := maps.Keys(r.contractReaders)

	// Read onRamps for FeeQuoter in DynamicConfig.
	dynamicConfigs := r.getOnRampDynamicConfigs(ctx, lggr, myChains)
	for chain, cfg := range dynamicConfigs {
		resp = resp.Append(consts.ContractNameFeeQuoter, chain, cfg.DynamicConfig.FeeQuoter)
	}

	// Read onRamps for Router in DestChainConfig.
	destChainConfig := r.getOnRampDestChainConfig(ctx, myChains)
	for chain, cfg := range destChainConfig {
		resp = resp.Append(consts.ContractNameRouter, chain, cfg.Router)
	}

	return resp, nil
}

// Sync goes through the input contracts and binds them to the contract reader.
func (r *ccipChainReader) Sync(ctx context.Context, contracts ContractAddresses) error {
	lggr := logutil.WithContextValues(ctx, r.lggr)
	var errs []error
	for contractName, chainSelToAddress := range contracts {
		for chainSel, address := range chainSelToAddress {
			// defense in depth: don't bind if the address is empty.
			// callers should ensure this but we double check here.
			if len(address) == 0 {
				lggr.Warnw("skipping binding empty address for contract",
					"contractName", contractName,
					"chainSel", chainSel,
				)
				continue
			}

			// try to bind
			_, err := bindExtendedReaderContract(ctx, lggr, r.contractReaders, chainSel, contractName, address)
			if err != nil {
				if errors.Is(err, ErrContractReaderNotFound) {
					// don't support this chain
					continue
				}
				// some other error, gather
				// TODO: maybe return early?
				errs = append(errs, err)
			}
		}
	}

	return errors.Join(errs...)
}

func (r *ccipChainReader) GetContractAddress(contractName string, chain cciptypes.ChainSelector) ([]byte, error) {
	extendedReader, ok := r.contractReaders[chain]
	if !ok {
		return nil, fmt.Errorf("contract reader not found for chain %d", chain)
	}

	bindings := extendedReader.GetBindings(contractName)
	if len(bindings) != 1 {
		return nil, fmt.Errorf("expected one binding for the %s contract, got %d", contractName, len(bindings))
	}

	addressBytes, err := typeconv.AddressStringToBytes(bindings[0].Binding.Address, uint64(chain))
	if err != nil {
		return nil, fmt.Errorf("convert address %s to bytes: %w", bindings[0].Binding.Address, err)
	}

	return addressBytes, nil
}

// LinkPriceUSD gets the LINK price in 1e-18 USDs from the FeeQuoter contract on the destination chain.
// For example, if the price is 1 LINK = 10 USD, this function will return 10e18 (10 * 1e18). You can think of this
// function returning the price of LINK not in USD, but in a small denomination of USD, similar to returning
// the price of ETH not in ETH but in wei (1e-18 ETH).
func (r *ccipChainReader) LinkPriceUSD(ctx context.Context) (cciptypes.BigInt, error) {
	// Ensure we can read from the destination chain.
	if err := validateExtendedReaderExistence(r.contractReaders, r.destChain); err != nil {
		return cciptypes.BigInt{}, fmt.Errorf("failed to validate dest chain reader existence: %w", err)
	}

	// TODO: consider caching this value.
	feeQuoterCfg, err := r.getDestFeeQuoterStaticConfig(ctx)
	if err != nil {
		return cciptypes.BigInt{}, fmt.Errorf("get destination fee quoter static config: %w", err)
	}

	linkPriceUSD, err := r.getFeeQuoterTokenPriceUSD(ctx, feeQuoterCfg.LinkToken)
	if err != nil {
		return cciptypes.BigInt{}, fmt.Errorf("get LINK price in USD: %w", err)
	}

	if linkPriceUSD.Int == nil {
		return cciptypes.BigInt{}, fmt.Errorf("LINK price is nil")
	}

	if linkPriceUSD.Int.Cmp(big.NewInt(0)) == 0 {
		return cciptypes.BigInt{}, fmt.Errorf("LINK price is 0")
	}

	return linkPriceUSD, nil
}

// feeQuoterStaticConfig is used to parse the response from the feeQuoter contract's getStaticConfig method.
// See: https://github.com/smartcontractkit/ccip/blob/a3f61f7458e4499c2c62eb38581c60b4942b1160/contracts/src/v0.8/ccip/FeeQuoter.sol#L946
//
//nolint:lll // It's a URL.
type feeQuoterStaticConfig struct {
	MaxFeeJuelsPerMsg  cciptypes.BigInt `json:"maxFeeJuelsPerMsg"`
	LinkToken          []byte           `json:"linkToken"`
	StalenessThreshold uint32           `json:"stalenessThreshold"`
}

// getDestFeeQuoterStaticConfig returns the destination chain's Fee Quoter's StaticConfig
func (r *ccipChainReader) getDestFeeQuoterStaticConfig(ctx context.Context) (feeQuoterStaticConfig, error) {
	var staticConfig feeQuoterStaticConfig
	err := r.getDestinationData(
		ctx,
		r.destChain,
		consts.ContractNameFeeQuoter,
		consts.MethodNameFeeQuoterGetStaticConfig,
		&staticConfig,
	)
	if err != nil {
		return feeQuoterStaticConfig{}, fmt.Errorf("unable to lookup fee quoter (offramp static config): %w", err)
	}

	result, err := r.refresh(ctx)
	if err != nil {
		return feeQuoterStaticConfig{}, fmt.Errorf("refresh: %w", err)
	}

	staticConfigBatch := result.FeeQuoter.FeeQuoterStaticConfig

	r.lggr.Infow("got fee quoter static config", "staticConfig", staticConfig, "staticConfigBatch", staticConfigBatch)

	if len(staticConfigBatch.LinkToken) == 0 {
		return feeQuoterStaticConfig{}, fmt.Errorf("link token address is empty")
	}

	return staticConfigBatch, nil
}

// getFeeQuoterTokenPriceUSD gets the token price in USD of the given token address from the FeeQuoter contract on the
// destination chain.
func (r *ccipChainReader) getFeeQuoterTokenPriceUSD(ctx context.Context, tokenAddr []byte) (cciptypes.BigInt, error) {
	if len(tokenAddr) == 0 {
		return cciptypes.BigInt{}, fmt.Errorf("tokenAddr is empty")
	}

	reader, ok := r.contractReaders[r.destChain]
	if !ok {
		return cciptypes.BigInt{}, fmt.Errorf("contract reader not found for chain %d", r.destChain)
	}

	var timestampedPrice plugintypes.TimestampedUnixBig
	err := reader.ExtendedGetLatestValue(
		ctx,
		consts.ContractNameFeeQuoter,
		consts.MethodNameFeeQuoterGetTokenPrice,
		primitives.Unconfirmed,
		map[string]any{
			"token": tokenAddr,
		},
		&timestampedPrice,
	)
	if err != nil {
		return cciptypes.BigInt{}, fmt.Errorf("failed to get token price, addr: %v, err: %w", tokenAddr, err)
	}

	price := timestampedPrice.Value

	if price == nil {
		return cciptypes.BigInt{}, fmt.Errorf("token price is nil,  addr: %v", tokenAddr)
	}
	if price.Cmp(big.NewInt(0)) == 0 {
		return cciptypes.BigInt{}, fmt.Errorf("token price is 0, addr: %v", tokenAddr)
	}

	return cciptypes.NewBigInt(price), nil
}

// sourceChainConfig is used to parse the response from the offRamp contract's getSourceChainConfig method.
// See: https://github.com/smartcontractkit/ccip/blob/a3f61f7458e4499c2c62eb38581c60b4942b1160/contracts/src/v0.8/ccip/offRamp/OffRamp.sol#L94
//
//nolint:lll // It's a URL.
type sourceChainConfig struct {
	Router    []byte // local router
	IsEnabled bool
	MinSeqNr  uint64
	OnRamp    cciptypes.UnknownAddress
}

func (scc sourceChainConfig) check() (bool /* enabled */, error) {
	// The chain may be set in CCIPHome's ChainConfig map but not hooked up yet in the offramp.
	if !scc.IsEnabled {
		return false, nil
	}
	// This may happen due to some sort of regression in the codec that unmarshals
	// chain data -> go struct.
	if len(scc.OnRamp) == 0 {
		return false, fmt.Errorf(
			"onRamp misconfigured/didn't unmarshal: %x",
			scc.OnRamp,
		)
	}

	if len(scc.Router) == 0 {
		return false, fmt.Errorf("router is empty: %v", scc.Router)
	}

	return scc.IsEnabled, nil
}

// getOffRampSourceChainsConfig returns the offRamp contract's source chain configurations for each supported source
// chain. If some chain is disabled it is not included in the response.
func (r *ccipChainReader) getOffRampSourceChainsConfig(
	ctx context.Context, chains []cciptypes.ChainSelector) (map[cciptypes.ChainSelector]sourceChainConfig, error) {
	if err := validateExtendedReaderExistence(r.contractReaders, r.destChain); err != nil {
		return nil, err
	}

	res := make(map[cciptypes.ChainSelector]sourceChainConfig)
	mu := new(sync.Mutex)

	eg := new(errgroup.Group)
	for _, chainSel := range chains {
		if chainSel == r.destChain {
			continue
		}

		// TODO: look into using BatchGetLatestValue instead to simplify concurrency?
		eg.Go(func() error {
			resp := sourceChainConfig{}
			err := r.contractReaders[r.destChain].ExtendedGetLatestValue(
				ctx,
				consts.ContractNameOffRamp,
				consts.MethodNameGetSourceChainConfig,
				primitives.Unconfirmed,
				map[string]any{
					"sourceChainSelector": chainSel,
				},
				&resp,
			)
			if err != nil {
				return fmt.Errorf("failed to get source chain config for source chain %d: %w",
					chainSel, err)
			}

			enabled, err := resp.check()
			if err != nil {
				return fmt.Errorf("source chain config check for chain %d failed: %w", chainSel, err)
			}
			if !enabled {
				// We don't want to process disabled chains prematurely.
				r.lggr.Debugw("source chain is disabled", "chain", chainSel)
				return nil
			}

			mu.Lock()
			res[chainSel] = resp
			mu.Unlock()
			return nil
		})
	}

	if err := eg.Wait(); err != nil {
		return nil, err
	}
	return res, nil
}

// selectorsAndConfigs wraps the return values from getAllSourceChainConfigs.
type selectorsAndConfigs struct {
	Selectors          []uint64            `mapstructure:"F0"`
	SourceChainConfigs []sourceChainConfig `mapstructure:"F1"`
}

// getAllOffRampSourceChainsConfig get all enabled source chain configs from the offRamp for dest chain
func (r *ccipChainReader) getAllOffRampSourceChainsConfig(
	ctx context.Context,
	lggr logger.Logger,
) (map[cciptypes.ChainSelector]sourceChainConfig, error) {
	if err := validateExtendedReaderExistence(r.contractReaders, r.destChain); err != nil {
		return nil, fmt.Errorf("validate extended reader existence: %w", err)
	}

	configs := make(map[cciptypes.ChainSelector]sourceChainConfig)

<<<<<<< HEAD
	call, err := r.refresh(ctx)
=======
	var resp selectorsAndConfigs
	err := r.contractReaders[r.destChain].ExtendedGetLatestValue(
		ctx,
		consts.ContractNameOffRamp,
		consts.MethodNameOffRampGetAllSourceChainConfigs,
		primitives.Unconfirmed,
		map[string]any{},
		&resp,
	)
>>>>>>> f76a638d
	if err != nil {
		return nil, fmt.Errorf("failed to get source chain configs for source chain %d: %w",
			r.destChain, err)
	}

	resp := call.Offramp.SelectorsAndConf

	if len(resp.SourceChainConfigs) != len(resp.Selectors) {
		return nil, fmt.Errorf("selectors and source chain configs length mismatch: %v", resp)
	}

	lggr.Infow("got source chain configs", "configs", resp, "chain", chain)

	// Populate the map.
	for i := range resp.Selectors {
		chainSel := cciptypes.ChainSelector(resp.Selectors[i])
		cfg := resp.SourceChainConfigs[i]

		enabled, err := cfg.check()
		if err != nil {
			return nil, fmt.Errorf("source chain config check for chain %d failed: %w", chainSel, err)
		}
		if !enabled {
			// We don't want to process disabled chains prematurely.
			lggr.Debugw("source chain is disabled", "chain", chainSel)
			continue
		}

		configs[chainSel] = cfg
	}

	return configs, nil
}

// offRampStaticChainConfig is used to parse the response from the offRamp contract's getStaticConfig method.
// See: <chainlink repo>/contracts/src/v0.8/ccip/offRamp/OffRamp.sol:StaticConfig
type offRampStaticChainConfig struct {
	ChainSelector        cciptypes.ChainSelector `json:"chainSelector"`
	GasForCallExactCheck uint16                  `json:"gasForCallExactCheck"`
	RmnRemote            []byte                  `json:"rmnRemote"`
	TokenAdminRegistry   []byte                  `json:"tokenAdminRegistry"`
	NonceManager         []byte                  `json:"nonceManager"`
}

// offRampDynamicChainConfig maps to DynamicConfig in OffRamp.sol
type offRampDynamicChainConfig struct {
	FeeQuoter                               []byte `json:"feeQuoter"`
	PermissionLessExecutionThresholdSeconds uint32 `json:"permissionLessExecutionThresholdSeconds"`
	IsRMNVerificationDisabled               bool   `json:"isRMNVerificationDisabled"`
	MessageInterceptor                      []byte `json:"messageInterceptor"`
}

// getData returns data for a single reader.
func (r *ccipChainReader) getDestinationData(
	ctx context.Context,
	destChain cciptypes.ChainSelector,
	contract string,
	method string,
	returnVal any,
) error {
	if err := validateExtendedReaderExistence(r.contractReaders, destChain); err != nil {
		return err
	}

	if destChain != r.destChain {
		return fmt.Errorf("expected destination chain %d, got %d", r.destChain, destChain)
	}

	return r.contractReaders[destChain].ExtendedGetLatestValue(
		ctx,
		contract,
		method,
		primitives.Unconfirmed,
		map[string]any{},
		returnVal,
	)
}

// See DynamicChainConfig in OnRamp.sol
type onRampDynamicConfig struct {
	FeeQuoter              []byte `json:"feeQuoter"`
	ReentrancyGuardEntered bool   `json:"reentrancyGuardEntered"`
	MessageInterceptor     []byte `json:"messageInterceptor"`
	FeeAggregator          []byte `json:"feeAggregator"`
	AllowListAdmin         []byte `json:"allowListAdmin"`
}

// We're wrapping the onRampDynamicConfig this way to map to on-chain return type which is a named struct
// https://github.com/smartcontractkit/chainlink/blob/12af1de88238e0e918177d6b5622070417f48adf/contracts/src/v0.8/ccip/onRamp/OnRamp.sol#L328
//
//nolint:lll
type getOnRampDynamicConfigResponse struct {
	DynamicConfig onRampDynamicConfig `json:"dynamicConfig"`
}

func (r *ccipChainReader) getOnRampDynamicConfigs(
	ctx context.Context,
	lggr logger.Logger,
	srcChains []cciptypes.ChainSelector,
) map[cciptypes.ChainSelector]getOnRampDynamicConfigResponse {
	result := make(map[cciptypes.ChainSelector]getOnRampDynamicConfigResponse)

	mu := new(sync.Mutex)
	wg := new(sync.WaitGroup)
	for _, chainSel := range srcChains {
		// no onramp for the destination chain
		if chainSel == r.destChain {
			continue
		}
		if r.contractReaders[chainSel] == nil {
			r.lggr.Errorw("contract reader not found", "chain", chainSel)
			continue
		}

		wg.Add(1)
		go func(chainSel cciptypes.ChainSelector) {
			defer wg.Done()
			// read onramp dynamic config
			resp := getOnRampDynamicConfigResponse{}
			err := r.contractReaders[chainSel].ExtendedGetLatestValue(
				ctx,
				consts.ContractNameOnRamp,
				consts.MethodNameOnRampGetDynamicConfig,
				primitives.Unconfirmed,
				map[string]any{},
				&resp,
			)
			lggr.Debugw("got onramp dynamic config",
				"chain", chainSel,
				"resp", resp)
			if err != nil {
				if errors.Is(err, contractreader.ErrNoBindings) {
					// ErrNoBindings is an allowable error during initialization
					lggr.Infow(
						"unable to lookup source fee quoters (onRamp dynamic config), "+
							"this is expected during initialization", "err", err)
				} else {
					lggr.Errorw("unable to lookup source fee quoters (onRamp dynamic config)",
						"chain", chainSel, "err", err)
				}
				return
			}
			mu.Lock()
			result[chainSel] = resp
			mu.Unlock()
		}(chainSel)
	}

	wg.Wait()

	return result
}

// See DestChainConfig in OnRamp.sol
type onRampDestChainConfig struct {
	SequenceNumber   uint64 `json:"sequenceNumber"`
	AllowListEnabled bool   `json:"allowListEnabled"`
	Router           []byte `json:"router"`
}

func (r *ccipChainReader) getOnRampDestChainConfig(
	ctx context.Context,
	srcChains []cciptypes.ChainSelector,
) map[cciptypes.ChainSelector]onRampDestChainConfig {
	result := make(map[cciptypes.ChainSelector]onRampDestChainConfig)

	mu := new(sync.Mutex)
	wg := new(sync.WaitGroup)
	for _, chainSel := range srcChains {
		// no onramp for the destination chain
		if chainSel == r.destChain {
			continue
		}
		if r.contractReaders[chainSel] == nil {
			r.lggr.Errorw("contract reader not found", "chain", chainSel)
			continue
		}

		// For chain X, all DestChainConfigs will have one of 2 values for the Router address
		// 1. Chain X Test Router in case we're testing a new lane
		// 2. Chain X Router
		wg.Add(1)
		go func(chainSel cciptypes.ChainSelector) {
			defer wg.Done()
			resp := onRampDestChainConfig{}
			err := r.contractReaders[chainSel].ExtendedGetLatestValue(
				ctx,
				consts.ContractNameOnRamp,
				consts.MethodNameOnRampGetDestChainConfig,
				primitives.Unconfirmed,
				map[string]any{
					"destChainSelector": r.destChain,
				},
				&resp,
			)
			if err != nil {
				if errors.Is(err, contractreader.ErrNoBindings) {
					// ErrNoBindings is an allowable error during initialization
					r.lggr.Infow("unable to lookup source routers (onRamp dest chain config), "+
						"this is expected during initialization", "chain", chainSel, "err", err)
				} else {
					r.lggr.Errorw("unable to lookup source routers (onRamp dest chain config)",
						"chain", chainSel, "err", err)
				}
				return
			}

			if len(resp.Router) == 0 {
				r.lggr.Errorw("router address is empty", "chain", chainSel)
				return
			}

			mu.Lock()
			result[chainSel] = resp
			mu.Unlock()
		}(chainSel)
	}

	wg.Wait()
	return result
}

// signer is used to parse the response from the RMNRemote contract's getVersionedConfig method.
// See: https://github.com/smartcontractkit/ccip/blob/ccip-develop/contracts/src/v0.8/ccip/rmn/RMNRemote.sol#L42-L45
type signer struct {
	OnchainPublicKey []byte `json:"onchainPublicKey"`
	NodeIndex        uint64 `json:"nodeIndex"`
}

// config is used to parse the response from the RMNRemote contract's getVersionedConfig method.
// See: https://github.com/smartcontractkit/ccip/blob/ccip-develop/contracts/src/v0.8/ccip/rmn/RMNRemote.sol#L49-L53
type config struct {
	RMNHomeContractConfigDigest cciptypes.Bytes32 `json:"rmnHomeContractConfigDigest"`
	Signers                     []signer          `json:"signers"`
	FSign                       uint64            `json:"fSign"` // previously: MinSigners
}

// versionedConfig is used to parse the response from the RMNRemote contract's getVersionedConfig method.
// See: https://github.com/smartcontractkit/ccip/blob/ccip-develop/contracts/src/v0.8/ccip/rmn/RMNRemote.sol#L167-L169
type versionedConfig struct {
	Version uint32 `json:"version"`
	Config  config `json:"config"`
}

// getARM gets the RMN remote address from the RMN proxy address.
// See: https://github.com/smartcontractkit/chainlink/blob/3c7817c566c5d0aa14519c679fa85b227ac97cc5/contracts/src/v0.8/ccip/rmn/ARMProxy.sol#L40-L44
//
//nolint:lll
func (r *ccipChainReader) getRMNRemoteAddress(
	ctx context.Context,
	lggr logger.Logger,
	chain cciptypes.ChainSelector,
	rmnRemoteProxyAddress []byte) ([]byte, error) {
	_, err := bindExtendedReaderContract(ctx, lggr, r.contractReaders, chain, consts.ContractNameRMNProxy, rmnRemoteProxyAddress)
	if err != nil {
		return nil, fmt.Errorf("bind RMN proxy contract: %w", err)
	}

	// get the RMN remote address from the proxy
	var rmnRemoteAddressFromNormalCall []byte
	err = r.getDestinationData(
		ctx,
		chain,
		consts.ContractNameRMNProxy,
		consts.MethodNameGetARM,
		&rmnRemoteAddressFromNormalCall,
	)
	if err != nil {
		return nil, fmt.Errorf("unable to lookup RMN remote address (RMN proxy): %w", err)
	}

	response, err := r.refresh(ctx)
	if err != nil {
		return nil, fmt.Errorf("unable to lookup RMN remote address (RMN proxy): %w", err)
	}
	rmnRemoteAddressFromBatch := response.RMNProxy.RMNRemoteAddress

	r.lggr.Infow("got RMN remote address", "rmnRemoteAddressFromNormalCall", rmnRemoteAddressFromNormalCall, "rmnRemoteAddressFromBatch", rmnRemoteAddressFromBatch)

	return rmnRemoteAddressFromBatch, nil
}

// Get the DestChainConfig from the FeeQuoter contract on the given chain.
func (r *ccipChainReader) getFeeQuoterDestChainConfig(
	ctx context.Context,
	chainSelector cciptypes.ChainSelector,
) (cciptypes.FeeQuoterDestChainConfig, error) {
	if err := validateExtendedReaderExistence(r.contractReaders, chainSelector); err != nil {
		return cciptypes.FeeQuoterDestChainConfig{}, err
	}

	var destChainConfig cciptypes.FeeQuoterDestChainConfig
	srcReader := r.contractReaders[chainSelector]
	err := srcReader.ExtendedGetLatestValue(
		ctx,
		consts.ContractNameFeeQuoter,
		consts.MethodNameGetDestChainConfig,
		primitives.Unconfirmed,
		map[string]any{
			"destChainSelector": r.destChain,
		},
		&destChainConfig,
	)

	if err != nil {
		return cciptypes.FeeQuoterDestChainConfig{},
			fmt.Errorf("get dest chain config for source chain %d: %w",
				chainSelector, err)
	}

	return destChainConfig, nil
}

// GetMedianDataAvailabilityGasConfig returns the median of the DataAvailabilityGasConfig values from all FeeQuoters
// DA data lives in the FeeQuoter contract on the source chain. To get the config of the destination chain, we need to
// read the FeeQuoter contract on the source chain. As nodes are not required to have all chains configured, we need to
// read all FeeQuoter contracts to get the median.
func (r *ccipChainReader) GetMedianDataAvailabilityGasConfig(
	ctx context.Context,
) (cciptypes.DataAvailabilityGasConfig, error) {
	overheadGasValues := make([]uint32, 0)
	gasPerByteValues := make([]uint16, 0)
	multiplierBpsValues := make([]uint16, 0)

	// TODO: pay attention to performance here, as we are looping through all chains
	for chain := range r.contractReaders {
		config, err := r.getFeeQuoterDestChainConfig(ctx, chain)
		if err != nil {
			continue
		}
		if config.IsEnabled && config.HasNonEmptyDAGasParams() {
			overheadGasValues = append(overheadGasValues, config.DestDataAvailabilityOverheadGas)
			gasPerByteValues = append(gasPerByteValues, config.DestGasPerDataAvailabilityByte)
			multiplierBpsValues = append(multiplierBpsValues, config.DestDataAvailabilityMultiplierBps)
		}
	}

	// Calculate medians
	medianOverheadGas := consensus.Median(overheadGasValues, func(a, b uint32) bool { return a < b })
	medianGasPerByte := consensus.Median(gasPerByteValues, func(a, b uint16) bool { return a < b })
	medianMultiplierBps := consensus.Median(multiplierBpsValues, func(a, b uint16) bool { return a < b })

	daConfig := cciptypes.DataAvailabilityGasConfig{
		DestDataAvailabilityOverheadGas:   medianOverheadGas,
		DestGasPerDataAvailabilityByte:    medianGasPerByte,
		DestDataAvailabilityMultiplierBps: medianMultiplierBps,
	}

	return daConfig, nil
}

func (r *ccipChainReader) GetLatestPriceSeqNr(ctx context.Context) (uint64, error) {
	if err := validateExtendedReaderExistence(r.contractReaders, r.destChain); err != nil {
		return 0, fmt.Errorf("validate dest=%d extended reader existence: %w", r.destChain, err)
	}

	var latestSeqNr uint64
	err := r.contractReaders[r.destChain].ExtendedGetLatestValue(
		ctx,
		consts.ContractNameOffRamp,
		consts.MethodNameGetLatestPriceSequenceNumber,
		primitives.Unconfirmed,
		map[string]any{},
		&latestSeqNr,
	)
	if err != nil {
		return 0, fmt.Errorf("get latest price sequence number: %w", err)
	}

	return latestSeqNr, nil
}

func (r *ccipChainReader) GetOffRampConfigDigest(ctx context.Context, pluginType uint8) ([32]byte, error) {
	if err := validateExtendedReaderExistence(r.contractReaders, r.destChain); err != nil {
		return [32]byte{}, fmt.Errorf("validate dest=%d extended reader existence: %w", r.destChain, err)
	}

	var resp OCRConfigResponse
	err := r.contractReaders[r.destChain].ExtendedGetLatestValue(
		ctx,
		consts.ContractNameOffRamp,
		consts.MethodNameOffRampLatestConfigDetails,
		primitives.Unconfirmed,
		map[string]any{
			"ocrPluginType": pluginType,
		},
		&resp,
	)
	if err != nil {
		return [32]byte{}, fmt.Errorf("get latest config digest: %w", err)
	}

	result, err := r.refresh(ctx)
	if err != nil {
		return [32]byte{}, fmt.Errorf("get latest config digest: %w", err)
	}

	var respFromBatch OCRConfigResponse
	if pluginType == consts.PluginTypeCommit {
		respFromBatch = result.Offramp.CommitLatestOCRConfig
	} else {
		respFromBatch = result.Offramp.ExecLatestOCRConfig
	}

	r.lggr.Infow("got offramp config digest", "resp", resp, "respFromBatch", respFromBatch)

	return respFromBatch.OCRConfig.ConfigInfo.ConfigDigest, nil
}

func validateCommitReportAcceptedEvent(seq types.Sequence, gteTimestamp time.Time) (*CommitReportAcceptedEvent, error) {
	ev, is := (seq.Data).(*CommitReportAcceptedEvent)
	if !is {
		return nil, fmt.Errorf("unexpected type %T while expecting a commit report", seq)
	}

	if seq.Timestamp < uint64(gteTimestamp.Unix()) {
		return nil, fmt.Errorf("commit report accepted event timestamp is less than the minimum timestamp %v<%v",
			seq.Timestamp, gteTimestamp.Unix())
	}

	if err := validateMerkleRoots(ev.MerkleRoots); err != nil {
		return nil, fmt.Errorf("merkle roots: %w", err)
	}

	for _, tpus := range ev.PriceUpdates.TokenPriceUpdates {
		if len(tpus.SourceToken) == 0 {
			return nil, fmt.Errorf("empty source token")
		}
		if tpus.UsdPerToken == nil || tpus.UsdPerToken.Cmp(big.NewInt(0)) <= 0 {
			return nil, fmt.Errorf("nil or non-positive usd per token")
		}
	}

	for _, gpus := range ev.PriceUpdates.GasPriceUpdates {
		if gpus.DestChainSelector == 0 {
			return nil, fmt.Errorf("dest chain is zero")
		}
		if gpus.UsdPerUnitGas == nil || gpus.UsdPerUnitGas.Cmp(big.NewInt(0)) <= 0 {
			return nil, fmt.Errorf("nil or non-positive usd per unit gas")
		}
	}

	return ev, nil
}

func validateMerkleRoots(merkleRoots []MerkleRoot) error {
	for _, mr := range merkleRoots {
		if mr.SourceChainSelector == 0 {
			return fmt.Errorf("source chain is zero")
		}
		if mr.MinSeqNr == 0 {
			return fmt.Errorf("minSeqNr is zero")
		}
		if mr.MaxSeqNr == 0 {
			return fmt.Errorf("maxSeqNr is zero")
		}
		if mr.MinSeqNr > mr.MaxSeqNr {
			return fmt.Errorf("minSeqNr is greater than maxSeqNr")
		}
		if mr.MerkleRoot.IsEmpty() {
			return fmt.Errorf("empty merkle root")
		}
		if len(mr.OnRampAddress) == 0 {
			return fmt.Errorf("empty onramp address")
		}
	}

	return nil
}

func validateExecutionStateChangedEvent(
	ev *ExecutionStateChangedEvent, expRange cciptypes.SeqNumRange, sourceChain cciptypes.ChainSelector) error {
	if ev == nil {
		return fmt.Errorf("execution state changed event is nil")
	}

	if ev.SequenceNumber < expRange.Start() || ev.SequenceNumber > expRange.End() {
		return fmt.Errorf("execution state changed event sequence number is not in the expected range")
	}

	if ev.SourceChainSelector != sourceChain {
		return fmt.Errorf("source chain is not the expected queried one")
	}

	if ev.MessageHash.IsEmpty() {
		return fmt.Errorf("nil message hash")
	}

	if ev.MessageID.IsEmpty() {
		return fmt.Errorf("message ID is zero")
	}

	if ev.State == 0 {
		return fmt.Errorf("state is zero")
	}

	return nil
}

func validateSendRequestedEvent(
	ev *SendRequestedEvent, source, dest cciptypes.ChainSelector, seqNumRange cciptypes.SeqNumRange) error {
	if ev == nil {
		return fmt.Errorf("send requested event is nil")
	}

	if ev.DestChainSelector != dest {
		return fmt.Errorf("dest chain is not the expected queried one")
	}

	if ev.Message.Header.SourceChainSelector != source {
		return fmt.Errorf("source chain is not the expected queried one")
	}

	if ev.SequenceNumber < seqNumRange.Start() || ev.SequenceNumber > seqNumRange.End() {
		return fmt.Errorf("send requested event sequence number is not in the expected range")
	}

	if ev.Message.Header.MessageID.IsEmpty() {
		return fmt.Errorf("message ID is zero")
	}

	if len(ev.Message.Receiver) == 0 {
		return fmt.Errorf("empty receiver address")
	}

	if len(ev.Message.Sender) == 0 {
		return fmt.Errorf("empty sender address")
	}

	if ev.Message.FeeTokenAmount.IsEmpty() {
		return fmt.Errorf("fee token amount is zero")
	}

	if len(ev.Message.FeeToken) == 0 {
		return fmt.Errorf("empty fee token")
	}

	return nil
}

// Interface compliance check
var _ CCIPReader = (*ccipChainReader)(nil)

// refresh fetches all configurations and updates the cache
func (r *ccipChainReader) refresh(ctx context.Context) (NogoResponse, error) {
	requests := r.prepareBatchRequests()

	batchResult, err := r.contractReaders[r.destChain].ExtendedBatchGetLatestValuesGraceful(ctx, requests)
	if err != nil {
		return NogoResponse{}, fmt.Errorf("batch get latest values: %w", err)
	}
	// print the batchResult
	for contract, results := range batchResult.Results {
		r.lggr.Infow("contract is", "contract", contract)
		for i, result := range results {
			r.lggr.Infow("result is", "result", result)
			val, err := result.GetResult()
			if err != nil {
				r.lggr.Errorw("get offramp result %d: %w", i, err)
			}
			r.lggr.Infow("val is", "val", val)
		}
	}

	r.lggr.Infow("batchResult.SkippedNoBinds is", "batchResult.SkippedNoBinds", batchResult.SkippedNoBinds)
	// Log skipped contracts if any for debugging
	// Clear skipped contract values from cache
	if len(batchResult.SkippedNoBinds) > 0 {
		r.lggr.Infow("some contracts were skipped due to no bindings", "contracts", batchResult.SkippedNoBinds)
		// c.clearSkippedContractValues(batchResult.SkippedNoBinds)
	}

	return r.updateFromResults(batchResult.Results)
}

type rmnDigestHeader struct {
	DigestHeader cciptypes.Bytes32
}

// prepareBatchRequests creates the batch request for all configurations
func (r *ccipChainReader) prepareBatchRequests() contractreader.ExtendedBatchGetLatestValuesRequest {
	var (
		commitLatestOCRConfig OCRConfigResponse
		execLatestOCRConfig   OCRConfigResponse
		staticConfig          offRampStaticChainConfig
		dynamicConfig         offRampDynamicChainConfig
		selectorsAndConf      selectorsAndConfigs
		rmnRemoteAddress      []byte
		rmnDigestHeader       rmnDigestHeader
		rmnVersionConfig      versionedConfig
		feeQuoterConfig       feeQuoterStaticConfig
	)

	return contractreader.ExtendedBatchGetLatestValuesRequest{
		consts.ContractNameOffRamp: {
			{
				// x
				ReadName: consts.MethodNameOffRampLatestConfigDetails,
				Params: map[string]any{
					"ocrPluginType": consts.PluginTypeCommit,
				},
				ReturnVal: &commitLatestOCRConfig,
			},
			{
				// x
				ReadName: consts.MethodNameOffRampLatestConfigDetails,
				Params: map[string]any{
					"ocrPluginType": consts.PluginTypeExecute,
				},
				ReturnVal: &execLatestOCRConfig,
			},
			{
				// x
				ReadName:  consts.MethodNameOffRampGetStaticConfig,
				Params:    map[string]any{},
				ReturnVal: &staticConfig,
			},
			{
				// x
				ReadName:  consts.MethodNameOffRampGetDynamicConfig,
				Params:    map[string]any{},
				ReturnVal: &dynamicConfig,
			},
			{
				// x
				ReadName:  consts.MethodNameOffRampGetAllSourceChainConfigs,
				Params:    map[string]any{},
				ReturnVal: &selectorsAndConf,
			},
		},
		consts.ContractNameRMNProxy: {{
			// x
			ReadName:  consts.MethodNameGetARM,
			Params:    map[string]any{},
			ReturnVal: &rmnRemoteAddress,
		}},
		consts.ContractNameRMNRemote: {
			{
				// x
				ReadName:  consts.MethodNameGetReportDigestHeader,
				Params:    map[string]any{},
				ReturnVal: &rmnDigestHeader,
			},
			{
				// x
				ReadName:  consts.MethodNameGetVersionedConfig,
				Params:    map[string]any{},
				ReturnVal: &rmnVersionConfig,
			},
		},
		consts.ContractNameFeeQuoter: {{
			ReadName:  consts.MethodNameFeeQuoterGetStaticConfig,
			Params:    map[string]any{},
			ReturnVal: &feeQuoterConfig,
		}},
	}
}

func (r *ccipChainReader) updateFromResults(batchResult types.BatchGetLatestValuesResult) (NogoResponse, error) {
	response := NogoResponse{}

	for contract, results := range batchResult {
		r.lggr.Infow("Processing contract results", "contract", contract.Name)

		switch contract.Name {
		case consts.ContractNameOffRamp:
			offramp, err := r.handleOffRampResults(results)
			if err != nil {
				return NogoResponse{}, fmt.Errorf("handle offramp results: %w", err)
			}
			r.lggr.Infow("Result is", "result", offramp)
			response.Offramp = offramp

		case consts.ContractNameRMNProxy:
			rmnProxy, err := r.handleRMNProxyResults(results)
			if err != nil {
				return NogoResponse{}, fmt.Errorf("handle RMN proxy results: %w", err)
			}
			r.lggr.Infow("Result is", "result", rmnProxy)
			response.RMNProxy = rmnProxy

		case consts.ContractNameRMNRemote:
			rmnRemote, err := r.handleRMNRemoteResults(results)
			if err != nil {
				return NogoResponse{}, fmt.Errorf("handle RMN remote results: %w", err)
			}
			response.RMNRemote = rmnRemote

		case consts.ContractNameFeeQuoter:
			fq, err := r.handleFeeQuoterResults(results)
			if err != nil {
				return NogoResponse{}, fmt.Errorf("handle fee quoter results: %w", err)
			}
			response.FeeQuoter = fq

		default:
			r.lggr.Warnw("No handler found for contract", "contract", contract.Name)
		}
	}

	r.lggr.Infow("Response is", "response", response)
	return response, nil
}

func (r *ccipChainReader) handleRMNProxyResults(results []types.BatchReadResult) (RMNProxyNogoResponse, error) {
	rmnProxy := RMNProxyNogoResponse{}

	r.lggr.Infow("handleRMNProxyResults - results is", "results", results)

	if len(results) > 0 {
		val, err := results[0].GetResult()
		r.lggr.Infow("handleRMNProxyResults - val is", "val", val)
		if err != nil {
			return RMNProxyNogoResponse{}, fmt.Errorf("get RMN proxy result: %w", err)
		}
		if typed, ok := val.(*[]byte); ok {
			r.lggr.Infow("handleRMNProxyResults - typed is", "typed", typed)
			rmnProxy.RMNRemoteAddress = *typed
		} else {
			r.lggr.Infow("handleRMNProxyResults - val is not of type Bytes", "val", val)
		}
	}
	r.lggr.Infow("handleRMNProxyResults - rmnProxy is", "rmnProxy", rmnProxy)
	return rmnProxy, nil
}

type NogoResponse struct {
	Offramp   OfframpNogoResponse
	RMNProxy  RMNProxyNogoResponse
	RMNRemote RMNRemoteNogoResponse
	FeeQuoter FeeQuoterNogoResponse
}

type FeeQuoterNogoResponse struct {
	FeeQuoterStaticConfig feeQuoterStaticConfig
}

type RMNRemoteNogoResponse struct {
	RMNRemoteDigestHeader    rmnDigestHeader
	RMNRemoteVersionedConfig versionedConfig
}
type OfframpNogoResponse struct {
	CommitLatestOCRConfig OCRConfigResponse
	ExecLatestOCRConfig   OCRConfigResponse
	StaticConfig          offRampStaticChainConfig
	DynamicConfig         offRampDynamicChainConfig
	SelectorsAndConf      selectorsAndConfigs
}

type RMNProxyNogoResponse struct {
	RMNRemoteAddress []byte
}

// handleOffRampResults processes offramp-specific results
func (r *ccipChainReader) handleOffRampResults(results []types.BatchReadResult) (OfframpNogoResponse, error) {
	response := OfframpNogoResponse{}

	for i, result := range results {
		val, err := result.GetResult()
		if err != nil {
			return OfframpNogoResponse{}, fmt.Errorf("get offramp result %d: %w", i, err)
		}
		switch i {
		case 0:
			if typed, ok := val.(*OCRConfigResponse); ok {
				response.CommitLatestOCRConfig = *typed
			}
		case 1:
			if typed, ok := val.(*OCRConfigResponse); ok {
				response.ExecLatestOCRConfig = *typed
			}
		case 2:
			if typed, ok := val.(*offRampStaticChainConfig); ok {
				response.StaticConfig = *typed
			}
		case 3:
			if typed, ok := val.(*offRampDynamicChainConfig); ok {
				response.DynamicConfig = *typed
			}
		case 4:
			if typed, ok := val.(*selectorsAndConfigs); ok {
				response.SelectorsAndConf = *typed
			}
		}
	}
	return response, nil
}

// handleRMNRemoteResults processes RMN remote-specific results
func (r *ccipChainReader) handleRMNRemoteResults(results []types.BatchReadResult) (RMNRemoteNogoResponse, error) {
	response := RMNRemoteNogoResponse{}
	for i, result := range results {
		val, err := result.GetResult()
		if err != nil {
			return RMNRemoteNogoResponse{}, fmt.Errorf("get RMN remote result %d: %w", i, err)
		}
		switch i {
		case 0:
			if typed, ok := val.(*rmnDigestHeader); ok {
				response.RMNRemoteDigestHeader = *typed
			}
		case 1:
			if typed, ok := val.(*versionedConfig); ok {
				response.RMNRemoteVersionedConfig = *typed
			}
		}
	}
	return response, nil
}

// handleFeeQuoterResults processes fee quoter-specific results
func (r *ccipChainReader) handleFeeQuoterResults(results []types.BatchReadResult) (FeeQuoterNogoResponse, error) {
	response := FeeQuoterNogoResponse{}

	if len(results) > 0 {
		val, err := results[0].GetResult()
		if err != nil {
			return FeeQuoterNogoResponse{}, fmt.Errorf("get fee quoter result: %w", err)
		}
		if typed, ok := val.(*feeQuoterStaticConfig); ok {
			response.FeeQuoterStaticConfig = *typed
		}
	}
	return response, nil
}

type OCRConfigResponse struct {
	OCRConfig OCRConfig
}

type OCRConfig struct {
	ConfigInfo   ConfigInfo
	Signers      [][]byte
	Transmitters [][]byte
}

type ConfigInfo struct {
	ConfigDigest                   [32]byte
	F                              uint8
	N                              uint8
	IsSignatureVerificationEnabled bool
}<|MERGE_RESOLUTION|>--- conflicted
+++ resolved
@@ -788,15 +788,9 @@
 		ContractAddress:  rmnRemoteAddress,
 		ConfigDigest:     vcBatch.Config.RMNHomeContractConfigDigest,
 		Signers:          signers,
-<<<<<<< HEAD
-		FSign:            vcBatch.Config.F,
+		FSign:            vcBatch.Config.FSign,
 		ConfigVersion:    vcBatch.Version,
-		RmnReportVersion: digestHeaderBatch,
-=======
-		FSign:            vc.Config.FSign,
-		ConfigVersion:    vc.Version,
 		RmnReportVersion: header.DigestHeader,
->>>>>>> f76a638d
 	}, nil
 }
 
@@ -916,7 +910,6 @@
 		if err != nil {
 			return nil, fmt.Errorf("unable to lookup nonce manager and rmn proxy remote (offramp static config): %w", err)
 		}
-<<<<<<< HEAD
 
 		respBatch, err := r.refresh(ctx)
 		if err != nil {
@@ -927,14 +920,9 @@
 
 		lggr.Infow("got offramp static config", "staticConfig", staticConfig, "staticConfigBatch", staticConfigBatch)
 
-		resp = resp.Append(consts.ContractNameNonceManager, chain, staticConfigBatch.NonceManager)
-		resp = resp.Append(consts.ContractNameRMNRemote, chain, staticConfigBatch.RmnRemote)
+		resp = resp.Append(consts.ContractNameNonceManager, r.destChain, staticConfigBatch.NonceManager)
+		resp = resp.Append(consts.ContractNameRMNRemote, r.destChain, staticConfigBatch.RmnRemote)
 		lggr.Infow("appending RMN remote contract address", "address", staticConfigBatch.RmnRemote)
-=======
-		resp = resp.Append(consts.ContractNameNonceManager, r.destChain, staticConfig.NonceManager)
-		resp = resp.Append(consts.ContractNameRMNRemote, r.destChain, staticConfig.RmnRemote)
-		lggr.Infow("appending RMN remote contract address", "address", staticConfig.RmnRemote)
->>>>>>> f76a638d
 	}
 
 	// FeeQuoter from the offRamp dynamic config.
@@ -950,7 +938,6 @@
 		if err != nil {
 			return nil, fmt.Errorf("unable to lookup fee quoter (offramp dynamic config): %w", err)
 		}
-<<<<<<< HEAD
 
 		respBatch, err := r.refresh(ctx)
 		if err != nil {
@@ -961,12 +948,8 @@
 
 		lggr.Infow("got offramp dynamic config", "dynamicConfig", dynamicConfig, "dynamicConfigBatch", dynamicConfigBatch)
 
-		resp = resp.Append(consts.ContractNameFeeQuoter, chain, dynamicConfigBatch.FeeQuoter)
+		resp = resp.Append(consts.ContractNameFeeQuoter, r.destChain, dynamicConfigBatch.FeeQuoter)
 		lggr.Infow("appending fee quoter contract address", "address", dynamicConfigBatch.FeeQuoter)
-=======
-		resp = resp.Append(consts.ContractNameFeeQuoter, r.destChain, dynamicConfig.FeeQuoter)
-		lggr.Infow("appending fee quoter contract address", "address", dynamicConfig.FeeQuoter)
->>>>>>> f76a638d
 	}
 
 	return resp, nil
@@ -1280,19 +1263,7 @@
 
 	configs := make(map[cciptypes.ChainSelector]sourceChainConfig)
 
-<<<<<<< HEAD
 	call, err := r.refresh(ctx)
-=======
-	var resp selectorsAndConfigs
-	err := r.contractReaders[r.destChain].ExtendedGetLatestValue(
-		ctx,
-		consts.ContractNameOffRamp,
-		consts.MethodNameOffRampGetAllSourceChainConfigs,
-		primitives.Unconfirmed,
-		map[string]any{},
-		&resp,
-	)
->>>>>>> f76a638d
 	if err != nil {
 		return nil, fmt.Errorf("failed to get source chain configs for source chain %d: %w",
 			r.destChain, err)
@@ -1304,7 +1275,7 @@
 		return nil, fmt.Errorf("selectors and source chain configs length mismatch: %v", resp)
 	}
 
-	lggr.Infow("got source chain configs", "configs", resp, "chain", chain)
+	lggr.Infow("got source chain configs", "configs", resp, "chain", r.destChain)
 
 	// Populate the map.
 	for i := range resp.Selectors {
