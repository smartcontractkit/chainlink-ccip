package reader

import (
	"context"
	"errors"
	"fmt"
	"math/big"
	"strconv"
	"sync"
	"time"

	"golang.org/x/exp/maps"
	"golang.org/x/sync/errgroup"

	"github.com/smartcontractkit/chainlink-ccip/internal/plugintypes"

	types2 "github.com/smartcontractkit/libocr/offchainreporting2plus/types"

	"github.com/smartcontractkit/chainlink-common/pkg/logger"
	"github.com/smartcontractkit/chainlink-common/pkg/types"
	cciptypes "github.com/smartcontractkit/chainlink-common/pkg/types/ccipocr3"
	"github.com/smartcontractkit/chainlink-common/pkg/types/query"
	"github.com/smartcontractkit/chainlink-common/pkg/types/query/primitives"

	typeconv "github.com/smartcontractkit/chainlink-ccip/internal/libs/typeconv"
	"github.com/smartcontractkit/chainlink-ccip/pkg/consts"
	"github.com/smartcontractkit/chainlink-ccip/pkg/contractreader"
	plugintypes2 "github.com/smartcontractkit/chainlink-ccip/plugintypes"
)

// TODO: unit test the implementation when the actual contract reader and writer interfaces are finalized and mocks
// can be generated.
type ccipChainReader struct {
	lggr            logger.Logger
	contractReaders map[cciptypes.ChainSelector]contractreader.Extended
	contractWriters map[cciptypes.ChainSelector]types.ChainWriter
	destChain       cciptypes.ChainSelector
	offrampAddress  string
}

func newCCIPChainReaderInternal(
	lggr logger.Logger,
	contractReaders map[cciptypes.ChainSelector]contractreader.ContractReaderFacade,
	contractWriters map[cciptypes.ChainSelector]types.ChainWriter,
	destChain cciptypes.ChainSelector,
	offrampAddress []byte,
) *ccipChainReader {
	var crs = make(map[cciptypes.ChainSelector]contractreader.Extended)
	for chainSelector, cr := range contractReaders {
		crs[chainSelector] = contractreader.NewExtendedContractReader(cr)
	}

	reader := &ccipChainReader{
		lggr:            lggr,
		contractReaders: crs,
		contractWriters: contractWriters,
		destChain:       destChain,
		offrampAddress:  typeconv.AddressBytesToString(offrampAddress, uint64(destChain)),
	}

	contracts := ContractAddresses{
		consts.ContractNameOffRamp: {
			destChain: offrampAddress,
		},
	}
	if err := reader.Sync(context.Background(), contracts); err != nil {
		lggr.Infow("failed to sync contracts", "err", err)
	}

	return reader
}

// WithExtendedContractReader sets the extended contract reader for the provided chain.
func (r *ccipChainReader) WithExtendedContractReader(
	ch cciptypes.ChainSelector, cr contractreader.Extended) *ccipChainReader {
	r.contractReaders[ch] = cr
	return r
}

func (r *ccipChainReader) CommitReportsGTETimestamp(
	ctx context.Context, dest cciptypes.ChainSelector, ts time.Time, limit int,
) ([]plugintypes2.CommitPluginReportWithMeta, error) {
	if err := validateExtendedReaderExistence(r.contractReaders, dest); err != nil {
		return nil, err
	}

	// ---------------------------------------------------
	// The following types are used to decode the events
	// but should be replaced by chain-reader modifiers and use the base cciptypes.CommitReport type.

	type MerkleRoot struct {
		SourceChainSelector uint64
		MinSeqNr            uint64
		MaxSeqNr            uint64
		MerkleRoot          cciptypes.Bytes32
		OnRampAddress       []byte
	}

	type TokenPriceUpdate struct {
		SourceToken []byte
		UsdPerToken *big.Int
	}

	type GasPriceUpdate struct {
		DestChainSelector uint64
		UsdPerUnitGas     *big.Int
	}

	type PriceUpdates struct {
		TokenPriceUpdates []TokenPriceUpdate
		GasPriceUpdates   []GasPriceUpdate
	}

	type CommitReportAccepted struct {
		PriceUpdates PriceUpdates
		MerkleRoots  []MerkleRoot
	}

	type CommitReportAcceptedEvent struct {
		Report CommitReportAccepted
	}
	// ---------------------------------------------------

	ev := CommitReportAcceptedEvent{}

	iter, err := r.contractReaders[dest].ExtendedQueryKey(
		ctx,
		consts.ContractNameOffRamp,
		query.KeyFilter{
			Key: consts.EventNameCommitReportAccepted,
			Expressions: []query.Expression{
				query.Confidence(primitives.Finalized),
			},
		},
		query.LimitAndSort{
			SortBy: []query.SortBy{query.NewSortByTimestamp(query.Asc)},
		},
		&ev,
	)
	if err != nil {
		return nil, fmt.Errorf("failed to query offRamp: %w", err)
	}
	r.lggr.Debugw("queried commit reports", "numReports", len(iter),
		"destChain", dest,
		"ts", ts,
		"limit", limit)

	reports := make([]plugintypes2.CommitPluginReportWithMeta, 0)
	for _, item := range iter {
		ev, is := (item.Data).(*CommitReportAcceptedEvent)
		if !is {
			return nil, fmt.Errorf("unexpected type %T while expecting a commit report", item)
		}

		valid := item.Timestamp >= uint64(ts.Unix())
		if !valid {
			r.lggr.Debugw("commit report too old, skipping", "report", ev.Report, "item", item,
				"destChain", dest,
				"ts", ts,
				"limit", limit)
			continue
		}

		merkleRoots := make([]cciptypes.MerkleRootChain, 0, len(ev.Report.MerkleRoots))
		for _, mr := range ev.Report.MerkleRoots {
			merkleRoots = append(merkleRoots, cciptypes.MerkleRootChain{
				ChainSel: cciptypes.ChainSelector(mr.SourceChainSelector),
				SeqNumsRange: cciptypes.NewSeqNumRange(
					cciptypes.SeqNum(mr.MinSeqNr),
					cciptypes.SeqNum(mr.MaxSeqNr),
				),
				MerkleRoot: mr.MerkleRoot,
			})
		}

		priceUpdates := cciptypes.PriceUpdates{
			TokenPriceUpdates: make([]cciptypes.TokenPrice, 0),
			GasPriceUpdates:   make([]cciptypes.GasPriceChain, 0),
		}

		for _, tokenPriceUpdate := range ev.Report.PriceUpdates.TokenPriceUpdates {
			priceUpdates.TokenPriceUpdates = append(priceUpdates.TokenPriceUpdates, cciptypes.TokenPrice{
				TokenID: types2.Account(typeconv.AddressBytesToString(tokenPriceUpdate.SourceToken, uint64(r.destChain))),
				Price:   cciptypes.NewBigInt(tokenPriceUpdate.UsdPerToken),
			})
		}

		for _, gasPriceUpdate := range ev.Report.PriceUpdates.GasPriceUpdates {
			priceUpdates.GasPriceUpdates = append(priceUpdates.GasPriceUpdates, cciptypes.GasPriceChain{
				ChainSel: cciptypes.ChainSelector(gasPriceUpdate.DestChainSelector),
				GasPrice: cciptypes.NewBigInt(gasPriceUpdate.UsdPerUnitGas),
			})
		}

		blockNum, err := strconv.ParseUint(item.Head.Height, 10, 64)
		if err != nil {
			return nil, fmt.Errorf("failed to parse block number %s: %w", item.Head.Height, err)
		}

		reports = append(reports, plugintypes2.CommitPluginReportWithMeta{
			Report: cciptypes.CommitPluginReport{
				MerkleRoots:  merkleRoots,
				PriceUpdates: priceUpdates,
			},
			Timestamp: time.Unix(int64(item.Timestamp), 0),
			BlockNum:  blockNum,
		})
	}

	if len(reports) < limit {
		return reports, nil
	}
	return reports[:limit], nil
}

func (r *ccipChainReader) ExecutedMessageRanges(
	ctx context.Context, source, dest cciptypes.ChainSelector, seqNumRange cciptypes.SeqNumRange,
) ([]cciptypes.SeqNumRange, error) {
	if err := validateExtendedReaderExistence(r.contractReaders, dest); err != nil {
		return nil, err
	}

	type ExecutionStateChangedEvent struct {
		SourceChainSelector cciptypes.ChainSelector
		SequenceNumber      cciptypes.SeqNum
		State               uint8
	}

	dataTyp := ExecutionStateChangedEvent{}

	iter, err := r.contractReaders[dest].ExtendedQueryKey(
		ctx,
		consts.ContractNameOffRamp,
		query.KeyFilter{
			Key: consts.EventNameExecutionStateChanged,
			Expressions: []query.Expression{
				query.Confidence(primitives.Finalized),
			},
		},
		query.LimitAndSort{
			SortBy: []query.SortBy{query.NewSortByTimestamp(query.Asc)},
		},
		&dataTyp,
	)
	if err != nil {
		return nil, fmt.Errorf("failed to query offRamp: %w", err)
	}

	executed := make([]cciptypes.SeqNumRange, 0)
	for _, item := range iter {
		stateChange, ok := item.Data.(*ExecutionStateChangedEvent)
		if !ok {
			return nil, fmt.Errorf("failed to cast %T to executionStateChangedEvent", item.Data)
		}

		// todo: filter via the query
		valid := stateChange.SourceChainSelector == source &&
			stateChange.SequenceNumber >= seqNumRange.Start() &&
			stateChange.SequenceNumber <= seqNumRange.End() &&
			stateChange.State > 0
		if !valid {
			r.lggr.Debugw("skipping invalid state change", "stateChange", stateChange)
			continue
		}

		executed = append(executed, cciptypes.NewSeqNumRange(stateChange.SequenceNumber, stateChange.SequenceNumber))
	}

	return executed, nil
}

func (r *ccipChainReader) MsgsBetweenSeqNums(
	ctx context.Context, sourceChainSelector cciptypes.ChainSelector, seqNumRange cciptypes.SeqNumRange,
) ([]cciptypes.Message, error) {
	if err := validateExtendedReaderExistence(r.contractReaders, sourceChainSelector); err != nil {
		return nil, err
	}

	onRampAddress, err := r.GetContractAddress(consts.ContractNameOnRamp, sourceChainSelector)
	if err != nil {
		return nil, fmt.Errorf("get onRamp address: %w", err)
	}

	type SendRequestedEvent struct {
		DestChainSelector cciptypes.ChainSelector
		Message           cciptypes.Message
	}

	seq, err := r.contractReaders[sourceChainSelector].ExtendedQueryKey(
		ctx,
		consts.ContractNameOnRamp,
		query.KeyFilter{
			Key: consts.EventNameCCIPMessageSent,
			Expressions: []query.Expression{
				query.Confidence(primitives.Finalized),
			},
		},
		query.LimitAndSort{
			SortBy: []query.SortBy{
				query.NewSortByTimestamp(query.Asc),
			},
		},
		&SendRequestedEvent{},
	)
	if err != nil {
		return nil, fmt.Errorf("failed to query onRamp: %w", err)
	}

	r.lggr.Infow("queried messages between sequence numbers",
		"numMsgs", len(seq),
		"sourceChainSelector", sourceChainSelector,
		"seqNumRange", seqNumRange.String(),
	)

	msgs := make([]cciptypes.Message, 0)
	for _, item := range seq {
		msg, ok := item.Data.(*SendRequestedEvent)
		if !ok {
			return nil, fmt.Errorf("failed to cast %v to Message", item.Data)
		}

		// todo: filter via the query
		valid := msg.Message.Header.SourceChainSelector == sourceChainSelector &&
			msg.Message.Header.DestChainSelector == r.destChain &&
			msg.Message.Header.SequenceNumber >= seqNumRange.Start() &&
			msg.Message.Header.SequenceNumber <= seqNumRange.End()

		msg.Message.Header.OnRamp = onRampAddress

		if valid {
			msgs = append(msgs, msg.Message)
		}
	}

	r.lggr.Infow("decoded messages between sequence numbers", "msgs", msgs,
		"sourceChainSelector", sourceChainSelector,
		"seqNumRange", seqNumRange.String())

	return msgs, nil
}

// GetExpectedNextSequenceNumber implements CCIP.
func (r *ccipChainReader) GetExpectedNextSequenceNumber(
	ctx context.Context,
	sourceChainSelector, destChainSelector cciptypes.ChainSelector) (cciptypes.SeqNum, error) {
	if destChainSelector != r.destChain {
		return 0, fmt.Errorf("expected destination chain %d, got %d", r.destChain, destChainSelector)
	}

	if err := validateExtendedReaderExistence(r.contractReaders, sourceChainSelector); err != nil {
		return 0, err
	}

	var expectedNextSequenceNumber uint64
	err := r.contractReaders[sourceChainSelector].ExtendedGetLatestValue(
		ctx,
		consts.ContractNameOnRamp,
		consts.MethodNameGetExpectedNextSequenceNumber,
		primitives.Unconfirmed,
		map[string]any{
			"destChainSelector": destChainSelector,
		},
		&expectedNextSequenceNumber,
	)
	if err != nil {
		return 0, fmt.Errorf("failed to get expected next sequence number from onramp: %w", err)
	}

	return cciptypes.SeqNum(expectedNextSequenceNumber), nil
}

func (r *ccipChainReader) NextSeqNum(
	ctx context.Context, chains []cciptypes.ChainSelector,
) ([]cciptypes.SeqNum, error) {
	cfgs, err := r.getSourceChainsConfig(ctx, chains)
	if err != nil {
		return nil, fmt.Errorf("get source chains config: %w", err)
	}

	res := make([]cciptypes.SeqNum, 0, len(chains))
	for _, chain := range chains {
		cfg, exists := cfgs[chain]
		if !exists {
			return nil, fmt.Errorf("source chain config not found for chain %d", chain)
		}
		if cfg.MinSeqNr == 0 {
			return nil, fmt.Errorf("minSeqNr not found for chain %d", chain)
		}
		res = append(res, cciptypes.SeqNum(cfg.MinSeqNr))
	}

	return res, err
}

func (r *ccipChainReader) Nonces(
	ctx context.Context,
	sourceChainSelector, destChainSelector cciptypes.ChainSelector,
	addresses []string,
) (map[string]uint64, error) {
	if err := validateExtendedReaderExistence(r.contractReaders, destChainSelector); err != nil {
		return nil, err
	}

	res := make(map[string]uint64)
	mu := new(sync.Mutex)
	eg := new(errgroup.Group)

	for _, address := range addresses {
		address := address
		eg.Go(func() error {
			sender, err := typeconv.AddressStringToBytes(address, uint64(destChainSelector))
			if err != nil {
				return fmt.Errorf("failed to convert address %s to bytes: %w", address, err)
			}

			var resp uint64
			err = r.contractReaders[destChainSelector].ExtendedGetLatestValue(
				ctx,
				consts.ContractNameNonceManager,
				consts.MethodNameGetInboundNonce,
				primitives.Unconfirmed,
				map[string]any{
					"sourceChainSelector": sourceChainSelector,
					"sender":              sender,
				},
				&resp,
			)
			if err != nil {
				return fmt.Errorf("failed to get nonce for address %s: %w", address, err)
			}
			mu.Lock()
			defer mu.Unlock()
			res[address] = resp
			return nil
		})
	}

	if err := eg.Wait(); err != nil {
		return nil, err
	}
	return res, nil
}

<<<<<<< HEAD
func (r *ccipChainReader) GetAvailableChainsFeeComponents(
	ctx context.Context,
) map[cciptypes.ChainSelector]types.ChainFeeComponents {
	feeComponents := make(map[cciptypes.ChainSelector]types.ChainFeeComponents, len(r.contractWriters))
	for chain, chainWriter := range r.contractWriters {
		feeComponent, err := chainWriter.GetFeeComponents(ctx)
		if err != nil {
			r.lggr.Errorw("failed to get chain fee components for chain %d: %w", chain, err)
			continue
		}
		feeComponents[chain] = *feeComponent
=======
func (r *ccipChainReader) GasPrices(ctx context.Context, chains []cciptypes.ChainSelector) ([]cciptypes.BigInt, error) {
	if err := validateWriterExistence(r.contractWriters, chains...); err != nil {
		return nil, err
>>>>>>> 3de66acf
	}
	return feeComponents
}

func (r *ccipChainReader) GetWrappedNativeTokenPriceUSD(
	ctx context.Context,
	selectors []cciptypes.ChainSelector,
) map[cciptypes.ChainSelector]cciptypes.BigInt {
	//TODO:
	// nolint:lll
	// 1. Call chain's router to get native token address https://github.com/smartcontractkit/chainlink/blob/60e8b1181dd74b66903cf5b9a8427557b85357ec/contracts/src/v0.8/ccip/Router.sol#L189:L191
	// nolint:lll
	// 2. Call FeeQuoter to get native tokens price  https://github.com/smartcontractkit/chainlink/blob/60e8b1181dd74b66903cf5b9a8427557b85357ec/contracts/src/v0.8/ccip/FeeQuoter.sol#L229-L229
	prices := make(map[cciptypes.ChainSelector]cciptypes.BigInt, len(selectors))
	for _, chain := range selectors {
		prices[chain] = cciptypes.NewBigIntFromInt64(1)
	}
	return prices
}

// GetChainFeePriceUpdate Read from FeeQuoter latest fee updates for the provided chains.
// nolint:lll
// https://github.com/smartcontractkit/chainlink/blob/60e8b1181dd74b66903cf5b9a8427557b85357ec/contracts/src/v0.8/ccip/FeeQuoter.sol#L263-L263
func (r *ccipChainReader) GetChainFeePriceUpdate(
	ctx context.Context,
	selectors []cciptypes.ChainSelector,
) map[cciptypes.ChainSelector]plugintypes.TimestampedBig {
	feeUpdates := make(map[cciptypes.ChainSelector]plugintypes.TimestampedBig, len(selectors))
	for _, chain := range selectors {
		update := plugintypes.TimestampedBig{}
		// Read from dest chain
		err := r.contractReaders[r.destChain].ExtendedGetLatestValue(
			ctx,
			consts.ContractNameFeeQuoter,
			consts.MethodNameGetFeePriceUpdate,
			primitives.Unconfirmed,
			map[string]any{
				// That actually means that this selector is a source chain for the destChain
				"destChainSelector": chain,
			},
			&update,
		)
		if err != nil {
			r.lggr.Errorw("failed to get chain fee price update", "chain", chain, "err", err)
			continue
		}
		feeUpdates[chain] = update
	}

	return feeUpdates
}

func (r *ccipChainReader) DiscoverContracts(
	ctx context.Context,
	destChain cciptypes.ChainSelector,
) (ContractAddresses, error) {
	if err := validateExtendedReaderExistence(r.contractReaders, destChain); err != nil {
		return nil, err
	}

	chains := maps.Keys(r.contractReaders)

	// OnRamps are in the offramp SourceChainConfig.
	sourceConfigs, err := r.getSourceChainsConfig(ctx, chains)
	if err != nil {
		return nil, fmt.Errorf("unable to get SourceChainsConfig: %w", err)
	}

	// NonceManager is in the offramp static config.
	staticConfig, err := r.getOfframpStaticConfig(ctx, r.destChain)
	if err != nil {
		return nil, fmt.Errorf("unable to lookup nonce manager: %w", err)
	}

	// TODO: Lookup FeeQuoter (from onRamp DynamicConfig)
	// TODO: Lookup Router (from onRamp DestChainConfig)

	// Build response object.
	onramps := make(map[cciptypes.ChainSelector][]byte, len(chains))
	for chain, cfg := range sourceConfigs {
		onramps[chain] = cfg.OnRamp
	}
	resp := map[string]map[cciptypes.ChainSelector][]byte{
		consts.ContractNameOnRamp: onramps,
		consts.ContractNameNonceManager: {
			destChain: staticConfig.NonceManager,
		},
	}
	return resp, nil
}

// Sync goes through the input contracts and binds them to the contract reader.
func (r *ccipChainReader) Sync(ctx context.Context, contracts ContractAddresses) error {
	if len(contracts) == 0 {
		// TODO: stop calling DiscoverContracts here once the contracts are passed in via observations.
		var err error
		contracts, err = r.DiscoverContracts(ctx, r.destChain)
		if err != nil {
			return fmt.Errorf("sync: %w", err)
		}
	}

	var errs []error
	for contractName, chainSelToAddress := range contracts {
		for chainSel, address := range chainSelToAddress {
			// try to bind
			_, err := bindExtendedReaderContract(ctx, r.contractReaders, chainSel, contractName, address)
			if err != nil {
				if errors.Is(err, ErrContractReaderNotFound) {
					// don't support this chain
					continue
				}
				// some other error, gather
				// TODO: maybe return early?
				errs = append(errs, err)
			}
		}
	}
	return errors.Join(errs...)
}

func (r *ccipChainReader) Close(ctx context.Context) error {
	return nil
}

func (r *ccipChainReader) GetContractAddress(contractName string, chain cciptypes.ChainSelector) ([]byte, error) {
	bindings := r.contractReaders[chain].GetBindings(contractName)
	if len(bindings) != 1 {
		return nil, fmt.Errorf("expected one binding for the %s contract, got %d", contractName, len(bindings))
	}

	addressBytes, err := typeconv.AddressStringToBytes(bindings[0].Binding.Address, uint64(chain))
	if err != nil {
		return nil, fmt.Errorf("convert address %s to bytes: %w", bindings[0].Binding.Address, err)
	}

	return addressBytes, nil
}

// getSourceChainsConfig returns the offRamp contract's source chain configurations for each supported source chain.
func (r *ccipChainReader) getSourceChainsConfig(
	ctx context.Context, chains []cciptypes.ChainSelector) (map[cciptypes.ChainSelector]sourceChainConfig, error) {
	if err := validateExtendedReaderExistence(r.contractReaders, r.destChain); err != nil {
		return nil, err
	}

	res := make(map[cciptypes.ChainSelector]sourceChainConfig)
	mu := new(sync.Mutex)

	eg := new(errgroup.Group)
	for _, chainSel := range chains {
		if chainSel == r.destChain {
			continue
		}

		chainSel := chainSel
		eg.Go(func() error {
			resp := sourceChainConfig{}
			err := r.contractReaders[r.destChain].ExtendedGetLatestValue(
				ctx,
				consts.ContractNameOffRamp,
				consts.MethodNameGetSourceChainConfig,
				primitives.Unconfirmed,
				map[string]any{
					"sourceChainSelector": chainSel,
				},
				&resp,
			)
			if err != nil {
				return fmt.Errorf("failed to get source chain config: %w", err)
			}
			mu.Lock()
			res[chainSel] = resp
			mu.Unlock()
			return nil
		})
	}

	if err := eg.Wait(); err != nil {
		return nil, err
	}
	return res, nil
}

// sourceChainConfig is used to parse the response from the offRamp contract's getSourceChainConfig method.
// See: https://github.com/smartcontractkit/ccip/blob/a3f61f7458e4499c2c62eb38581c60b4942b1160/contracts/src/v0.8/ccip/offRamp/OffRamp.sol#L94
//
//nolint:lll // It's a URL.
type sourceChainConfig struct {
	IsEnabled bool
	OnRamp    []byte
	MinSeqNr  uint64
}

<<<<<<< HEAD
func (r *ccipChainReader) validateReaderExistence(chains ...cciptypes.ChainSelector) error {
	for _, ch := range chains {
		_, exists := r.contractReaders[ch]
		if !exists {
			return fmt.Errorf("chain %d: %w", ch, ErrContractReaderNotFound)
		}
	}
	return nil
}

=======
>>>>>>> 3de66acf
// getSourceChainsConfig returns the destination offRamp contract's static chain configuration.
func (r *ccipChainReader) getOfframpStaticConfig(
	ctx context.Context,
	chain cciptypes.ChainSelector,
) (offrampStaticChainConfig, error) {
	if err := validateExtendedReaderExistence(r.contractReaders, chain); err != nil {
		return offrampStaticChainConfig{}, err
	}

	resp := offrampStaticChainConfig{}
	err := r.contractReaders[chain].ExtendedGetLatestValue(
		ctx,
		consts.ContractNameOffRamp,
		consts.MethodNameOfframpGetStaticConfig,
		primitives.Unconfirmed,
		map[string]any{},
		&resp,
	)
	if err != nil {
		return offrampStaticChainConfig{}, fmt.Errorf("failed to get source chain config: %w", err)
	}
	return resp, nil
}

// offrampStaticChainConfig is used to parse the response from the offRamp contract's getStaticConfig method.
// See: https://github.com/smartcontractkit/ccip/blob/a3f61f7458e4499c2c62eb38581c60b4942b1160/contracts/src/v0.8/ccip/offRamp/OffRamp.sol#L86
//
//nolint:lll // It's a URL.
type offrampStaticChainConfig struct {
	ChainSelector      cciptypes.ChainSelector `json:"chainSelector"`
	RmnProxy           []byte                  `json:"rmnProxy"`
	TokenAdminRegistry []byte                  `json:"tokenAdminRegistry"`
	NonceManager       []byte                  `json:"nonceManager"`
}

// Interface compliance check
var _ CCIPReader = (*ccipChainReader)(nil)<|MERGE_RESOLUTION|>--- conflicted
+++ resolved
@@ -441,7 +441,6 @@
 	return res, nil
 }
 
-<<<<<<< HEAD
 func (r *ccipChainReader) GetAvailableChainsFeeComponents(
 	ctx context.Context,
 ) map[cciptypes.ChainSelector]types.ChainFeeComponents {
@@ -453,11 +452,6 @@
 			continue
 		}
 		feeComponents[chain] = *feeComponent
-=======
-func (r *ccipChainReader) GasPrices(ctx context.Context, chains []cciptypes.ChainSelector) ([]cciptypes.BigInt, error) {
-	if err := validateWriterExistence(r.contractWriters, chains...); err != nil {
-		return nil, err
->>>>>>> 3de66acf
 	}
 	return feeComponents
 }
@@ -652,19 +646,6 @@
 	MinSeqNr  uint64
 }
 
-<<<<<<< HEAD
-func (r *ccipChainReader) validateReaderExistence(chains ...cciptypes.ChainSelector) error {
-	for _, ch := range chains {
-		_, exists := r.contractReaders[ch]
-		if !exists {
-			return fmt.Errorf("chain %d: %w", ch, ErrContractReaderNotFound)
-		}
-	}
-	return nil
-}
-
-=======
->>>>>>> 3de66acf
 // getSourceChainsConfig returns the destination offRamp contract's static chain configuration.
 func (r *ccipChainReader) getOfframpStaticConfig(
 	ctx context.Context,
