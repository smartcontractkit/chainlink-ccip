package reader

import (
	"context"
	"encoding/binary"
	"encoding/hex"
	"errors"
	"fmt"
	"math/big"
	"strconv"
	"sync"
	"time"

	mapset "github.com/deckarep/golang-set/v2"
	"github.com/smartcontractkit/chainlink-common/pkg/logger"
	"github.com/smartcontractkit/chainlink-common/pkg/types"
	"github.com/smartcontractkit/chainlink-common/pkg/types/query"
	"github.com/smartcontractkit/chainlink-common/pkg/types/query/primitives"
	"golang.org/x/exp/maps"

	"github.com/smartcontractkit/chainlink-ccip/internal/plugincommon/consensus"

	rmntypes "github.com/smartcontractkit/chainlink-ccip/commit/merkleroot/rmn/types"
	"github.com/smartcontractkit/chainlink-ccip/internal/libs/slicelib"
	typeconv "github.com/smartcontractkit/chainlink-ccip/internal/libs/typeconv"
	"github.com/smartcontractkit/chainlink-ccip/internal/plugintypes"
	"github.com/smartcontractkit/chainlink-ccip/pkg/consts"
	"github.com/smartcontractkit/chainlink-ccip/pkg/contractreader"
	"github.com/smartcontractkit/chainlink-ccip/pkg/logutil"
	cciptypes "github.com/smartcontractkit/chainlink-ccip/pkg/types/ccipocr3"
	plugintypes2 "github.com/smartcontractkit/chainlink-ccip/plugintypes"
)

// Default refresh period for cache if not specified
const defaultRefreshPeriod = 30 * time.Second

// TODO: unit test the implementation when the actual contract reader and writer interfaces are finalized and mocks
// can be generated.
type ccipChainReader struct {
	lggr            logger.Logger
	contractReaders map[cciptypes.ChainSelector]contractreader.Extended
	contractWriters map[cciptypes.ChainSelector]types.ContractWriter
	destChain       cciptypes.ChainSelector
	offrampAddress  string
	extraDataCodec  cciptypes.ExtraDataCodec
	configPoller    ConfigPoller
}

func newCCIPChainReaderInternal(
	ctx context.Context,
	lggr logger.Logger,
	contractReaders map[cciptypes.ChainSelector]contractreader.ContractReaderFacade,
	contractWriters map[cciptypes.ChainSelector]types.ContractWriter,
	destChain cciptypes.ChainSelector,
	offrampAddress []byte,
	extraDataCodec cciptypes.ExtraDataCodec,
) *ccipChainReader {
	var crs = make(map[cciptypes.ChainSelector]contractreader.Extended)
	for chainSelector, cr := range contractReaders {
		crs[chainSelector] = contractreader.NewExtendedContractReader(cr)
	}

	reader := &ccipChainReader{
		lggr:            lggr,
		contractReaders: crs,
		contractWriters: contractWriters,
		destChain:       destChain,
		offrampAddress:  typeconv.AddressBytesToString(offrampAddress, uint64(destChain)),
		extraDataCodec:  extraDataCodec,
	}

	// Initialize cache with readers
	reader.configPoller = newConfigPoller(lggr, crs, defaultRefreshPeriod)

	contracts := ContractAddresses{
		consts.ContractNameOffRamp: {
			destChain: offrampAddress,
		},
	}
	if err := reader.Sync(ctx, contracts); err != nil {
		lggr.Errorw("failed to sync contracts", "err", err)
	}

	return reader
}

// WithExtendedContractReader sets the extended contract reader for the provided chain.
func (r *ccipChainReader) WithExtendedContractReader(
	ch cciptypes.ChainSelector, cr contractreader.Extended) *ccipChainReader {
	r.contractReaders[ch] = cr
	return r
}

// ---------------------------------------------------
// The following types are used to decode the events
// but should be replaced by chain-reader modifiers and use the base cciptypes.CommitReport type.

type MerkleRoot struct {
	SourceChainSelector uint64
	OnRampAddress       cciptypes.UnknownAddress
	MinSeqNr            uint64
	MaxSeqNr            uint64
	MerkleRoot          cciptypes.Bytes32
}

type TokenPriceUpdate struct {
	SourceToken cciptypes.UnknownAddress
	UsdPerToken *big.Int
}

type GasPriceUpdate struct {
	DestChainSelector uint64
	UsdPerUnitGas     *big.Int
}

type PriceUpdates struct {
	TokenPriceUpdates []TokenPriceUpdate
	GasPriceUpdates   []GasPriceUpdate
}

type CommitReportAcceptedEvent struct {
	MerkleRoots  []MerkleRoot
	PriceUpdates PriceUpdates
}

type rmnDigestHeader struct {
	DigestHeader cciptypes.Bytes32
}

type OCRConfigResponse struct {
	OCRConfig OCRConfig
}

type OCRConfig struct {
	ConfigInfo   ConfigInfo
	Signers      [][]byte
	Transmitters [][]byte
}

type ConfigInfo struct {
	ConfigDigest                   [32]byte
	F                              uint8
	N                              uint8
	IsSignatureVerificationEnabled bool
}

// ---------------------------------------------------

func (r *ccipChainReader) CommitReportsGTETimestamp(
	ctx context.Context, ts time.Time, limit int,
) ([]plugintypes2.CommitPluginReportWithMeta, error) {
	lggr := logutil.WithContextValues(ctx, r.lggr)

	if err := validateExtendedReaderExistence(r.contractReaders, r.destChain); err != nil {
		return nil, err
	}

	ev := CommitReportAcceptedEvent{}

	iter, err := r.contractReaders[r.destChain].ExtendedQueryKey(
		ctx,
		consts.ContractNameOffRamp,
		query.KeyFilter{
			Key: consts.EventNameCommitReportAccepted,
			Expressions: []query.Expression{
				query.Timestamp(uint64(ts.Unix()), primitives.Gte),
				query.Confidence(primitives.Finalized),
			},
		},
		query.LimitAndSort{
			SortBy: []query.SortBy{query.NewSortBySequence(query.Asc)},
			Limit: query.Limit{
				Count: uint64(limit * 2),
			},
		},
		&ev,
	)
	if err != nil {
		return nil, fmt.Errorf("failed to query offRamp: %w", err)
	}
	lggr.Debugw("queried commit reports", "numReports", len(iter),
		"destChain", r.destChain,
		"ts", ts,
		"limit", limit*2)

	reports := make([]plugintypes2.CommitPluginReportWithMeta, 0)
	for _, item := range iter {
		ev, err := validateCommitReportAcceptedEvent(item, ts)
		if err != nil {
			lggr.Errorw("validate commit report accepted event", "err", err, "ev", ev)
			continue
		}

		lggr.Debugw("processing commit report", "report", ev, "item", item)

		merkleRoots := make([]cciptypes.MerkleRootChain, 0, len(ev.MerkleRoots))
		for _, mr := range ev.MerkleRoots {
			onRampAddress, err := r.GetContractAddress(
				consts.ContractNameOnRamp,
				cciptypes.ChainSelector(mr.SourceChainSelector),
			)
			if err != nil {
				r.lggr.Errorw("get onRamp address for selector %d: %w", mr.SourceChainSelector, err)
				continue
			}

			merkleRoots = append(merkleRoots, cciptypes.MerkleRootChain{
				ChainSel:      cciptypes.ChainSelector(mr.SourceChainSelector),
				OnRampAddress: onRampAddress,
				SeqNumsRange: cciptypes.NewSeqNumRange(
					cciptypes.SeqNum(mr.MinSeqNr),
					cciptypes.SeqNum(mr.MaxSeqNr),
				),
				MerkleRoot: mr.MerkleRoot,
			})
		}

		priceUpdates := cciptypes.PriceUpdates{
			TokenPriceUpdates: make([]cciptypes.TokenPrice, 0),
			GasPriceUpdates:   make([]cciptypes.GasPriceChain, 0),
		}

		for _, tokenPriceUpdate := range ev.PriceUpdates.TokenPriceUpdates {
			priceUpdates.TokenPriceUpdates = append(priceUpdates.TokenPriceUpdates, cciptypes.TokenPrice{
				TokenID: cciptypes.UnknownEncodedAddress(
					typeconv.AddressBytesToString(tokenPriceUpdate.SourceToken, uint64(r.destChain))),
				Price: cciptypes.NewBigInt(tokenPriceUpdate.UsdPerToken),
			})
		}

		for _, gasPriceUpdate := range ev.PriceUpdates.GasPriceUpdates {
			priceUpdates.GasPriceUpdates = append(priceUpdates.GasPriceUpdates, cciptypes.GasPriceChain{
				ChainSel: cciptypes.ChainSelector(gasPriceUpdate.DestChainSelector),
				GasPrice: cciptypes.NewBigInt(gasPriceUpdate.UsdPerUnitGas),
			})
		}

		blockNum, err := strconv.ParseUint(item.Head.Height, 10, 64)
		if err != nil {
			return nil, fmt.Errorf("failed to parse block number %s: %w", item.Head.Height, err)
		}

		reports = append(reports, plugintypes2.CommitPluginReportWithMeta{
			Report: cciptypes.CommitPluginReport{
				MerkleRoots:  merkleRoots,
				PriceUpdates: priceUpdates,
			},
			Timestamp: time.Unix(int64(item.Timestamp), 0),
			BlockNum:  blockNum,
		})
	}

	lggr.Debugw("decoded commit reports", "reports", reports)

	if len(reports) < limit {
		return reports, nil
	}
	return reports[:limit], nil
}

type ExecutionStateChangedEvent struct {
	SourceChainSelector cciptypes.ChainSelector
	SequenceNumber      cciptypes.SeqNum
	MessageID           cciptypes.Bytes32
	MessageHash         cciptypes.Bytes32
	State               uint8
	ReturnData          cciptypes.Bytes
	GasUsed             big.Int
}

func (r *ccipChainReader) ExecutedMessages(
	ctx context.Context, source cciptypes.ChainSelector, seqNumRange cciptypes.SeqNumRange,
) ([]cciptypes.SeqNum, error) {
	if err := validateExtendedReaderExistence(r.contractReaders, r.destChain); err != nil {
		return nil, err
	}

	dataTyp := ExecutionStateChangedEvent{}

	iter, err := r.contractReaders[r.destChain].ExtendedQueryKey(
		ctx,
		consts.ContractNameOffRamp,
		query.KeyFilter{
			Key: consts.EventNameExecutionStateChanged,
			Expressions: []query.Expression{
				query.Comparator(consts.EventAttributeSourceChain, primitives.ValueComparator{
					Value:    source,
					Operator: primitives.Eq,
				}),
				query.Comparator(consts.EventAttributeSequenceNumber, primitives.ValueComparator{
					Value:    seqNumRange.Start(),
					Operator: primitives.Gte,
				}, primitives.ValueComparator{
					Value:    seqNumRange.End(),
					Operator: primitives.Lte,
				}),
				query.Comparator(consts.EventAttributeState, primitives.ValueComparator{
					Value:    0,
					Operator: primitives.Gt,
				}),
				query.Confidence(primitives.Finalized),
			},
		},
		query.LimitAndSort{
			SortBy: []query.SortBy{query.NewSortBySequence(query.Asc)},
			Limit: query.Limit{
				Count: uint64(seqNumRange.End() - seqNumRange.Start() + 1),
			},
		},
		&dataTyp,
	)
	if err != nil {
		return nil, fmt.Errorf("failed to query offRamp: %w", err)
	}

	executed := make([]cciptypes.SeqNum, 0)
	for _, item := range iter {
		stateChange, ok := item.Data.(*ExecutionStateChangedEvent)
		if !ok {
			return nil, fmt.Errorf("failed to cast %T to executionStateChangedEvent", item.Data)
		}

		if err := validateExecutionStateChangedEvent(stateChange, seqNumRange, source); err != nil {
			r.lggr.Errorw("validate execution state changed event",
				"err", err, "stateChange", stateChange)
			continue
		}

		executed = append(executed, stateChange.SequenceNumber)
	}

	return executed, nil
}

type SendRequestedEvent struct {
	DestChainSelector cciptypes.ChainSelector
	SequenceNumber    cciptypes.SeqNum
	Message           cciptypes.Message
}

func (r *ccipChainReader) MsgsBetweenSeqNums(
	ctx context.Context, sourceChainSelector cciptypes.ChainSelector, seqNumRange cciptypes.SeqNumRange,
) ([]cciptypes.Message, error) {
	lggr := logutil.WithContextValues(ctx, r.lggr)
	if err := validateExtendedReaderExistence(r.contractReaders, sourceChainSelector); err != nil {
		return nil, err
	}

	onRampAddress, err := r.GetContractAddress(consts.ContractNameOnRamp, sourceChainSelector)
	if err != nil {
		return nil, fmt.Errorf("get onRamp address: %w", err)
	}

	seq, err := r.contractReaders[sourceChainSelector].ExtendedQueryKey(
		ctx,
		consts.ContractNameOnRamp,
		query.KeyFilter{
			Key: consts.EventNameCCIPMessageSent,
			Expressions: []query.Expression{
				query.Comparator(consts.EventAttributeSourceChain, primitives.ValueComparator{
					Value:    sourceChainSelector,
					Operator: primitives.Eq,
				}),
				query.Comparator(consts.EventAttributeDestChain, primitives.ValueComparator{
					Value:    r.destChain,
					Operator: primitives.Eq,
				}),
				query.Comparator(consts.EventAttributeSequenceNumber, primitives.ValueComparator{
					Value:    seqNumRange.Start(),
					Operator: primitives.Gte,
				}, primitives.ValueComparator{
					Value:    seqNumRange.End(),
					Operator: primitives.Lte,
				}),
				query.Confidence(primitives.Finalized),
			},
		},
		query.LimitAndSort{
			SortBy: []query.SortBy{
				query.NewSortBySequence(query.Asc),
			},
			Limit: query.Limit{
				Count: uint64(seqNumRange.End() - seqNumRange.Start() + 1),
			},
		},
		&SendRequestedEvent{},
	)
	if err != nil {
		return nil, fmt.Errorf("failed to query onRamp: %w", err)
	}

	lggr.Infow("queried messages between sequence numbers",
		"numMsgs", len(seq),
		"sourceChainSelector", sourceChainSelector,
		"seqNumRange", seqNumRange.String(),
	)

	msgs := make([]cciptypes.Message, 0)
	for _, item := range seq {
		msg, ok := item.Data.(*SendRequestedEvent)
		if !ok {
			return nil, fmt.Errorf("failed to cast %v to Message", item.Data)
		}

		if err := validateSendRequestedEvent(msg, sourceChainSelector, r.destChain, seqNumRange); err != nil {
			lggr.Errorw("validate send requested event", "err", err, "msg", msg)
			continue
		}

		msg.Message.ExtraArgsDecoded, err = r.extraDataCodec.DecodeExtraArgs(msg.Message.ExtraArgs, sourceChainSelector)
		if err != nil {
			return nil, fmt.Errorf("failed to decode the ExtraArgs: %w", err)
		}

		msg.Message.Header.OnRamp = onRampAddress

		for i, tokenAmount := range msg.Message.TokenAmounts {
			msg.Message.TokenAmounts[i].DestExecDataDecoded, err = r.extraDataCodec.DecodeTokenAmountDestExecData(
				tokenAmount.DestExecData,
				sourceChainSelector,
			)
			if err != nil {
				return nil, fmt.Errorf("failed to decode token amount destExecData (%v): %w", tokenAmount.DestExecData, err)
			}
		}
		msgs = append(msgs, msg.Message)
	}

	lggr.Infow("decoded messages between sequence numbers", "msgs", msgs,
		"sourceChainSelector", sourceChainSelector,
		"seqNumRange", seqNumRange.String())

	return msgs, nil
}

// GetExpectedNextSequenceNumber implements CCIP.
func (r *ccipChainReader) GetExpectedNextSequenceNumber(
	ctx context.Context,
	sourceChainSelector cciptypes.ChainSelector,
) (cciptypes.SeqNum, error) {
	if err := validateExtendedReaderExistence(r.contractReaders, sourceChainSelector); err != nil {
		return 0, err
	}

	var expectedNextSequenceNumber uint64
	err := r.contractReaders[sourceChainSelector].ExtendedGetLatestValue(
		ctx,
		consts.ContractNameOnRamp,
		consts.MethodNameGetExpectedNextSequenceNumber,
		primitives.Unconfirmed,
		map[string]any{
			"destChainSelector": r.destChain,
		},
		&expectedNextSequenceNumber,
	)
	if err != nil {
		return 0, fmt.Errorf("failed to get expected next sequence number from onramp, source chain: %d, dest chain: %d: %w",
			sourceChainSelector, r.destChain, err)
	}

	if expectedNextSequenceNumber == 0 {
		return 0, fmt.Errorf("the returned expected next sequence num is 0, source chain: %d, dest chain: %d",
			sourceChainSelector, r.destChain)
	}

	return cciptypes.SeqNum(expectedNextSequenceNumber), nil
}

func (r *ccipChainReader) NextSeqNum(
	ctx context.Context, chains []cciptypes.ChainSelector,
) (map[cciptypes.ChainSelector]cciptypes.SeqNum, error) {
	lggr := logutil.WithContextValues(ctx, r.lggr)
	cfgs, err := r.getOffRampSourceChainsConfig(ctx, lggr, chains)
	if err != nil {
		return nil, fmt.Errorf("get source chains config: %w", err)
	}

	res := make(map[cciptypes.ChainSelector]cciptypes.SeqNum, len(chains))
	for _, chain := range chains {
		cfg, exists := cfgs[chain]
		if !exists {
			lggr.Warnf("source chain config not found for chain %d, chain is skipped.", chain)
			continue
		}

		if !cfg.IsEnabled {
			lggr.Infof("source chain %d is disabled, chain is skipped.", chain)
			continue
		}

		if cfg.MinSeqNr == 0 {
			lggr.Errorf("minSeqNr not found for chain %d or is set to 0, chain is skipped.", chain)
			continue
		}

		res[chain] = cciptypes.SeqNum(cfg.MinSeqNr)
	}

	return res, err
}

func (r *ccipChainReader) Nonces(
	ctx context.Context,
	sourceChainSelector cciptypes.ChainSelector,
	addresses []string,
) (map[string]uint64, error) {
	lggr := logutil.WithContextValues(ctx, r.lggr)
	if err := validateExtendedReaderExistence(r.contractReaders, r.destChain); err != nil {
		return nil, err
	}

	// Prepare the batch request
	contractBatch := make([]types.BatchRead, len(addresses))
	addressToIndex := make(map[string]int, len(addresses))
	responses := make([]uint64, len(addresses))

	for i, address := range addresses {
		sender, err := typeconv.AddressStringToBytes(address, uint64(sourceChainSelector))
		if err != nil {
			return nil, fmt.Errorf("failed to convert address %s to bytes: %w", address, err)
		}

		// TODO: evm only, need to make chain agnostic.
		// pad the sender slice to 32 bytes from the left
		sender = slicelib.LeftPadBytes(sender, 32)

		lggr.Infow("getting nonce for address",
			"address", address, "sender", hex.EncodeToString(sender))

		contractBatch[i] = types.BatchRead{
			ReadName: consts.MethodNameGetInboundNonce,
			Params: map[string]any{
				"sourceChainSelector": sourceChainSelector,
				"sender":              sender,
			},
			ReturnVal: &responses[i],
		}
		addressToIndex[address] = i
	}

	request := contractreader.ExtendedBatchGetLatestValuesRequest{
		consts.ContractNameNonceManager: contractBatch,
	}

	batchResult, _, err := r.contractReaders[r.destChain].ExtendedBatchGetLatestValues(
		ctx,
		request,
		false,
	)
	if err != nil {
		return nil, fmt.Errorf("batch get nonces failed: %w", err)
	}

	// Process results
	res := make(map[string]uint64, len(addresses))
	for _, results := range batchResult {
		for i, readResult := range results {
			address := getAddressByIndex(addressToIndex, i)

			returnVal, err := readResult.GetResult()
			if err != nil {
				r.lggr.Errorw("failed to get nonce for address", "address", address, "err", err)
				continue
			}

			val, ok := returnVal.(*uint64)
			if !ok || val == nil {
				r.lggr.Errorw("invalid nonce value returned", "address", address)
				continue
			}

			res[address] = *val
		}
	}

	return res, nil
}

func getAddressByIndex(addressToIndex map[string]int, index int) string {
	for address, idx := range addressToIndex {
		if idx == index {
			return address
		}
	}
	return ""
}

func (r *ccipChainReader) GetChainsFeeComponents(
	ctx context.Context,
	chains []cciptypes.ChainSelector,
) map[cciptypes.ChainSelector]types.ChainFeeComponents {
	lggr := logutil.WithContextValues(ctx, r.lggr)
	feeComponents := make(map[cciptypes.ChainSelector]types.ChainFeeComponents, len(r.contractWriters))

	for _, chain := range chains {
		chainWriter, ok := r.contractWriters[chain]
		if !ok {
			lggr.Errorw("contract writer not found", "chain", chain)
			continue
		}
		feeComponent, err := chainWriter.GetFeeComponents(ctx)
		if err != nil {
			lggr.Errorw("failed to get chain fee components", "chain", chain, "err", err)
			continue
		}

		if feeComponent.ExecutionFee == nil || feeComponent.ExecutionFee.Cmp(big.NewInt(0)) <= 0 {
			lggr.Errorw("execution fee is nil or non positive", "chain", chain)
			continue
		}
		if feeComponent.DataAvailabilityFee == nil || feeComponent.DataAvailabilityFee.Cmp(big.NewInt(0)) < 0 {
			lggr.Errorw("data availability fee is nil or negative", "chain", chain)
			continue
		}

		feeComponents[chain] = *feeComponent
	}
	return feeComponents
}

func (r *ccipChainReader) GetDestChainFeeComponents(
	ctx context.Context,
) (types.ChainFeeComponents, error) {
	lggr := logutil.WithContextValues(ctx, r.lggr)
	feeComponents := r.GetChainsFeeComponents(ctx, []cciptypes.ChainSelector{r.destChain})
	components, ok := feeComponents[r.destChain]
	if !ok {
		lggr.Errorw("dest chain components not found", "chain", r.destChain)
		return types.ChainFeeComponents{}, errors.New("dest chain fee components not found")
	}

	return components, nil
}

func (r *ccipChainReader) GetWrappedNativeTokenPriceUSD(
	ctx context.Context,
	selectors []cciptypes.ChainSelector,
) map[cciptypes.ChainSelector]cciptypes.BigInt {
	lggr := logutil.WithContextValues(ctx, r.lggr)
	// 1. Call chain's router to get native token address https://github.com/smartcontractkit/chainlink/blob/60e8b1181dd74b66903cf5b9a8427557b85357ec/contracts/src/v0.8/ccip/Router.sol#L189:L191
	// 2. Call chain's FeeQuoter to get native tokens price  https://github.com/smartcontractkit/chainlink/blob/60e8b1181dd74b66903cf5b9a8427557b85357ec/contracts/src/v0.8/ccip/FeeQuoter.sol#L229-L229
	//
	//nolint:lll
	prices := make(map[cciptypes.ChainSelector]cciptypes.BigInt)
	for _, chain := range selectors {
		reader, ok := r.contractReaders[chain]
		if !ok {
			lggr.Warnw("contract reader not found", "chain", chain)
			continue
		}

		//TODO: Use batching in the future
		var nativeTokenAddress cciptypes.Bytes
		err := reader.ExtendedGetLatestValue(
			ctx,
			consts.ContractNameRouter,
			consts.MethodNameRouterGetWrappedNative,
			primitives.Unconfirmed,
			nil,
			&nativeTokenAddress)
		if err != nil {
			lggr.Warnw("failed to get native token address", "chain", chain, "err", err)
			continue
		}

		if nativeTokenAddress.String() == "0x" {
			lggr.Errorw("native token address is empty", "chain", chain)
			continue
		}

		var update *plugintypes.TimestampedUnixBig
		err = reader.ExtendedGetLatestValue(
			ctx,
			consts.ContractNameFeeQuoter,
			consts.MethodNameFeeQuoterGetTokenPrice,
			primitives.Unconfirmed,
			map[string]any{
				"token": nativeTokenAddress,
			},
			&update,
		)
		if err != nil {
			lggr.Errorw("failed to get native token price", "chain", chain, "err", err)
			continue
		}

		if update == nil || update.Timestamp == 0 {
			lggr.Warnw("no native token price available", "chain", chain)
			continue
		}
		if update.Value == nil || update.Value.Cmp(big.NewInt(0)) <= 0 {
			lggr.Errorw("native token price is nil or non-positive", "chain", chain)
			continue
		}
		prices[chain] = cciptypes.NewBigInt(update.Value)
	}
	return prices
}

// GetChainFeePriceUpdate Read from Destination chain FeeQuoter latest fee updates for the provided chains.
// It unpacks the packed fee into the ChainFeeUSDPrices struct.
// https://github.com/smartcontractkit/chainlink/blob/60e8b1181dd74b66903cf5b9a8427557b85357ec/contracts/src/v0.8/ccip/FeeQuoter.sol#L263-L263
//
//nolint:lll
func (r *ccipChainReader) GetChainFeePriceUpdate(ctx context.Context, selectors []cciptypes.ChainSelector) map[cciptypes.ChainSelector]plugintypes.TimestampedBig {
	lggr := logutil.WithContextValues(ctx, r.lggr)
	if err := validateExtendedReaderExistence(r.contractReaders, r.destChain); err != nil {
		lggr.Errorw("GetChainFeePriceUpdate dest chain extended reader not exist", "err", err)
		return nil
	}

	feeUpdates := make(map[cciptypes.ChainSelector]plugintypes.TimestampedBig, len(selectors))
	for _, chain := range selectors {
		update := plugintypes.TimestampedUnixBig{}
		// Read from dest chain
		err := r.contractReaders[r.destChain].ExtendedGetLatestValue(
			ctx,
			consts.ContractNameFeeQuoter,
			consts.MethodNameGetFeePriceUpdate,
			primitives.Unconfirmed,
			map[string]any{
				// That actually means that this selector is a source chain for the destChain
				"destChainSelector": chain,
			},
			&update,
		)
		if err != nil {
			lggr.Warnw("failed to get chain fee price update", "chain", chain, "err", err)
			continue
		}
		if update.Timestamp == 0 || update.Value == nil || update.Value.Cmp(big.NewInt(0)) == 0 {
			lggr.Debugw("chain fee price update is empty", "chain", chain)
			continue
		}
		feeUpdates[chain] = plugintypes.TimeStampedBigFromUnix(update)
	}

	return feeUpdates
}

// buildSigners converts internal signer representation to RMN signer info format
func (r *ccipChainReader) buildSigners(signers []signer) []rmntypes.RemoteSignerInfo {
	result := make([]rmntypes.RemoteSignerInfo, 0, len(signers))
	for _, s := range signers {
		result = append(result, rmntypes.RemoteSignerInfo{
			OnchainPublicKey: s.OnchainPublicKey,
			NodeIndex:        s.NodeIndex,
		})
	}
	return result
}

func (r *ccipChainReader) GetRMNRemoteConfig(ctx context.Context) (rmntypes.RemoteConfig, error) {
	lggr := logutil.WithContextValues(ctx, r.lggr)

	config, err := r.configPoller.GetChainConfig(ctx, r.destChain)
	if err != nil {
		return rmntypes.RemoteConfig{}, fmt.Errorf("get chain config: %w", err)
	}

	// RMNRemote address stored in the offramp static config is actually the proxy contract address.
	// Here we will get the RMNRemote address from the proxy contract by calling the RMNProxy contract.
	proxyContractAddress, err := r.GetContractAddress(consts.ContractNameRMNRemote, r.destChain)
	if err != nil {
		return rmntypes.RemoteConfig{}, fmt.Errorf("get RMNRemote proxy contract address: %w", err)
	}

	rmnRemoteAddress, err := r.getRMNRemoteAddress(ctx, lggr, r.destChain, proxyContractAddress)
	if err != nil {
		return rmntypes.RemoteConfig{}, fmt.Errorf("get RMNRemote address: %w", err)
	}

	return rmntypes.RemoteConfig{
		ContractAddress:  rmnRemoteAddress,
		ConfigDigest:     config.RMNRemote.VersionedConfig.Config.RMNHomeContractConfigDigest,
		Signers:          r.buildSigners(config.RMNRemote.VersionedConfig.Config.Signers),
		FSign:            config.RMNRemote.VersionedConfig.Config.FSign,
		ConfigVersion:    config.RMNRemote.VersionedConfig.Version,
		RmnReportVersion: config.RMNRemote.DigestHeader.DigestHeader,
	}, nil
}

// GetRmnCurseInfo returns rmn curse/pausing information about the provided chains
// from the destination chain RMN remote contract.
func (r *ccipChainReader) GetRmnCurseInfo(
	ctx context.Context,
	sourceChainSelectors []cciptypes.ChainSelector,
) (*CurseInfo, error) {
	lggr := logutil.WithContextValues(ctx, r.lggr)
	if err := validateExtendedReaderExistence(r.contractReaders, r.destChain); err != nil {
		return nil, fmt.Errorf("validate dest=%d extended reader existence: %w", r.destChain, err)
	}

	type retTyp struct {
		CursedSubjects [][16]byte
	}
	var cursedSubjects retTyp

	err := r.contractReaders[r.destChain].ExtendedGetLatestValue(
		ctx,
		consts.ContractNameRMNRemote,
		consts.MethodNameGetCursedSubjects,
		primitives.Unconfirmed,
		map[string]any{},
		&cursedSubjects,
	)
	if err != nil {
		return nil, fmt.Errorf("get latest value of %s: %w", consts.MethodNameGetCursedSubjects, err)
	}

	lggr.Debugw("got cursed subjects", "cursedSubjects", cursedSubjects.CursedSubjects)

	return getCurseInfoFromCursedSubjects(
		lggr,
		mapset.NewSet(cursedSubjects.CursedSubjects...),
		r.destChain,
		sourceChainSelectors,
	), nil
}

func getCurseInfoFromCursedSubjects(
	lggr logger.Logger,
	cursedSubjectsSet mapset.Set[[16]byte],
	destChainSelector cciptypes.ChainSelector,
	sourceChainSelectors []cciptypes.ChainSelector,
) *CurseInfo {
	curseInfo := &CurseInfo{
		CursedSourceChains: make(map[cciptypes.ChainSelector]bool, len(sourceChainSelectors)),
		CursedDestination: cursedSubjectsSet.Contains(GlobalCurseSubject) ||
			cursedSubjectsSet.Contains(chainSelectorToBytes16(destChainSelector)),
		GlobalCurse: cursedSubjectsSet.Contains(GlobalCurseSubject),
	}

	for _, ch := range sourceChainSelectors {
		chainSelB16 := chainSelectorToBytes16(ch)
		lggr.Debugf("checking if chain %d is cursed after casting it to 16 bytes: %v", ch, chainSelB16)
		curseInfo.CursedSourceChains[ch] = cursedSubjectsSet.Contains(chainSelB16)
	}

	return curseInfo
}

func chainSelectorToBytes16(chainSel cciptypes.ChainSelector) [16]byte {
	var result [16]byte
	// Convert the uint64 to bytes and place it in the last 8 bytes of the array
	binary.BigEndian.PutUint64(result[8:], uint64(chainSel))
	return result
}

// discoverOffRampContracts uses the offRamp for destChain to discover the addresses of other contracts.
func (r *ccipChainReader) discoverOffRampContracts(
	ctx context.Context,
<<<<<<< HEAD
=======
	lggr logger.Logger,
	chains []cciptypes.ChainSelector,
>>>>>>> 13db1ad8
) (ContractAddresses, error) {
	lggr := logutil.WithContextValues(ctx, r.lggr)

	// Get from cache
	config, err := r.configPoller.GetChainConfig(ctx, r.destChain)
	if err != nil {
		return nil, fmt.Errorf("unable to lookup RMN remote address (RMN proxy): %w", err)
	}

	resp := make(ContractAddresses)

<<<<<<< HEAD
	// Process offramp configs from cache
	for i, chainSel := range config.Offramp.SelectorsAndConf.Selectors {
		cfg := config.Offramp.SelectorsAndConf.SourceChainConfigs[i]
		if !cfg.IsEnabled {
			continue
=======
	// OnRamps are in the offRamp SourceChainConfig.
	{
		sourceConfigs, err := r.getOffRampSourceChainsConfig(ctx, lggr, chains)

		if err != nil {
			return nil, fmt.Errorf("unable to get SourceChainsConfig: %w", err)
>>>>>>> 13db1ad8
		}

		resp = resp.Append(consts.ContractNameOnRamp, cciptypes.ChainSelector(chainSel), cfg.OnRamp)
		if len(resp[consts.ContractNameRouter][r.destChain]) == 0 {
			lggr.Infow("appending router contract address",
				"address", hex.EncodeToString(cfg.Router),
				"chain", r.destChain)
			resp = resp.Append(consts.ContractNameRouter, r.destChain, cfg.Router)
		}
	}

	// Add static config contracts
	if len(config.Offramp.StaticConfig.RmnRemote) > 0 {
		lggr.Infow("appending RMN remote contract address",
			"address", hex.EncodeToString(config.Offramp.StaticConfig.RmnRemote),
			"chain", r.destChain)
		resp = resp.Append(consts.ContractNameRMNRemote, r.destChain, config.Offramp.StaticConfig.RmnRemote)
	}

	if len(config.Offramp.StaticConfig.NonceManager) > 0 {
		resp = resp.Append(consts.ContractNameNonceManager, r.destChain, config.Offramp.StaticConfig.NonceManager)
	}

	// Add dynamic config contracts
	if len(config.Offramp.DynamicConfig.FeeQuoter) > 0 {
		lggr.Infow("appending fee quoter contract address",
			"address", hex.EncodeToString(config.Offramp.DynamicConfig.FeeQuoter),
			"chain", r.destChain)
		resp = resp.Append(consts.ContractNameFeeQuoter, r.destChain, config.Offramp.DynamicConfig.FeeQuoter)
	}

	return resp, nil
}

func (r *ccipChainReader) DiscoverContracts(ctx context.Context,
	chains []cciptypes.ChainSelector,
) (ContractAddresses, error) {
	var resp ContractAddresses
	lggr := logutil.WithContextValues(ctx, r.lggr)

	// Discover destination contracts if the dest chain is supported.
	if err := validateExtendedReaderExistence(r.contractReaders, r.destChain); err == nil {
<<<<<<< HEAD
		resp, err = r.discoverOffRampContracts(ctx)
=======
		resp, err = r.discoverOffRampContracts(ctx, lggr, chains)
>>>>>>> 13db1ad8
		// Can't continue with discovery if the destination chain is not available.
		// We read source chains OnRamps from there, and onRamps are essential for feeQuoter and Router discovery.
		if err != nil {
			return nil, fmt.Errorf("discover destination contracts: %w", err)
		}
	}

	// The following calls are on dynamically configured chains which may not
	// be available when this function is called. Eventually they will be
	// configured through consensus when the Sync function is called, but until
	// that happens the ErrNoBindings case must be handled gracefully.

	myChains := maps.Keys(r.contractReaders)

	// Read onRamps for FeeQuoter in DynamicConfig.
	dynamicConfigs := r.getOnRampDynamicConfigs(ctx, lggr, myChains)
	for chain, cfg := range dynamicConfigs {
		resp = resp.Append(consts.ContractNameFeeQuoter, chain, cfg.DynamicConfig.FeeQuoter)
	}

	// Read onRamps for Router in DestChainConfig.
	destChainConfig := r.getOnRampDestChainConfig(ctx, myChains)
	for chain, cfg := range destChainConfig {
		resp = resp.Append(consts.ContractNameRouter, chain, cfg.Router)
	}

	return resp, nil
}

// Sync goes through the input contracts and binds them to the contract reader.
func (r *ccipChainReader) Sync(ctx context.Context, contracts ContractAddresses) error {
	lggr := logutil.WithContextValues(ctx, r.lggr)
	var errs []error
	for contractName, chainSelToAddress := range contracts {
		for chainSel, address := range chainSelToAddress {
			// defense in depth: don't bind if the address is empty.
			// callers should ensure this but we double check here.
			if len(address) == 0 {
				lggr.Warnw("skipping binding empty address for contract",
					"contractName", contractName,
					"chainSel", chainSel,
				)
				continue
			}

			// try to bind
			_, err := bindExtendedReaderContract(ctx, lggr, r.contractReaders, chainSel, contractName, address)
			if err != nil {
				if errors.Is(err, ErrContractReaderNotFound) {
					// don't support this chain
					continue
				}
				// some other error, gather
				// TODO: maybe return early?
				errs = append(errs, err)
			}
		}
	}

	return errors.Join(errs...)
}

func (r *ccipChainReader) GetContractAddress(contractName string, chain cciptypes.ChainSelector) ([]byte, error) {
	extendedReader, ok := r.contractReaders[chain]
	if !ok {
		return nil, fmt.Errorf("contract reader not found for chain %d", chain)
	}

	bindings := extendedReader.GetBindings(contractName)
	if len(bindings) != 1 {
		return nil, fmt.Errorf("expected one binding for the %s contract, got %d", contractName, len(bindings))
	}

	addressBytes, err := typeconv.AddressStringToBytes(bindings[0].Binding.Address, uint64(chain))
	if err != nil {
		return nil, fmt.Errorf("convert address %s to bytes: %w", bindings[0].Binding.Address, err)
	}

	return addressBytes, nil
}

// LinkPriceUSD gets the LINK price in 1e-18 USDs from the FeeQuoter contract on the destination chain.
// For example, if the price is 1 LINK = 10 USD, this function will return 10e18 (10 * 1e18). You can think of this
// function returning the price of LINK not in USD, but in a small denomination of USD, similar to returning
// the price of ETH not in ETH but in wei (1e-18 ETH).
func (r *ccipChainReader) LinkPriceUSD(ctx context.Context) (cciptypes.BigInt, error) {
	// Ensure we can read from the destination chain.
	if err := validateExtendedReaderExistence(r.contractReaders, r.destChain); err != nil {
		return cciptypes.BigInt{}, fmt.Errorf("failed to validate dest chain reader existence: %w", err)
	}

	// TODO: consider caching this value.
	feeQuoterCfg, err := r.getDestFeeQuoterStaticConfig(ctx)
	if err != nil {
		return cciptypes.BigInt{}, fmt.Errorf("get destination fee quoter static config: %w", err)
	}

	linkPriceUSD, err := r.getFeeQuoterTokenPriceUSD(ctx, feeQuoterCfg.LinkToken)
	if err != nil {
		return cciptypes.BigInt{}, fmt.Errorf("get LINK price in USD: %w", err)
	}

	if linkPriceUSD.Int == nil {
		return cciptypes.BigInt{}, fmt.Errorf("LINK price is nil")
	}

	if linkPriceUSD.Int.Cmp(big.NewInt(0)) == 0 {
		return cciptypes.BigInt{}, fmt.Errorf("LINK price is 0")
	}

	return linkPriceUSD, nil
}

// feeQuoterStaticConfig is used to parse the response from the feeQuoter contract's getStaticConfig method.
// See: https://github.com/smartcontractkit/ccip/blob/a3f61f7458e4499c2c62eb38581c60b4942b1160/contracts/src/v0.8/ccip/FeeQuoter.sol#L946
//
//nolint:lll // It's a URL.
type feeQuoterStaticConfig struct {
	MaxFeeJuelsPerMsg  cciptypes.BigInt `json:"maxFeeJuelsPerMsg"`
	LinkToken          []byte           `json:"linkToken"`
	StalenessThreshold uint32           `json:"stalenessThreshold"`
}

// getDestFeeQuoterStaticConfig returns the destination chain's Fee Quoter's StaticConfig
func (r *ccipChainReader) getDestFeeQuoterStaticConfig(ctx context.Context) (feeQuoterStaticConfig, error) {
	// Get from cache
	config, err := r.configPoller.GetChainConfig(ctx, r.destChain)
	if err != nil {
		return feeQuoterStaticConfig{}, fmt.Errorf("get chain config: %w", err)
	}

	if len(config.FeeQuoter.StaticConfig.LinkToken) == 0 {
		return feeQuoterStaticConfig{}, fmt.Errorf("link token address is empty")
	}

	return config.FeeQuoter.StaticConfig, nil
}

// getFeeQuoterTokenPriceUSD gets the token price in USD of the given token address from the FeeQuoter contract on the
// destination chain.
func (r *ccipChainReader) getFeeQuoterTokenPriceUSD(ctx context.Context, tokenAddr []byte) (cciptypes.BigInt, error) {
	if len(tokenAddr) == 0 {
		return cciptypes.BigInt{}, fmt.Errorf("tokenAddr is empty")
	}

	reader, ok := r.contractReaders[r.destChain]
	if !ok {
		return cciptypes.BigInt{}, fmt.Errorf("contract reader not found for chain %d", r.destChain)
	}

	var timestampedPrice plugintypes.TimestampedUnixBig
	err := reader.ExtendedGetLatestValue(
		ctx,
		consts.ContractNameFeeQuoter,
		consts.MethodNameFeeQuoterGetTokenPrice,
		primitives.Unconfirmed,
		map[string]any{
			"token": tokenAddr,
		},
		&timestampedPrice,
	)
	if err != nil {
		return cciptypes.BigInt{}, fmt.Errorf("failed to get token price, addr: %v, err: %w", tokenAddr, err)
	}

	price := timestampedPrice.Value

	if price == nil {
		return cciptypes.BigInt{}, fmt.Errorf("token price is nil,  addr: %v", tokenAddr)
	}
	if price.Cmp(big.NewInt(0)) == 0 {
		return cciptypes.BigInt{}, fmt.Errorf("token price is 0, addr: %v", tokenAddr)
	}

	return cciptypes.NewBigInt(price), nil
}

// sourceChainConfig is used to parse the response from the offRamp contract's getSourceChainConfig method.
// See: https://github.com/smartcontractkit/ccip/blob/a3f61f7458e4499c2c62eb38581c60b4942b1160/contracts/src/v0.8/ccip/offRamp/OffRamp.sol#L94
//
//nolint:lll // It's a URL.
type sourceChainConfig struct {
	Router    []byte // local router
	IsEnabled bool
	MinSeqNr  uint64
	OnRamp    cciptypes.UnknownAddress
}

func (scc sourceChainConfig) check() (bool /* enabled */, error) {
	// The chain may be set in CCIPHome's ChainConfig map but not hooked up yet in the offramp.
	if !scc.IsEnabled {
		return false, nil
	}
	// This may happen due to some sort of regression in the codec that unmarshals
	// chain data -> go struct.
	if len(scc.OnRamp) == 0 {
		return false, fmt.Errorf(
			"onRamp misconfigured/didn't unmarshal: %x",
			scc.OnRamp,
		)
	}

	if len(scc.Router) == 0 {
		return false, fmt.Errorf("router is empty: %v", scc.Router)
	}

	return scc.IsEnabled, nil
}

// getOffRampSourceChainsConfig get all enabled source chain configs from the offRamp for dest chain
func (r *ccipChainReader) getOffRampSourceChainsConfig(
	ctx context.Context,
	lggr logger.Logger,
	chains []cciptypes.ChainSelector,
) (map[cciptypes.ChainSelector]sourceChainConfig, error) {
	if err := validateExtendedReaderExistence(r.contractReaders, r.destChain); err != nil {
		return nil, fmt.Errorf("validate extended reader existence: %w", err)
	}

	configs := make(map[cciptypes.ChainSelector]sourceChainConfig)
	contractBatch := make(types.ContractBatch, 0, len(chains))
	sourceChains := make([]any, 0, len(chains))

	for _, chain := range chains {
		if chain == r.destChain {
			continue
		}
		sourceChains = append(sourceChains, chain)

		contractBatch = append(contractBatch, types.BatchRead{
			ReadName: consts.MethodNameGetSourceChainConfig,
			Params: map[string]any{
				"sourceChainSelector": chain,
			},
			ReturnVal: new(sourceChainConfig),
		})
	}

<<<<<<< HEAD
	if err := eg.Wait(); err != nil {
		return nil, err
	}
	return res, nil
}

// selectorsAndConfigs wraps the return values from getAllSourceChainConfigs.
type selectorsAndConfigs struct {
	Selectors          []uint64            `mapstructure:"F0"`
	SourceChainConfigs []sourceChainConfig `mapstructure:"F1"`
=======
	results, _, err := r.contractReaders[r.destChain].ExtendedBatchGetLatestValues(
		ctx, contractreader.ExtendedBatchGetLatestValuesRequest{consts.ContractNameOffRamp: contractBatch},
		false,
	)

	if err != nil {
		return nil, fmt.Errorf("failed to get source chain configs for dest chain %d: %w",
			r.destChain, err)
	}

	lggr.Debugw("got source chain configs", "configs", results)

	// Populate the map.
	for _, readResult := range results {
		if len(readResult) != len(sourceChains) {
			return nil, fmt.Errorf("selectors and source chain configs length mismatch: sourceChains=%v, configs=%v",
				sourceChains, results)
		}
		for i, chainSel := range sourceChains {
			v, err := readResult[i].GetResult()
			if err != nil {
				return nil, fmt.Errorf("GetSourceChainConfig for chainSelector=%d failed: %w", chainSel, err)
			}

			cfg, ok := v.(*sourceChainConfig)
			if !ok {
				return nil, fmt.Errorf("invalid result type from GetSourceChainConfig for chainSelector=%d: %w", chainSel, err)
			}

			enabled, err := cfg.check()
			if err != nil {
				return nil, fmt.Errorf("source chain config check for chain %d failed: %w", chainSel, err)
			}
			if !enabled {
				// We don't want to process disabled chains prematurely.
				lggr.Debugw("source chain is disabled", "chain", chainSel)
				continue
			}

			configs[chainSel.(cciptypes.ChainSelector)] = *cfg
		}
	}

	return configs, nil
>>>>>>> 13db1ad8
}

// offRampStaticChainConfig is used to parse the response from the offRamp contract's getStaticConfig method.
// See: <chainlink repo>/contracts/src/v0.8/ccip/offRamp/OffRamp.sol:StaticConfig
type offRampStaticChainConfig struct {
	ChainSelector        cciptypes.ChainSelector `json:"chainSelector"`
	GasForCallExactCheck uint16                  `json:"gasForCallExactCheck"`
	RmnRemote            []byte                  `json:"rmnRemote"`
	TokenAdminRegistry   []byte                  `json:"tokenAdminRegistry"`
	NonceManager         []byte                  `json:"nonceManager"`
}

// offRampDynamicChainConfig maps to DynamicConfig in OffRamp.sol
type offRampDynamicChainConfig struct {
	FeeQuoter                               []byte `json:"feeQuoter"`
	PermissionLessExecutionThresholdSeconds uint32 `json:"permissionLessExecutionThresholdSeconds"`
	IsRMNVerificationDisabled               bool   `json:"isRMNVerificationDisabled"`
	MessageInterceptor                      []byte `json:"messageInterceptor"`
}

// See DynamicChainConfig in OnRamp.sol
type onRampDynamicConfig struct {
	FeeQuoter              []byte `json:"feeQuoter"`
	ReentrancyGuardEntered bool   `json:"reentrancyGuardEntered"`
	MessageInterceptor     []byte `json:"messageInterceptor"`
	FeeAggregator          []byte `json:"feeAggregator"`
	AllowListAdmin         []byte `json:"allowListAdmin"`
}

// We're wrapping the onRampDynamicConfig this way to map to on-chain return type which is a named struct
// https://github.com/smartcontractkit/chainlink/blob/12af1de88238e0e918177d6b5622070417f48adf/contracts/src/v0.8/ccip/onRamp/OnRamp.sol#L328
//
//nolint:lll
type getOnRampDynamicConfigResponse struct {
	DynamicConfig onRampDynamicConfig `json:"dynamicConfig"`
}

func (r *ccipChainReader) getOnRampDynamicConfigs(
	ctx context.Context,
	lggr logger.Logger,
	srcChains []cciptypes.ChainSelector,
) map[cciptypes.ChainSelector]getOnRampDynamicConfigResponse {
	result := make(map[cciptypes.ChainSelector]getOnRampDynamicConfigResponse)

	mu := new(sync.Mutex)
	wg := new(sync.WaitGroup)
	for _, chainSel := range srcChains {
		// no onramp for the destination chain
		if chainSel == r.destChain {
			continue
		}
		if r.contractReaders[chainSel] == nil {
			r.lggr.Errorw("contract reader not found", "chain", chainSel)
			continue
		}

		wg.Add(1)
		go func(chainSel cciptypes.ChainSelector) {
			defer wg.Done()
			// read onramp dynamic config
			resp := getOnRampDynamicConfigResponse{}
			err := r.contractReaders[chainSel].ExtendedGetLatestValue(
				ctx,
				consts.ContractNameOnRamp,
				consts.MethodNameOnRampGetDynamicConfig,
				primitives.Unconfirmed,
				map[string]any{},
				&resp,
			)
			lggr.Debugw("got onramp dynamic config",
				"chain", chainSel,
				"resp", resp)
			if err != nil {
				if errors.Is(err, contractreader.ErrNoBindings) {
					// ErrNoBindings is an allowable error during initialization
					lggr.Infow(
						"unable to lookup source fee quoters (onRamp dynamic config), "+
							"this is expected during initialization", "err", err)
				} else {
					lggr.Errorw("unable to lookup source fee quoters (onRamp dynamic config)",
						"chain", chainSel, "err", err)
				}
				return
			}
			mu.Lock()
			result[chainSel] = resp
			mu.Unlock()
		}(chainSel)
	}

	wg.Wait()

	return result
}

// See DestChainConfig in OnRamp.sol
type onRampDestChainConfig struct {
	SequenceNumber   uint64 `json:"sequenceNumber"`
	AllowListEnabled bool   `json:"allowListEnabled"`
	Router           []byte `json:"router"`
}

func (r *ccipChainReader) getOnRampDestChainConfig(
	ctx context.Context,
	srcChains []cciptypes.ChainSelector,
) map[cciptypes.ChainSelector]onRampDestChainConfig {
	result := make(map[cciptypes.ChainSelector]onRampDestChainConfig)

	mu := new(sync.Mutex)
	wg := new(sync.WaitGroup)
	for _, chainSel := range srcChains {
		// no onramp for the destination chain
		if chainSel == r.destChain {
			continue
		}
		if r.contractReaders[chainSel] == nil {
			r.lggr.Errorw("contract reader not found", "chain", chainSel)
			continue
		}

		// For chain X, all DestChainConfigs will have one of 2 values for the Router address
		// 1. Chain X Test Router in case we're testing a new lane
		// 2. Chain X Router
		wg.Add(1)
		go func(chainSel cciptypes.ChainSelector) {
			defer wg.Done()
			resp := onRampDestChainConfig{}
			err := r.contractReaders[chainSel].ExtendedGetLatestValue(
				ctx,
				consts.ContractNameOnRamp,
				consts.MethodNameOnRampGetDestChainConfig,
				primitives.Unconfirmed,
				map[string]any{
					"destChainSelector": r.destChain,
				},
				&resp,
			)
			if err != nil {
				if errors.Is(err, contractreader.ErrNoBindings) {
					// ErrNoBindings is an allowable error during initialization
					r.lggr.Infow("unable to lookup source routers (onRamp dest chain config), "+
						"this is expected during initialization", "chain", chainSel, "err", err)
				} else {
					r.lggr.Errorw("unable to lookup source routers (onRamp dest chain config)",
						"chain", chainSel, "err", err)
				}
				return
			}

			if len(resp.Router) == 0 {
				r.lggr.Errorw("router address is empty", "chain", chainSel)
				return
			}

			mu.Lock()
			result[chainSel] = resp
			mu.Unlock()
		}(chainSel)
	}

	wg.Wait()
	return result
}

// signer is used to parse the response from the RMNRemote contract's getVersionedConfig method.
// See: https://github.com/smartcontractkit/ccip/blob/ccip-develop/contracts/src/v0.8/ccip/rmn/RMNRemote.sol#L42-L45
type signer struct {
	OnchainPublicKey []byte `json:"onchainPublicKey"`
	NodeIndex        uint64 `json:"nodeIndex"`
}

// config is used to parse the response from the RMNRemote contract's getVersionedConfig method.
// See: https://github.com/smartcontractkit/ccip/blob/ccip-develop/contracts/src/v0.8/ccip/rmn/RMNRemote.sol#L49-L53
type config struct {
	RMNHomeContractConfigDigest cciptypes.Bytes32 `json:"rmnHomeContractConfigDigest"`
	Signers                     []signer          `json:"signers"`
	FSign                       uint64            `json:"fSign"` // previously: MinSigners
}

// versionedConfig is used to parse the response from the RMNRemote contract's getVersionedConfig method.
// See: https://github.com/smartcontractkit/ccip/blob/ccip-develop/contracts/src/v0.8/ccip/rmn/RMNRemote.sol#L167-L169
type versionedConfig struct {
	Version uint32 `json:"version"`
	Config  config `json:"config"`
}

// getARM gets the RMN remote address from the RMN proxy address.
// See: https://github.com/smartcontractkit/chainlink/blob/3c7817c566c5d0aa14519c679fa85b227ac97cc5/contracts/src/v0.8/ccip/rmn/ARMProxy.sol#L40-L44
//
//nolint:lll
func (r *ccipChainReader) getRMNRemoteAddress(
	ctx context.Context,
	lggr logger.Logger,
	chain cciptypes.ChainSelector,
	rmnRemoteProxyAddress []byte) ([]byte, error) {
	_, err := bindExtendedReaderContract(ctx, lggr, r.contractReaders, chain, consts.ContractNameRMNProxy, rmnRemoteProxyAddress)
	if err != nil {
		return nil, fmt.Errorf("bind RMN proxy contract: %w", err)
	}

	// Get the address from cache instead of making a contract call
	config, err := r.configPoller.GetChainConfig(ctx, chain)
	if err != nil {
		return nil, fmt.Errorf("get chain config: %w", err)
	}

	return config.RMNProxy.RemoteAddress, nil
}

// Get the DestChainConfig from the FeeQuoter contract on the given chain.
func (r *ccipChainReader) getFeeQuoterDestChainConfig(
	ctx context.Context,
	chainSelector cciptypes.ChainSelector,
) (cciptypes.FeeQuoterDestChainConfig, error) {
	if err := validateExtendedReaderExistence(r.contractReaders, chainSelector); err != nil {
		return cciptypes.FeeQuoterDestChainConfig{}, err
	}

	var destChainConfig cciptypes.FeeQuoterDestChainConfig
	srcReader := r.contractReaders[chainSelector]
	err := srcReader.ExtendedGetLatestValue(
		ctx,
		consts.ContractNameFeeQuoter,
		consts.MethodNameGetDestChainConfig,
		primitives.Unconfirmed,
		map[string]any{
			"destChainSelector": r.destChain,
		},
		&destChainConfig,
	)

	if err != nil {
		return cciptypes.FeeQuoterDestChainConfig{},
			fmt.Errorf("get dest chain config for source chain %d: %w",
				chainSelector, err)
	}

	return destChainConfig, nil
}

// GetMedianDataAvailabilityGasConfig returns the median of the DataAvailabilityGasConfig values from all FeeQuoters
// DA data lives in the FeeQuoter contract on the source chain. To get the config of the destination chain, we need to
// read the FeeQuoter contract on the source chain. As nodes are not required to have all chains configured, we need to
// read all FeeQuoter contracts to get the median.
func (r *ccipChainReader) GetMedianDataAvailabilityGasConfig(
	ctx context.Context,
) (cciptypes.DataAvailabilityGasConfig, error) {
	overheadGasValues := make([]uint32, 0)
	gasPerByteValues := make([]uint16, 0)
	multiplierBpsValues := make([]uint16, 0)

	// TODO: pay attention to performance here, as we are looping through all chains
	for chain := range r.contractReaders {
		config, err := r.getFeeQuoterDestChainConfig(ctx, chain)
		if err != nil {
			continue
		}
		if config.IsEnabled && config.HasNonEmptyDAGasParams() {
			overheadGasValues = append(overheadGasValues, config.DestDataAvailabilityOverheadGas)
			gasPerByteValues = append(gasPerByteValues, config.DestGasPerDataAvailabilityByte)
			multiplierBpsValues = append(multiplierBpsValues, config.DestDataAvailabilityMultiplierBps)
		}
	}

	// Calculate medians
	medianOverheadGas := consensus.Median(overheadGasValues, func(a, b uint32) bool { return a < b })
	medianGasPerByte := consensus.Median(gasPerByteValues, func(a, b uint16) bool { return a < b })
	medianMultiplierBps := consensus.Median(multiplierBpsValues, func(a, b uint16) bool { return a < b })

	daConfig := cciptypes.DataAvailabilityGasConfig{
		DestDataAvailabilityOverheadGas:   medianOverheadGas,
		DestGasPerDataAvailabilityByte:    medianGasPerByte,
		DestDataAvailabilityMultiplierBps: medianMultiplierBps,
	}

	return daConfig, nil
}

func (r *ccipChainReader) GetLatestPriceSeqNr(ctx context.Context) (uint64, error) {
	if err := validateExtendedReaderExistence(r.contractReaders, r.destChain); err != nil {
		return 0, fmt.Errorf("validate dest=%d extended reader existence: %w", r.destChain, err)
	}

	var latestSeqNr uint64
	err := r.contractReaders[r.destChain].ExtendedGetLatestValue(
		ctx,
		consts.ContractNameOffRamp,
		consts.MethodNameGetLatestPriceSequenceNumber,
		primitives.Unconfirmed,
		map[string]any{},
		&latestSeqNr,
	)
	if err != nil {
		return 0, fmt.Errorf("get latest price sequence number: %w", err)
	}

	return latestSeqNr, nil
}

func (r *ccipChainReader) GetOffRampConfigDigest(ctx context.Context, pluginType uint8) ([32]byte, error) {
	config, err := r.configPoller.GetChainConfig(ctx, r.destChain)
	if err != nil {
		return [32]byte{}, fmt.Errorf("get chain config: %w", err)
	}

	var resp OCRConfigResponse
	if pluginType == consts.PluginTypeCommit {
		resp = config.Offramp.CommitLatestOCRConfig
	} else {
		resp = config.Offramp.ExecLatestOCRConfig
	}

	return resp.OCRConfig.ConfigInfo.ConfigDigest, nil
}

func validateCommitReportAcceptedEvent(seq types.Sequence, gteTimestamp time.Time) (*CommitReportAcceptedEvent, error) {
	ev, is := (seq.Data).(*CommitReportAcceptedEvent)
	if !is {
		return nil, fmt.Errorf("unexpected type %T while expecting a commit report", seq)
	}

	if seq.Timestamp < uint64(gteTimestamp.Unix()) {
		return nil, fmt.Errorf("commit report accepted event timestamp is less than the minimum timestamp %v<%v",
			seq.Timestamp, gteTimestamp.Unix())
	}

	if err := validateMerkleRoots(ev.MerkleRoots); err != nil {
		return nil, fmt.Errorf("merkle roots: %w", err)
	}

	for _, tpus := range ev.PriceUpdates.TokenPriceUpdates {
		if len(tpus.SourceToken) == 0 {
			return nil, fmt.Errorf("empty source token")
		}
		if tpus.UsdPerToken == nil || tpus.UsdPerToken.Cmp(big.NewInt(0)) <= 0 {
			return nil, fmt.Errorf("nil or non-positive usd per token")
		}
	}

	for _, gpus := range ev.PriceUpdates.GasPriceUpdates {
		if gpus.DestChainSelector == 0 {
			return nil, fmt.Errorf("dest chain is zero")
		}
		if gpus.UsdPerUnitGas == nil || gpus.UsdPerUnitGas.Cmp(big.NewInt(0)) <= 0 {
			return nil, fmt.Errorf("nil or non-positive usd per unit gas")
		}
	}

	return ev, nil
}

func validateMerkleRoots(merkleRoots []MerkleRoot) error {
	for _, mr := range merkleRoots {
		if mr.SourceChainSelector == 0 {
			return fmt.Errorf("source chain is zero")
		}
		if mr.MinSeqNr == 0 {
			return fmt.Errorf("minSeqNr is zero")
		}
		if mr.MaxSeqNr == 0 {
			return fmt.Errorf("maxSeqNr is zero")
		}
		if mr.MinSeqNr > mr.MaxSeqNr {
			return fmt.Errorf("minSeqNr is greater than maxSeqNr")
		}
		if mr.MerkleRoot.IsEmpty() {
			return fmt.Errorf("empty merkle root")
		}
		if len(mr.OnRampAddress) == 0 {
			return fmt.Errorf("empty onramp address")
		}
	}

	return nil
}

func validateExecutionStateChangedEvent(
	ev *ExecutionStateChangedEvent, expRange cciptypes.SeqNumRange, sourceChain cciptypes.ChainSelector) error {
	if ev == nil {
		return fmt.Errorf("execution state changed event is nil")
	}

	if ev.SequenceNumber < expRange.Start() || ev.SequenceNumber > expRange.End() {
		return fmt.Errorf("execution state changed event sequence number is not in the expected range")
	}

	if ev.SourceChainSelector != sourceChain {
		return fmt.Errorf("source chain is not the expected queried one")
	}

	if ev.MessageHash.IsEmpty() {
		return fmt.Errorf("nil message hash")
	}

	if ev.MessageID.IsEmpty() {
		return fmt.Errorf("message ID is zero")
	}

	if ev.State == 0 {
		return fmt.Errorf("state is zero")
	}

	return nil
}

func validateSendRequestedEvent(
	ev *SendRequestedEvent, source, dest cciptypes.ChainSelector, seqNumRange cciptypes.SeqNumRange) error {
	if ev == nil {
		return fmt.Errorf("send requested event is nil")
	}

	if ev.DestChainSelector != dest {
		return fmt.Errorf("dest chain is not the expected queried one")
	}

	if ev.Message.Header.SourceChainSelector != source {
		return fmt.Errorf("source chain is not the expected queried one")
	}

	if ev.SequenceNumber < seqNumRange.Start() || ev.SequenceNumber > seqNumRange.End() {
		return fmt.Errorf("send requested event sequence number is not in the expected range")
	}

	if ev.Message.Header.MessageID.IsEmpty() {
		return fmt.Errorf("message ID is zero")
	}

	if len(ev.Message.Receiver) == 0 {
		return fmt.Errorf("empty receiver address")
	}

	if len(ev.Message.Sender) == 0 {
		return fmt.Errorf("empty sender address")
	}

	if ev.Message.FeeTokenAmount.IsEmpty() {
		return fmt.Errorf("fee token amount is zero")
	}

	if len(ev.Message.FeeToken) == 0 {
		return fmt.Errorf("empty fee token")
	}

	return nil
}

// Interface compliance check
var _ CCIPReader = (*ccipChainReader)(nil)<|MERGE_RESOLUTION|>--- conflicted
+++ resolved
@@ -7,16 +7,18 @@
 	"errors"
 	"fmt"
 	"math/big"
+	"sort"
 	"strconv"
 	"sync"
 	"time"
 
 	mapset "github.com/deckarep/golang-set/v2"
+	"golang.org/x/exp/maps"
+
 	"github.com/smartcontractkit/chainlink-common/pkg/logger"
 	"github.com/smartcontractkit/chainlink-common/pkg/types"
 	"github.com/smartcontractkit/chainlink-common/pkg/types/query"
 	"github.com/smartcontractkit/chainlink-common/pkg/types/query/primitives"
-	"golang.org/x/exp/maps"
 
 	"github.com/smartcontractkit/chainlink-ccip/internal/plugincommon/consensus"
 
@@ -850,14 +852,9 @@
 // discoverOffRampContracts uses the offRamp for destChain to discover the addresses of other contracts.
 func (r *ccipChainReader) discoverOffRampContracts(
 	ctx context.Context,
-<<<<<<< HEAD
-=======
 	lggr logger.Logger,
 	chains []cciptypes.ChainSelector,
->>>>>>> 13db1ad8
 ) (ContractAddresses, error) {
-	lggr := logutil.WithContextValues(ctx, r.lggr)
-
 	// Get from cache
 	config, err := r.configPoller.GetChainConfig(ctx, r.destChain)
 	if err != nil {
@@ -866,28 +863,25 @@
 
 	resp := make(ContractAddresses)
 
-<<<<<<< HEAD
-	// Process offramp configs from cache
-	for i, chainSel := range config.Offramp.SelectorsAndConf.Selectors {
-		cfg := config.Offramp.SelectorsAndConf.SourceChainConfigs[i]
-		if !cfg.IsEnabled {
-			continue
-=======
 	// OnRamps are in the offRamp SourceChainConfig.
 	{
 		sourceConfigs, err := r.getOffRampSourceChainsConfig(ctx, lggr, chains)
 
 		if err != nil {
 			return nil, fmt.Errorf("unable to get SourceChainsConfig: %w", err)
->>>>>>> 13db1ad8
-		}
-
-		resp = resp.Append(consts.ContractNameOnRamp, cciptypes.ChainSelector(chainSel), cfg.OnRamp)
-		if len(resp[consts.ContractNameRouter][r.destChain]) == 0 {
-			lggr.Infow("appending router contract address",
-				"address", hex.EncodeToString(cfg.Router),
-				"chain", r.destChain)
-			resp = resp.Append(consts.ContractNameRouter, r.destChain, cfg.Router)
+		}
+
+		// Iterate results in sourceChain selector order so that the router config is deterministic.
+		keys := maps.Keys(sourceConfigs)
+		sort.Slice(keys, func(i, j int) bool { return keys[i] < keys[j] })
+		for _, sourceChain := range keys {
+			cfg := sourceConfigs[sourceChain]
+			resp = resp.Append(consts.ContractNameOnRamp, sourceChain, cfg.OnRamp)
+			// The local router is located in each source sourceChain config. Add it once.
+			if len(resp[consts.ContractNameRouter][r.destChain]) == 0 {
+				resp = resp.Append(consts.ContractNameRouter, r.destChain, cfg.Router)
+				lggr.Infow("appending router contract address", "address", cfg.Router)
+			}
 		}
 	}
 
@@ -922,11 +916,7 @@
 
 	// Discover destination contracts if the dest chain is supported.
 	if err := validateExtendedReaderExistence(r.contractReaders, r.destChain); err == nil {
-<<<<<<< HEAD
-		resp, err = r.discoverOffRampContracts(ctx)
-=======
 		resp, err = r.discoverOffRampContracts(ctx, lggr, chains)
->>>>>>> 13db1ad8
 		// Can't continue with discovery if the destination chain is not available.
 		// We read source chains OnRamps from there, and onRamps are essential for feeQuoter and Router discovery.
 		if err != nil {
@@ -1165,18 +1155,6 @@
 		})
 	}
 
-<<<<<<< HEAD
-	if err := eg.Wait(); err != nil {
-		return nil, err
-	}
-	return res, nil
-}
-
-// selectorsAndConfigs wraps the return values from getAllSourceChainConfigs.
-type selectorsAndConfigs struct {
-	Selectors          []uint64            `mapstructure:"F0"`
-	SourceChainConfigs []sourceChainConfig `mapstructure:"F1"`
-=======
 	results, _, err := r.contractReaders[r.destChain].ExtendedBatchGetLatestValues(
 		ctx, contractreader.ExtendedBatchGetLatestValuesRequest{consts.ContractNameOffRamp: contractBatch},
 		false,
@@ -1221,7 +1199,6 @@
 	}
 
 	return configs, nil
->>>>>>> 13db1ad8
 }
 
 // offRampStaticChainConfig is used to parse the response from the offRamp contract's getStaticConfig method.
