package ccip

import (
	"context"
	"encoding/hex"
	"errors"
<<<<<<< HEAD
	"fmt"
	"os"
	"path/filepath"
	"strings"
=======
	"os"
	"path/filepath"
>>>>>>> 1306a2ce
	"sync"
	"time"

	"go.uber.org/zap"

	"github.com/gagliardetto/solana-go"
	"github.com/smartcontractkit/chainlink-common/pkg/logger"
	"github.com/smartcontractkit/chainlink-deployments-framework/chain/evm/provider/rpcclient"
	"github.com/smartcontractkit/chainlink-deployments-framework/datastore"
	"github.com/smartcontractkit/chainlink-deployments-framework/deployment"
	"github.com/smartcontractkit/chainlink-deployments-framework/operations"
	"github.com/smartcontractkit/chainlink-testing-framework/framework/components/blockchain"
	"github.com/xssnick/tonutils-go/address"
	"github.com/xssnick/tonutils-go/liteclient"
	"github.com/xssnick/tonutils-go/tlb"
	"github.com/xssnick/tonutils-go/ton"
	"github.com/xssnick/tonutils-go/ton/wallet"

	solRpc "github.com/gagliardetto/solana-go/rpc"
	chainsel "github.com/smartcontractkit/chain-selectors"
<<<<<<< HEAD
=======
	"github.com/smartcontractkit/chainlink-ccip/chains/solana/deployment/utils"
>>>>>>> 1306a2ce
	ccipEVM "github.com/smartcontractkit/chainlink-ccip/devenv/chainimpl/ccip-evm"
	ccipSolana "github.com/smartcontractkit/chainlink-ccip/devenv/chainimpl/ccip-solana"
	cldf_chain "github.com/smartcontractkit/chainlink-deployments-framework/chain"
	cldf_evm_provider "github.com/smartcontractkit/chainlink-deployments-framework/chain/evm/provider"
	cldf_solana_provider "github.com/smartcontractkit/chainlink-deployments-framework/chain/solana/provider"
<<<<<<< HEAD
	cldf_ton_provider "github.com/smartcontractkit/chainlink-deployments-framework/chain/ton/provider"
	testutils "github.com/smartcontractkit/chainlink-ton/deployment/utils"
	ccipTon "github.com/smartcontractkit/chainlink-ton/devenv-impl"
	tonchain "github.com/smartcontractkit/chainlink-ton/pkg/ton/chain"
=======
>>>>>>> 1306a2ce
)

type CLDF struct {
	mu        sync.Mutex          `toml:"-"`
	Addresses []string            `toml:"addresses"`
	DataStore datastore.DataStore `toml:"-"`
}

func (c *CLDF) Init() {
	c.DataStore = datastore.NewMemoryDataStore().Seal()
}

func (c *CLDF) AddAddresses(addresses string) {
	c.mu.Lock()
	defer c.mu.Unlock()
	c.Addresses = append(c.Addresses, addresses)
}

func NewCLDFOperationsEnvironment(bc []*blockchain.Input, dataStore datastore.DataStore) ([]uint64, *deployment.Environment, error) {
	runningDS := datastore.NewMemoryDataStore()
	err := runningDS.Merge(dataStore)
	if err != nil {
		return nil, nil, err
	}
	providers := make([]cldf_chain.BlockChain, 0)
	selectors := make([]uint64, 0)
	for _, b := range bc {
		if b.Type == "anvil" || b.Type == "geth" {
			chainID := b.Out.ChainID
			rpcWSURL := b.Out.Nodes[0].ExternalWSUrl
			rpcHTTPURL := b.Out.Nodes[0].ExternalHTTPUrl

			d, err := chainsel.GetChainDetailsByChainIDAndFamily(chainID, chainsel.FamilyEVM)
			if err != nil {
				return nil, nil, err
			}
			selectors = append(selectors, d.ChainSelector)

			p, err := cldf_evm_provider.NewRPCChainProvider(
				d.ChainSelector,
				cldf_evm_provider.RPCChainProviderConfig{
					DeployerTransactorGen: cldf_evm_provider.TransactorFromRaw(
						getNetworkPrivateKey(),
					),
					RPCs: []rpcclient.RPC{
						{
							Name:               "default",
							WSURL:              rpcWSURL,
							HTTPURL:            rpcHTTPURL,
							PreferredURLScheme: rpcclient.URLSchemePreferenceHTTP,
						},
					},
					ConfirmFunctor: cldf_evm_provider.ConfirmFuncGeth(1*time.Minute, cldf_evm_provider.WithTickInterval(5*time.Millisecond)),
<<<<<<< HEAD
=======
				},
			).Initialize(context.Background())
			if err != nil {
				return nil, nil, err
			}
			providers = append(providers, p)
		} else if b.Type == "solana" {
			chainID := b.ChainID
			rpcHTTPURL := b.Out.Nodes[0].ExternalHTTPUrl
			rpcWSURL := b.Out.Nodes[0].ExternalWSUrl
			programsPath, err := filepath.Abs(b.ContractsDir)
			if err != nil {
				return nil, nil, err
			}

			if err := os.MkdirAll(programsPath, 0o755); err != nil {
				return nil, nil, err
			}

			d, err := chainsel.GetChainDetailsByChainIDAndFamily(chainID, chainsel.FamilySolana)
			if err != nil {
				return nil, nil, err
			}

			selectors = append(selectors, d.ChainSelector)
			deployerKey := solana.MustPrivateKeyFromBase58("jW5nUtGGFzLA9kfgn6xWG497SdToPLqB8g485HrvFxK727iZNzKJu95JnuRWfNGKTTFsnoXMKcxG1TS76Skab2y")

			p, err := cldf_solana_provider.NewRPCChainProvider(
				d.ChainSelector,
				cldf_solana_provider.RPCChainProviderConfig{
					HTTPURL:        rpcHTTPURL,
					WSURL:          rpcWSURL,
					DeployerKeyGen: cldf_solana_provider.PrivateKeyFromRaw(deployerKey.String()),
					ProgramsPath:   programsPath,
					KeypairDirPath: programsPath, // Use the same path for keypair storage
>>>>>>> 1306a2ce
				},
			).Initialize(context.Background())
			if err != nil {
				return nil, nil, err
			}
<<<<<<< HEAD
			providers = append(providers, p)
		} else if b.Type == "solana" {
			chainID := b.ChainID
			rpcHTTPURL := b.Out.Nodes[0].ExternalHTTPUrl
			rpcWSURL := b.Out.Nodes[0].ExternalWSUrl
			programsPath, err := filepath.Abs(b.ContractsDir)
			if err != nil {
				return nil, nil, err
			}

			if err := os.MkdirAll(programsPath, 0o755); err != nil {
				return nil, nil, err
			}

			d, err := chainsel.GetChainDetailsByChainIDAndFamily(chainID, chainsel.FamilySolana)
			if err != nil {
				return nil, nil, err
			}

			selectors = append(selectors, d.ChainSelector)
			deployerKey := solana.MustPrivateKeyFromBase58("jW5nUtGGFzLA9kfgn6xWG497SdToPLqB8g485HrvFxK727iZNzKJu95JnuRWfNGKTTFsnoXMKcxG1TS76Skab2y")

			p, err := cldf_solana_provider.NewRPCChainProvider(
				d.ChainSelector,
				cldf_solana_provider.RPCChainProviderConfig{
					HTTPURL:        rpcHTTPURL,
					WSURL:          rpcWSURL,
					DeployerKeyGen: cldf_solana_provider.PrivateKeyFromRaw(deployerKey.String()),
					ProgramsPath:   programsPath,
					KeypairDirPath: programsPath, // Use the same path for keypair storage
				},
			).Initialize(context.Background())
			if err != nil {
				return nil, nil, err
			}
			// client := solRpc.New(rpcHTTPURL)
			// err = utils.FundSolanaAccounts(
			// 	context.Background(),
			// 	[]solana.PublicKey{deployerKey.PublicKey()},
			// 	10,
			// 	client,
			// )
			// if err != nil {
			// 	return nil, nil, err
			// }
			providers = append(providers, p)
		} else if b.Type == "ton" {
			chainID := b.ChainID
			rpcHTTPURL := b.Out.Nodes[0].ExternalHTTPUrl

			d, err := chainsel.GetChainDetailsByChainIDAndFamily(chainID, chainsel.FamilyTon)
			if err != nil {
				return nil, nil, err
			}
			var client *ton.APIClient
			if strings.HasPrefix(rpcHTTPURL, "liteserver://") {
				pool, err := tonchain.CreateLiteserverConnectionPool(context.Background(), rpcHTTPURL)
				if err != nil {
					return nil, nil, fmt.Errorf("failed to create liteserver connection pool: %w", err)
				}
				client = ton.NewAPIClient(pool, ton.ProofCheckPolicyFast)
			}
			// connect via config URL
			cfg, err := liteclient.GetConfigFromUrl(context.Background(), rpcHTTPURL)
			if err != nil {
				return nil, nil, fmt.Errorf("failed to get TON config: %w", err)
			}
			pool := liteclient.NewConnectionPool()
			err = pool.AddConnectionsFromConfig(context.Background(), cfg)
			if err != nil {
				return nil, nil, fmt.Errorf("failed to connect to TON: %w", err)
			}
			client = ton.NewAPIClient(pool, ton.ProofCheckPolicyFast)

			seed := wallet.NewSeed()
			w, err := wallet.FromSeed(client, seed, wallet.V5R1Final)
			if err != nil {
				return nil, nil, fmt.Errorf("failed to create TON wallet: %w", err)
			}
			privateKey, err := wallet.SeedToPrivateKey(seed /*password=*/, "" /*isBIP39=*/, false)
			if err != nil {
				return nil, nil, fmt.Errorf("failed to get private key from seed: %w", err)
			}
			walletVersion := "V5R1"
			deployerSignerGen := cldf_ton_provider.PrivateKeyFromRaw(hex.EncodeToString(privateKey))

			selectors = append(selectors, d.ChainSelector)
			p, err := cldf_ton_provider.NewRPCChainProvider(
				d.ChainSelector,
				cldf_ton_provider.RPCChainProviderConfig{
					HTTPURL:           rpcHTTPURL,
					WalletVersion:     cldf_ton_provider.WalletVersion(walletVersion),
					DeployerSignerGen: deployerSignerGen,
				},
			).Initialize(context.Background())
			if err != nil {
				return nil, nil, err
			}

			testutils.FundWalletsNoT(client, []*address.Address{w.Address()}, []tlb.Coins{tlb.MustFromTON("1000")})

=======
			client := solRpc.New(rpcHTTPURL)
			err = utils.FundSolanaAccounts(
				context.Background(),
				[]solana.PublicKey{deployerKey.PublicKey()},
				10,
				client,
			)
			if err != nil {
				return nil, nil, err
			}
>>>>>>> 1306a2ce
			providers = append(providers, p)
		}
	}

	blockchains := cldf_chain.NewBlockChainsFromSlice(providers)

	lggr, err := logger.NewWith(func(config *zap.Config) {
		config.Development = true
		config.Encoding = "console"
	})
	if err != nil {
		return nil, nil, err
	}

	e := deployment.Environment{
		GetContext:  func() context.Context { return context.Background() },
		Logger:      lggr,
		BlockChains: blockchains,
		DataStore:   runningDS.Seal(),
	}
	return selectors, &e, nil
}

// NewDefaultCLDFBundle creates a new default CLDF bundle.
func NewDefaultCLDFBundle(e *deployment.Environment) operations.Bundle {
	return operations.NewBundle(
		func() context.Context { return context.Background() },
		e.Logger,
		operations.NewMemoryReporter(),
	)
}

func NewCCIPImplFromNetwork(typ string) (CCIP16ProductConfiguration, error) {
	switch typ {
	case "anvil", "geth":
		return ccipEVM.NewEmptyCCIP16EVM(), nil
	case "solana":
		return ccipSolana.NewEmptyCCIP16Solana(), nil
	case "sui":
		panic("implement Sui")
	case "aptos":
		panic("implement Aptos")
	case "ton":
		return ccipTon.NewEmptyCCIP16TON(), nil
	default:
		return nil, errors.New("unknown devenv network type " + typ)
	}
}<|MERGE_RESOLUTION|>--- conflicted
+++ resolved
@@ -4,15 +4,9 @@
 	"context"
 	"encoding/hex"
 	"errors"
-<<<<<<< HEAD
 	"fmt"
 	"os"
 	"path/filepath"
-	"strings"
-=======
-	"os"
-	"path/filepath"
->>>>>>> 1306a2ce
 	"sync"
 	"time"
 
@@ -26,29 +20,18 @@
 	"github.com/smartcontractkit/chainlink-deployments-framework/operations"
 	"github.com/smartcontractkit/chainlink-testing-framework/framework/components/blockchain"
 	"github.com/xssnick/tonutils-go/address"
-	"github.com/xssnick/tonutils-go/liteclient"
 	"github.com/xssnick/tonutils-go/tlb"
-	"github.com/xssnick/tonutils-go/ton"
 	"github.com/xssnick/tonutils-go/ton/wallet"
 
-	solRpc "github.com/gagliardetto/solana-go/rpc"
 	chainsel "github.com/smartcontractkit/chain-selectors"
-<<<<<<< HEAD
-=======
-	"github.com/smartcontractkit/chainlink-ccip/chains/solana/deployment/utils"
->>>>>>> 1306a2ce
 	ccipEVM "github.com/smartcontractkit/chainlink-ccip/devenv/chainimpl/ccip-evm"
 	ccipSolana "github.com/smartcontractkit/chainlink-ccip/devenv/chainimpl/ccip-solana"
 	cldf_chain "github.com/smartcontractkit/chainlink-deployments-framework/chain"
 	cldf_evm_provider "github.com/smartcontractkit/chainlink-deployments-framework/chain/evm/provider"
 	cldf_solana_provider "github.com/smartcontractkit/chainlink-deployments-framework/chain/solana/provider"
-<<<<<<< HEAD
 	cldf_ton_provider "github.com/smartcontractkit/chainlink-deployments-framework/chain/ton/provider"
 	testutils "github.com/smartcontractkit/chainlink-ton/deployment/utils"
 	ccipTon "github.com/smartcontractkit/chainlink-ton/devenv-impl"
-	tonchain "github.com/smartcontractkit/chainlink-ton/pkg/ton/chain"
-=======
->>>>>>> 1306a2ce
 )
 
 type CLDF struct {
@@ -102,50 +85,11 @@
 						},
 					},
 					ConfirmFunctor: cldf_evm_provider.ConfirmFuncGeth(1*time.Minute, cldf_evm_provider.WithTickInterval(5*time.Millisecond)),
-<<<<<<< HEAD
-=======
 				},
 			).Initialize(context.Background())
 			if err != nil {
 				return nil, nil, err
 			}
-			providers = append(providers, p)
-		} else if b.Type == "solana" {
-			chainID := b.ChainID
-			rpcHTTPURL := b.Out.Nodes[0].ExternalHTTPUrl
-			rpcWSURL := b.Out.Nodes[0].ExternalWSUrl
-			programsPath, err := filepath.Abs(b.ContractsDir)
-			if err != nil {
-				return nil, nil, err
-			}
-
-			if err := os.MkdirAll(programsPath, 0o755); err != nil {
-				return nil, nil, err
-			}
-
-			d, err := chainsel.GetChainDetailsByChainIDAndFamily(chainID, chainsel.FamilySolana)
-			if err != nil {
-				return nil, nil, err
-			}
-
-			selectors = append(selectors, d.ChainSelector)
-			deployerKey := solana.MustPrivateKeyFromBase58("jW5nUtGGFzLA9kfgn6xWG497SdToPLqB8g485HrvFxK727iZNzKJu95JnuRWfNGKTTFsnoXMKcxG1TS76Skab2y")
-
-			p, err := cldf_solana_provider.NewRPCChainProvider(
-				d.ChainSelector,
-				cldf_solana_provider.RPCChainProviderConfig{
-					HTTPURL:        rpcHTTPURL,
-					WSURL:          rpcWSURL,
-					DeployerKeyGen: cldf_solana_provider.PrivateKeyFromRaw(deployerKey.String()),
-					ProgramsPath:   programsPath,
-					KeypairDirPath: programsPath, // Use the same path for keypair storage
->>>>>>> 1306a2ce
-				},
-			).Initialize(context.Background())
-			if err != nil {
-				return nil, nil, err
-			}
-<<<<<<< HEAD
 			providers = append(providers, p)
 		} else if b.Type == "solana" {
 			chainID := b.ChainID
@@ -200,25 +144,10 @@
 			if err != nil {
 				return nil, nil, err
 			}
-			var client *ton.APIClient
-			if strings.HasPrefix(rpcHTTPURL, "liteserver://") {
-				pool, err := tonchain.CreateLiteserverConnectionPool(context.Background(), rpcHTTPURL)
-				if err != nil {
-					return nil, nil, fmt.Errorf("failed to create liteserver connection pool: %w", err)
-				}
-				client = ton.NewAPIClient(pool, ton.ProofCheckPolicyFast)
-			}
-			// connect via config URL
-			cfg, err := liteclient.GetConfigFromUrl(context.Background(), rpcHTTPURL)
-			if err != nil {
-				return nil, nil, fmt.Errorf("failed to get TON config: %w", err)
-			}
-			pool := liteclient.NewConnectionPool()
-			err = pool.AddConnectionsFromConfig(context.Background(), cfg)
-			if err != nil {
-				return nil, nil, fmt.Errorf("failed to connect to TON: %w", err)
-			}
-			client = ton.NewAPIClient(pool, ton.ProofCheckPolicyFast)
+			client, err := testutils.CreateClient(context.Background(), rpcHTTPURL)
+			if err != nil {
+				return nil, nil, fmt.Errorf("failed to create TON client: %w", err)
+			}
 
 			seed := wallet.NewSeed()
 			w, err := wallet.FromSeed(client, seed, wallet.V5R1Final)
@@ -247,18 +176,6 @@
 
 			testutils.FundWalletsNoT(client, []*address.Address{w.Address()}, []tlb.Coins{tlb.MustFromTON("1000")})
 
-=======
-			client := solRpc.New(rpcHTTPURL)
-			err = utils.FundSolanaAccounts(
-				context.Background(),
-				[]solana.PublicKey{deployerKey.PublicKey()},
-				10,
-				client,
-			)
-			if err != nil {
-				return nil, nil, err
-			}
->>>>>>> 1306a2ce
 			providers = append(providers, p)
 		}
 	}
