package ccip_evm

import (
	"context"
	"errors"
	"fmt"
	"math/big"
	"strings"
	"time"

	"github.com/ethereum/go-ethereum/accounts/abi/bind"
	"github.com/ethereum/go-ethereum/common"
	"github.com/ethereum/go-ethereum/ethclient"
	"github.com/gagliardetto/solana-go"
	"github.com/google/uuid"
	"github.com/prometheus/client_golang/prometheus"
	"github.com/rs/zerolog"

	"github.com/smartcontractkit/chainlink-ccip/chains/evm/gobindings/generated/latest/onramp"
	"github.com/smartcontractkit/chainlink-ccip/chains/evm/gobindings/generated/v1_2_0/router"
	"github.com/smartcontractkit/chainlink-ccip/chains/evm/gobindings/generated/v1_6_3/fee_quoter"
	ccipocr3common "github.com/smartcontractkit/chainlink-common/pkg/types/ccipocr3"
	"github.com/smartcontractkit/chainlink-deployments-framework/datastore"
	"github.com/smartcontractkit/chainlink-deployments-framework/deployment"
	"github.com/smartcontractkit/chainlink-testing-framework/framework/clclient"
	"github.com/smartcontractkit/chainlink-testing-framework/framework/components/blockchain"
	"github.com/smartcontractkit/chainlink-testing-framework/framework/components/simple_node_set"

	chainsel "github.com/smartcontractkit/chain-selectors"
	evmseqs "github.com/smartcontractkit/chainlink-ccip/chains/evm/deployment/v1_6_0/sequences"
	"github.com/smartcontractkit/chainlink-ccip/chains/evm/gobindings/generated/v1_6_0/offramp"
	msg_hasher163 "github.com/smartcontractkit/chainlink-ccip/chains/evm/gobindings/generated/v1_6_3/message_hasher"
	solccip "github.com/smartcontractkit/chainlink-ccip/chains/solana/utils/ccip"
	datastore_utils "github.com/smartcontractkit/chainlink-ccip/deployment/utils/datastore"
	devenvcommon "github.com/smartcontractkit/chainlink-ccip/devenv/common"
	cldf_evm "github.com/smartcontractkit/chainlink-deployments-framework/chain/evm"
)

<<<<<<< HEAD
type SourceDestPair struct {
	SourceChainSelector uint64
	DestChainSelector   uint64
}

type AnyMsgSentEvent struct {
	SequenceNumber uint64
	// RawEvent contains the raw event depending on the chain:
	//  EVM:   *onramp.OnRampCCIPMessageSent
	//  Aptos: module_onramp.CCIPMessageSent
	RawEvent any
}

=======
>>>>>>> 1306a2ce
type CCIP16EVM struct {
	e                      *deployment.Environment
	chainDetailsBySelector map[uint64]chainsel.ChainDetails
	ethClients             map[uint64]*ethclient.Client
<<<<<<< HEAD
	ExpectedSeqNumRange    map[SourceDestPair]ccipocr3common.SeqNumRange
	ExpectedSeqNumExec     map[SourceDestPair][]uint64
	MsgSentEvents          []*AnyMsgSentEvent
=======
	common                 *devenvcommon.Common
>>>>>>> 1306a2ce
}

func NewEmptyCCIP16EVM() *CCIP16EVM {
	return &CCIP16EVM{
		chainDetailsBySelector: make(map[uint64]chainsel.ChainDetails),
		ethClients:             make(map[uint64]*ethclient.Client),
<<<<<<< HEAD
		ExpectedSeqNumRange:    make(map[SourceDestPair]ccipocr3common.SeqNumRange),
		ExpectedSeqNumExec:     make(map[SourceDestPair][]uint64),
		MsgSentEvents:          make([]*AnyMsgSentEvent, 0),
=======
		common:                 devenvcommon.NewCommon(),
>>>>>>> 1306a2ce
	}
}

// NewCCIP16EVM creates new smart-contracts wrappers with utility functions for CCIP16EVM implementation.
func NewCCIP16EVM(ctx context.Context, e *deployment.Environment) (*CCIP16EVM, error) {
	_ = zerolog.Ctx(ctx)
	out := NewEmptyCCIP16EVM()
	out.e = e
	return out, nil
}

func (m *CCIP16EVM) SetCLDF(e *deployment.Environment) {
	m.e = e
}

func updatePrices(datastore datastore.DataStore, src, dest uint64, srcChain cldf_evm.Chain) error {
	a := &evmseqs.EVMAdapter{}
	fqAddr, err := a.GetFQAddress(datastore, src)
	if err != nil {
		return fmt.Errorf("failed to get fee quoter address: %w", err)
	}
	fq, err := fee_quoter.NewFeeQuoter(
		common.BytesToAddress(fqAddr),
		srcChain.Client)
	if err != nil {
		return fmt.Errorf("failed to create fee quoter instance: %w", err)
	}
	feeTokens, err := fq.GetFeeTokens(nil)
	if err != nil {
		return fmt.Errorf("failed to get fee tokens from fee quoter: %w", err)
	}
	sender := srcChain.DeployerKey
	tx, err := fq.UpdatePrices(sender, fee_quoter.InternalPriceUpdates{
		TokenPriceUpdates: []fee_quoter.InternalTokenPriceUpdate{
			{
				SourceToken: feeTokens[0],
				UsdPerToken: new(big.Int).Mul(big.NewInt(1e18), big.NewInt(2000)),
			},
			{
				SourceToken: feeTokens[1],
				UsdPerToken: new(big.Int).Mul(big.NewInt(1e18), big.NewInt(2000)),
			},
		},
		GasPriceUpdates: []fee_quoter.InternalGasPriceUpdate{
			{
				DestChainSelector: dest,
				UsdPerUnitGas:     big.NewInt(20000e9),
			},
		},
	})
	if err != nil {
		return fmt.Errorf("failed to update prices: %w", err)
	}
	_, err = srcChain.Confirm(tx)
	if err != nil {
		return fmt.Errorf("failed to confirm update prices transaction: %w", err)
	}
	return nil
}

func (m *CCIP16EVM) SendMessage(ctx context.Context, src, dest uint64, fields any, opts any) error {
	l := zerolog.Ctx(ctx)
	l.Info().Msg("Sending CCIP message")
	a := &evmseqs.EVMAdapter{}
	var receiver []byte
	family, err := chainsel.GetSelectorFamily(dest)
	if err != nil {
		return fmt.Errorf("failed to get chain family: %w", err)
	}
	var extraArgs []byte
	switch family {
	case chainsel.FamilyEVM:
		receiver = common.LeftPadBytes(common.HexToAddress("0xdead").Bytes(), 32)
	case chainsel.FamilySolana:
		receiverAddr, err := datastore_utils.FindAndFormatRef(m.e.DataStore, datastore.AddressRef{
			ChainSelector: dest,
			Type:          datastore.ContractType("TestReceiver"),
		}, dest, datastore_utils.FullRef)
		if err != nil {
			return fmt.Errorf("failed to get TestReceiver address: %w", err)
		}
		receiverProgram := solana.MustPublicKeyFromBase58(receiverAddr.Address)
		receiver = receiverProgram.Bytes()
		receiverTargetAccountPDA, _, _ := solana.FindProgramAddress([][]byte{[]byte("counter")}, receiverProgram)
		receiverExternalExecutionConfigPDA, _, _ := solana.FindProgramAddress([][]byte{[]byte("external_execution_config")}, receiverProgram)
		accounts := [][32]byte{
			receiverExternalExecutionConfigPDA,
			receiverTargetAccountPDA,
			solana.SystemProgramID,
		}

		extraArgs, err = devenvcommon.SerializeClientSVMExtraArgsV1(msg_hasher163.ClientSVMExtraArgsV1{
			AccountIsWritableBitmap:  solccip.GenerateBitMapForIndexes([]int{0, 1}),
			Accounts:                 accounts,
			ComputeUnits:             80_000,
			AllowOutOfOrderExecution: true,
		})
		if err != nil {
			return fmt.Errorf("failed to serialize SVM extra args: %w", err)
		}
	default:
		return fmt.Errorf("unsupported chain family: %s", family)
	}
	msg := router.ClientEVM2AnyMessage{
		Receiver:     receiver,
		Data:         []byte("hello eoa"),
		TokenAmounts: nil,
		FeeToken:     common.HexToAddress("0x0"),
		ExtraArgs:    extraArgs,
	}
	const errCodeInsufficientFee = "0x07da6ee6"
	const cannotDecodeErrorReason = "could not decode error reason"
	const errMsgMissingTrieNode = "missing trie node"
	sender := m.e.BlockChains.EVMChains()[src].DeployerKey
	defer func() { sender.Value = nil }()
	rAddr, err := a.GetRouterAddress(m.e.DataStore, src)
	if err != nil {
		return fmt.Errorf("failed to get router address: %w", err)
	}
	r, err := router.NewRouter(
		common.BytesToAddress(rAddr),
		m.e.BlockChains.EVMChains()[src].Client)
	if err != nil {
		return fmt.Errorf("failed to create router instance: %w", err)
	}
	onRampAddr, err := r.GetOnRamp(nil, dest)
	if err != nil {
		return fmt.Errorf("failed to get onramp address: %w", err)
	}
	onRamp, err := onramp.NewOnRamp(
		onRampAddr,
		m.e.BlockChains.EVMChains()[src].Client)
	if err != nil {
		return fmt.Errorf("failed to create onramp instance: %w", err)
	}
	l.Info().Msg("Got contract instances, preparing to send CCIP message")
	err = updatePrices(m.e.DataStore, src, dest, m.e.BlockChains.EVMChains()[src])
	if err != nil {
		return fmt.Errorf("failed to update prices: %w", err)
	}

	var retryCount int
	for {
		fee, err := r.GetFee(&bind.CallOpts{Context: ctx}, dest, msg)
		if err != nil {
			return fmt.Errorf("failed to get EVM fee: %w", deployment.MaybeDataErr(err))
		}

		sender.Value = fee

		tx, err := r.CcipSend(sender, dest, msg)
		if err != nil {
			return fmt.Errorf("failed to send CCIP message: %w", err)
		}

		blockNum, err := m.e.BlockChains.EVMChains()[src].Confirm(tx)
		if err != nil {
			if strings.Contains(err.Error(), errCodeInsufficientFee) {
				// Don't count insufficient fee as part of the retry count
				// because this is expected and we need to adjust the fee
				continue
			} else if strings.Contains(err.Error(), cannotDecodeErrorReason) ||
				strings.Contains(err.Error(), errMsgMissingTrieNode) {
				// If the error reason cannot be decoded, we retry to avoid transient issues. The retry behavior is disabled by default
				// It is configured in the CCIPSendReqConfig.
				// This retry was originally added to solve transient failure in end to end tests
				if retryCount >= 5 {
					return fmt.Errorf("failed to confirm CCIP message after %d retries: %w", retryCount, deployment.MaybeDataErr(err))
				}
				retryCount++
				continue
			}

			return fmt.Errorf("failed to confirm CCIP message: %w", deployment.MaybeDataErr(err))
		}
		it, err := onRamp.FilterCCIPMessageSent(&bind.FilterOpts{
			Start:   blockNum,
			End:     &blockNum,
			Context: context.Background(),
		}, []uint64{dest}, []uint64{})
		if err != nil {
			return fmt.Errorf("failed to filter CCIPMessageSent events: %w", err)
		}

		if !it.Next() {
			return fmt.Errorf("no CCIP message sent event found")
		}

<<<<<<< HEAD
		sourceDest := SourceDestPair{SourceChainSelector: src, DestChainSelector: dest}
		m.MsgSentEvents = append(m.MsgSentEvents, &AnyMsgSentEvent{
			SequenceNumber: it.Event.SequenceNumber,
			RawEvent:       it.Event,
		})
		m.ExpectedSeqNumRange[sourceDest] = ccipocr3common.SeqNumRange{
			ccipocr3common.SeqNum(m.MsgSentEvents[0].SequenceNumber),
			ccipocr3common.SeqNum(m.MsgSentEvents[len(m.MsgSentEvents)-1].SequenceNumber)}
		m.ExpectedSeqNumExec[sourceDest] = append(
			m.ExpectedSeqNumExec[sourceDest],
=======
		sourceDest := devenvcommon.SourceDestPair{SourceChainSelector: src, DestChainSelector: dest}
		m.common.MsgSentEvents = append(m.common.MsgSentEvents, &devenvcommon.AnyMsgSentEvent{
			SequenceNumber: it.Event.SequenceNumber,
			RawEvent:       it.Event,
		})
		m.common.ExpectedSeqNumRange[sourceDest] = ccipocr3common.SeqNumRange{
			ccipocr3common.SeqNum(m.common.MsgSentEvents[0].SequenceNumber),
			ccipocr3common.SeqNum(m.common.MsgSentEvents[len(m.common.MsgSentEvents)-1].SequenceNumber)}
		m.common.ExpectedSeqNumExec[sourceDest] = append(
			m.common.ExpectedSeqNumExec[sourceDest],
>>>>>>> 1306a2ce
			it.Event.SequenceNumber)

		return nil
	}
}

func (m *CCIP16EVM) GetExpectedNextSequenceNumber(ctx context.Context, from, to uint64) (uint64, error) {
	_ = zerolog.Ctx(ctx)
<<<<<<< HEAD
	sourceDest := SourceDestPair{SourceChainSelector: from, DestChainSelector: to}
	seqRange, ok := m.ExpectedSeqNumRange[sourceDest]
=======
	sourceDest := devenvcommon.SourceDestPair{SourceChainSelector: from, DestChainSelector: to}
	seqRange, ok := m.common.ExpectedSeqNumRange[sourceDest]
>>>>>>> 1306a2ce
	if !ok {
		return 0, fmt.Errorf("no expected sequence number range for source-dest pair %v", sourceDest)
	}
	return uint64(seqRange.End()), nil
}

type CommitReportTracker struct {
	seenMessages map[uint64]map[uint64]bool
}

func NewCommitReportTracker(sourceChainSelector uint64, seqNrs ccipocr3common.SeqNumRange) CommitReportTracker {
	seenMessages := make(map[uint64]map[uint64]bool)
	seenMessages[sourceChainSelector] = make(map[uint64]bool)

	for i := seqNrs.Start(); i <= seqNrs.End(); i++ {
		seenMessages[sourceChainSelector][uint64(i)] = false
	}
	return CommitReportTracker{seenMessages: seenMessages}
}

func (c *CommitReportTracker) visitCommitReport(sourceChainSelector uint64, minSeqNr uint64, maxSeqNr uint64) {
	if _, ok := c.seenMessages[sourceChainSelector]; !ok {
		return
	}

	for i := minSeqNr; i <= maxSeqNr; i++ {
		c.seenMessages[sourceChainSelector][i] = true
	}
}

func (c *CommitReportTracker) allCommited(sourceChainSelector uint64) bool {
	for _, v := range c.seenMessages[sourceChainSelector] {
		if !v {
			return false
		}
	}
	return true
}

// WaitOneSentEventBySeqNo wait and fetch strictly one CCIPMessageSent event by selector and sequence number and selector.
func (m *CCIP16EVM) WaitOneSentEventBySeqNo(ctx context.Context, from, to, seq uint64, timeout time.Duration) (any, error) {
	l := zerolog.Ctx(ctx)
	a := &evmseqs.EVMAdapter{}
	offAddr, err := a.GetOffRampAddress(m.e.DataStore, to)
	if err != nil {
		return nil, fmt.Errorf("failed to get off ramp address: %w", err)
	}
	offRamp, err := offramp.NewOffRamp(
		common.BytesToAddress(offAddr),
		m.e.BlockChains.EVMChains()[to].Client)
	if err != nil {
		return nil, fmt.Errorf("failed to create off ramp instance: %w", err)
	}
<<<<<<< HEAD
	seqRange := ccipocr3common.SeqNumRange{ccipocr3common.SeqNum(seq), ccipocr3common.SeqNum(seq)}
=======
	sourceDest := devenvcommon.SourceDestPair{SourceChainSelector: from, DestChainSelector: to}
	seqRange, ok := m.common.ExpectedSeqNumRange[sourceDest]
	if !ok {
		return nil, fmt.Errorf("no expected sequence number range for source-dest pair %v", sourceDest)
	}
>>>>>>> 1306a2ce

	seenMessages := NewCommitReportTracker(from, seqRange)

	verifyCommitReport := func(report *offramp.OffRampCommitReportAccepted) bool {
		processRoots := func(roots []offramp.InternalMerkleRoot) bool {
			for _, mr := range roots {
				l.Info().Msgf(
					"Received commit report for [%d, %d] on selector %d from source selector %d expected seq nr range %s, token prices: %v",
					mr.MinSeqNr, mr.MaxSeqNr, to, from, seqRange.String(), report.PriceUpdates.TokenPriceUpdates,
				)
				fmt.Printf(
					"Received commit report for [%d, %d] on selector %d from source selector %d expected seq nr range %s, token prices: %v\n",
					mr.MinSeqNr, mr.MaxSeqNr, to, from, seqRange.String(), report.PriceUpdates.TokenPriceUpdates,
				)
				seenMessages.visitCommitReport(from, mr.MinSeqNr, mr.MaxSeqNr)

				if mr.SourceChainSelector == from &&
					uint64(seqRange.Start()) >= mr.MinSeqNr &&
					uint64(seqRange.End()) <= mr.MaxSeqNr {
					l.Info().Msgf(
						"All sequence numbers committed in a single report [%d, %d]",
						seqRange.Start(), seqRange.End(),
					)
					return true
				}

				if seenMessages.allCommited(from) {
					l.Info().Msgf(
						"All sequence numbers already committed from range [%d, %d]",
						seqRange.Start(), seqRange.End(),
					)
					return true
				}
			}
			return false
		}

		return processRoots(report.BlessedMerkleRoots) || processRoots(report.UnblessedMerkleRoots)
	}

	// defer subscription.Unsubscribe()
	timer := time.NewTimer(timeout)
	defer timer.Stop()
	ticker := time.NewTicker(2 * time.Second)
	defer ticker.Stop()
	for {
		select {
		case <-ctx.Done():
			return nil, nil
		case <-ticker.C:
			l.Info().Msgf("Waiting for commit report on chain selector %d from source selector %d expected seq nr range %s",
				to, from, seqRange.String())

			// Need to do this because the subscription sometimes fails to get the event.
			iter, err := offRamp.FilterCommitReportAccepted(&bind.FilterOpts{
				Context: ctx,
			})

			// In some test case the test ends while the filter is still running resulting in a context.Canceled error.
			if err != nil && !errors.Is(err, context.Canceled) {
				return nil, fmt.Errorf("error filtering CommitReportAccepted: %w", err)
			}
			for iter.Next() {
				event := iter.Event
				verified := verifyCommitReport(event)
				if verified {
					return event, nil
				}
			}
		case <-timer.C:
			return nil, fmt.Errorf("timed out after waiting for commit report on chain selector %d from source selector %d expected seq nr range %s",
				to, from, seqRange.String())
		}
	}
}

const (
	EXECUTION_STATE_UNTOUCHED  = 0
	EXECUTION_STATE_INPROGRESS = 1
	EXECUTION_STATE_SUCCESS    = 2
	EXECUTION_STATE_FAILURE    = 3
)

func executionStateToString(state uint8) string {
	switch state {
	case EXECUTION_STATE_UNTOUCHED:
		return "UNTOUCHED"
	case EXECUTION_STATE_INPROGRESS:
		return "IN_PROGRESS"
	case EXECUTION_STATE_SUCCESS:
		return "SUCCESS"
	case EXECUTION_STATE_FAILURE:
		return "FAILURE"
	default:
		return "UNKNOWN"
	}
}

// WaitOneExecEventBySeqNo wait and fetch strictly one ExecutionStateChanged event by sequence number and selector.
func (m *CCIP16EVM) WaitOneExecEventBySeqNo(ctx context.Context, from, to, seq uint64, timeout time.Duration) (any, error) {
	l := zerolog.Ctx(ctx)
	a := &evmseqs.EVMAdapter{}
	offAddr, err := a.GetOffRampAddress(m.e.DataStore, to)
	if err != nil {
		return nil, fmt.Errorf("failed to get off ramp address: %w", err)
	}
	offRamp, err := offramp.NewOffRamp(
		common.BytesToAddress(offAddr),
		m.e.BlockChains.EVMChains()[to].Client)
	if err != nil {
		return nil, fmt.Errorf("failed to create off ramp instance: %w", err)
	}
<<<<<<< HEAD
	seqRange := ccipocr3common.SeqNumRange{ccipocr3common.SeqNum(seq), ccipocr3common.SeqNum(seq)}
=======
	sourceDest := devenvcommon.SourceDestPair{SourceChainSelector: from, DestChainSelector: to}
	seqRange, ok := m.common.ExpectedSeqNumRange[sourceDest]
	if !ok {
		return nil, fmt.Errorf("no expected sequence number range for source-dest pair %v", sourceDest)
	}
>>>>>>> 1306a2ce

	executionStates := make(map[uint64]int)
	seqNrsToWatch := make(map[uint64]struct{})
	for seqNr := seqRange.Start(); seqNr <= seqRange.End(); seqNr++ {
		seqNrsToWatch[uint64(seqNr)] = struct{}{}
	}

	// defer subscription.Unsubscribe()
	timer := time.NewTimer(timeout)
	defer timer.Stop()
	ticker := time.NewTicker(2 * time.Second)
	defer ticker.Stop()
	for {
		select {
		case <-ctx.Done():
			return nil, nil
		case <-ticker.C:
			for expectedSeqNr := range seqNrsToWatch {
				scc, executionState := getExecutionState(from, offRamp, expectedSeqNr)
				l.Info().Msgf("Waiting for ExecutionStateChanged on chain %d (offramp %s) from chain %d with expected sequence number %d, current onchain minSeqNr: %d, execution state: %s",
					to, offRamp.Address().String(), from, expectedSeqNr, scc.MinSeqNr, executionStateToString(executionState))
				fmt.Printf("Waiting for ExecutionStateChanged on chain %d (offramp %s) from chain %d with expected sequence number %d, current onchain minSeqNr: %d, execution state: %s\n",
					to, offRamp.Address().String(), from, expectedSeqNr, scc.MinSeqNr, executionStateToString(executionState))
				if executionState == EXECUTION_STATE_SUCCESS || executionState == EXECUTION_STATE_FAILURE {
					l.Info().Msgf("Observed %s execution state on chain %d (offramp %s) from chain %d with expected sequence number %d",
						executionStateToString(executionState), to, offRamp.Address().String(), from, expectedSeqNr)
					fmt.Printf("Observed %s execution state on chain %d (offramp %s) from chain %d with expected sequence number %d\n",
						executionStateToString(executionState), to, offRamp.Address().String(), from, expectedSeqNr)
					executionStates[expectedSeqNr] = int(executionState)
					delete(seqNrsToWatch, expectedSeqNr)
					if len(seqNrsToWatch) == 0 {
						return executionStates, nil
					}
				}
			}
		case <-timer.C:
			return nil, fmt.Errorf("timed out waiting for ExecutionStateChanged on chain %d (offramp %s) from chain %d with expected sequence numbers %+v",
				to, offRamp.Address().String(), from, seqNrsToWatch)
		}
	}
}

func getExecutionState(sourceSelector uint64, offRamp offramp.OffRampInterface, expectedSeqNr uint64) (offramp.OffRampSourceChainConfig, uint8) {
	scc, err := offRamp.GetSourceChainConfig(nil, sourceSelector)
	if err != nil {
		panic(fmt.Errorf("failed to get source chain config: %w", err))
	}
	executionState, err := offRamp.GetExecutionState(nil, sourceSelector, expectedSeqNr)
	if err != nil {
		panic(fmt.Errorf("failed to get execution state: %w", err))
	}
	return scc, executionState
}

func (m *CCIP16EVM) GetEOAReceiverAddress(ctx context.Context, chainSelector uint64) ([]byte, error) {
	_ = zerolog.Ctx(ctx)
	return nil, nil
}

func (m *CCIP16EVM) GetTokenBalance(ctx context.Context, chainSelector uint64, address, tokenAddress []byte) (*big.Int, error) {
	_ = zerolog.Ctx(ctx)
	return big.NewInt(0), nil
}

func (m *CCIP16EVM) ExposeMetrics(
	ctx context.Context,
	source, dest uint64,
	chainIDs []string,
	wsURLs []string,
) ([]string, *prometheus.Registry, error) {
	msgSentTotal.Reset()
	msgExecTotal.Reset()
	srcDstLatency.Reset()

	reg := prometheus.NewRegistry()
	reg.MustRegister(msgSentTotal, msgExecTotal, srcDstLatency)

	lp := NewLokiPusher()
	err := ProcessLaneEvents(ctx, m, lp, &LaneStreamConfig{
		FromSelector:      source,
		ToSelector:        dest,
		AggregatorAddress: "localhost:50051",
		AggregatorSince:   0,
	})
	if err != nil {
		return nil, nil, err
	}
	err = ProcessLaneEvents(ctx, m, lp, &LaneStreamConfig{
		FromSelector:      dest,
		ToSelector:        source,
		AggregatorAddress: "localhost:50051",
		AggregatorSince:   0,
	})
	if err != nil {
		return nil, nil, err
	}
	return []string{}, reg, nil
}

func (m *CCIP16EVM) DeployLocalNetwork(ctx context.Context, bc *blockchain.Input) (*blockchain.Output, error) {
	l := zerolog.Ctx(ctx)
	l.Info().Msg("Deploying EVM networks")
	out, err := blockchain.NewBlockchainNetwork(bc)
	if err != nil {
		return nil, fmt.Errorf("failed to create blockchain network: %w", err)
	}
	return out, nil
}

func (m *CCIP16EVM) ConfigureNodes(ctx context.Context, bc *blockchain.Input) (string, error) {
	l := zerolog.Ctx(ctx)
	l.Info().Msg("Configuring CL nodes for evm")
	name := fmt.Sprintf("node-evm-%s", uuid.New().String()[0:5])
	finality := 1
	return fmt.Sprintf(`
       [[EVM]]
       LogPollInterval = '1s'
       BlockBackfillDepth = 100
       ChainID = '%s'
       MinIncomingConfirmations = 1
       MinContractPayment = '0.0000001 link'
       FinalityDepth = %d

       [[EVM.Nodes]]
       Name = '%s'
       WsUrl = '%s'
       HttpUrl = '%s'`,
		bc.ChainID,
		finality,
		name,
		bc.Out.Nodes[0].InternalWSUrl,
		bc.Out.Nodes[0].InternalHTTPUrl,
	), nil
}

<<<<<<< HEAD
func (m *CCIP16EVM) PreDeployContractsForSelector(ctx context.Context, env *deployment.Environment, cls []*simple_node_set.Input, selector uint64, ccipHomeSelector uint64, crAddr string) error {
	return nil
}

func (m *CCIP16EVM) PostDeployContractsForSelector(ctx context.Context, env *deployment.Environment, cls []*simple_node_set.Input, selector uint64, ccipHomeSelector uint64, crAddr string) error {
	return nil
}

func (m *CCIP16EVM) FundNodes(ctx context.Context, ns []*simple_node_set.Input, nodeKeyBundles map[string]clclient.NodeKeysBundle, bc *blockchain.Input, linkAmount, nativeAmount *big.Int) error {
=======
func (m *CCIP16EVM) DeployContractsForSelector(ctx context.Context, env *deployment.Environment, cls []*simple_node_set.Input, selector uint64, ccipHomeSelector uint64, crAddr string) (datastore.DataStore, error) {
	return devenvcommon.DeployContractsForSelector(ctx, env, cls, selector, ccipHomeSelector, crAddr)
}

func (m *CCIP16EVM) ConnectContractsWithSelectors(ctx context.Context, e *deployment.Environment, selector uint64, remoteSelectors []uint64) error {
	return devenvcommon.ConnectContractsWithSelectors(ctx, e, selector, remoteSelectors)
}

func (m *CCIP16EVM) ConfigureContractsForSelectors(ctx context.Context, e *deployment.Environment, cls []*simple_node_set.Input, nodeKeyBundles map[string]map[string]clclient.NodeKeysBundle, ccipHomeSelector uint64, remoteSelectors []uint64) error {
	return devenvcommon.ConfigureContractsForSelectors(ctx, e, cls, nodeKeyBundles, ccipHomeSelector, remoteSelectors)
}

func (m *CCIP16EVM) FundNodes(ctx context.Context, ns []*simple_node_set.Input, bc *blockchain.Input, linkAmount, nativeAmount *big.Int) (map[string]clclient.NodeKeysBundle, error) {
>>>>>>> 1306a2ce
	l := zerolog.Ctx(ctx)
	l.Info().Msg("Funding CL nodes with ETH and LINK")
	nodeClients, err := clclient.New(ns[0].Out.CLNodes)
	if err != nil {
		return nil, fmt.Errorf("connecting to CL nodes: %w", err)
	}
	ethKeyAddressesSrc := make([]string, 0)
	for i, nc := range nodeClients {
		addrSrc, err := nc.ReadPrimaryETHKey(bc.ChainID)
		if err != nil {
			return nil, fmt.Errorf("getting primary ETH key from OCR node %d (src chain): %w", i, err)
		}
		ethKeyAddressesSrc = append(ethKeyAddressesSrc, addrSrc.Attributes.Address)
		l.Info().
			Int("Idx", i).
			Str("ETHKeySrc", addrSrc.Attributes.Address).
			Msg("Node info")
	}
	clientSrc, _, _, err := ETHClient(ctx, bc.Out.Nodes[0].ExternalWSUrl, &GasSettings{
		FeeCapMultiplier: 2,
		TipCapMultiplier: 2,
	})
	if err != nil {
		return nil, fmt.Errorf("could not create basic eth client: %w", err)
	}
	for _, addr := range ethKeyAddressesSrc {
		a, _ := nativeAmount.Float64()
		if err := FundNodeEIP1559(ctx, clientSrc, getNetworkPrivateKey(), addr, a); err != nil {
			return nil, fmt.Errorf("failed to fund CL nodes on src chain: %w", err)
		}
	}
	// EVM does not need to create and return NodeKeysBundle
	return nil, nil
}<|MERGE_RESOLUTION|>--- conflicted
+++ resolved
@@ -36,7 +36,6 @@
 	cldf_evm "github.com/smartcontractkit/chainlink-deployments-framework/chain/evm"
 )
 
-<<<<<<< HEAD
 type SourceDestPair struct {
 	SourceChainSelector uint64
 	DestChainSelector   uint64
@@ -50,32 +49,22 @@
 	RawEvent any
 }
 
-=======
->>>>>>> 1306a2ce
 type CCIP16EVM struct {
 	e                      *deployment.Environment
 	chainDetailsBySelector map[uint64]chainsel.ChainDetails
 	ethClients             map[uint64]*ethclient.Client
-<<<<<<< HEAD
 	ExpectedSeqNumRange    map[SourceDestPair]ccipocr3common.SeqNumRange
 	ExpectedSeqNumExec     map[SourceDestPair][]uint64
 	MsgSentEvents          []*AnyMsgSentEvent
-=======
-	common                 *devenvcommon.Common
->>>>>>> 1306a2ce
 }
 
 func NewEmptyCCIP16EVM() *CCIP16EVM {
 	return &CCIP16EVM{
 		chainDetailsBySelector: make(map[uint64]chainsel.ChainDetails),
 		ethClients:             make(map[uint64]*ethclient.Client),
-<<<<<<< HEAD
 		ExpectedSeqNumRange:    make(map[SourceDestPair]ccipocr3common.SeqNumRange),
 		ExpectedSeqNumExec:     make(map[SourceDestPair][]uint64),
 		MsgSentEvents:          make([]*AnyMsgSentEvent, 0),
-=======
-		common:                 devenvcommon.NewCommon(),
->>>>>>> 1306a2ce
 	}
 }
 
@@ -264,7 +253,6 @@
 			return fmt.Errorf("no CCIP message sent event found")
 		}
 
-<<<<<<< HEAD
 		sourceDest := SourceDestPair{SourceChainSelector: src, DestChainSelector: dest}
 		m.MsgSentEvents = append(m.MsgSentEvents, &AnyMsgSentEvent{
 			SequenceNumber: it.Event.SequenceNumber,
@@ -275,18 +263,6 @@
 			ccipocr3common.SeqNum(m.MsgSentEvents[len(m.MsgSentEvents)-1].SequenceNumber)}
 		m.ExpectedSeqNumExec[sourceDest] = append(
 			m.ExpectedSeqNumExec[sourceDest],
-=======
-		sourceDest := devenvcommon.SourceDestPair{SourceChainSelector: src, DestChainSelector: dest}
-		m.common.MsgSentEvents = append(m.common.MsgSentEvents, &devenvcommon.AnyMsgSentEvent{
-			SequenceNumber: it.Event.SequenceNumber,
-			RawEvent:       it.Event,
-		})
-		m.common.ExpectedSeqNumRange[sourceDest] = ccipocr3common.SeqNumRange{
-			ccipocr3common.SeqNum(m.common.MsgSentEvents[0].SequenceNumber),
-			ccipocr3common.SeqNum(m.common.MsgSentEvents[len(m.common.MsgSentEvents)-1].SequenceNumber)}
-		m.common.ExpectedSeqNumExec[sourceDest] = append(
-			m.common.ExpectedSeqNumExec[sourceDest],
->>>>>>> 1306a2ce
 			it.Event.SequenceNumber)
 
 		return nil
@@ -295,13 +271,8 @@
 
 func (m *CCIP16EVM) GetExpectedNextSequenceNumber(ctx context.Context, from, to uint64) (uint64, error) {
 	_ = zerolog.Ctx(ctx)
-<<<<<<< HEAD
 	sourceDest := SourceDestPair{SourceChainSelector: from, DestChainSelector: to}
 	seqRange, ok := m.ExpectedSeqNumRange[sourceDest]
-=======
-	sourceDest := devenvcommon.SourceDestPair{SourceChainSelector: from, DestChainSelector: to}
-	seqRange, ok := m.common.ExpectedSeqNumRange[sourceDest]
->>>>>>> 1306a2ce
 	if !ok {
 		return 0, fmt.Errorf("no expected sequence number range for source-dest pair %v", sourceDest)
 	}
@@ -355,15 +326,7 @@
 	if err != nil {
 		return nil, fmt.Errorf("failed to create off ramp instance: %w", err)
 	}
-<<<<<<< HEAD
 	seqRange := ccipocr3common.SeqNumRange{ccipocr3common.SeqNum(seq), ccipocr3common.SeqNum(seq)}
-=======
-	sourceDest := devenvcommon.SourceDestPair{SourceChainSelector: from, DestChainSelector: to}
-	seqRange, ok := m.common.ExpectedSeqNumRange[sourceDest]
-	if !ok {
-		return nil, fmt.Errorf("no expected sequence number range for source-dest pair %v", sourceDest)
-	}
->>>>>>> 1306a2ce
 
 	seenMessages := NewCommitReportTracker(from, seqRange)
 
@@ -476,15 +439,7 @@
 	if err != nil {
 		return nil, fmt.Errorf("failed to create off ramp instance: %w", err)
 	}
-<<<<<<< HEAD
 	seqRange := ccipocr3common.SeqNumRange{ccipocr3common.SeqNum(seq), ccipocr3common.SeqNum(seq)}
-=======
-	sourceDest := devenvcommon.SourceDestPair{SourceChainSelector: from, DestChainSelector: to}
-	seqRange, ok := m.common.ExpectedSeqNumRange[sourceDest]
-	if !ok {
-		return nil, fmt.Errorf("no expected sequence number range for source-dest pair %v", sourceDest)
-	}
->>>>>>> 1306a2ce
 
 	executionStates := make(map[uint64]int)
 	seqNrsToWatch := make(map[uint64]struct{})
@@ -620,7 +575,6 @@
 	), nil
 }
 
-<<<<<<< HEAD
 func (m *CCIP16EVM) PreDeployContractsForSelector(ctx context.Context, env *deployment.Environment, cls []*simple_node_set.Input, selector uint64, ccipHomeSelector uint64, crAddr string) error {
 	return nil
 }
@@ -630,32 +584,17 @@
 }
 
 func (m *CCIP16EVM) FundNodes(ctx context.Context, ns []*simple_node_set.Input, nodeKeyBundles map[string]clclient.NodeKeysBundle, bc *blockchain.Input, linkAmount, nativeAmount *big.Int) error {
-=======
-func (m *CCIP16EVM) DeployContractsForSelector(ctx context.Context, env *deployment.Environment, cls []*simple_node_set.Input, selector uint64, ccipHomeSelector uint64, crAddr string) (datastore.DataStore, error) {
-	return devenvcommon.DeployContractsForSelector(ctx, env, cls, selector, ccipHomeSelector, crAddr)
-}
-
-func (m *CCIP16EVM) ConnectContractsWithSelectors(ctx context.Context, e *deployment.Environment, selector uint64, remoteSelectors []uint64) error {
-	return devenvcommon.ConnectContractsWithSelectors(ctx, e, selector, remoteSelectors)
-}
-
-func (m *CCIP16EVM) ConfigureContractsForSelectors(ctx context.Context, e *deployment.Environment, cls []*simple_node_set.Input, nodeKeyBundles map[string]map[string]clclient.NodeKeysBundle, ccipHomeSelector uint64, remoteSelectors []uint64) error {
-	return devenvcommon.ConfigureContractsForSelectors(ctx, e, cls, nodeKeyBundles, ccipHomeSelector, remoteSelectors)
-}
-
-func (m *CCIP16EVM) FundNodes(ctx context.Context, ns []*simple_node_set.Input, bc *blockchain.Input, linkAmount, nativeAmount *big.Int) (map[string]clclient.NodeKeysBundle, error) {
->>>>>>> 1306a2ce
 	l := zerolog.Ctx(ctx)
 	l.Info().Msg("Funding CL nodes with ETH and LINK")
 	nodeClients, err := clclient.New(ns[0].Out.CLNodes)
 	if err != nil {
-		return nil, fmt.Errorf("connecting to CL nodes: %w", err)
+		return fmt.Errorf("connecting to CL nodes: %w", err)
 	}
 	ethKeyAddressesSrc := make([]string, 0)
 	for i, nc := range nodeClients {
 		addrSrc, err := nc.ReadPrimaryETHKey(bc.ChainID)
 		if err != nil {
-			return nil, fmt.Errorf("getting primary ETH key from OCR node %d (src chain): %w", i, err)
+			return fmt.Errorf("getting primary ETH key from OCR node %d (src chain): %w", i, err)
 		}
 		ethKeyAddressesSrc = append(ethKeyAddressesSrc, addrSrc.Attributes.Address)
 		l.Info().
@@ -668,14 +607,14 @@
 		TipCapMultiplier: 2,
 	})
 	if err != nil {
-		return nil, fmt.Errorf("could not create basic eth client: %w", err)
+		return fmt.Errorf("could not create basic eth client: %w", err)
 	}
 	for _, addr := range ethKeyAddressesSrc {
 		a, _ := nativeAmount.Float64()
 		if err := FundNodeEIP1559(ctx, clientSrc, getNetworkPrivateKey(), addr, a); err != nil {
-			return nil, fmt.Errorf("failed to fund CL nodes on src chain: %w", err)
+			return fmt.Errorf("failed to fund CL nodes on src chain: %w", err)
 		}
 	}
 	// EVM does not need to create and return NodeKeysBundle
-	return nil, nil
+	return nil
 }