with-expecter: true
filename: "{{.InterfaceName | snakecase}}.go"
dir: mocks/{{ replaceAll .InterfaceDirRelative "internal" "internal_" }}
packages:
    github.com/smartcontractkit/chainlink-ccip/execute/exectypes:
        interfaces:
            TokenDataReader:
    github.com/smartcontractkit/chainlink-ccip/execute/internal/gen:
        interfaces:
            ExecutePluginCodec:
    github.com/smartcontractkit/chainlink-ccip/commit/merkleroot:
        interfaces:
            Observer:
    github.com/smartcontractkit/chainlink-ccip/shared:
        interfaces:
            PluginProcessor:
            ChainSupport:
    github.com/smartcontractkit/chainlink-ccip/internal/reader:
        interfaces:
            HomeChain:
            CCIP:
<<<<<<< HEAD
            PriceReader:
=======
            TokenPrices:
    github.com/smartcontractkit/chainlink-ccip/commit/merkleroot/rmn:
        interfaces:
            Client:
    github.com/smartcontractkit/chainlink-ccip/pkg/contractreader:
        interfaces:
            Extended:
>>>>>>> 12c4fa8d
    github.com/smartcontractkit/chainlink-common/pkg/types:
        interfaces:
            ChainReader:
                config:
                    dir: mocks/cl-common/chainreader<|MERGE_RESOLUTION|>--- conflicted
+++ resolved
@@ -19,17 +19,13 @@
         interfaces:
             HomeChain:
             CCIP:
-<<<<<<< HEAD
             PriceReader:
-=======
-            TokenPrices:
     github.com/smartcontractkit/chainlink-ccip/commit/merkleroot/rmn:
         interfaces:
             Client:
     github.com/smartcontractkit/chainlink-ccip/pkg/contractreader:
         interfaces:
             Extended:
->>>>>>> 12c4fa8d
     github.com/smartcontractkit/chainlink-common/pkg/types:
         interfaces:
             ChainReader:
