package pluginconfig

import (
	"time"

	commonconfig "github.com/smartcontractkit/chainlink-common/pkg/config"
	cciptypes "github.com/smartcontractkit/chainlink-common/pkg/types/ccipocr3"
)

type ExecutePluginConfig struct {
	// DestChain is the ccip destination chain configured for the execute DON.
	DestChain cciptypes.ChainSelector `json:"destChain"`

<<<<<<< HEAD
=======
	// ObserverInfo is a map of oracle IDs to ObserverInfo.
	ObserverInfo map[commontypes.OracleID]ObserverInfo `json:"observerInfo"`

	// SyncTimeout is the timeout for syncing the commit plugin reader.
	SyncTimeout time.Duration `json:"syncTimeout"`

	// SyncFrequency is the frequency at which the commit plugin reader should sync.
	SyncFrequency time.Duration `json:"syncFrequency"`

>>>>>>> 0b4dcbfd
	// MessageVisibilityInterval is the time interval for which the messages are visible by the plugin.
	MessageVisibilityInterval time.Duration `json:"messageVisibilityInterval"`
}

type ExecuteReportingPluginConfig struct {
	// DestOptimisticConfirmations is how many confirmations to wait for the dest chain event before we consider it
	// confirmed (optimistically, need not be finalized).
	// TODO: seems like a good candiate for chain config?
	DestOptimisticConfirmations uint32 `json:"destOptimisticConfirmations"`

	// BatchGasLimit is the maximum sum of user callback gas we permit in one execution report.
	BatchGasLimit uint64 `json:"batchGasLimit"`

	// RelativeBoostPerWaitHour indicates how much to increase (artificially) the fee paid on the source chain per hour
	// of wait time, such that eventually the fee paid is greater than the execution cost, and we’ll execute it.
	// For example: if set to 0.5, that means the fee paid is increased by 50% every hour the message has been waiting.
	RelativeBoostPerWaitHour float64 `json:"relativeBoostPerWaitHour"`

	// InflightCacheExpiry indicates how long we keep a report in the plugin cache before we expire it.
	// The caching prevents us from issuing another report while one is already in flight.
	InflightCacheExpiry commonconfig.Duration `json:"inflightCacheExpiry"`

	// RootSnoozeTime is the interval at which we check roots for executable messages.
	RootSnoozeTime commonconfig.Duration `json:"rootSnoozeTime"`

	// MessageVisibilityInterval is the time interval for which the messages are visible by the plugin.
	MessageVisibilityInterval commonconfig.Duration `json:"messageVisibilityInterval"`

	// BatchingStrategyID is the strategy to use for batching messages.
	BatchingStrategyID uint32 `json:"batchingStrategyID"`
}<|MERGE_RESOLUTION|>--- conflicted
+++ resolved
@@ -11,18 +11,12 @@
 	// DestChain is the ccip destination chain configured for the execute DON.
 	DestChain cciptypes.ChainSelector `json:"destChain"`
 
-<<<<<<< HEAD
-=======
-	// ObserverInfo is a map of oracle IDs to ObserverInfo.
-	ObserverInfo map[commontypes.OracleID]ObserverInfo `json:"observerInfo"`
-
 	// SyncTimeout is the timeout for syncing the commit plugin reader.
 	SyncTimeout time.Duration `json:"syncTimeout"`
 
 	// SyncFrequency is the frequency at which the commit plugin reader should sync.
 	SyncFrequency time.Duration `json:"syncFrequency"`
 
->>>>>>> 0b4dcbfd
 	// MessageVisibilityInterval is the time interval for which the messages are visible by the plugin.
 	MessageVisibilityInterval time.Duration `json:"messageVisibilityInterval"`
 }
