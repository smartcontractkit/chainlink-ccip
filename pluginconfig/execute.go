package pluginconfig

import (
	"encoding/json"
	"errors"
	"time"

	commonconfig "github.com/smartcontractkit/chainlink-common/pkg/config"
)

const (
	defaultMaxCommitReportsToFetch = 250
)

// ExecuteOffchainConfig is the OCR offchainConfig for the exec plugin.
// This is posted onchain as part of the OCR configuration process of the exec plugin.
// Every plugin is provided this configuration in its encoded form in the NewReportingPlugin
// method on the ReportingPluginFactory interface.
type ExecuteOffchainConfig struct {
	// BatchGasLimit is the maximum sum of user callback gas we permit in one execution report.
	// EVM only.
	BatchGasLimit uint64 `json:"batchGasLimit"`

	// InflightCacheExpiry indicates how long we keep a report in the plugin cache before we expire it.
	// The caching prevents us from issuing another report while one is already in flight.
	// If a reorg occurs and invalidates the execution, the messages become available again after expiry.
	InflightCacheExpiry commonconfig.Duration `json:"inflightCacheExpiry"`

	// RootSnoozeTime is the interval at which we check roots for executable messages.
	RootSnoozeTime commonconfig.Duration `json:"rootSnoozeTime"`

	// MessageVisibilityInterval is the time interval for which the messages are visible by the plugin.
	MessageVisibilityInterval commonconfig.Duration `json:"messageVisibilityInterval"`

	// BatchingStrategyID is the strategy to use for batching messages.
	// Deprecated: this is replaced by MaxReportMessages and MaxSingleChainReports.
	BatchingStrategyID uint32 `json:"batchingStrategyID"`

	// TokenDataObservers registers different strategies for processing token data.
	TokenDataObservers []TokenDataObserverConfig `json:"tokenDataObservers"`

	// TransmissionDelayMultiplier is used to calculate the transmission delay for each oracle.
	TransmissionDelayMultiplier time.Duration `json:"transmissionDelayMultiplier"`

	// MaxReportMessages is the maximum number of messages that can be included in a report.
	// When set to 0, this setting is ignored.
	MaxReportMessages uint64 `json:"maxReportMessages"`

	// MaxSingleChainReports is the maximum number of single chain reports that can be included in a report.
	// When set to 0, this setting is ignored.
	MaxSingleChainReports uint64 `json:"maxSingleChainReports"`

	// MaxCommitReportsToFetch is the maximum number of commit reports that can be fetched in each round.
	MaxCommitReportsToFetch uint64 `json:"maxCommitReportsToFetch"`

	// MultipleReportsEnabled is a flag to enable/disable multiple reports per round.
	MultipleReportsEnabled bool `json:"multipleReports"`

<<<<<<< HEAD
	// PopulateTxHashEnabled enables populating the TxHash field in message headers.
	// When disabled, TxHash will be omitted from messages for backwards compatibility.
	PopulateTxHashEnabled bool `json:"populateTxHashEnabled"`

	// SolanaChainWriterConfigVersion is a flag to specify which version of Solana ChainWriter configs to initialize the
	// plugin with. Leave empty to use a default configuration value.
=======
	// SolanaChainWriterConfigVersion is a feature flag to specify which version of Solana ChainWriter configs to
	// initialize the plugin with.
	//
	// Deprecated: this feature flag is no longer needed since only the latest version of the Solana ChainWriter config is
	// used
>>>>>>> 87726490
	SolanaChainWriterConfigVersion *string `json:"solanaAccountDerivation,omitempty"`
}

func (e *ExecuteOffchainConfig) ApplyDefaultsAndValidate() error {
	e.applyDefaults()
	return e.Validate()
}

func (e *ExecuteOffchainConfig) applyDefaults() {
	if e.TransmissionDelayMultiplier == 0 {
		e.TransmissionDelayMultiplier = defaultTransmissionDelayMultiplier
	}
	if e.MaxCommitReportsToFetch == 0 {
		e.MaxCommitReportsToFetch = defaultMaxCommitReportsToFetch
	}
}

func (e *ExecuteOffchainConfig) Validate() error {
	// TODO: this doesn't really make much sense for non-EVM chains.
	// Maybe we need to have a field in the config that is not JSON-encoded
	// that indicates chain family?
	if e.BatchGasLimit == 0 {
		return errors.New("BatchGasLimit not set")
	}

	if e.InflightCacheExpiry.Duration() == 0 {
		return errors.New("InflightCacheExpiry not set")
	}

	if e.RootSnoozeTime.Duration() == 0 {
		return errors.New("RootSnoozeTime not set")
	}

	if e.MessageVisibilityInterval.Duration() == 0 {
		return errors.New("MessageVisibilityInterval not set")
	}

	if e.MaxCommitReportsToFetch == 0 {
		return errors.New("MaxCommitReportsToFetch not set")
	}

	set := make(map[string]struct{})
	for _, ob := range e.TokenDataObservers {
		if err := ob.Validate(); err != nil {
			return err
		}

		key := ob.Type + ob.Version
		if _, exists := set[key]; exists {
			return errors.New("duplicate token data observer type and version")
		}
		set[key] = struct{}{}
	}
	return nil
}

func (e *ExecuteOffchainConfig) IsUSDCEnabled() bool {
	for _, ob := range e.TokenDataObservers {
		if ob.WellFormed() == nil && ob.IsUSDC() {
			return true
		}
	}

	return false
}

func (e *ExecuteOffchainConfig) IsLBTCEnabled() bool {
	for _, ob := range e.TokenDataObservers {
		if ob.WellFormed() == nil && ob.IsLBTC() {
			return true
		}
	}

	return false
}

// EncodeExecuteOffchainConfig encodes a ExecuteOffchainConfig into bytes using JSON.
func EncodeExecuteOffchainConfig(e ExecuteOffchainConfig) ([]byte, error) {
	return json.Marshal(e)
}

// DecodeExecuteOffchainConfig JSON decodes a ExecuteOffchainConfig from bytes.
func DecodeExecuteOffchainConfig(encodedExecuteOffchainConfig []byte) (ExecuteOffchainConfig, error) {
	var e ExecuteOffchainConfig
	if err := json.Unmarshal(encodedExecuteOffchainConfig, &e); err != nil {
		return e, err
	}

	for _, ob := range e.TokenDataObservers {
		if err := ob.WellFormed(); err != nil {
			return e, err
		}
	}

	return e, nil
}<|MERGE_RESOLUTION|>--- conflicted
+++ resolved
@@ -56,20 +56,15 @@
 	// MultipleReportsEnabled is a flag to enable/disable multiple reports per round.
 	MultipleReportsEnabled bool `json:"multipleReports"`
 
-<<<<<<< HEAD
 	// PopulateTxHashEnabled enables populating the TxHash field in message headers.
 	// When disabled, TxHash will be omitted from messages for backwards compatibility.
 	PopulateTxHashEnabled bool `json:"populateTxHashEnabled"`
 
-	// SolanaChainWriterConfigVersion is a flag to specify which version of Solana ChainWriter configs to initialize the
-	// plugin with. Leave empty to use a default configuration value.
-=======
 	// SolanaChainWriterConfigVersion is a feature flag to specify which version of Solana ChainWriter configs to
 	// initialize the plugin with.
 	//
-	// Deprecated: this feature flag is no longer needed since only the latest version of the Solana ChainWriter config is
-	// used
->>>>>>> 87726490
+	// Deprecated: this feature flag is no longer needed since only the latest version of the Solana ChainWriter config
+	// is used
 	SolanaChainWriterConfigVersion *string `json:"solanaAccountDerivation,omitempty"`
 }
 
