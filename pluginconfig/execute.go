package pluginconfig

import (
	"encoding/json"
	"errors"
	"time"

	commonconfig "github.com/smartcontractkit/chainlink-common/pkg/config"
)

const (
	defaultMaxCommitReportsToFetch = 250
)

// ExecuteOffchainConfig is the OCR offchainConfig for the exec plugin.
// This is posted onchain as part of the OCR configuration process of the exec plugin.
// Every plugin is provided this configuration in its encoded form in the NewReportingPlugin
// method on the ReportingPluginFactory interface.
type ExecuteOffchainConfig struct {
	// BatchGasLimit is the maximum sum of user callback gas we permit in one execution report.
	// EVM only.
	BatchGasLimit uint64 `json:"batchGasLimit"`

	// InflightCacheExpiry indicates how long we keep a report in the plugin cache before we expire it.
	// The caching prevents us from issuing another report while one is already in flight.
	// If a reorg occurs and invalidates the execution, the messages become available again after expiry.
	InflightCacheExpiry commonconfig.Duration `json:"inflightCacheExpiry"`

	// RootSnoozeTime is the interval at which we check roots for executable messages.
	RootSnoozeTime commonconfig.Duration `json:"rootSnoozeTime"`

	// MessageVisibilityInterval is the time interval for which the messages are visible by the plugin.
	MessageVisibilityInterval commonconfig.Duration `json:"messageVisibilityInterval"`

	// BatchingStrategyID is the strategy to use for batching messages.
	// Deprecated: this is replaced by MaxReportMessages and MaxSingleChainReports.
	BatchingStrategyID uint32 `json:"batchingStrategyID"`

	// TokenDataObservers registers different strategies for processing token data.
	TokenDataObservers []TokenDataObserverConfig `json:"tokenDataObservers"`

	// TransmissionDelayMultiplier is used to calculate the transmission delay for each oracle.
	TransmissionDelayMultiplier time.Duration `json:"transmissionDelayMultiplier"`

	// MaxReportMessages is the maximum number of messages that can be included in a report.
	// When set to 0, this setting is ignored.
	MaxReportMessages uint64 `json:"maxReportMessages"`

	// MaxSingleChainReports is the maximum number of single chain reports that can be included in a report.
	// When set to 0, this setting is ignored.
	MaxSingleChainReports uint64 `json:"maxSingleChainReports"`

<<<<<<< HEAD
	// MultipleReportsEnabled is a flag to enable/disable multiple reports per round.
	MultipleReportsEnabled bool `json:"multipleReports"`
=======
	// MaxCommitReportsToFetch is the maximum number of commit reports that can be fetched in each round.
	MaxCommitReportsToFetch uint64 `json:"maxCommitReportsToFetch"`
>>>>>>> b0d9e7f3
}

func (e *ExecuteOffchainConfig) ApplyDefaultsAndValidate() error {
	e.applyDefaults()
	return e.Validate()
}

func (e *ExecuteOffchainConfig) applyDefaults() {
	if e.TransmissionDelayMultiplier == 0 {
		e.TransmissionDelayMultiplier = defaultTransmissionDelayMultiplier
	}
	if e.MaxCommitReportsToFetch == 0 {
		e.MaxCommitReportsToFetch = defaultMaxCommitReportsToFetch
	}
}

func (e *ExecuteOffchainConfig) Validate() error {
	// TODO: this doesn't really make much sense for non-EVM chains.
	// Maybe we need to have a field in the config that is not JSON-encoded
	// that indicates chain family?
	if e.BatchGasLimit == 0 {
		return errors.New("BatchGasLimit not set")
	}

	if e.InflightCacheExpiry.Duration() == 0 {
		return errors.New("InflightCacheExpiry not set")
	}

	if e.RootSnoozeTime.Duration() == 0 {
		return errors.New("RootSnoozeTime not set")
	}

	if e.MessageVisibilityInterval.Duration() == 0 {
		return errors.New("MessageVisibilityInterval not set")
	}

	if e.MaxCommitReportsToFetch == 0 {
		return errors.New("MaxCommitReportsToFetch not set")
	}

	set := make(map[string]struct{})
	for _, ob := range e.TokenDataObservers {
		if err := ob.Validate(); err != nil {
			return err
		}

		key := ob.Type + ob.Version
		if _, exists := set[key]; exists {
			return errors.New("duplicate token data observer type and version")
		}
		set[key] = struct{}{}
	}
	return nil
}

func (e *ExecuteOffchainConfig) IsUSDCEnabled() bool {
	for _, ob := range e.TokenDataObservers {
		if ob.WellFormed() == nil && ob.IsUSDC() {
			return true
		}
	}

	return false
}

func (e *ExecuteOffchainConfig) IsLBTCEnabled() bool {
	for _, ob := range e.TokenDataObservers {
		if ob.WellFormed() == nil && ob.IsLBTC() {
			return true
		}
	}

	return false
}

// EncodeExecuteOffchainConfig encodes a ExecuteOffchainConfig into bytes using JSON.
func EncodeExecuteOffchainConfig(e ExecuteOffchainConfig) ([]byte, error) {
	return json.Marshal(e)
}

// DecodeExecuteOffchainConfig JSON decodes a ExecuteOffchainConfig from bytes.
func DecodeExecuteOffchainConfig(encodedExecuteOffchainConfig []byte) (ExecuteOffchainConfig, error) {
	var e ExecuteOffchainConfig
	if err := json.Unmarshal(encodedExecuteOffchainConfig, &e); err != nil {
		return e, err
	}

	for _, ob := range e.TokenDataObservers {
		if err := ob.WellFormed(); err != nil {
			return e, err
		}
	}

	return e, nil
}<|MERGE_RESOLUTION|>--- conflicted
+++ resolved
@@ -50,13 +50,11 @@
 	// When set to 0, this setting is ignored.
 	MaxSingleChainReports uint64 `json:"maxSingleChainReports"`
 
-<<<<<<< HEAD
+	// MaxCommitReportsToFetch is the maximum number of commit reports that can be fetched in each round.
+	MaxCommitReportsToFetch uint64 `json:"maxCommitReportsToFetch"`
+
 	// MultipleReportsEnabled is a flag to enable/disable multiple reports per round.
 	MultipleReportsEnabled bool `json:"multipleReports"`
-=======
-	// MaxCommitReportsToFetch is the maximum number of commit reports that can be fetched in each round.
-	MaxCommitReportsToFetch uint64 `json:"maxCommitReportsToFetch"`
->>>>>>> b0d9e7f3
 }
 
 func (e *ExecuteOffchainConfig) ApplyDefaultsAndValidate() error {
