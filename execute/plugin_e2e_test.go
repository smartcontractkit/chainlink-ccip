--- conflicted
+++ resolved
@@ -79,16 +79,13 @@
 func setupHomeChainPoller(lggr logger.Logger, chainConfigInfos []reader.ChainConfigInfo) reader.HomeChain {
 	homeChainReader := mocks.NewContractReaderMock()
 	homeChainReader.On(
-<<<<<<< HEAD
-		"GetLatestValue", mock.Anything, "CCIPConfig", "getAllChainConfigs", mock.Anything, mock.Anything, mock.Anything,
-=======
 		"GetLatestValue",
 		mock.Anything,
 		consts.ContractNameCCIPConfig,
 		consts.MethodNameGetAllChainConfigs,
 		mock.Anything,
 		mock.Anything,
->>>>>>> 0bcfc8ee
+		mock.Anything,
 	).Run(
 		func(args mock.Arguments) {
 			arg := args.Get(4).(*[]reader.ChainConfigInfo)
