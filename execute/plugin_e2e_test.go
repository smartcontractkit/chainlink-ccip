package execute

import (
	"context"
	"testing"
	"time"

	"github.com/stretchr/testify/mock"
	"github.com/stretchr/testify/require"

	"github.com/smartcontractkit/libocr/commontypes"
	"github.com/smartcontractkit/libocr/offchainreporting2plus/ocr3types"
	libocrtypes "github.com/smartcontractkit/libocr/ragep2p/types"

	commonconfig "github.com/smartcontractkit/chainlink-common/pkg/config"
	"github.com/smartcontractkit/chainlink-common/pkg/logger"
	"github.com/smartcontractkit/chainlink-common/pkg/types"
	cciptypes "github.com/smartcontractkit/chainlink-common/pkg/types/ccipocr3"

	"github.com/smartcontractkit/chainlink-ccip/chainconfig"
	"github.com/smartcontractkit/chainlink-ccip/execute/exectypes"
	"github.com/smartcontractkit/chainlink-ccip/execute/internal/gas/evm"
	"github.com/smartcontractkit/chainlink-ccip/execute/report"
	"github.com/smartcontractkit/chainlink-ccip/internal/libs/slicelib"
	"github.com/smartcontractkit/chainlink-ccip/internal/libs/testhelpers"
	"github.com/smartcontractkit/chainlink-ccip/internal/mocks"
	"github.com/smartcontractkit/chainlink-ccip/internal/mocks/inmem"
	"github.com/smartcontractkit/chainlink-ccip/internal/reader"
	mock_types "github.com/smartcontractkit/chainlink-ccip/mocks/execute/exectypes"
	"github.com/smartcontractkit/chainlink-ccip/pkg/consts"
	"github.com/smartcontractkit/chainlink-ccip/pluginconfig"
	"github.com/smartcontractkit/chainlink-ccip/plugintypes"
)

func TestPlugin(t *testing.T) {
	ctx := context.Background()
	lggr := logger.Test(t)

	nodesSetup := setupSimpleTest(ctx, t, lggr, 1, 2)

	nodes := make([]ocr3types.ReportingPlugin[[]byte], 0, len(nodesSetup))
	for _, n := range nodesSetup {
		nodes = append(nodes, n.node)
	}

	nodeIDs := make([]commontypes.OracleID, 0, len(nodesSetup))
	for _, n := range nodesSetup {
		nodeIDs = append(nodeIDs, n.node.reportingCfg.OracleID)
	}

	runner := testhelpers.NewOCR3Runner(nodes, nodeIDs, nil)

	// In the first round there is a pending commit report only.
	// Two of the messages are executed which should be indicated in the Outcome.
	res, err := runner.RunRound(ctx)
	require.NoError(t, err)
	outcome, err := exectypes.DecodeOutcome(res.Outcome)
	require.NoError(t, err)
	require.Len(t, outcome.Report.ChainReports, 0)
	require.Len(t, outcome.PendingCommitReports, 1)
	require.ElementsMatch(t, outcome.PendingCommitReports[0].ExecutedMessages, []cciptypes.SeqNum{100, 101})

	// In the second round there is an exec report and the pending commit report is removed.
	// The exec report should indicate the following messages are executed: 102, 103, 104, 105.
	res, err = runner.RunRound(ctx)
	require.NoError(t, err)
	outcome, err = exectypes.DecodeOutcome(res.Outcome)
	require.NoError(t, err)
	require.Len(t, outcome.Report.ChainReports, 1)
	require.Len(t, outcome.PendingCommitReports, 0)
	sequenceNumbers := slicelib.Map(outcome.Report.ChainReports[0].Messages, func(m cciptypes.Message) cciptypes.SeqNum {
		return m.Header.SequenceNumber
	})
	require.ElementsMatch(t, sequenceNumbers, []cciptypes.SeqNum{102, 103, 104, 105})
}

type nodeSetup struct {
	node            *Plugin
	reportCodec     cciptypes.ExecutePluginCodec
	msgHasher       cciptypes.MessageHasher
	TokenDataReader *mock_types.MockTokenDataReader
}

func setupHomeChainPoller(lggr logger.Logger, chainConfigInfos []reader.ChainConfigInfo) reader.HomeChain {
	homeChainReader := mocks.NewContractReaderMock()
	var firstCall = true
	homeChainReader.On(
		"GetLatestValue",
		mock.Anything,
		mock.Anything,
		mock.Anything,
		mock.MatchedBy(func(input map[string]interface{}) bool {
			_, pageIndexExists := input["pageIndex"]
			_, pageSizeExists := input["pageSize"]
			return pageIndexExists && pageSizeExists
		}),
		mock.Anything,
	).Run(
		func(args mock.Arguments) {
<<<<<<< HEAD
			arg := args.Get(4).(*[]reader.ChainConfigInfo)
			*arg = chainConfigInfos
=======
			arg := args.Get(5).(*[]reader.ChainConfigInfo)
			if firstCall {
				*arg = chainConfigInfos
				firstCall = false
			} else {
				*arg = []reader.ChainConfigInfo{} // return empty for other pages
			}
>>>>>>> e6e2e51f
		}).Return(nil)

	homeChain := reader.NewHomeChainConfigPoller(
		homeChainReader,
		lggr,
		// to prevent linting error because of logging after finishing tests, we close the poller after each test, having
		// lower polling interval make it catch up faster
		time.Minute,
		types.BoundContract{
			Address: "0xCCIPConfigFakeAddress",
			Name:    consts.ContractNameCCIPConfig,
		},
	)

	return homeChain
}

func makeMsg(seqNum cciptypes.SeqNum, src, dest cciptypes.ChainSelector, executed bool) inmem.MessagesWithMetadata {
	return inmem.MessagesWithMetadata{
		Message: cciptypes.Message{
			Header: cciptypes.RampMessageHeader{
				SourceChainSelector: src,
				SequenceNumber:      seqNum,
			},
		},
		Destination: dest,
		Executed:    executed,
	}
}

func setupSimpleTest(
	ctx context.Context, t *testing.T, lggr logger.Logger, srcSelector, dstSelector cciptypes.ChainSelector,
) []nodeSetup {
	msgHasher := mocks.NewMessageHasher()

	messages := []inmem.MessagesWithMetadata{
		makeMsg(100, srcSelector, dstSelector, true),
		makeMsg(101, srcSelector, dstSelector, true),
		makeMsg(102, srcSelector, dstSelector, false),
		makeMsg(103, srcSelector, dstSelector, false),
		makeMsg(104, srcSelector, dstSelector, false),
		makeMsg(105, srcSelector, dstSelector, false),
	}

	mapped := slicelib.Map(messages, func(m inmem.MessagesWithMetadata) cciptypes.Message { return m.Message })
	reportData := exectypes.CommitData{
		SourceChain:         srcSelector,
		SequenceNumberRange: cciptypes.NewSeqNumRange(100, 105),
		Messages:            mapped,
	}

	tree, err := report.ConstructMerkleTree(context.Background(), msgHasher, reportData, logger.Test(t))
	require.NoError(t, err, "failed to construct merkle tree")

	// Initialize reader with some data
	ccipReader := inmem.InMemoryCCIPReader{
		Dest: dstSelector,
		Reports: []plugintypes.CommitPluginReportWithMeta{
			{
				Report: cciptypes.CommitPluginReport{
					MerkleRoots: []cciptypes.MerkleRootChain{
						{
							ChainSel:     reportData.SourceChain,
							SeqNumsRange: reportData.SequenceNumberRange,
							MerkleRoot:   tree.Root(),
						},
					},
				},
				BlockNum:  1000,
				Timestamp: time.Now().Add(-4 * time.Hour),
			},
		},
		Messages: map[cciptypes.ChainSelector][]inmem.MessagesWithMetadata{
			srcSelector: {
				makeMsg(100, srcSelector, dstSelector, true),
				makeMsg(101, srcSelector, dstSelector, true),
				makeMsg(102, srcSelector, dstSelector, false),
				makeMsg(103, srcSelector, dstSelector, false),
				makeMsg(104, srcSelector, dstSelector, false),
				makeMsg(105, srcSelector, dstSelector, false),
			},
		},
	}

	cfg := pluginconfig.ExecutePluginConfig{
		OffchainConfig: pluginconfig.ExecuteOffchainConfig{
			MessageVisibilityInterval: *commonconfig.MustNewDuration(8 * time.Hour),
			BatchGasLimit:             100000000,
		},
		DestChain: dstSelector,
	}
	chainConfigInfos := []reader.ChainConfigInfo{
		{
			ChainSelector: srcSelector,
			ChainConfig: reader.HomeChainConfigMapper{
				FChain: 1,
				Readers: []libocrtypes.PeerID{
					{1}, {2}, {3},
				},
				Config: mustEncodeChainConfig(chainconfig.ChainConfig{
					FinalityDepth: 1,
				}),
			},
		}, {
			ChainSelector: dstSelector,
			ChainConfig: reader.HomeChainConfigMapper{
				FChain: 1,
				Readers: []libocrtypes.PeerID{
					{1}, {2}, {3},
				},
				Config: mustEncodeChainConfig(chainconfig.ChainConfig{
					FinalityDepth: 1,
				}),
			},
		},
	}

	homeChain := setupHomeChainPoller(lggr, chainConfigInfos)
	err = homeChain.Start(ctx)
	require.NoError(t, err, "failed to start home chain poller")

	tokenDataReader := mock_types.NewMockTokenDataReader(t)
	tokenDataReader.On("ReadTokenData", mock.Anything, mock.Anything, mock.Anything).Return([][]byte{}, nil)

	oracleIDToP2pID := GetP2pIDs(1, 2, 3)
	nodes := []nodeSetup{
		newNode(ctx, t, lggr, cfg, msgHasher, ccipReader, homeChain, tokenDataReader, oracleIDToP2pID, 1, 1),
		newNode(ctx, t, lggr, cfg, msgHasher, ccipReader, homeChain, tokenDataReader, oracleIDToP2pID, 2, 1),
		newNode(ctx, t, lggr, cfg, msgHasher, ccipReader, homeChain, tokenDataReader, oracleIDToP2pID, 3, 1),
	}

	err = homeChain.Close()
	if err != nil {
		return nil
	}
	return nodes
}

func newNode(
	_ context.Context,
	_ *testing.T,
	lggr logger.Logger,
	cfg pluginconfig.ExecutePluginConfig,
	msgHasher cciptypes.MessageHasher,
	ccipReader reader.CCIP,
	homeChain reader.HomeChain,
	tokenDataReader exectypes.TokenDataReader,
	oracleIDToP2pID map[commontypes.OracleID]libocrtypes.PeerID,
	id int,
	N int,
) nodeSetup {
	reportCodec := mocks.NewExecutePluginJSONReportCodec()

	rCfg := ocr3types.ReportingPluginConfig{
		N:        N,
		OracleID: commontypes.OracleID(id),
	}

	node1 := NewPlugin(
		rCfg,
		cfg,
		oracleIDToP2pID,
		ccipReader,
		reportCodec,
		msgHasher,
		homeChain,
		tokenDataReader,
		evm.EstimateProvider{},
		lggr)

	return nodeSetup{
		node:        node1,
		reportCodec: reportCodec,
		msgHasher:   msgHasher,
	}
}

func GetP2pIDs(ids ...int) map[commontypes.OracleID]libocrtypes.PeerID {
	res := make(map[commontypes.OracleID]libocrtypes.PeerID)
	for _, id := range ids {
		res[commontypes.OracleID(id)] = libocrtypes.PeerID{byte(id)}
	}
	return res
}

func mustEncodeChainConfig(cc chainconfig.ChainConfig) []byte {
	encoded, err := chainconfig.EncodeChainConfig(cc)
	if err != nil {
		panic(err)
	}
	return encoded
}<|MERGE_RESOLUTION|>--- conflicted
+++ resolved
@@ -97,18 +97,13 @@
 		mock.Anything,
 	).Run(
 		func(args mock.Arguments) {
-<<<<<<< HEAD
 			arg := args.Get(4).(*[]reader.ChainConfigInfo)
-			*arg = chainConfigInfos
-=======
-			arg := args.Get(5).(*[]reader.ChainConfigInfo)
 			if firstCall {
 				*arg = chainConfigInfos
 				firstCall = false
 			} else {
 				*arg = []reader.ChainConfigInfo{} // return empty for other pages
 			}
->>>>>>> e6e2e51f
 		}).Return(nil)
 
 	homeChain := reader.NewHomeChainConfigPoller(
