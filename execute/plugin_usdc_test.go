package execute

import (
	"testing"
	"time"

	sel "github.com/smartcontractkit/chain-selectors"
	"github.com/smartcontractkit/chainlink-common/pkg/utils/tests"
	"github.com/stretchr/testify/require"

	cciptypes "github.com/smartcontractkit/chainlink-common/pkg/types/ccipocr3"

	"github.com/smartcontractkit/chainlink-ccip/execute/exectypes"
	"github.com/smartcontractkit/chainlink-ccip/internal/mocks/inmem"
	readerpkg "github.com/smartcontractkit/chainlink-ccip/pkg/reader"
)

func Test_USDC_Transfer(t *testing.T) {
	ctx := tests.Context(t)
	randomEthAddress := "0x00000000000000000000000000001234"

	sourceChain := cciptypes.ChainSelector(sel.ETHEREUM_TESTNET_SEPOLIA.Selector)
	destChain := cciptypes.ChainSelector(sel.ETHEREUM_MAINNET_BASE_1.Selector)

	addressBytes, err := cciptypes.NewBytesFromString(randomEthAddress)
	require.NoError(t, err)

	messages := []inmem.MessagesWithMetadata{
		makeMsg(102, sourceChain, destChain, false),
		makeMsg(103, sourceChain, destChain, false),
		makeMsgWithToken(104, sourceChain, destChain, false, []cciptypes.RampTokenAmount{
			{
				SourcePoolAddress: addressBytes,
				ExtraData:         readerpkg.NewSourceTokenDataPayload(1, 0).ToBytes(),
			},
		}),
		makeMsgWithToken(105, sourceChain, destChain, false, []cciptypes.RampTokenAmount{
			{
				SourcePoolAddress: addressBytes,
				ExtraData:         readerpkg.NewSourceTokenDataPayload(2, 0).ToBytes(),
			},
		}),
	}

	events := []*readerpkg.MessageSentEvent{
		newMessageSentEvent(0, 6, 1, []byte{1}),
		newMessageSentEvent(0, 6, 2, []byte{2}),
		newMessageSentEvent(0, 6, 3, []byte{3}),
	}

	attestation104 := map[string]string{
		"0x0f43587da5355551d234a2ba24dde8edfe0e385346465d6d53653b6aa642992e": `{
			"status": "complete",
			"attestation": "0x720502893578a89a8a87982982ef781c18b193"
		}`,
	}

	intTest := SetupSimpleTest(t, sourceChain, destChain)
	intTest.WithMessages(messages, 1000, time.Now().Add(-4*time.Hour))
	intTest.WithUSDC(randomEthAddress, attestation104, events)
	runner := intTest.Start()
	defer intTest.Close()

	// Contract Discovery round.
	outcome := runner.MustRunRound(ctx, t)
	require.Equal(t, exectypes.Initialized, outcome.State)

	// Round 1 - Get Commit Reports
	outcome = runner.MustRunRound(ctx, t)
	require.Len(t, outcome.Report.ChainReports, 0)
	require.Len(t, outcome.PendingCommitReports, 1)

	// Round 2 - Get Messages
	outcome = runner.MustRunRound(ctx, t)
	require.Len(t, outcome.Report.ChainReports, 0)
	require.Len(t, outcome.PendingCommitReports, 1)

	// Round 3 - Filter
	// Messages 102-104 are executed, 105 doesn't have token data ready
	outcome = runner.MustRunRound(ctx, t)
	require.NoError(t, err)
	sequenceNumbers := extractSequenceNumbers(outcome)
	require.ElementsMatch(t, sequenceNumbers, []cciptypes.SeqNum{102, 103, 104})
	//Attestation data added to the USDC
	require.NotEmpty(t, outcome.Report.ChainReports[0].OffchainTokenData[2])

	intTest.server.AddResponse(
		"0x70ef528624085241badbff913575c0ab50241e7cb6db183a5614922ab0bcba5d",
		`{
			"status": "complete",
			"attestation": "0x720502893578a89a8a87982982ef781c18b194"
		}`)

	// Run 3 more rounds to get all attestations
	for i := 0; i < 3; i++ {
		outcome = runner.MustRunRound(ctx, t)
	}

	sequenceNumbers = extractSequenceNumbers(outcome)
	require.ElementsMatch(t, sequenceNumbers, []cciptypes.SeqNum{102, 103, 104, 105})
	//Attestation data added to the both USDC messages
	require.NotEmpty(t, outcome.Report.ChainReports[0].OffchainTokenData[2])
	require.NotEmpty(t, outcome.Report.ChainReports[0].OffchainTokenData[3])
<<<<<<< HEAD
}

type nodeSetup struct {
	node        *execute.Plugin
	reportCodec cciptypes.ExecutePluginCodec
	msgHasher   cciptypes.MessageHasher
}

func setupHomeChainPoller(
	t *testing.T,
	donID plugintypes.DonID,
	lggr logger.Logger,
	chainConfigInfos []reader.ChainConfigInfo,
) reader.HomeChain {
	const ccipConfigAddress = "0xCCIPConfigFakeAddress"

	homeChainReader := readermock.NewMockContractReaderFacade(t)
	var firstCall = true
	homeChainReader.On(
		"GetLatestValue",
		mock.Anything,
		mock.Anything,
		mock.Anything,
		mock.MatchedBy(func(input map[string]interface{}) bool {
			_, pageIndexExists := input["pageIndex"]
			_, pageSizeExists := input["pageSize"]
			return pageIndexExists && pageSizeExists
		}),
		mock.Anything,
	).Run(
		func(args mock.Arguments) {
			arg := args.Get(4).(*[]reader.ChainConfigInfo)
			if firstCall {
				*arg = chainConfigInfos
				firstCall = false
			} else {
				*arg = []reader.ChainConfigInfo{} // return empty for other pages
			}
		}).Return(nil)

	homeChainReader.EXPECT().
		GetLatestValue(mock.Anything, types.BoundContract{
			Address: ccipConfigAddress,
			Name:    consts.ContractNameCCIPConfig,
		}.ReadIdentifier(consts.MethodNameGetOCRConfig), primitives.Unconfirmed, map[string]any{
			"donId":      donID,
			"pluginType": consts.PluginTypeExecute,
		}, mock.Anything).
		Run(
			func(
				ctx context.Context,
				readIdentifier string,
				confidenceLevel primitives.ConfidenceLevel,
				params,
				returnVal interface{},
			) {
				*returnVal.(*reader.GetAllConfigs) = reader.GetAllConfigs{}
			}).
		Return(nil)

	homeChain := reader.NewHomeChainConfigPoller(
		homeChainReader,
		lggr,
		// to prevent linting error because of logging after finishing tests, we close the poller after each test, having
		// lower polling interval make it catch up faster
		time.Minute,
		types.BoundContract{
			Address: ccipConfigAddress,
			Name:    consts.ContractNameCCIPConfig,
		},
	)

	return homeChain
}

func makeMsg(seqNum cciptypes.SeqNum, src, dest cciptypes.ChainSelector, executed bool) inmem.MessagesWithMetadata {
	return inmem.MessagesWithMetadata{
		Message: cciptypes.Message{
			Header: cciptypes.RampMessageHeader{
				SourceChainSelector: src,
				SequenceNumber:      seqNum,
			},
		},
		Destination: dest,
		Executed:    executed,
	}
}

func setupSimpleTest(
	ctx context.Context,
	t *testing.T,
	lggr logger.Logger,
	srcSelector, dstSelector cciptypes.ChainSelector,
) ([]nodeSetup, *configurableAttestationServer) {
	donID := uint32(1)

	msgHasher := mocks.NewMessageHasher()

	messages := []inmem.MessagesWithMetadata{
		makeMsg(100, srcSelector, dstSelector, true),
		makeMsg(101, srcSelector, dstSelector, true),
		makeMsg(102, srcSelector, dstSelector, false),
		makeMsg(103, srcSelector, dstSelector, false),
		makeMsg(104, srcSelector, dstSelector, false),
		makeMsg(105, srcSelector, dstSelector, false),
	}

	mapped := slicelib.Map(messages, func(m inmem.MessagesWithMetadata) cciptypes.Message { return m.Message })
	reportData := exectypes.CommitData{
		SourceChain:         srcSelector,
		SequenceNumberRange: cciptypes.NewSeqNumRange(100, 105),
		Messages:            mapped,
	}

	tree, err := report.ConstructMerkleTree(context.Background(), msgHasher, reportData, logger.Test(t))
	require.NoError(t, err, "failed to construct merkle tree")

	addressBytes, err := hex.DecodeString(strings.TrimPrefix(randomEthAddress, "0x"))
	require.NoError(t, err)

	// Initialize reader with some data
	ccipReader := inmem.InMemoryCCIPReader{
		Dest: dstSelector,
		Reports: []plugintypes2.CommitPluginReportWithMeta{
			{
				Report: cciptypes.CommitPluginReport{
					MerkleRoots: []cciptypes.MerkleRootChain{
						{
							ChainSel:     reportData.SourceChain,
							SeqNumsRange: reportData.SequenceNumberRange,
							MerkleRoot:   tree.Root(),
						},
					},
				},
				BlockNum:  1000,
				Timestamp: time.Now().Add(-4 * time.Hour),
			},
		},
		Messages: map[cciptypes.ChainSelector][]inmem.MessagesWithMetadata{
			srcSelector: {
				makeMsg(100, srcSelector, dstSelector, true),
				makeMsg(101, srcSelector, dstSelector, true),
				makeMsg(102, srcSelector, dstSelector, false),
				makeMsg(103, srcSelector, dstSelector, false),
				makeMsgWithToken(104, srcSelector, dstSelector, false, []cciptypes.RampTokenAmount{
					{
						SourcePoolAddress: addressBytes,
						ExtraData:         readerpkg.NewSourceTokenDataPayload(1, 0).ToBytes(),
					},
				}),
				makeMsgWithToken(105, srcSelector, dstSelector, false, []cciptypes.RampTokenAmount{
					{
						SourcePoolAddress: addressBytes,
						ExtraData:         readerpkg.NewSourceTokenDataPayload(2, 0).ToBytes(),
					},
				}),
			},
		},
	}

	server := newConfigurableAttestationServer(map[string]string{
		"0x0f43587da5355551d234a2ba24dde8edfe0e385346465d6d53653b6aa642992e": `{
			"status": "complete",
			"attestation": "0x720502893578a89a8a87982982ef781c18b193"
		}`,
	})

	cfg := pluginconfig.ExecutePluginConfig{
		OffchainConfig: pluginconfig.ExecuteOffchainConfig{
			MessageVisibilityInterval: *commonconfig.MustNewDuration(8 * time.Hour),
			BatchGasLimit:             100000000,
			TokenDataObservers: []pluginconfig.TokenDataObserverConfig{
				{
					Type:    "usdc-cctp",
					Version: "1",
					USDCCCTPObserverConfig: &pluginconfig.USDCCCTPObserverConfig{
						Tokens: map[cciptypes.ChainSelector]pluginconfig.USDCCCTPTokenConfig{
							srcSelector: {
								SourcePoolAddress:            randomEthAddress,
								SourceMessageTransmitterAddr: randomEthAddress,
							},
						},
						AttestationAPI:         server.server.URL,
						AttestationAPIInterval: commonconfig.MustNewDuration(1 * time.Millisecond),
						AttestationAPITimeout:  commonconfig.MustNewDuration(1 * time.Second),
					},
				},
			},
		},
		DestChain: dstSelector,
	}
	chainConfigInfos := []reader.ChainConfigInfo{
		{
			ChainSelector: srcSelector,
			ChainConfig: reader.HomeChainConfigMapper{
				FChain: 1,
				Readers: []libocrtypes.PeerID{
					{1}, {2}, {3},
				},
				Config: mustEncodeChainConfig(chainconfig.ChainConfig{}),
			},
		}, {
			ChainSelector: dstSelector,
			ChainConfig: reader.HomeChainConfigMapper{
				FChain: 1,
				Readers: []libocrtypes.PeerID{
					{1}, {2}, {3},
				},
				Config: mustEncodeChainConfig(chainconfig.ChainConfig{}),
			},
		},
	}

	homeChain := setupHomeChainPoller(t, donID, lggr, chainConfigInfos)
	err = homeChain.Start(ctx)
	require.NoError(t, err, "failed to start home chain poller")

	usdcEvents := []types.Sequence{
		{Data: newMessageSentEvent(0, 6, 1, []byte{1})},
		{Data: newMessageSentEvent(0, 6, 2, []byte{2})},
		{Data: newMessageSentEvent(0, 6, 3, []byte{3})},
	}

	r := readermock.NewMockContractReaderFacade(t)
	r.EXPECT().Bind(mock.Anything, mock.Anything).Return(nil)
	r.EXPECT().QueryKey(
		mock.Anything,
		mock.Anything,
		mock.Anything,
		mock.Anything,
		mock.Anything,
	).Return(usdcEvents, nil)

	tkObs, err := tokendata.NewConfigBasedCompositeObservers(
		lggr,
		cfg.DestChain,
		cfg.OffchainConfig.TokenDataObservers,
		testhelpers.TokenDataEncoderInstance,
		map[cciptypes.ChainSelector]contractreader.ContractReaderFacade{
			srcSelector: r,
			dstSelector: r,
		},
	)
	require.NoError(t, err)

	oracleIDToP2pID := GetP2pIDs(1, 2, 3)
	nodes := []nodeSetup{
		newNode(ctx, t, donID, lggr, cfg, msgHasher, ccipReader, homeChain, tkObs, oracleIDToP2pID, 1, 1),
		newNode(ctx, t, donID, lggr, cfg, msgHasher, ccipReader, homeChain, tkObs, oracleIDToP2pID, 2, 1),
		newNode(ctx, t, donID, lggr, cfg, msgHasher, ccipReader, homeChain, tkObs, oracleIDToP2pID, 3, 1),
	}

	err = homeChain.Close()
	if err != nil {
		return nil, nil
	}
	return nodes, server
}

func newNode(
	_ context.Context,
	_ *testing.T,
	donID plugintypes.DonID,
	lggr logger.Logger,
	cfg pluginconfig.ExecutePluginConfig,
	msgHasher cciptypes.MessageHasher,
	ccipReader readerpkg.CCIPReader,
	homeChain reader.HomeChain,
	tokenDataObserver tokendata.TokenDataObserver,
	oracleIDToP2pID map[commontypes.OracleID]libocrtypes.PeerID,
	id int,
	N int,
) nodeSetup {
	reportCodec := mocks.NewExecutePluginJSONReportCodec()

	rCfg := ocr3types.ReportingPluginConfig{
		N:        N,
		OracleID: commontypes.OracleID(id),
	}

	node1 := execute.NewPlugin(
		donID,
		rCfg,
		cfg,
		oracleIDToP2pID,
		ccipReader,
		reportCodec,
		msgHasher,
		homeChain,
		tokenDataObserver,
		evm.EstimateProvider{},
		lggr)

	return nodeSetup{
		node:        node1,
		reportCodec: reportCodec,
		msgHasher:   msgHasher,
	}
}

func makeMsgWithToken(
	seqNum cciptypes.SeqNum,
	src, dest cciptypes.ChainSelector,
	executed bool,
	tokens []cciptypes.RampTokenAmount,
) inmem.MessagesWithMetadata {
	msg := makeMsg(seqNum, src, dest, executed)
	msg.Message.TokenAmounts = tokens
	return msg
}

func GetP2pIDs(ids ...int) map[commontypes.OracleID]libocrtypes.PeerID {
	res := make(map[commontypes.OracleID]libocrtypes.PeerID)
	for _, id := range ids {
		res[commontypes.OracleID(id)] = libocrtypes.PeerID{byte(id)}
	}
	return res
}

func mustEncodeChainConfig(cc chainconfig.ChainConfig) []byte {
	encoded, err := chainconfig.EncodeChainConfig(cc)
	if err != nil {
		panic(err)
	}
	return encoded
}

type configurableAttestationServer struct {
	responses map[string]string
	server    *httptest.Server
}

func newConfigurableAttestationServer(responses map[string]string) *configurableAttestationServer {
	c := &configurableAttestationServer{
		responses: responses,
	}

	server := httptest.NewServer(http.HandlerFunc(func(w http.ResponseWriter, r *http.Request) {
		for url, response := range c.responses {
			if strings.Contains(r.RequestURI, url) {
				_, err := w.Write([]byte(response))
				if err != nil {
					panic(err)
				}
				return
			}
		}
		w.WriteHeader(http.StatusNotFound)
	}))
	c.server = server
	return c
}

func (c *configurableAttestationServer) AddResponse(url, response string) {
	c.responses[url] = response
}

func (c *configurableAttestationServer) Close() {
	c.server.Close()
}

func newMessageSentEvent(
	sourceDomain uint32,
	destDomain uint32,
	nonce uint64,
	payload []byte,
) *readerpkg.MessageSentEvent {
	var buf []byte
	buf = binary.BigEndian.AppendUint32(buf, readerpkg.CCTPMessageVersion)
	buf = binary.BigEndian.AppendUint32(buf, sourceDomain)
	buf = binary.BigEndian.AppendUint32(buf, destDomain)
	buf = binary.BigEndian.AppendUint64(buf, nonce)

	senderBytes := [12]byte{}
	buf = append(buf, senderBytes[:]...)
	buf = append(buf, payload...)

	return &readerpkg.MessageSentEvent{Arg0: buf}
=======
>>>>>>> a9b1ad50
}<|MERGE_RESOLUTION|>--- conflicted
+++ resolved
@@ -101,385 +101,4 @@
 	//Attestation data added to the both USDC messages
 	require.NotEmpty(t, outcome.Report.ChainReports[0].OffchainTokenData[2])
 	require.NotEmpty(t, outcome.Report.ChainReports[0].OffchainTokenData[3])
-<<<<<<< HEAD
-}
-
-type nodeSetup struct {
-	node        *execute.Plugin
-	reportCodec cciptypes.ExecutePluginCodec
-	msgHasher   cciptypes.MessageHasher
-}
-
-func setupHomeChainPoller(
-	t *testing.T,
-	donID plugintypes.DonID,
-	lggr logger.Logger,
-	chainConfigInfos []reader.ChainConfigInfo,
-) reader.HomeChain {
-	const ccipConfigAddress = "0xCCIPConfigFakeAddress"
-
-	homeChainReader := readermock.NewMockContractReaderFacade(t)
-	var firstCall = true
-	homeChainReader.On(
-		"GetLatestValue",
-		mock.Anything,
-		mock.Anything,
-		mock.Anything,
-		mock.MatchedBy(func(input map[string]interface{}) bool {
-			_, pageIndexExists := input["pageIndex"]
-			_, pageSizeExists := input["pageSize"]
-			return pageIndexExists && pageSizeExists
-		}),
-		mock.Anything,
-	).Run(
-		func(args mock.Arguments) {
-			arg := args.Get(4).(*[]reader.ChainConfigInfo)
-			if firstCall {
-				*arg = chainConfigInfos
-				firstCall = false
-			} else {
-				*arg = []reader.ChainConfigInfo{} // return empty for other pages
-			}
-		}).Return(nil)
-
-	homeChainReader.EXPECT().
-		GetLatestValue(mock.Anything, types.BoundContract{
-			Address: ccipConfigAddress,
-			Name:    consts.ContractNameCCIPConfig,
-		}.ReadIdentifier(consts.MethodNameGetOCRConfig), primitives.Unconfirmed, map[string]any{
-			"donId":      donID,
-			"pluginType": consts.PluginTypeExecute,
-		}, mock.Anything).
-		Run(
-			func(
-				ctx context.Context,
-				readIdentifier string,
-				confidenceLevel primitives.ConfidenceLevel,
-				params,
-				returnVal interface{},
-			) {
-				*returnVal.(*reader.GetAllConfigs) = reader.GetAllConfigs{}
-			}).
-		Return(nil)
-
-	homeChain := reader.NewHomeChainConfigPoller(
-		homeChainReader,
-		lggr,
-		// to prevent linting error because of logging after finishing tests, we close the poller after each test, having
-		// lower polling interval make it catch up faster
-		time.Minute,
-		types.BoundContract{
-			Address: ccipConfigAddress,
-			Name:    consts.ContractNameCCIPConfig,
-		},
-	)
-
-	return homeChain
-}
-
-func makeMsg(seqNum cciptypes.SeqNum, src, dest cciptypes.ChainSelector, executed bool) inmem.MessagesWithMetadata {
-	return inmem.MessagesWithMetadata{
-		Message: cciptypes.Message{
-			Header: cciptypes.RampMessageHeader{
-				SourceChainSelector: src,
-				SequenceNumber:      seqNum,
-			},
-		},
-		Destination: dest,
-		Executed:    executed,
-	}
-}
-
-func setupSimpleTest(
-	ctx context.Context,
-	t *testing.T,
-	lggr logger.Logger,
-	srcSelector, dstSelector cciptypes.ChainSelector,
-) ([]nodeSetup, *configurableAttestationServer) {
-	donID := uint32(1)
-
-	msgHasher := mocks.NewMessageHasher()
-
-	messages := []inmem.MessagesWithMetadata{
-		makeMsg(100, srcSelector, dstSelector, true),
-		makeMsg(101, srcSelector, dstSelector, true),
-		makeMsg(102, srcSelector, dstSelector, false),
-		makeMsg(103, srcSelector, dstSelector, false),
-		makeMsg(104, srcSelector, dstSelector, false),
-		makeMsg(105, srcSelector, dstSelector, false),
-	}
-
-	mapped := slicelib.Map(messages, func(m inmem.MessagesWithMetadata) cciptypes.Message { return m.Message })
-	reportData := exectypes.CommitData{
-		SourceChain:         srcSelector,
-		SequenceNumberRange: cciptypes.NewSeqNumRange(100, 105),
-		Messages:            mapped,
-	}
-
-	tree, err := report.ConstructMerkleTree(context.Background(), msgHasher, reportData, logger.Test(t))
-	require.NoError(t, err, "failed to construct merkle tree")
-
-	addressBytes, err := hex.DecodeString(strings.TrimPrefix(randomEthAddress, "0x"))
-	require.NoError(t, err)
-
-	// Initialize reader with some data
-	ccipReader := inmem.InMemoryCCIPReader{
-		Dest: dstSelector,
-		Reports: []plugintypes2.CommitPluginReportWithMeta{
-			{
-				Report: cciptypes.CommitPluginReport{
-					MerkleRoots: []cciptypes.MerkleRootChain{
-						{
-							ChainSel:     reportData.SourceChain,
-							SeqNumsRange: reportData.SequenceNumberRange,
-							MerkleRoot:   tree.Root(),
-						},
-					},
-				},
-				BlockNum:  1000,
-				Timestamp: time.Now().Add(-4 * time.Hour),
-			},
-		},
-		Messages: map[cciptypes.ChainSelector][]inmem.MessagesWithMetadata{
-			srcSelector: {
-				makeMsg(100, srcSelector, dstSelector, true),
-				makeMsg(101, srcSelector, dstSelector, true),
-				makeMsg(102, srcSelector, dstSelector, false),
-				makeMsg(103, srcSelector, dstSelector, false),
-				makeMsgWithToken(104, srcSelector, dstSelector, false, []cciptypes.RampTokenAmount{
-					{
-						SourcePoolAddress: addressBytes,
-						ExtraData:         readerpkg.NewSourceTokenDataPayload(1, 0).ToBytes(),
-					},
-				}),
-				makeMsgWithToken(105, srcSelector, dstSelector, false, []cciptypes.RampTokenAmount{
-					{
-						SourcePoolAddress: addressBytes,
-						ExtraData:         readerpkg.NewSourceTokenDataPayload(2, 0).ToBytes(),
-					},
-				}),
-			},
-		},
-	}
-
-	server := newConfigurableAttestationServer(map[string]string{
-		"0x0f43587da5355551d234a2ba24dde8edfe0e385346465d6d53653b6aa642992e": `{
-			"status": "complete",
-			"attestation": "0x720502893578a89a8a87982982ef781c18b193"
-		}`,
-	})
-
-	cfg := pluginconfig.ExecutePluginConfig{
-		OffchainConfig: pluginconfig.ExecuteOffchainConfig{
-			MessageVisibilityInterval: *commonconfig.MustNewDuration(8 * time.Hour),
-			BatchGasLimit:             100000000,
-			TokenDataObservers: []pluginconfig.TokenDataObserverConfig{
-				{
-					Type:    "usdc-cctp",
-					Version: "1",
-					USDCCCTPObserverConfig: &pluginconfig.USDCCCTPObserverConfig{
-						Tokens: map[cciptypes.ChainSelector]pluginconfig.USDCCCTPTokenConfig{
-							srcSelector: {
-								SourcePoolAddress:            randomEthAddress,
-								SourceMessageTransmitterAddr: randomEthAddress,
-							},
-						},
-						AttestationAPI:         server.server.URL,
-						AttestationAPIInterval: commonconfig.MustNewDuration(1 * time.Millisecond),
-						AttestationAPITimeout:  commonconfig.MustNewDuration(1 * time.Second),
-					},
-				},
-			},
-		},
-		DestChain: dstSelector,
-	}
-	chainConfigInfos := []reader.ChainConfigInfo{
-		{
-			ChainSelector: srcSelector,
-			ChainConfig: reader.HomeChainConfigMapper{
-				FChain: 1,
-				Readers: []libocrtypes.PeerID{
-					{1}, {2}, {3},
-				},
-				Config: mustEncodeChainConfig(chainconfig.ChainConfig{}),
-			},
-		}, {
-			ChainSelector: dstSelector,
-			ChainConfig: reader.HomeChainConfigMapper{
-				FChain: 1,
-				Readers: []libocrtypes.PeerID{
-					{1}, {2}, {3},
-				},
-				Config: mustEncodeChainConfig(chainconfig.ChainConfig{}),
-			},
-		},
-	}
-
-	homeChain := setupHomeChainPoller(t, donID, lggr, chainConfigInfos)
-	err = homeChain.Start(ctx)
-	require.NoError(t, err, "failed to start home chain poller")
-
-	usdcEvents := []types.Sequence{
-		{Data: newMessageSentEvent(0, 6, 1, []byte{1})},
-		{Data: newMessageSentEvent(0, 6, 2, []byte{2})},
-		{Data: newMessageSentEvent(0, 6, 3, []byte{3})},
-	}
-
-	r := readermock.NewMockContractReaderFacade(t)
-	r.EXPECT().Bind(mock.Anything, mock.Anything).Return(nil)
-	r.EXPECT().QueryKey(
-		mock.Anything,
-		mock.Anything,
-		mock.Anything,
-		mock.Anything,
-		mock.Anything,
-	).Return(usdcEvents, nil)
-
-	tkObs, err := tokendata.NewConfigBasedCompositeObservers(
-		lggr,
-		cfg.DestChain,
-		cfg.OffchainConfig.TokenDataObservers,
-		testhelpers.TokenDataEncoderInstance,
-		map[cciptypes.ChainSelector]contractreader.ContractReaderFacade{
-			srcSelector: r,
-			dstSelector: r,
-		},
-	)
-	require.NoError(t, err)
-
-	oracleIDToP2pID := GetP2pIDs(1, 2, 3)
-	nodes := []nodeSetup{
-		newNode(ctx, t, donID, lggr, cfg, msgHasher, ccipReader, homeChain, tkObs, oracleIDToP2pID, 1, 1),
-		newNode(ctx, t, donID, lggr, cfg, msgHasher, ccipReader, homeChain, tkObs, oracleIDToP2pID, 2, 1),
-		newNode(ctx, t, donID, lggr, cfg, msgHasher, ccipReader, homeChain, tkObs, oracleIDToP2pID, 3, 1),
-	}
-
-	err = homeChain.Close()
-	if err != nil {
-		return nil, nil
-	}
-	return nodes, server
-}
-
-func newNode(
-	_ context.Context,
-	_ *testing.T,
-	donID plugintypes.DonID,
-	lggr logger.Logger,
-	cfg pluginconfig.ExecutePluginConfig,
-	msgHasher cciptypes.MessageHasher,
-	ccipReader readerpkg.CCIPReader,
-	homeChain reader.HomeChain,
-	tokenDataObserver tokendata.TokenDataObserver,
-	oracleIDToP2pID map[commontypes.OracleID]libocrtypes.PeerID,
-	id int,
-	N int,
-) nodeSetup {
-	reportCodec := mocks.NewExecutePluginJSONReportCodec()
-
-	rCfg := ocr3types.ReportingPluginConfig{
-		N:        N,
-		OracleID: commontypes.OracleID(id),
-	}
-
-	node1 := execute.NewPlugin(
-		donID,
-		rCfg,
-		cfg,
-		oracleIDToP2pID,
-		ccipReader,
-		reportCodec,
-		msgHasher,
-		homeChain,
-		tokenDataObserver,
-		evm.EstimateProvider{},
-		lggr)
-
-	return nodeSetup{
-		node:        node1,
-		reportCodec: reportCodec,
-		msgHasher:   msgHasher,
-	}
-}
-
-func makeMsgWithToken(
-	seqNum cciptypes.SeqNum,
-	src, dest cciptypes.ChainSelector,
-	executed bool,
-	tokens []cciptypes.RampTokenAmount,
-) inmem.MessagesWithMetadata {
-	msg := makeMsg(seqNum, src, dest, executed)
-	msg.Message.TokenAmounts = tokens
-	return msg
-}
-
-func GetP2pIDs(ids ...int) map[commontypes.OracleID]libocrtypes.PeerID {
-	res := make(map[commontypes.OracleID]libocrtypes.PeerID)
-	for _, id := range ids {
-		res[commontypes.OracleID(id)] = libocrtypes.PeerID{byte(id)}
-	}
-	return res
-}
-
-func mustEncodeChainConfig(cc chainconfig.ChainConfig) []byte {
-	encoded, err := chainconfig.EncodeChainConfig(cc)
-	if err != nil {
-		panic(err)
-	}
-	return encoded
-}
-
-type configurableAttestationServer struct {
-	responses map[string]string
-	server    *httptest.Server
-}
-
-func newConfigurableAttestationServer(responses map[string]string) *configurableAttestationServer {
-	c := &configurableAttestationServer{
-		responses: responses,
-	}
-
-	server := httptest.NewServer(http.HandlerFunc(func(w http.ResponseWriter, r *http.Request) {
-		for url, response := range c.responses {
-			if strings.Contains(r.RequestURI, url) {
-				_, err := w.Write([]byte(response))
-				if err != nil {
-					panic(err)
-				}
-				return
-			}
-		}
-		w.WriteHeader(http.StatusNotFound)
-	}))
-	c.server = server
-	return c
-}
-
-func (c *configurableAttestationServer) AddResponse(url, response string) {
-	c.responses[url] = response
-}
-
-func (c *configurableAttestationServer) Close() {
-	c.server.Close()
-}
-
-func newMessageSentEvent(
-	sourceDomain uint32,
-	destDomain uint32,
-	nonce uint64,
-	payload []byte,
-) *readerpkg.MessageSentEvent {
-	var buf []byte
-	buf = binary.BigEndian.AppendUint32(buf, readerpkg.CCTPMessageVersion)
-	buf = binary.BigEndian.AppendUint32(buf, sourceDomain)
-	buf = binary.BigEndian.AppendUint32(buf, destDomain)
-	buf = binary.BigEndian.AppendUint64(buf, nonce)
-
-	senderBytes := [12]byte{}
-	buf = append(buf, senderBytes[:]...)
-	buf = append(buf, payload...)
-
-	return &readerpkg.MessageSentEvent{Arg0: buf}
-=======
->>>>>>> a9b1ad50
 }