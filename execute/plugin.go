--- conflicted
+++ resolved
@@ -32,15 +32,9 @@
 	"github.com/smartcontractkit/chainlink-ccip/pluginconfig"
 )
 
-<<<<<<< HEAD
-// maxReportSizeBytes that should be returned as an execution report payload.
-const maxReportSizeBytes = 250_000
-
 // typeName is the codec type
 const typeName = "executePlugin"
 
-=======
->>>>>>> 68c7d0b5
 const (
 	// transmissionDelayMultiplier is used to calculate the transmission delay for each oracle.
 	transmissionDelayMultiplier = 3 * time.Second
