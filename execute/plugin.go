package execute

import (
	"bytes"
	"context"
	"encoding/hex"
	"fmt"
	"sort"
	"time"

	mapset "github.com/deckarep/golang-set/v2"
	"golang.org/x/exp/maps"

	"github.com/smartcontractkit/libocr/commontypes"
	"github.com/smartcontractkit/libocr/offchainreporting2plus/ocr3types"
	"github.com/smartcontractkit/libocr/offchainreporting2plus/types"
	"github.com/smartcontractkit/libocr/quorumhelper"
	libocrtypes "github.com/smartcontractkit/libocr/ragep2p/types"

	"github.com/smartcontractkit/chainlink-common/pkg/logger"

	"github.com/smartcontractkit/chainlink-ccip/execute/costlymessages"
	"github.com/smartcontractkit/chainlink-ccip/execute/exectypes"
	"github.com/smartcontractkit/chainlink-ccip/execute/internal/cache"
	"github.com/smartcontractkit/chainlink-ccip/execute/metrics"
	"github.com/smartcontractkit/chainlink-ccip/execute/report"
	"github.com/smartcontractkit/chainlink-ccip/execute/tokendata"
	"github.com/smartcontractkit/chainlink-ccip/internal/libs/slicelib"
	"github.com/smartcontractkit/chainlink-ccip/internal/plugincommon"
	"github.com/smartcontractkit/chainlink-ccip/internal/plugincommon/discovery"
	dt "github.com/smartcontractkit/chainlink-ccip/internal/plugincommon/discovery/discoverytypes"
	"github.com/smartcontractkit/chainlink-ccip/internal/plugintypes"
	"github.com/smartcontractkit/chainlink-ccip/internal/reader"
	"github.com/smartcontractkit/chainlink-ccip/pkg/consts"
	"github.com/smartcontractkit/chainlink-ccip/pkg/logutil"
	"github.com/smartcontractkit/chainlink-ccip/pkg/ocrtypecodec"
	readerpkg "github.com/smartcontractkit/chainlink-ccip/pkg/reader"
	cciptypes "github.com/smartcontractkit/chainlink-ccip/pkg/types/ccipocr3"
	"github.com/smartcontractkit/chainlink-ccip/pluginconfig"
)

type ContractDiscoveryInterface plugincommon.PluginProcessor[dt.Query, dt.Observation, dt.Outcome]

// Plugin implements the main ocr3 plugin logic.
type Plugin struct {
	donID        plugintypes.DonID
	reportingCfg ocr3types.ReportingPluginConfig
	offchainCfg  pluginconfig.ExecuteOffchainConfig
	destChain    cciptypes.ChainSelector

	// providers
	ccipReader   readerpkg.CCIPReader
	reportCodec  cciptypes.ExecutePluginCodec
	msgHasher    cciptypes.MessageHasher
	homeChain    reader.HomeChain
	discovery    ContractDiscoveryInterface
	chainSupport plugincommon.ChainSupport
	observer     metrics.Reporter

	oracleIDToP2pID       map[commontypes.OracleID]libocrtypes.PeerID
	tokenDataObserver     tokendata.TokenDataObserver
	costlyMessageObserver costlymessages.Observer
	estimateProvider      cciptypes.EstimateProvider
	lggr                  logger.Logger
	ocrTypeCodec          ocrtypecodec.ExecCodec

	// state
	contractsInitialized bool
	// this cache remembers commit root details to optimize DB lookups.
	commitRootsCache cache.CommitsRootsCache
}

func NewPlugin(
	donID plugintypes.DonID,
	reportingCfg ocr3types.ReportingPluginConfig,
	offchainCfg pluginconfig.ExecuteOffchainConfig,
	destChain cciptypes.ChainSelector,
	oracleIDToP2pID map[commontypes.OracleID]libocrtypes.PeerID,
	ccipReader readerpkg.CCIPReader,
	reportCodec cciptypes.ExecutePluginCodec,
	msgHasher cciptypes.MessageHasher,
	homeChain reader.HomeChain,
	tokenDataObserver tokendata.TokenDataObserver,
	estimateProvider cciptypes.EstimateProvider,
	lggr logger.Logger,
	costlyMessageObserver costlymessages.Observer,
	metricsReporter metrics.Reporter,
) *Plugin {
	lggr.Infow("creating new plugin instance", "p2pID", oracleIDToP2pID[reportingCfg.OracleID])

	return &Plugin{
		donID:                 donID,
		reportingCfg:          reportingCfg,
		offchainCfg:           offchainCfg,
		destChain:             destChain,
		oracleIDToP2pID:       oracleIDToP2pID,
		ccipReader:            ccipReader,
		reportCodec:           reportCodec,
		msgHasher:             msgHasher,
		homeChain:             homeChain,
		tokenDataObserver:     tokenDataObserver,
		estimateProvider:      estimateProvider,
		lggr:                  logutil.WithComponent(lggr, "ExecutePlugin"),
		costlyMessageObserver: costlyMessageObserver,
		discovery: discovery.NewContractDiscoveryProcessor(
			logutil.WithComponent(lggr, "Discovery"),
			&ccipReader,
			homeChain,
			destChain,
			reportingCfg.F,
			oracleIDToP2pID,
		),
		chainSupport: plugincommon.NewChainSupport(
			logutil.WithComponent(lggr, "ChainSupport"),
			homeChain,
			oracleIDToP2pID,
			reportingCfg.OracleID,
			destChain,
		),
		observer: metricsReporter,
		commitRootsCache: cache.NewCommitRootsCache(
			logutil.WithComponent(lggr, "CommitRootsCache"),
			offchainCfg.MessageVisibilityInterval.Duration(),
<<<<<<< HEAD
			offchainCfg.RootSnoozeTime.Duration()),
=======
			time.Minute*5),
		ocrTypeCodec: ocrtypecodec.NewExecCodecJSON(),
>>>>>>> 0090db06
	}
}

func (p *Plugin) Query(ctx context.Context, outctx ocr3types.OutcomeContext) (types.Query, error) {
	return types.Query{}, nil
}

type CanExecuteHandle = func(sel cciptypes.ChainSelector, merkleRoot cciptypes.Bytes32) bool

// getPendingExecutedReports is used to find commit reports which need to be executed.
// It considers all commit reports as of the given timestamp. Of the reports found, the
// provided canExecute function is used to filter out reports which the caller knows to
// be ineligible (i.e. already executed, or snoozed for some reason). The final step
// is to check their execution state to see if the messages for each report are already
// executed. Any fully executed reports are returned separately for the caller to remember.
func getPendingExecutedReports(
	ctx context.Context,
	ccipReader readerpkg.CCIPReader,
	canExecute CanExecuteHandle,
	ts time.Time,
	lggr logger.Logger,
) (exectypes.CommitObservations, []exectypes.CommitData /* fully executed roots */, error) {
	var fullyExecuted []exectypes.CommitData
	commitReports, err := ccipReader.CommitReportsGTETimestamp(ctx, ts, 1000) // todo: configurable limit
	if err != nil {
		return nil, nil, err
	}
	lggr.Debugw("commit reports", "commitReports", commitReports, "count", len(commitReports))

	groupedCommits := groupByChainSelector(commitReports)
	lggr.Debugw("grouped commits before removing fully executed reports",
		"groupedCommits", groupedCommits, "count", len(groupedCommits))

	// Remove fully executed reports.
	for selector, reports := range groupedCommits {
		if len(reports) == 0 {
			continue
		}

		// Filter out reports that cannot be executed (executed or snoozed).
		var filtered []exectypes.CommitData
		{
			var skippedCommitRoots []string
			for _, commitReport := range reports {
				if !canExecute(commitReport.SourceChain, commitReport.MerkleRoot) {
					skippedCommitRoots = append(skippedCommitRoots, commitReport.MerkleRoot.String())
					continue
				}
				filtered = append(filtered, commitReport)
			}
			lggr.Infow(
				"skipping reports marked as executed or snoozed",
				"selector", selector,
				"skippedCommitRoots", skippedCommitRoots,
			)
		}
		reports = filtered

		lggr.Debugw("grouped reports", "selector", selector, "reports", reports, "count", len(reports))
		sort.Slice(reports, func(i, j int) bool {
			return reports[i].SequenceNumberRange.Start() < reports[j].SequenceNumberRange.Start()
		})
		// todo: remove this logs after investigating whether the sorting above can be safely removed
		lggr.Debugw("sorted reports", "selector", selector, "reports", reports, "count", len(reports))

		ranges, err := computeRanges(reports)
		if err != nil {
			return nil, nil, fmt.Errorf("compute report ranges: %w", err)
		}

		executedMessageSet := mapset.NewSet[cciptypes.SeqNum]()
		for _, seqRange := range ranges {
			executedMessagesForRange, err2 := ccipReader.ExecutedMessages(ctx, selector, seqRange)
			if err2 != nil {
				return nil, nil, fmt.Errorf("get %d executed messages in range %v: %w", selector, seqRange, err2)
			}
			executedMessageSet = executedMessageSet.Union(mapset.NewSet(executedMessagesForRange...))
		}

		executedMessages := executedMessageSet.ToSlice()
		sort.Slice(executedMessages, func(i, j int) bool { return executedMessages[i] < executedMessages[j] })

		// Remove fully executed reports.
		// Populate executed messages on the reports.
		var executedCommits []exectypes.CommitData
		groupedCommits[selector], executedCommits = combineReportsAndMessages(reports, executedMessages)
		fullyExecuted = append(fullyExecuted, executedCommits...)
	}

	lggr.Debugw("grouped commits after removing fully executed reports",
		"groupedCommits", groupedCommits, "count", len(groupedCommits))

	return groupedCommits, fullyExecuted, nil
}

func (p *Plugin) ValidateObservation(
	_ context.Context, outctx ocr3types.OutcomeContext, query types.Query, ao types.AttributedObservation,
) error {
	decodedObservation, err := p.ocrTypeCodec.DecodeObservation(ao.Observation)
	if err != nil {
		return fmt.Errorf("unable to decode observation: %w", err)
	}

	var previousOutcome exectypes.Outcome

	previousOutcome, err = p.ocrTypeCodec.DecodeOutcome(outctx.PreviousOutcome)
	if err != nil {
		return fmt.Errorf("unable to decode previous outcome: %w", err)
	}

	supportedChains, err := p.supportedChains(ao.Observer)
	if err != nil {
		return fmt.Errorf("error finding supported chains by node: %w", err)
	}

	state := previousOutcome.State.Next()
	if state == exectypes.Initialized || state == exectypes.GetCommitReports {
		err = validateNoMessageRelatedObservations(
			decodedObservation.Messages,
			decodedObservation.TokenData,
			decodedObservation.Hashes,
			decodedObservation.CostlyMessages,
		)
		if err != nil {
			return err
		}
	}

	if err = validateCommonStateObservations(p, ao.Observer, decodedObservation, supportedChains); err != nil {
		return err
	}

	// check message related validations when states can contain messages
	if state == exectypes.GetMessages || state == exectypes.Filter {
		if err = validateMsgsReadingEligibility(supportedChains, decodedObservation.Messages); err != nil {
			return fmt.Errorf("validate observer reading eligibility: %w", err)
		}

		err = validateMessagesRelatedObservations(
			decodedObservation.CommitReports,
			decodedObservation.Messages,
			decodedObservation.TokenData,
			decodedObservation.Hashes,
			decodedObservation.CostlyMessages,
		)
		if err != nil {
			return err
		}
	}

	return nil
}

func validateCommonStateObservations(
	p *Plugin,
	oracleID commontypes.OracleID,
	decodedObservation exectypes.Observation,
	supportedChains mapset.Set[cciptypes.ChainSelector],
) error {
	if err := plugincommon.ValidateFChain(decodedObservation.FChain); err != nil {
		return fmt.Errorf("failed to validate FChain: %w", err)
	}

	// These checks are common to all states.
	if err := validateCommitReportsReadingEligibility(supportedChains, decodedObservation.CommitReports); err != nil {
		return fmt.Errorf("validate commit reports reading eligibility: %w", err)
	}

	if err := validateObservedSequenceNumbers(decodedObservation.CommitReports); err != nil {
		return fmt.Errorf("validate observed sequence numbers: %w", err)
	}

	if p.discovery != nil {
		aos := plugincommon.AttributedObservation[dt.Observation]{
			OracleID:    oracleID,
			Observation: decodedObservation.Contracts,
		}

		if err := p.discovery.ValidateObservation(dt.Outcome{}, dt.Query{}, aos); err != nil {
			return fmt.Errorf("process contracts: %w", err)
		}
	}

	return nil
}

func validateNoMessageRelatedObservations(
	messages exectypes.MessageObservations,
	tokenData exectypes.TokenDataObservations,
	hashes exectypes.MessageHashes,
	costlyMessages []cciptypes.Bytes32,
) error {
	if len(messages) > 0 {
		return fmt.Errorf("messages are not expected in initial or GetCommitRerports states")
	}
	if len(tokenData) > 0 {
		return fmt.Errorf("token data is not expected in initial or GetCommitRerports states")
	}
	if len(costlyMessages) > 0 {
		return fmt.Errorf("costly messages are not expected in initial or GetCommitRerports states")
	}
	if len(hashes) > 0 {
		return fmt.Errorf("hashes are not expected in initial or GetCommitRerports states")
	}

	return nil
}

func validateMessagesRelatedObservations(
	commitReports exectypes.CommitObservations,
	messages exectypes.MessageObservations,
	tokenData exectypes.TokenDataObservations,
	hashes exectypes.MessageHashes,
	costlyMessages []cciptypes.Bytes32,
) error {

	if err := validateMessagesConformToCommitReports(commitReports, messages); err != nil {
		return fmt.Errorf("validate messages conform to commit reports: %w", err)
	}
	if err := validateHashesExist(messages, hashes); err != nil {
		return fmt.Errorf("validate hashes exist: %w", err)
	}
	if err := validateTokenDataObservations(messages, tokenData); err != nil {
		return fmt.Errorf("validate token data observations: %w", err)
	}
	if err := validateCostlyMessagesObservations(messages, costlyMessages); err != nil {
		return fmt.Errorf("validate costly messages: %w", err)
	}

	return nil
}

func (p *Plugin) ObservationQuorum(
	_ context.Context, outctx ocr3types.OutcomeContext, query types.Query, aos []types.AttributedObservation,
) (bool, error) {
	// TODO: should we use f+1 (or less) instead of 2f+1 because it is not needed for security?
	return quorumhelper.ObservationCountReachesObservationQuorum(
		quorumhelper.QuorumFPlusOne, p.reportingCfg.N, p.reportingCfg.F, aos), nil
}

// selectReport takes a list of reports in execution order and selects the first reports that fit within the
// maxReportSizeBytes. Individual messages in a commit report may be skipped for various reasons, for example if an
// out-of-order execution is detected or the message requires additional off-chain metadata which is not yet available.
// If there is not enough space in the final report, it may be partially executed by searching for a subset of messages
// which can fit in the final report.
func selectReport(
	ctx context.Context,
	lggr logger.Logger,
	commitReports []exectypes.CommitData,
	builder report.ExecReportBuilder,
) ([]cciptypes.ExecutePluginReportSingleChain, []exectypes.CommitData, error) {
	// TODO: It may be desirable for this entire function to be an interface so that
	//       different selection algorithms can be used.

	pendingReports := 0
	for i, commitReport := range commitReports {
		// handle incomplete observations.
		if len(commitReport.Messages) == 0 {
			pendingReports++
			continue
		}

		var err error
		// The builder may attach metadata to the commit report.
		commitReports[i], err = builder.Add(ctx, commitReport)
		if err != nil {
			pendingReports++
			lggr.Errorw("unable to add report to builder", "err", err)
			continue
		}

		// If the report has not been fully executed, keep it for the next round.
		// Detect a report was not fully executed
		if len(commitReports[i].Messages) > len(commitReports[i].ExecutedMessages) {
			pendingReports++
		}
	}

	execReports, selectedReports, err := builder.Build()

	lggr.Infow(
		"reports have been selected",
		"numReports", len(execReports),
		"numPendingReports", pendingReports)
	return execReports, selectedReports, err
}

func extractReportInfo(report exectypes.Outcome) cciptypes.ExecuteReportInfo {
	merkleRoots := []cciptypes.MerkleRootChain{}

	for _, commitReport := range report.CommitReports {
		merkleRoots = append(merkleRoots, cciptypes.MerkleRootChain{
			ChainSel:      commitReport.SourceChain,
			OnRampAddress: commitReport.OnRampAddress,
			SeqNumsRange:  commitReport.SequenceNumberRange,
			MerkleRoot:    commitReport.MerkleRoot,
		})
	}

	return cciptypes.ExecuteReportInfo{
		AbstractReports: report.Report.ChainReports,
		MerkleRoots:     merkleRoots,
	}
}

func (p *Plugin) Reports(
	ctx context.Context, seqNr uint64, outcome ocr3types.Outcome,
) ([]ocr3types.ReportPlus[[]byte], error) {
	ctx, lggr := logutil.WithOCRInfo(ctx, p.lggr, seqNr, logutil.PhaseReports)

	if outcome == nil {
		lggr.Warn("no outcome, skipping report generation")
		return nil, nil
	}

	decodedOutcome, err := p.ocrTypeCodec.DecodeOutcome(outcome)
	if err != nil {
		return nil, fmt.Errorf("unable to decode outcome: %w", err)
	}

	encodedReport, err := p.reportCodec.Encode(ctx, decodedOutcome.Report)
	if err != nil {
		return nil, fmt.Errorf("unable to encode report: %w", err)
	}

	reportInfo := extractReportInfo(decodedOutcome)
	encodedInfo, err := reportInfo.Encode()
	if err != nil {
		return nil, err
	}

	transmissionSchedule, err := plugincommon.GetTransmissionSchedule(
		p.chainSupport,
		maps.Keys(p.oracleIDToP2pID),
		p.offchainCfg.TransmissionDelayMultiplier,
	)
	if err != nil {
		return nil, fmt.Errorf("get transmission schedule: %w", err)
	}
	lggr.Debugw("transmission schedule override",
		"transmissionSchedule", transmissionSchedule, "oracleIDToP2PID", p.oracleIDToP2pID)

	r := []ocr3types.ReportPlus[[]byte]{
		{
			ReportWithInfo: ocr3types.ReportWithInfo[[]byte]{
				Report: encodedReport,
				Info:   encodedInfo,
			},
			TransmissionScheduleOverride: transmissionSchedule,
		},
	}

	return r, nil
}

// validateReport validates various aspects of the report.
// Pure checks are placed earlier in the function on purpose to avoid
// unnecessary network or DB I/O.
// If you're added more checks make sure to follow this pattern.
func (p *Plugin) validateReport(
	ctx context.Context,
	lggr logger.Logger,
	r ocr3types.ReportWithInfo[[]byte],
) (valid bool, decodedReport cciptypes.ExecutePluginReport, err error) {
	// Just a safety check, should never happen.
	if r.Report == nil {
		lggr.Warn("skipping nil report")
		return false, cciptypes.ExecutePluginReport{}, nil
	}

	decodedReport, err = p.reportCodec.Decode(ctx, r.Report)
	if err != nil {
		return false, cciptypes.ExecutePluginReport{}, fmt.Errorf("decode exec plugin report: %w", err)
	}

	if len(decodedReport.ChainReports) == 0 {
		lggr.Infow("skipping empty report")
		return false, cciptypes.ExecutePluginReport{}, nil
	}

	// check if we support the dest, if not we can't do the checks needed.
	supports, err := p.chainSupport.SupportsDestChain(p.reportingCfg.OracleID)
	if err != nil {
		return false, cciptypes.ExecutePluginReport{}, fmt.Errorf("supports dest chain: %w", err)
	}

	if !supports {
		lggr.Warnw("dest chain not supported, can't run report acceptance procedures")
		return false, cciptypes.ExecutePluginReport{}, nil
	}

	offRampConfigDigest, err := p.ccipReader.GetOffRampConfigDigest(ctx, consts.PluginTypeExecute)
	if err != nil {
		return false, cciptypes.ExecutePluginReport{}, fmt.Errorf("get offramp config digest: %w", err)
	}

	if !bytes.Equal(offRampConfigDigest[:], p.reportingCfg.ConfigDigest[:]) {
		lggr.Warnw("my config digest doesn't match offramp's config digest, not accepting/transmitting report",
			"myConfigDigest", p.reportingCfg.ConfigDigest,
			"offRampConfigDigest", hex.EncodeToString(offRampConfigDigest[:]),
		)
		return false, cciptypes.ExecutePluginReport{}, nil
	}

	return true, decodedReport, nil
}

func (p *Plugin) ShouldAcceptAttestedReport(
	ctx context.Context, seqNr uint64, r ocr3types.ReportWithInfo[[]byte],
) (bool, error) {
	ctx, lggr := logutil.WithOCRInfo(ctx, p.lggr, seqNr, logutil.PhaseShouldAccept)

	valid, decodedReport, err := p.validateReport(ctx, lggr, r)
	if err != nil {
		return false, fmt.Errorf("validate exec report: %w", err)
	}

	if !valid {
		lggr.Infow("report is not accepted", "seqNr", seqNr)
		return false, nil
	}

	// TODO: consider doing this in validateReport,
	// will end up doing it in both ShouldAccept and ShouldTransmit.
	sourceChains := slicelib.Map(decodedReport.ChainReports,
		func(r cciptypes.ExecutePluginReportSingleChain) cciptypes.ChainSelector {
			return r.SourceChainSelector
		})
	isCursed, err := plugincommon.IsReportCursed(ctx, lggr, p.ccipReader, p.chainSupport.DestChain(), sourceChains)
	if err != nil {
		lggr.Errorw(
			"report not accepted due to curse checking error",
			"err", err,
		)
		return false, err
	}
	if isCursed {
		// Detailed logging is already done by IsReportCursed.
		return false, nil
	}

	lggr.Infow("ShouldAcceptAttestedReport returns true, report accepted",
		"seqNr", seqNr,
		"reports", decodedReport.ChainReports,
	)
	return true, nil
}

func (p *Plugin) ShouldTransmitAcceptedReport(
	ctx context.Context, seqNr uint64, r ocr3types.ReportWithInfo[[]byte],
) (bool, error) {
	ctx, lggr := logutil.WithOCRInfo(ctx, p.lggr, seqNr, logutil.PhaseShouldTransmit)

	valid, decodedReport, err := p.validateReport(ctx, lggr, r)
	if err != nil {
		return valid, fmt.Errorf("validate exec report: %w", err)
	}

	if !valid {
		lggr.Infow("report not accepted for transmit")
		return false, nil
	}

	lggr.Infow("ShouldTransmitAttestedReport returns true, report accepted",
		"reports", decodedReport.ChainReports,
	)
	return true, nil
}

func (p *Plugin) Close() error {
	return p.tokenDataObserver.Close()
}

func (p *Plugin) supportedChains(id commontypes.OracleID) (mapset.Set[cciptypes.ChainSelector], error) {
	p2pID, exists := p.oracleIDToP2pID[id]
	if !exists {
		return nil, fmt.Errorf("oracle ID %d not found in oracleIDToP2pID", p.reportingCfg.OracleID)
	}
	supportedChains, err := p.homeChain.GetSupportedChainsForPeer(p2pID)
	if err != nil {
		p.lggr.Warnw("error getting supported chains", "err", err)
		return mapset.NewSet[cciptypes.ChainSelector](), fmt.Errorf("error getting supported chains: %w", err)
	}

	return supportedChains, nil
}

func (p *Plugin) supportsDestChain() (bool, error) {
	chains, err := p.supportedChains(p.reportingCfg.OracleID)
	if err != nil {
		return false, fmt.Errorf("error getting supported chains: %w", err)
	}
	return chains.Contains(p.destChain), nil
}

// Interface compatibility checks.
var _ ocr3types.ReportingPlugin[[]byte] = &Plugin{}<|MERGE_RESOLUTION|>--- conflicted
+++ resolved
@@ -121,12 +121,8 @@
 		commitRootsCache: cache.NewCommitRootsCache(
 			logutil.WithComponent(lggr, "CommitRootsCache"),
 			offchainCfg.MessageVisibilityInterval.Duration(),
-<<<<<<< HEAD
 			offchainCfg.RootSnoozeTime.Duration()),
-=======
-			time.Minute*5),
 		ocrTypeCodec: ocrtypecodec.NewExecCodecJSON(),
->>>>>>> 0090db06
 	}
 }
 
