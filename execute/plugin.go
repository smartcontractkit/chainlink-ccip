--- conflicted
+++ resolved
@@ -130,14 +130,9 @@
 		commitRootsCache: cache.NewCommitRootsCache(
 			logutil.WithComponent(lggr, "CommitRootsCache"),
 			offchainCfg.MessageVisibilityInterval.Duration(),
-<<<<<<< HEAD
 			offchainCfg.RootSnoozeTime.Duration()),
-		ocrTypeCodec: ocrtypecodec.NewExecCodecJSON(),
-=======
-			time.Minute*5),
 		inflightMessageCache: cache.NewInflightMessageCache(offchainCfg.InflightCacheExpiry.Duration()),
 		ocrTypeCodec:         ocrtypecodec.NewExecCodecJSON(),
->>>>>>> a2837408
 	}
 }
 
