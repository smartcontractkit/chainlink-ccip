--- conflicted
+++ resolved
@@ -131,11 +131,8 @@
 			logutil.WithComponent(lggr, "CommitRootsCache"),
 			offchainCfg.MessageVisibilityInterval.Duration(),
 			time.Minute*5),
-<<<<<<< HEAD
 		inflightMessageCache: cache.NewInflightMessageCache(offchainCfg.InflightCacheExpiry.Duration()),
-=======
-		ocrTypeCodec: ocrtypecodec.NewExecCodecJSON(),
->>>>>>> 33bb51bc
+		ocrTypeCodec:         ocrtypecodec.NewExecCodecJSON(),
 	}
 }
 
