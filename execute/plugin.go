--- conflicted
+++ resolved
@@ -140,11 +140,7 @@
 			offchainCfg.MessageVisibilityInterval.Duration(),
 			time.Minute*5),
 		inflightMessageCache: cache.NewInflightMessageCache(offchainCfg.InflightCacheExpiry.Duration()),
-<<<<<<< HEAD
 		ocrTypeCodec:         ocrtypecodec.NewExecCodecProto(),
-=======
-		ocrTypeCodec:         codec,
->>>>>>> f89656f9
 	}
 	return NewTrackedPlugin(p, lggr, metricsReporter, codec)
 }
