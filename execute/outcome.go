package execute

import (
	"context"
	"fmt"
	"sort"

	mapset "github.com/deckarep/golang-set/v2"

	"github.com/smartcontractkit/libocr/offchainreporting2plus/ocr3types"
	"github.com/smartcontractkit/libocr/offchainreporting2plus/types"

	"github.com/smartcontractkit/chainlink-ccip/execute/exectypes"
	"github.com/smartcontractkit/chainlink-ccip/execute/report"
	"github.com/smartcontractkit/chainlink-ccip/internal/libs/slicelib"
	"github.com/smartcontractkit/chainlink-ccip/internal/plugincommon"
	dt "github.com/smartcontractkit/chainlink-ccip/internal/plugincommon/discovery/discoverytypes"
	cciptypes "github.com/smartcontractkit/chainlink-ccip/pkg/types/ccipocr3"
)

// Outcome collects the reports from the two phases and constructs the final outcome. Part of the outcome is a fully
// formed report that will be encoded for final transmission in the reporting phase.
func (p *Plugin) Outcome(
	ctx context.Context, outctx ocr3types.OutcomeContext, query types.Query, aos []types.AttributedObservation,
) (ocr3types.Outcome, error) {
	p.lggr.Debugw("Execute plugin performing outcome",
		"outctx", outctx,
		"query", query,
		"attributedObservations", aos)
	previousOutcome, err := exectypes.DecodeOutcome(outctx.PreviousOutcome)
	if err != nil {
		return nil, fmt.Errorf("unable to decode previous outcome: %w", err)
	}

	decodedAos, err := decodeAttributedObservations(aos)
	if err != nil {
		return nil, fmt.Errorf("unable to decode observations: %w", err)
	}

	// discovery processor disabled by setting it to nil.
	if p.discovery != nil {
		mapper := func(
			ao plugincommon.AttributedObservation[exectypes.Observation],
		) plugincommon.AttributedObservation[dt.Observation] {
			return plugincommon.AttributedObservation[dt.Observation]{
				OracleID:    ao.OracleID,
				Observation: ao.Observation.Contracts,
			}
		}
		discoveryAos := slicelib.Map(decodedAos, mapper)
		_, err = p.discovery.Outcome(ctx, dt.Outcome{}, dt.Query{}, discoveryAos)
		if err != nil {
			return nil, fmt.Errorf("unable to process outcome of discovery processor: %w", err)
		}
		p.contractsInitialized = true
	}

	fChain, err := p.homeChain.GetFChain()
	if err != nil {
		return ocr3types.Outcome{}, fmt.Errorf("unable to get FChain: %w", err)
	}

	observation, err := getConsensusObservation(p.lggr, decodedAos, p.destChain, p.reportingCfg.F, fChain)
	if err != nil {
		return ocr3types.Outcome{}, fmt.Errorf("unable to get consensus observation: %w", err)
	}

	var outcome exectypes.Outcome
	state := previousOutcome.State.Next()
	switch state {
	case exectypes.GetCommitReports:
		outcome = p.getCommitReportsOutcome(observation)
	case exectypes.GetMessages:
		outcome = p.getMessagesOutcome(observation)
	case exectypes.Filter:
		outcome, err = p.getFilterOutcome(ctx, observation, previousOutcome)
	default:
		panic("unknown state")
	}

	if err != nil {
		p.lggr.Warnw(
			fmt.Sprintf("[oracle %d] exec outcome error", p.reportingCfg.OracleID),
			"err", err)
		return nil, fmt.Errorf("unable to get outcome: %w", err)
	}

	// This may happen if there is nothing to observe, or during startup when the contracts have
	// been discovered. In the latter case, getCommitReportsOutcome will return an empty outcome.
	if outcome.IsEmpty() {
		p.lggr.Warnw(
			fmt.Sprintf("[oracle %d] exec outcome: empty outcome", p.reportingCfg.OracleID),
			"execPluginState", state)
		if p.contractsInitialized {
			return exectypes.Outcome{State: exectypes.Initialized}.Encode()
		}
		return nil, nil
	}

	p.observer.TrackOutcome(outcome, state)
	p.lggr.Infow("generated outcome", "execPluginState", state, "outcome", outcome)

	return outcome.Encode()
}

func (p *Plugin) getCommitReportsOutcome(observation exectypes.Observation) exectypes.Outcome {
	// flatten commit reports and sort by timestamp.
	var commitReports []exectypes.CommitData
	for _, report := range observation.CommitReports {
		commitReports = append(commitReports, report...)
	}
	sort.Slice(commitReports, func(i, j int) bool {
		return commitReports[i].Timestamp.Before(commitReports[j].Timestamp)
	})

	// Must use 'NewOutcome' rather than direct struct initialization to ensure the outcome is sorted.
	// TODO: sort in the encoder.
	return exectypes.NewOutcome(exectypes.GetCommitReports, commitReports, cciptypes.ExecutePluginReport{})
}

func (p *Plugin) getMessagesOutcome(
	observation exectypes.Observation,
) exectypes.Outcome {
<<<<<<< HEAD
	commitReports := previousOutcome.CommitReports
=======
	commitReports := make([]exectypes.CommitData, 0)
>>>>>>> c5894162
	costlyMessagesSet := mapset.NewSet[cciptypes.Bytes32]()
	for _, msgID := range observation.CostlyMessages {
		costlyMessagesSet.Add(msgID)
	}

	// First ensure that all observed messages has hashes and token data.
	if err := validateHashesExist(observation.Messages, observation.Hashes); err != nil {
		p.lggr.Errorw("validate hashes exist: %w", err)
		return exectypes.Outcome{}
	}
	if err := validateTokenDataObservations(observation.Messages, observation.TokenData); err != nil {
		p.lggr.Errorw("validate token data observations: %w", err)
		return exectypes.Outcome{}
	}

	reports := observation.CommitReports.Flatten()
	// add messages to their commitReports.
	for i, report := range reports {
		report.Messages = nil
		report.CostlyMessages = nil
		for j := report.SequenceNumberRange.Start(); j <= report.SequenceNumberRange.End(); j++ {
			if msg, ok := observation.Messages[report.SourceChain][j]; ok {
				// Always add the message and hash, even if it wont be executed.
				// This slice must have an entry for each message in the commit range.
				report.Messages = append(report.Messages, msg)

				report.Hashes = append(report.Hashes, observation.Hashes[report.SourceChain][j])

				if costlyMessagesSet.Contains(msg.Header.MessageID) {
					report.CostlyMessages = append(report.CostlyMessages, msg.Header.MessageID)
				}
				report.MessageTokenData = append(report.MessageTokenData, observation.TokenData[report.SourceChain][j])
			}
		}
		if len(report.Messages) == 0 {
			// If there are no messages, remove the commit report.
			commitReports = append(commitReports[:i], commitReports[i+1:]...)
		}
		commitReports = append(commitReports, report)
	}

	// Must use 'NewOutcome' rather than direct struct initialization to ensure the outcome is sorted.
	// TODO: sort in the encoder.
	return exectypes.NewOutcome(exectypes.GetMessages, commitReports, cciptypes.ExecutePluginReport{})
}

func (p *Plugin) getFilterOutcome(
	ctx context.Context,
	observation exectypes.Observation,
	previousOutcome exectypes.Outcome,
) (exectypes.Outcome, error) {
	commitReports := previousOutcome.CommitReports

	builder := report.NewBuilder(
		p.lggr,
		p.msgHasher,
		p.reportCodec,
		p.estimateProvider,
		observation.Nonces,
		p.destChain,
		uint64(maxReportLength),
		p.offchainCfg.BatchGasLimit,
	)

	outcomeReports, selectedReports, err := selectReport(
		ctx,
		p.lggr,
		commitReports,
		builder)
	if err != nil {
		return exectypes.Outcome{}, fmt.Errorf("unable to select report: %w", err)
	}

	execReport := cciptypes.ExecutePluginReport{
		ChainReports: outcomeReports,
	}

	// Must use 'NewOutcome' rather than direct struct initialization to ensure the outcome is sorted.
	// TODO: sort in the encoder.
	return exectypes.NewOutcome(exectypes.Filter, selectedReports, execReport), nil
}<|MERGE_RESOLUTION|>--- conflicted
+++ resolved
@@ -121,11 +121,7 @@
 func (p *Plugin) getMessagesOutcome(
 	observation exectypes.Observation,
 ) exectypes.Outcome {
-<<<<<<< HEAD
-	commitReports := previousOutcome.CommitReports
-=======
 	commitReports := make([]exectypes.CommitData, 0)
->>>>>>> c5894162
 	costlyMessagesSet := mapset.NewSet[cciptypes.Bytes32]()
 	for _, msgID := range observation.CostlyMessages {
 		costlyMessagesSet.Add(msgID)
