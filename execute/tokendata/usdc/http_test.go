package usdc

import (
	"context"
	"errors"
	"fmt"
	"net/http"
	"net/http/httptest"
	"net/url"
	"strings"
	"sync"
	"testing"
	"time"

	"github.com/smartcontractkit/chainlink-common/pkg/logger"
	cciptypes "github.com/smartcontractkit/chainlink-common/pkg/types/ccipocr3"
	"github.com/smartcontractkit/chainlink-common/pkg/utils/tests"
	"github.com/stretchr/testify/assert"
	"github.com/stretchr/testify/require"
)

const (
	longTimeout = 60 * time.Second
)

var (
	validAttestationResponse = []byte(`
	{
		"status": "complete",
		"attestation": "0x720502893578a89a8a87982982ef781c18b193"
	}`)
	failedAttestationResponse = []byte(`
	{
		"error": "some error"
	}`)
)

func Test_NewHTTPClient_New(t *testing.T) {
	tt := []struct {
		api     string
		wantErr bool
	}{
		{"http://localhost:8080", false},
		{"https://iris-api-sandbox.circle.com", false},
		{"not_an_url", true},
		{"", true},
		{"   ", true},
	}

	for _, tc := range tt {
		t.Run(tc.api, func(t *testing.T) {
			client, err := newHTTPClient(logger.Test(t), tc.api, 1*time.Millisecond, longTimeout)
			if tc.wantErr {
				require.Error(t, err)
			} else {
				require.NoError(t, err)
				require.NotNil(t, client)
			}
		})

	}
}

func Test_HTTPClient_Get(t *testing.T) {
	tt := []struct {
		name               string
		getTs              func() *httptest.Server
		timeout            time.Duration
		messageHash        [32]byte
		expectedError      error
		expectedResponse   cciptypes.Bytes
		expectedStatusCode HTTPStatus
	}{
		{
			name: "server error",
			getTs: func() *httptest.Server {
				return httptest.NewServer(http.HandlerFunc(func(w http.ResponseWriter, r *http.Request) {
					w.WriteHeader(http.StatusInternalServerError)
				}))
			},
			timeout:            longTimeout,
			expectedError:      ErrUnknownResponse,
			expectedStatusCode: http.StatusInternalServerError,
		},
		{
			name: "default timeout",
			getTs: func() *httptest.Server {
				return httptest.NewServer(http.HandlerFunc(func(w http.ResponseWriter, r *http.Request) {
					time.Sleep(1 * time.Second)
					_, err := w.Write(validAttestationResponse)
					require.NoError(t, err)
				}))
			},
			timeout:            100 * time.Millisecond,
			expectedError:      ErrTimeout,
			expectedStatusCode: http.StatusRequestTimeout,
		},
		{
			name: "200 but attestation response contains error",
			getTs: func() *httptest.Server {
				return httptest.NewServer(http.HandlerFunc(func(w http.ResponseWriter, r *http.Request) {
					_, err := w.Write(failedAttestationResponse)
					require.NoError(t, err)
				}))
			},
			timeout:            longTimeout,
			expectedStatusCode: http.StatusOK,
			expectedError:      fmt.Errorf("attestation API error: some error"),
		},
		{
			name: "invalid status",
			getTs: func() *httptest.Server {
				attestationResponse := []byte(`
				{
					"status": "complete",
					"attestation": "0"
				}`)

				return httptest.NewServer(http.HandlerFunc(func(w http.ResponseWriter, r *http.Request) {
					_, err := w.Write(attestationResponse)
					require.NoError(t, err)
				}))
			},
			timeout:            longTimeout,
			expectedStatusCode: http.StatusOK,
			expectedError: fmt.Errorf(
				"failed to decode attestation hex: Bytes must be of at least length 2 (i.e, '0x' prefix): 0",
			),
		},
		{
			name: "invalid attestation",
			getTs: func() *httptest.Server {
				attestationResponse := []byte(`
				{
					"status": "",
					"attestation": "0x720502893578a89a8a87982982ef781c18b193"
				}`)

				return httptest.NewServer(http.HandlerFunc(func(w http.ResponseWriter, r *http.Request) {
					_, err := w.Write(attestationResponse)
					require.NoError(t, err)
				}))
			},
			timeout:            longTimeout,
			expectedStatusCode: http.StatusOK,
			expectedError:      fmt.Errorf("invalid attestation response"),
		},
		{
			name: "malformed response",
			getTs: func() *httptest.Server {
				attestationResponse := []byte(`
				{
					"field": 2137
				}`)

				return httptest.NewServer(http.HandlerFunc(func(w http.ResponseWriter, r *http.Request) {
					_, err := w.Write(attestationResponse)
					require.NoError(t, err)
				}))
			},
			timeout:            longTimeout,
			expectedStatusCode: http.StatusOK,
			expectedError:      fmt.Errorf("invalid attestation response"),
		},
		{
			name: "rate limit",
			getTs: func() *httptest.Server {
				return httptest.NewServer(http.HandlerFunc(func(w http.ResponseWriter, r *http.Request) {
					w.WriteHeader(http.StatusTooManyRequests)
				}))
			},
			timeout:            longTimeout,
			expectedStatusCode: http.StatusTooManyRequests,
			expectedError:      ErrRateLimit,
		},
		{
			name: "not found",
			getTs: func() *httptest.Server {
				return httptest.NewServer(http.HandlerFunc(func(w http.ResponseWriter, r *http.Request) {
					w.WriteHeader(http.StatusNotFound)
				}))
			},
			messageHash:        [32]byte{1, 2, 3, 4, 5},
			timeout:            longTimeout,
			expectedError:      ErrNotReady,
			expectedStatusCode: http.StatusNotFound,
		},
		{
			name: "success",
			getTs: func() *httptest.Server {
				return httptest.NewServer(http.HandlerFunc(func(w http.ResponseWriter, r *http.Request) {
					if r.RequestURI == "/v1/attestations/0x0102030400000000000000000000000000000000000000000000000000000000" {
						_, err := w.Write(validAttestationResponse)
						require.NoError(t, err)
					} else {
						w.WriteHeader(http.StatusNotFound)
					}
				}))
			},
			messageHash:        [32]byte{1, 2, 3, 4},
			timeout:            longTimeout,
			expectedStatusCode: http.StatusOK,
			expectedResponse:   mustDecode("0x720502893578a89a8a87982982ef781c18b193"),
		},
	}

	for _, tc := range tt {
		t.Run(tc.name, func(t *testing.T) {
			ts := tc.getTs()
			defer ts.Close()

			attestationURI, err := url.ParseRequestURI(ts.URL)
			require.NoError(t, err)

			client, err := newHTTPClient(logger.Test(t), attestationURI.String(), tc.timeout, tc.timeout)
			require.NoError(t, err)
			response, statusCode, err := client.Get(tests.Context(t), tc.messageHash)

			require.Equal(t, tc.expectedStatusCode, statusCode)

			if tc.expectedError != nil {
				require.EqualError(t, err, tc.expectedError.Error())
			} else {
				require.NoError(t, err)
				require.Equal(t, tc.expectedResponse, response)
			}
		})
	}
}

func Test_HTTPClient_Cooldown(t *testing.T) {
	var requestCount int
	ts := httptest.NewServer(http.HandlerFunc(func(w http.ResponseWriter, r *http.Request) {
		requestCount++
		if requestCount%2 == 1 {
			w.WriteHeader(http.StatusInternalServerError)
		} else {
			w.WriteHeader(http.StatusTooManyRequests)
		}
	}))
	defer ts.Close()

	attestationURI, err := url.ParseRequestURI(ts.URL)
	require.NoError(t, err)

	client, err := newHTTPClient(logger.Test(t), attestationURI.String(), 1*time.Millisecond, longTimeout)
	require.NoError(t, err)
	_, _, err = client.Get(tests.Context(t), [32]byte{1, 2, 3})
	require.EqualError(t, err, ErrUnknownResponse.Error())

	// First rate-limit activates cooldown and other requests should return rate limit immediately
	for i := 0; i < 10; i++ {
		_, _, err = client.Get(tests.Context(t), [32]byte{1, 2, 3})
		require.EqualError(t, err, ErrRateLimit.Error())
	}
	require.Equal(t, requestCount, 2)
}

func Test_HTTPClient_GetInstance(t *testing.T) {
	ts := httptest.NewServer(http.HandlerFunc(func(w http.ResponseWriter, r *http.Request) {
		_, err := w.Write(validAttestationResponse)
		require.NoError(t, err)
	}))
	defer ts.Close()

	client1, err := GetHTTPClient(logger.Test(t), ts.URL, 1*time.Hour, longTimeout)
	require.NoError(t, err)

	client2, err := GetHTTPClient(logger.Test(t), ts.URL, 1*time.Hour, longTimeout)
	require.NoError(t, err)

	client3, err := newHTTPClient(logger.Test(t), ts.URL, 1*time.Hour, longTimeout)
	require.NoError(t, err)

	assert.True(t, client1 == client2)

	// This not hang and return immediately
	_, _, err = client1.Get(tests.Context(t), [32]byte{1, 2, 3})
	require.NoError(t, err)

	timeoutCtx, cancel := context.WithTimeoutCause(tests.Context(t), 500*time.Millisecond, ErrTimeout)
	defer cancel()
	// This should return immediately with timeout error
	_, _, err = client2.Get(timeoutCtx, [32]byte{1, 2, 3})
	require.Error(t, err)
	require.ErrorIs(t, err, ErrRateLimit)

	// This is different instance, should return success immediately
	_, _, err = client3.Get(tests.Context(t), [32]byte{1, 2, 3})
	require.NoError(t, err)
}

func Test_HTTPClient_CoolDownWithRetryHeader(t *testing.T) {
	var requestCount int
	ts := httptest.NewServer(http.HandlerFunc(func(w http.ResponseWriter, r *http.Request) {
		requestCount++
		if requestCount%2 == 1 {
			w.WriteHeader(http.StatusInternalServerError)
		} else {
			w.Header().Set("Retry-After", "1")
			w.WriteHeader(http.StatusTooManyRequests)
		}
	}))
	defer ts.Close()

	attestationURI, err := url.ParseRequestURI(ts.URL)
	require.NoError(t, err)

	client, err := newHTTPClient(logger.Test(t), attestationURI.String(), 1*time.Millisecond, longTimeout)
	require.NoError(t, err)
	_, _, err = client.Get(tests.Context(t), [32]byte{1, 2, 3})
	require.EqualError(t, err, ErrUnknownResponse.Error())

	// Getting rate limited, cooling down for 1 second
	_, _, err = client.Get(tests.Context(t), [32]byte{1, 2, 3})
	require.EqualError(t, err, ErrRateLimit.Error())

	require.Eventually(t, func() bool {
		_, _, err = client.Get(tests.Context(t), [32]byte{1, 2, 3})
		return errors.Is(err, ErrUnknownResponse)
	}, tests.WaitTimeout(t), 50*time.Millisecond)
	require.Equal(t, requestCount, 3)
}

func Test_HTTPClient_RateLimiting_Parallel(t *testing.T) {
	lggr := logger.Test(t)

	t.Cleanup(func() {
		_ = lggr.Sync()
	})

	testCases := []struct {
		name         string
		requests     uint64
		rateConfig   time.Duration
		testDuration time.Duration
		timeout      time.Duration
		err          string
	}{
		{
			name:         "rate limited with default config",
			requests:     5,
			rateConfig:   100 * time.Millisecond,
			testDuration: 4 * 100 * time.Millisecond,
		},
		{
			name:         "rate limited with config",
			requests:     10,
			rateConfig:   50 * time.Millisecond,
			testDuration: 9 * 50 * time.Millisecond,
		},
		{
			name:         "timeout after first request",
			requests:     5,
			rateConfig:   100 * time.Millisecond,
			testDuration: 1 * time.Millisecond,
			timeout:      1 * time.Millisecond,
			err:          "token data API is being rate limited",
		},
		{
			name:         "timeout after second request",
			requests:     5,
			rateConfig:   100 * time.Millisecond,
			testDuration: 100 * time.Millisecond,
			timeout:      150 * time.Millisecond,
			err:          "token data API is being rate limited",
		},
	}

	for _, tc := range testCases {
		tc := tc
		t.Run(tc.name, func(t *testing.T) {
			ts := httptest.NewServer(http.HandlerFunc(func(w http.ResponseWriter, r *http.Request) {
				_, err := w.Write(validAttestationResponse)
				require.NoError(t, err)
			}))
			defer ts.Close()

			attestationURI, err := url.ParseRequestURI(ts.URL)
			require.NoError(t, err)

<<<<<<< HEAD
			client, err := newHTTPClient(logger.Test(t), attestationURI.String(), tc.rateConfig, longTimeout)
=======
			client, err := newHTTPClient(lggr, attestationURI.String(), tc.rateConfig, longTimeout)
>>>>>>> c029193f
			require.NoError(t, err)

			ctx := context.Background()
			if tc.timeout > 0 {
				var cf context.CancelFunc
				ctx, cf = context.WithTimeout(ctx, tc.timeout)
				defer cf()
			}

			trigger := make(chan struct{})
			errorChan := make(chan error, tc.requests)
			wg := sync.WaitGroup{}
			for i := 0; i < int(tc.requests); i++ {
				wg.Add(1)
				go func() {
					defer wg.Done()

					<-trigger
					_, _, err := client.Get(ctx, [32]byte{0xA})
					if err != nil {
						errorChan <- err
					}
				}()
			}

			// Start the test
			start := time.Now()
			close(trigger)

			// Wait for requests to complete
			wg.Wait()
			finish := time.Now()
			close(errorChan)

			// Collect errors
			errorFound := false
			for err := range errorChan {
				if tc.err != "" && strings.Contains(err.Error(), tc.err) {
					errorFound = true
				} else if err != nil && !strings.Contains(err.Error(), "token data API timed out") {
					// Anything else is unexpected.
					require.Fail(t, "unexpected error", err)
				}
			}

			if tc.err != "" {
				assert.True(t, errorFound)
			}
			assert.WithinDuration(t, start.Add(tc.testDuration), finish, 50*time.Millisecond)
		})
	}
}

func Test_httpResponse(t *testing.T) {
	tt := []struct {
		name                string
		response            httpResponse
		expectedError       error
		expectedAttestation cciptypes.Bytes
	}{
		{
			name: "success",
			response: httpResponse{
				Status:      attestationStatusSuccess,
				Attestation: "0x720502893578a89a8a87982982ef781c18b193",
			},
			expectedAttestation: mustDecode("0x720502893578a89a8a87982982ef781c18b193"),
		},
		{
			name: "pending",
			response: httpResponse{
				Status: attestationStatusPending,
			},
			expectedError: ErrNotReady,
		},
		{
			name: "error",
			response: httpResponse{
				Error: "some error",
			},
			expectedError: fmt.Errorf("attestation API error: some error"),
		},
		{
			name:          "empty",
			response:      httpResponse{},
			expectedError: fmt.Errorf("invalid attestation response"),
		},
	}

	for _, tc := range tt {
		t.Run(tc.name, func(t *testing.T) {
			err := tc.response.validate()
			if tc.expectedError != nil {
				require.EqualError(t, err, tc.expectedError.Error())
				return
			}

			require.NoError(t, err)
			attestation, err1 := tc.response.attestationToBytes()
			require.NoError(t, err1)
			require.Equal(t, tc.expectedAttestation, attestation)
		})
	}
}

func mustDecode(s string) cciptypes.Bytes {
	b, err := cciptypes.NewBytesFromString(s)
	if err != nil {
		panic(err)
	}
	return b
}<|MERGE_RESOLUTION|>--- conflicted
+++ resolved
@@ -379,11 +379,7 @@
 			attestationURI, err := url.ParseRequestURI(ts.URL)
 			require.NoError(t, err)
 
-<<<<<<< HEAD
-			client, err := newHTTPClient(logger.Test(t), attestationURI.String(), tc.rateConfig, longTimeout)
-=======
 			client, err := newHTTPClient(lggr, attestationURI.String(), tc.rateConfig, longTimeout)
->>>>>>> c029193f
 			require.NoError(t, err)
 
 			ctx := context.Background()
