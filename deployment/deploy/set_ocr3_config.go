--- conflicted
+++ resolved
@@ -72,11 +72,7 @@
 	crAddr, err := datastore_utils.FindAndFormatRef(e.DataStore, datastore.AddressRef{
 		ChainSelector: homeChainSelector,
 		Type:          datastore.ContractType(utils.CapabilitiesRegistry),
-<<<<<<< HEAD
-		Version:       semver.MustParse("1.0.0"),
-=======
 		Version:       &CapabilitiesRegistryVersion,
->>>>>>> 2d8cbcfb
 	}, homeChainSelector, datastore_utils.FullRef)
 	if err != nil {
 		return nil, fmt.Errorf("failed to find CapabilitiesRegistry address in datastore: %w", err)
