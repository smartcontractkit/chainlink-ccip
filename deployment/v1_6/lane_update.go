--- conflicted
+++ resolved
@@ -19,34 +19,10 @@
 }
 
 type UpdateLanesInput struct {
-<<<<<<< HEAD
 	Source       ChainDefinition
 	Dest         ChainDefinition
 	IsDisabled   bool
 	TestRouter   bool
 	ExtraConfigs ExtraConfigs
-	MCMS         *utils.MCMSInput
-=======
-	Selector                   uint64
-	RemoteSelector             uint64
-	UpdateFeeQuoterDestsConfig FeeQuoterDestChainConfig
-	UpdateFeeQuoterPrices      FeeQuoterPriceUpdatePerSource
-	UpdateOnRampDestsConfig    UpdateOnRampDestsInput
-	UpdateOffRampSourcesConfig UpdateOffRampSourcesInput
-	ExtraConfigs               ExtraConfigs
-	MCMS                       *mcms.Input
-}
-
-type UpdateOnRampDestsInput struct {
-	IsEnabled        bool
-	TestRouter       bool
-	AllowListEnabled bool
-}
-
-type UpdateOffRampSourcesInput struct {
-	IsEnabled                 bool
-	TestRouter                bool
-	IsRMNVerificationDisabled bool
-	OnRamp                    []byte
->>>>>>> 06f2720e
+	MCMS         *mcms.Input
 }