package commit

import (
	"context"
	"encoding/hex"
	"errors"
	"fmt"
	"time"

	"google.golang.org/grpc"

	"github.com/smartcontractkit/libocr/commontypes"
	"github.com/smartcontractkit/libocr/offchainreporting2plus/ocr3types"
	ragep2ptypes "github.com/smartcontractkit/libocr/ragep2p/types"

	"github.com/smartcontractkit/chainlink-common/pkg/logger"
	"github.com/smartcontractkit/chainlink-common/pkg/merklemulti"
	"github.com/smartcontractkit/chainlink-common/pkg/types"
	cciptypes "github.com/smartcontractkit/chainlink-common/pkg/types/ccipocr3"
	"github.com/smartcontractkit/chainlink-common/pkg/types/core"

	"github.com/smartcontractkit/chainlink-ccip/commit/merkleroot/rmn"
	"github.com/smartcontractkit/chainlink-ccip/internal/plugintypes"
	"github.com/smartcontractkit/chainlink-ccip/internal/reader"
	"github.com/smartcontractkit/chainlink-ccip/pkg/consts"
	"github.com/smartcontractkit/chainlink-ccip/pkg/contractreader"
	readerpkg "github.com/smartcontractkit/chainlink-ccip/pkg/reader"
	"github.com/smartcontractkit/chainlink-ccip/pluginconfig"
)

const maxReportTransmissionCheckAttempts = 5
const maxQueryLength = 1024 * 1024 // 1MB
const rmnEnabled = false

// PluginFactoryConstructor implements common OCR3ReportingPluginClient and is used for initializing a plugin factory
// and a validation service.
type PluginFactoryConstructor struct{}

func NewPluginFactoryConstructor() *PluginFactoryConstructor {
	return &PluginFactoryConstructor{}
}
func (p PluginFactoryConstructor) NewReportingPluginFactory(
	ctx context.Context,
	config core.ReportingPluginServiceConfig,
	grpcProvider grpc.ClientConnInterface,
	pipelineRunner core.PipelineRunnerService,
	telemetry core.TelemetryService,
	errorLog core.ErrorLog,
	capRegistry core.CapabilitiesRegistry,
	keyValueStore core.KeyValueStore,
	relayerSet core.RelayerSet,
) (core.OCR3ReportingPluginFactory, error) {
	return nil, errors.New("unimplemented")
}

func (p PluginFactoryConstructor) NewValidationService(ctx context.Context) (core.ValidationService, error) {
	panic("implement me")
}

// PluginFactory implements common ReportingPluginFactory and is used for (re-)initializing commit plugin instances.
type PluginFactory struct {
<<<<<<< HEAD
	lggr              logger.Logger
	ocrConfig         reader.OCR3ConfigWithMeta
	commitCodec       cciptypes.CommitPluginCodec
	msgHasher         cciptypes.MessageHasher
	homeChainReader   reader.HomeChain
	homeChainSelector cciptypes.ChainSelector
	contractReaders   map[cciptypes.ChainSelector]types.ContractReader
	chainWriters      map[cciptypes.ChainSelector]types.ChainWriter
=======
	lggr            logger.Logger
	donID           plugintypes.DonID
	ocrConfig       reader.OCR3ConfigWithMeta
	commitCodec     cciptypes.CommitPluginCodec
	msgHasher       cciptypes.MessageHasher
	homeChainReader reader.HomeChain
	contractReaders map[cciptypes.ChainSelector]types.ContractReader
	chainWriters    map[cciptypes.ChainSelector]types.ChainWriter
>>>>>>> 3cfeb156
}

func NewPluginFactory(
	lggr logger.Logger,
	donID plugintypes.DonID,
	ocrConfig reader.OCR3ConfigWithMeta,
	commitCodec cciptypes.CommitPluginCodec,
	msgHasher cciptypes.MessageHasher,
	homeChainReader reader.HomeChain,
	homeChainSelector cciptypes.ChainSelector,
	contractReaders map[cciptypes.ChainSelector]types.ContractReader,
	chainWriters map[cciptypes.ChainSelector]types.ChainWriter,
) *PluginFactory {
	return &PluginFactory{
<<<<<<< HEAD
		lggr:              lggr,
		ocrConfig:         ocrConfig,
		commitCodec:       commitCodec,
		msgHasher:         msgHasher,
		homeChainReader:   homeChainReader,
		homeChainSelector: homeChainSelector,
		contractReaders:   contractReaders,
		chainWriters:      chainWriters,
=======
		lggr:            lggr,
		donID:           donID,
		ocrConfig:       ocrConfig,
		commitCodec:     commitCodec,
		msgHasher:       msgHasher,
		homeChainReader: homeChainReader,
		contractReaders: contractReaders,
		chainWriters:    chainWriters,
>>>>>>> 3cfeb156
	}
}

func (p *PluginFactory) NewReportingPlugin(config ocr3types.ReportingPluginConfig,
) (ocr3types.ReportingPlugin[[]byte], ocr3types.ReportingPluginInfo, error) {
	offchainConfig, err := pluginconfig.DecodeCommitOffchainConfig(config.OffchainConfig)
	if err != nil {
		return nil, ocr3types.ReportingPluginInfo{}, fmt.Errorf("failed to decode commit offchain config: %w", err)
	}

	if err = offchainConfig.Validate(); err != nil {
		return nil, ocr3types.ReportingPluginInfo{}, fmt.Errorf("failed to validate commit offchain config: %w", err)
	}

	var oracleIDToP2PID = make(map[commontypes.OracleID]ragep2ptypes.PeerID)
	for oracleID, p2pID := range p.ocrConfig.Config.P2PIds {
		oracleIDToP2PID[commontypes.OracleID(oracleID)] = p2pID
	}

	// Bind the RMNHome contract
	rmnHomeReader := reader.RMNHome(nil)
	if rmnEnabled {
		rmnHomeAddress := p.ocrConfig.Config.RmnHomeAddress
		rmnCr, ok := p.contractReaders[p.homeChainSelector]
		if !ok {
			return nil,
				ocr3types.ReportingPluginInfo{},
				fmt.Errorf("failed to find contract reader for home chain %d", p.homeChainSelector)
		}
		rmnHomeBoundContract := types.BoundContract{
			Address: "0x" + hex.EncodeToString(rmnHomeAddress),
			Name:    consts.ContractNameRMNHome,
		}

		if err1 := rmnCr.Bind(context.Background(), []types.BoundContract{rmnHomeBoundContract}); err1 != nil {
			return nil, ocr3types.ReportingPluginInfo{}, fmt.Errorf("failed to bind RMNHome contract: %w", err1)
		}
		rmnHomeReader = reader.NewRMNHomePoller(
			rmnCr,
			rmnHomeBoundContract,
			p.lggr,
			100*time.Millisecond,
		)
	}

	var onChainTokenPricesReader reader.PriceReader
	// The node supports the chain that the token prices are on.
	tokenPricesCr, ok := p.contractReaders[offchainConfig.PriceFeedChainSelector]
	if ok {
		// Bind all token aggregate contracts
		var bcs []types.BoundContract
		for _, info := range offchainConfig.TokenInfo {
			bcs = append(bcs, types.BoundContract{
				Address: info.AggregatorAddress,
				Name:    consts.ContractNamePriceAggregator,
			})
		}
		if err1 := tokenPricesCr.Bind(context.Background(), bcs); err1 != nil {
			return nil, ocr3types.ReportingPluginInfo{}, fmt.Errorf("failed to bind token price contracts: %w", err1)
		}
		onChainTokenPricesReader = reader.NewOnchainTokenPricesReader(
			tokenPricesCr,
			offchainConfig.TokenInfo,
		)
	}

	// map types to the facade.
	readers := make(map[cciptypes.ChainSelector]contractreader.ContractReaderFacade)
	for chain, cr := range p.contractReaders {
		readers[chain] = cr
	}

	ccipReader := readerpkg.NewCCIPChainReader(
		p.lggr,
		readers,
		p.chainWriters,
		p.ocrConfig.Config.ChainSelector,
		p.ocrConfig.Config.OfframpAddress,
	)
	return NewPlugin(
			context.Background(),
			p.donID,
			config.OracleID,
			oracleIDToP2PID,
			pluginconfig.CommitPluginConfig{
				DestChain:                          p.ocrConfig.Config.ChainSelector,
				NewMsgScanBatchSize:                merklemulti.MaxNumberTreeLeaves,
				MaxReportTransmissionCheckAttempts: maxReportTransmissionCheckAttempts,
				OffchainConfig:                     offchainConfig,
				RMNEnabled:                         rmnEnabled,
			},
			ccipReader,
			onChainTokenPricesReader,
			p.commitCodec,
			p.msgHasher,
			p.lggr,
			p.homeChainReader,
			rmnHomeReader,
			config,
			rmn.Config{}, // todo
		), ocr3types.ReportingPluginInfo{
			Name: "CCIPRoleCommit",
			Limits: ocr3types.ReportingPluginLimits{
				MaxQueryLength:       maxQueryLength,
				MaxObservationLength: 20_000, // 20kB
				MaxOutcomeLength:     10_000, // 10kB
				MaxReportLength:      10_000, // 10kB
				MaxReportCount:       10,
			},
		}, nil
}

func (p PluginFactory) Name() string {
	panic("implement me")
}

func (p PluginFactory) Start(ctx context.Context) error {
	panic("implement me")
}

func (p PluginFactory) Close() error {
	panic("implement me")
}

func (p PluginFactory) Ready() error {
	panic("implement me")
}

func (p PluginFactory) HealthReport() map[string]error {
	panic("implement me")
}

// Interface compatibility checks.
var _ core.OCR3ReportingPluginClient = &PluginFactoryConstructor{}
var _ core.OCR3ReportingPluginFactory = &PluginFactory{}<|MERGE_RESOLUTION|>--- conflicted
+++ resolved
@@ -59,8 +59,8 @@
 
 // PluginFactory implements common ReportingPluginFactory and is used for (re-)initializing commit plugin instances.
 type PluginFactory struct {
-<<<<<<< HEAD
 	lggr              logger.Logger
+	donID             plugintypes.DonID
 	ocrConfig         reader.OCR3ConfigWithMeta
 	commitCodec       cciptypes.CommitPluginCodec
 	msgHasher         cciptypes.MessageHasher
@@ -68,16 +68,6 @@
 	homeChainSelector cciptypes.ChainSelector
 	contractReaders   map[cciptypes.ChainSelector]types.ContractReader
 	chainWriters      map[cciptypes.ChainSelector]types.ChainWriter
-=======
-	lggr            logger.Logger
-	donID           plugintypes.DonID
-	ocrConfig       reader.OCR3ConfigWithMeta
-	commitCodec     cciptypes.CommitPluginCodec
-	msgHasher       cciptypes.MessageHasher
-	homeChainReader reader.HomeChain
-	contractReaders map[cciptypes.ChainSelector]types.ContractReader
-	chainWriters    map[cciptypes.ChainSelector]types.ChainWriter
->>>>>>> 3cfeb156
 }
 
 func NewPluginFactory(
@@ -92,7 +82,6 @@
 	chainWriters map[cciptypes.ChainSelector]types.ChainWriter,
 ) *PluginFactory {
 	return &PluginFactory{
-<<<<<<< HEAD
 		lggr:              lggr,
 		ocrConfig:         ocrConfig,
 		commitCodec:       commitCodec,
@@ -101,16 +90,6 @@
 		homeChainSelector: homeChainSelector,
 		contractReaders:   contractReaders,
 		chainWriters:      chainWriters,
-=======
-		lggr:            lggr,
-		donID:           donID,
-		ocrConfig:       ocrConfig,
-		commitCodec:     commitCodec,
-		msgHasher:       msgHasher,
-		homeChainReader: homeChainReader,
-		contractReaders: contractReaders,
-		chainWriters:    chainWriters,
->>>>>>> 3cfeb156
 	}
 }
 
