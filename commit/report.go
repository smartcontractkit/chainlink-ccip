package commit

import (
	"context"
	"encoding/json"
	"fmt"
	"time"

	"golang.org/x/exp/maps"

	"github.com/smartcontractkit/libocr/offchainreporting2plus/ocr3types"

	"github.com/smartcontractkit/chainlink-ccip/commit/merkleroot"
	"github.com/smartcontractkit/chainlink-ccip/internal/libs/slicelib"
	"github.com/smartcontractkit/chainlink-ccip/internal/plugincommon"
	"github.com/smartcontractkit/chainlink-ccip/internal/plugincommon/consensus"
	"github.com/smartcontractkit/chainlink-ccip/pkg/consts"
	cciptypes "github.com/smartcontractkit/chainlink-ccip/pkg/types/ccipocr3"
)

const (
	// transmissionDelayMultiplier is used to calculate the transmission delay for each oracle.
	transmissionDelayMultiplier = 3 * time.Second
)

// ReportInfo is the info data that will be sent with the along with the report
// It will be used to determine if the report should be accepted or not
type ReportInfo struct {
	// RemoteF Max number of faulty RMN nodes; f+1 signers are required to verify a report.
	RemoteF uint64 `json:"remoteF"`
}

func (ri ReportInfo) Encode() ([]byte, error) {
	return json.Marshal(ri)
}

// Decode should be used to decode the report info
func (ri *ReportInfo) Decode(encodedReportInfo []byte) error {
	return json.Unmarshal(encodedReportInfo, ri)
}

func (p *Plugin) Reports(
	ctx context.Context, seqNr uint64, outcomeBytes ocr3types.Outcome,
) ([]ocr3types.ReportPlus[[]byte], error) {
	outcome, err := decodeOutcome(outcomeBytes)
	if err != nil {
		p.lggr.Errorw("failed to decode Outcome", "outcome", string(outcomeBytes), "err", err)
		return nil, fmt.Errorf("decode outcome: %w", err)
	}

	p.lggr.Infow("generating report",
		"roots", outcome.MerkleRootOutcome.RootsToReport,
		"tokenPriceUpdates", outcome.TokenPriceOutcome.TokenPrices,
		"gasPriceUpdates", outcome.ChainFeeOutcome.GasPrices,
		"rmnSignatures", outcome.MerkleRootOutcome.RMNReportSignatures,
	)

	var (
		rep     cciptypes.CommitPluginReport
		repInfo ReportInfo
	)
	rep = cciptypes.CommitPluginReport{
		MerkleRoots: outcome.MerkleRootOutcome.RootsToReport,
		PriceUpdates: cciptypes.PriceUpdates{
			TokenPriceUpdates: outcome.TokenPriceOutcome.TokenPrices,
			GasPriceUpdates:   outcome.ChainFeeOutcome.GasPrices,
		},
		RMNSignatures: outcome.MerkleRootOutcome.RMNReportSignatures,
	}

	if outcome.MerkleRootOutcome.OutcomeType == merkleroot.ReportGenerated {
		repInfo = ReportInfo{RemoteF: outcome.MerkleRootOutcome.RMNRemoteCfg.F}
	}

	if rep.IsEmpty() {
		p.lggr.Infow("empty report", "report", rep)
		return []ocr3types.ReportPlus[[]byte]{}, nil
	}

	encodedReport, err := p.reportCodec.Encode(ctx, rep)
	if err != nil {
		return nil, fmt.Errorf("encode commit plugin report: %w", err)
	}

	encodedInfo, err := repInfo.Encode()
	if err != nil {
		return nil, fmt.Errorf("encode commit plugin report info: %w", err)
	}

	transmissionSchedule, err := plugincommon.GetTransmissionSchedule(
		p.chainSupport,
		maps.Keys(p.oracleIDToP2PID),
		transmissionDelayMultiplier,
	)
	if err != nil {
		return nil, fmt.Errorf("get transmission schedule: %w", err)
	}
	p.lggr.Debugw("transmission schedule override",
		"transmissionSchedule", transmissionSchedule, "oracleIDToP2PID", p.oracleIDToP2PID)

	return []ocr3types.ReportPlus[[]byte]{
		{
			ReportWithInfo: ocr3types.ReportWithInfo[[]byte]{
				Report: encodedReport,
				Info:   encodedInfo,
			},
			TransmissionScheduleOverride: transmissionSchedule,
		},
	}, nil
}

func (p *Plugin) ShouldAcceptAttestedReport(
	ctx context.Context, seqNr uint64, r ocr3types.ReportWithInfo[[]byte],
) (bool, error) {
	latestOnchainSeqNr, err := p.ccipReader.GetLatestPriceSeqNr(ctx)
	if err != nil {
		return false, fmt.Errorf("get latest price seq nr: %w", err)
	}

	decodedReport, err := p.reportCodec.Decode(ctx, r.Report)
	if err != nil {
		return false, fmt.Errorf("decode commit plugin report: %w", err)
	}

	isEmpty := decodedReport.IsEmpty()
	if isEmpty {
		p.lggr.Infow("skipping empty report")
		return false, nil
	}

<<<<<<< HEAD
	p.lggr.Infow("ShouldAcceptAttestedReport",
		"seqNr", seqNr,
		"latestOnchainSeqNr", latestOnchainSeqNr,
		"decodedReport", decodedReport,
	)
	if seqNr < latestOnchainSeqNr && len(decodedReport.MerkleRoots) == 0 {
		p.lggr.Infow("skipping stale report", "seqNr", seqNr, "latestSeqNr", latestOnchainSeqNr)
		return false, nil
	}

	if err := cursingValidation(ctx, p.ccipReader, decodedReport.MerkleRoots); err != nil {
		p.lggr.Errorw("report not accepted due to cursing", "err", err)
=======
	// Check if anything was cursed while building the report
	sourceChains := slicelib.Map(decodedReport.MerkleRoots,
		func(r cciptypes.MerkleRootChain) cciptypes.ChainSelector {
			return r.ChainSel
		})
	isCursed, err := plugincommon.IsReportCursed(ctx, p.lggr, p.ccipReader, p.chainSupport.DestChain(), sourceChains)
	if err != nil {
		p.lggr.Errorw(
			"report not accepted due to curse checking error",
			"err", err,
		)
		return false, err
	}
	if isCursed {
		// Detailed logging is already done by IsReportCursed.
>>>>>>> 49803c34
		return false, nil
	}

	// Build final report
	var reportInfo ReportInfo
	if err := reportInfo.Decode(r.Info); err != nil {
		return false, fmt.Errorf("decode report info: %w", err)
	}

	if p.offchainCfg.RMNEnabled &&
		len(decodedReport.MerkleRoots) > 0 &&
		consensus.LtFPlusOne(int(reportInfo.RemoteF), len(decodedReport.RMNSignatures)) {
		p.lggr.Infow("skipping report with insufficient RMN signatures %d < %d+1",
			len(decodedReport.RMNSignatures), reportInfo.RemoteF)
		return false, nil
	}

	return true, nil
}

func (p *Plugin) ShouldTransmitAcceptedReport(
	ctx context.Context, seqNr uint64, r ocr3types.ReportWithInfo[[]byte],
) (bool, error) {
	// we only transmit reports if we are the "active" instance.
	// we can check this by reading the OCR configs from the home chain.
	isCandidate, err := p.isCandidateInstance(ctx)
	if err != nil {
		return false, fmt.Errorf("isCandidateInstance: %w", err)
	}

	if isCandidate {
		p.lggr.Infow("not the active instance, skipping report transmission")
		return false, nil
	}

	latestOnchainSeqNr, err := p.ccipReader.GetLatestPriceSeqNr(ctx)
	if err != nil {
		return false, fmt.Errorf("get latest price seq nr: %w", err)
	}

	decodedReport, err := p.reportCodec.Decode(ctx, r.Report)
	if err != nil {
		return false, fmt.Errorf("decode commit plugin report: %w", err)
	}

	isEmpty := decodedReport.IsEmpty()
	if isEmpty {
		p.lggr.Infow("skipping empty report")
		return false, nil
	}

	p.lggr.Infow("ShouldTransmitAcceptedReport",
		"seqNr", seqNr,
		"latestOnchainSeqNr", latestOnchainSeqNr,
		"decodedReport", decodedReport,
	)

	if seqNr < latestOnchainSeqNr && len(decodedReport.MerkleRoots) == 0 {
		p.lggr.Infow("skipping stale report", "seqNr", seqNr, "latestOnchainSeqNr", latestOnchainSeqNr)
		return false, nil
	}

	err = merkleroot.ValidateMerkleRootsState(ctx, decodedReport.MerkleRoots, p.ccipReader)
	if err != nil {
		p.lggr.Warnw("report reached transmission protocol but not transmitted, invalid merkle roots state",
			"err", err, "merkleRoots", decodedReport.MerkleRoots)
		return false, nil
	}

	p.lggr.Infow("transmitting report",
		"roots", len(decodedReport.MerkleRoots),
		"tokenPriceUpdates", len(decodedReport.PriceUpdates.TokenPriceUpdates),
		"gasPriceUpdates", len(decodedReport.PriceUpdates.GasPriceUpdates),
	)
	return true, nil
}

func (p *Plugin) isCandidateInstance(ctx context.Context) (bool, error) {
	ocrConfigs, err := p.homeChain.GetOCRConfigs(ctx, p.donID, consts.PluginTypeCommit)
	if err != nil {
		return false, fmt.Errorf("failed to get ocr configs from home chain: %w", err)
	}

	return ocrConfigs.CandidateConfig.ConfigDigest == p.reportingCfg.ConfigDigest, nil
}<|MERGE_RESOLUTION|>--- conflicted
+++ resolved
@@ -128,7 +128,6 @@
 		return false, nil
 	}
 
-<<<<<<< HEAD
 	p.lggr.Infow("ShouldAcceptAttestedReport",
 		"seqNr", seqNr,
 		"latestOnchainSeqNr", latestOnchainSeqNr,
@@ -139,9 +138,6 @@
 		return false, nil
 	}
 
-	if err := cursingValidation(ctx, p.ccipReader, decodedReport.MerkleRoots); err != nil {
-		p.lggr.Errorw("report not accepted due to cursing", "err", err)
-=======
 	// Check if anything was cursed while building the report
 	sourceChains := slicelib.Map(decodedReport.MerkleRoots,
 		func(r cciptypes.MerkleRootChain) cciptypes.ChainSelector {
@@ -157,7 +153,6 @@
 	}
 	if isCursed {
 		// Detailed logging is already done by IsReportCursed.
->>>>>>> 49803c34
 		return false, nil
 	}
 
