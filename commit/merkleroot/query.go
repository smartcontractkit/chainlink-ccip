--- conflicted
+++ resolved
@@ -41,11 +41,7 @@
 	for _, sourceChainRange := range prevOutcome.RangesSelectedForReport {
 		onRampAddress, err := p.ccipReader.GetContractAddress(consts.ContractNameOnRamp, sourceChainRange.ChainSel)
 		if err != nil {
-<<<<<<< HEAD
-			p.lggr.Errorf("skipping chain %d updates, onRamp address error: %s", sourceChainRange.ChainSel, err)
-=======
 			p.lggr.Warnf("get onRamp address for chain %v: %w", sourceChainRange.ChainSel, err)
->>>>>>> 17b5e617
 			continue
 		}
 
