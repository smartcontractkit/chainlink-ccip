// peerclient.go contains functionality for low-level communication with RMN peers.

package rmn

import (
	"context"
	"fmt"
	"strings"
	"sync"
	"time"

	"github.com/smartcontractkit/libocr/commontypes"
	"github.com/smartcontractkit/libocr/networking"

	"github.com/smartcontractkit/chainlink-common/pkg/logger"

	rmntypes "github.com/smartcontractkit/chainlink-ccip/commit/merkleroot/rmn/types"
	"github.com/smartcontractkit/chainlink-ccip/pkg/peergroup"
	cciptypes "github.com/smartcontractkit/chainlink-ccip/pkg/types/ccipocr3"

	ragep2ptypes "github.com/smartcontractkit/libocr/ragep2p/types"
)

var ErrNoConn = fmt.Errorf("no connection, please call InitConnection before further interaction")

// PeerClient performs low-level communication with RMN peers.
type PeerClient interface {
	// InitConnection initializes the connection to the peer group endpoint and must be called before
	// further PeerClient interaction.
	InitConnection(
		ctx context.Context,
		commitConfigDigest cciptypes.Bytes32,
		rmnHomeConfigDigest cciptypes.Bytes32,
		oraclePeerIDs []ragep2ptypes.PeerID,
		rmnNodes []rmntypes.HomeNodeInfo,
	) error

	Close() error

	// Send will send a message to the target RMN node.
	// If Send is called before InitConnection, it returns an ErrNoConn.
	Send(rmnNode rmntypes.HomeNodeInfo, request []byte) error

	// Recv returns a channel which can be used to listen on for
	// responses by all RMN nodes. This is expected to be monitored
	// by the plugin in order to get RMN responses.
	Recv() <-chan PeerResponse
}

// PeerResponse represents a low-level response from an RMN node.
type PeerResponse struct {
	RMNNodeID rmntypes.NodeID
	Body      []byte // pb
}

type peerClient struct {
<<<<<<< HEAD
	lggr             logger.Logger
	peerGroupCreator *peergroup.Creator
	respChan         chan PeerResponse
	currentGroup     peergroup.PeerGroup
	configDigest     cciptypes.Bytes32
	rageP2PStreams   map[rmntypes.NodeID]Stream
=======
	lggr                        logger.Logger
	peerGroupFactory            PeerGroupFactory
	respChan                    chan PeerResponse
	peerGroup                   PeerGroup // nil initially, until InitConnection is called
	genericEndpointConfigDigest cciptypes.Bytes32
	rageP2PStreams              map[rmntypes.NodeID]Stream
	bootstrappers               []commontypes.BootstrapperLocator
	// ocrRoundInterval is the estimated interval between OCR rounds.
	ocrRoundInterval time.Duration
>>>>>>> 6d86812d
	mu               *sync.RWMutex
}

func NewPeerClient(
	lggr logger.Logger,
	peerGroupFactory peergroup.PeerGroupFactory,
	bootstrappers []commontypes.BootstrapperLocator,
	ocrRoundInterval time.Duration,
) PeerClient {
	return &peerClient{
<<<<<<< HEAD
		lggr:             lggr,
		peerGroupCreator: peergroup.NewCreator(lggr, peerGroupFactory, bootstrappers),
		respChan:         make(chan PeerResponse),
		rageP2PStreams:   make(map[rmntypes.NodeID]Stream),
		mu:               &sync.RWMutex{},
=======
		lggr:                        lggr,
		peerGroupFactory:            peerGroupFactory,
		respChan:                    make(chan PeerResponse),
		peerGroup:                   nil,
		rageP2PStreams:              make(map[rmntypes.NodeID]Stream),
		genericEndpointConfigDigest: cciptypes.Bytes32{},
		bootstrappers:               bootstrappers,
		ocrRoundInterval:            ocrRoundInterval,
		mu:                          &sync.RWMutex{},
>>>>>>> 6d86812d
	}
}

func (r *peerClient) InitConnection(
	_ context.Context,
	commitConfigDigest, rmnHomeConfigDigest cciptypes.Bytes32,
	oraclePeerIDs []ragep2ptypes.PeerID,
	rmnNodes []rmntypes.HomeNodeInfo,

) error {
	if err := r.Close(); err != nil {
		return fmt.Errorf("close existing peer group: %w", err)
	}

	r.mu.Lock()
	defer r.mu.Unlock()

	result, err := r.peerGroupCreator.Create(peergroup.CreateOpts{
		CommitConfigDigest:  commitConfigDigest,
		RMNHomeConfigDigest: rmnHomeConfigDigest,
		// Note: For RMN peer client, we receive the combined peer IDs directly
		// and don't need to separate oracle/RMN peers
		OraclePeerIDs: oraclePeerIDs,
		RMNNodes:      rmnNodes,
	})
	if err != nil {
		return fmt.Errorf("create peer group: %w", err)
	}

	r.currentGroup = result.PeerGroup
	r.configDigest = result.ConfigDigest
	return nil
}

func (r *peerClient) Close() error {
	r.mu.Lock()
	defer r.mu.Unlock()

	if r.currentGroup == nil {
		return nil
	}

	// individual streams are closed by the peer group
	if err := r.currentGroup.Close(); err != nil {
		return fmt.Errorf("close peer group: %w", err)
	}

	r.currentGroup = nil
	r.rageP2PStreams = make(map[rmntypes.NodeID]Stream)
	return nil
}

func (r *peerClient) Send(rmnNode rmntypes.HomeNodeInfo, request []byte) error {
	r.mu.Lock()
	defer r.mu.Unlock()

	if r.currentGroup == nil {
		return ErrNoConn
	}

	stream, err := r.getOrCreateRageP2PStream(rmnNode)
	if err != nil {
		return fmt.Errorf("get or create rage p2p stream: %w", err)
	}

	r.lggr.Infow("sending message to RMN node", "rmnNodeID", rmnNode.ID, "requestSize", len(request))
	stream.SendMessage(request)

	return nil
}

func (r *peerClient) getOrCreateRageP2PStream(rmnNode rmntypes.HomeNodeInfo) (Stream, error) {
	stream, ok := r.rageP2PStreams[rmnNode.ID]
	if ok {
		return stream, nil
	}

	rmnPeerID := rmnNode.PeerID.String()

	// todo: versioning for stream names e.g. for 'v1_7'
	streamName := fmt.Sprintf("ccip-rmn/v1_6/%s",
		strings.TrimPrefix(r.configDigest.String(), "0x"))

	r.lggr.Infow("creating new stream",
		"streamName", streamName,
		"rmnPeerID", rmnPeerID,
		"rmnNodeIdx", rmnNode.ID,
		"rmnNodeSupportedSourceChains", rmnNode.SupportedSourceChains.String(),
	)

<<<<<<< HEAD
	pg := r.currentGroup.(peergroup.PeerGroup) // safe cast since we control creation
	stream, err := pg.NewStream(rmnPeerID, newStreamConfig(r.lggr, streamName))
=======
	var err error
	stream, err = r.peerGroup.NewStream(rmnPeerID, newStreamConfig(r.lggr, streamName, r.ocrRoundInterval))
>>>>>>> 6d86812d
	if err != nil {
		return nil, fmt.Errorf("new stream %s: %w", streamName, err)
	}

	r.rageP2PStreams[rmnNode.ID] = stream
	go r.listenToStream(rmnNode.ID, stream)
	return stream, nil
}

func (r *peerClient) listenToStream(rmnNodeID rmntypes.NodeID, stream Stream) {
	for msg := range stream.ReceiveMessages() {
		r.lggr.Infow("received message from RMN node", "rmnNodeID", rmnNodeID, "msgSize", len(msg))
		r.respChan <- PeerResponse{
			RMNNodeID: rmnNodeID,
			Body:      msg,
		}
	}
}

func (r *peerClient) Recv() <-chan PeerResponse {
	return r.respChan
}

// Redeclare interfaces for mocking purposes.
type Stream interface {
	networking.Stream
}<|MERGE_RESOLUTION|>--- conflicted
+++ resolved
@@ -54,24 +54,15 @@
 }
 
 type peerClient struct {
-<<<<<<< HEAD
-	lggr             logger.Logger
-	peerGroupCreator *peergroup.Creator
-	respChan         chan PeerResponse
-	currentGroup     peergroup.PeerGroup
-	configDigest     cciptypes.Bytes32
-	rageP2PStreams   map[rmntypes.NodeID]Stream
-=======
 	lggr                        logger.Logger
-	peerGroupFactory            PeerGroupFactory
+	peerGroupCreator            *peergroup.Creator
 	respChan                    chan PeerResponse
-	peerGroup                   PeerGroup // nil initially, until InitConnection is called
+	peerGroup                   peergroup.PeerGroup
 	genericEndpointConfigDigest cciptypes.Bytes32
 	rageP2PStreams              map[rmntypes.NodeID]Stream
 	bootstrappers               []commontypes.BootstrapperLocator
 	// ocrRoundInterval is the estimated interval between OCR rounds.
 	ocrRoundInterval time.Duration
->>>>>>> 6d86812d
 	mu               *sync.RWMutex
 }
 
@@ -82,15 +73,8 @@
 	ocrRoundInterval time.Duration,
 ) PeerClient {
 	return &peerClient{
-<<<<<<< HEAD
-		lggr:             lggr,
-		peerGroupCreator: peergroup.NewCreator(lggr, peerGroupFactory, bootstrappers),
-		respChan:         make(chan PeerResponse),
-		rageP2PStreams:   make(map[rmntypes.NodeID]Stream),
-		mu:               &sync.RWMutex{},
-=======
 		lggr:                        lggr,
-		peerGroupFactory:            peerGroupFactory,
+		peerGroupCreator:            peergroup.NewCreator(lggr, peerGroupFactory, bootstrappers),
 		respChan:                    make(chan PeerResponse),
 		peerGroup:                   nil,
 		rageP2PStreams:              make(map[rmntypes.NodeID]Stream),
@@ -98,7 +82,6 @@
 		bootstrappers:               bootstrappers,
 		ocrRoundInterval:            ocrRoundInterval,
 		mu:                          &sync.RWMutex{},
->>>>>>> 6d86812d
 	}
 }
 
@@ -128,8 +111,8 @@
 		return fmt.Errorf("create peer group: %w", err)
 	}
 
-	r.currentGroup = result.PeerGroup
-	r.configDigest = result.ConfigDigest
+	r.peerGroup = result.PeerGroup
+	r.genericEndpointConfigDigest = result.ConfigDigest
 	return nil
 }
 
@@ -137,16 +120,16 @@
 	r.mu.Lock()
 	defer r.mu.Unlock()
 
-	if r.currentGroup == nil {
+	if r.peerGroup == nil {
 		return nil
 	}
 
 	// individual streams are closed by the peer group
-	if err := r.currentGroup.Close(); err != nil {
+	if err := r.peerGroup.Close(); err != nil {
 		return fmt.Errorf("close peer group: %w", err)
 	}
 
-	r.currentGroup = nil
+	r.peerGroup = nil
 	r.rageP2PStreams = make(map[rmntypes.NodeID]Stream)
 	return nil
 }
@@ -155,7 +138,7 @@
 	r.mu.Lock()
 	defer r.mu.Unlock()
 
-	if r.currentGroup == nil {
+	if r.peerGroup == nil {
 		return ErrNoConn
 	}
 
@@ -180,7 +163,7 @@
 
 	// todo: versioning for stream names e.g. for 'v1_7'
 	streamName := fmt.Sprintf("ccip-rmn/v1_6/%s",
-		strings.TrimPrefix(r.configDigest.String(), "0x"))
+		strings.TrimPrefix(r.genericEndpointConfigDigest.String(), "0x"))
 
 	r.lggr.Infow("creating new stream",
 		"streamName", streamName,
@@ -189,13 +172,8 @@
 		"rmnNodeSupportedSourceChains", rmnNode.SupportedSourceChains.String(),
 	)
 
-<<<<<<< HEAD
-	pg := r.currentGroup.(peergroup.PeerGroup) // safe cast since we control creation
-	stream, err := pg.NewStream(rmnPeerID, newStreamConfig(r.lggr, streamName))
-=======
 	var err error
 	stream, err = r.peerGroup.NewStream(rmnPeerID, newStreamConfig(r.lggr, streamName, r.ocrRoundInterval))
->>>>>>> 6d86812d
 	if err != nil {
 		return nil, fmt.Errorf("new stream %s: %w", streamName, err)
 	}
