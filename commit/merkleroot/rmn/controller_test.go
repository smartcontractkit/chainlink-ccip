package rmn

import (
	"context"
	"crypto/ed25519"
	"crypto/sha256"
	"errors"
	"fmt"
	"sort"
	"strconv"
	"strings"
	"sync"
	"testing"
	"time"

	mapset "github.com/deckarep/golang-set/v2"
	"github.com/stretchr/testify/assert"
	"github.com/stretchr/testify/require"
	"google.golang.org/protobuf/proto"

	chainsel "github.com/smartcontractkit/chain-selectors"
	ragep2ptypes "github.com/smartcontractkit/libocr/ragep2p/types"

	readerpkg_mock "github.com/smartcontractkit/chainlink-ccip/mocks/pkg/reader"

	"github.com/smartcontractkit/chainlink-common/pkg/logger"
	"github.com/smartcontractkit/chainlink-common/pkg/utils/tests"

	"github.com/smartcontractkit/chainlink-ccip/commit/merkleroot/rmn/rmnpb"
	rmntypes "github.com/smartcontractkit/chainlink-ccip/commit/merkleroot/rmn/types"
	cciptypes "github.com/smartcontractkit/chainlink-ccip/pkg/types/ccipocr3"
)

var (
	chainS1       = cciptypes.ChainSelector(chainsel.TEST_90000002.Selector)
	chainS1OnRamp = []byte{0, 0xf, 0xf, 0xa, 0x0}

	chainS2       = cciptypes.ChainSelector(chainsel.TEST_90000003.Selector)
	chainS2OnRamp = []byte{0, 0xf, 0xf, 0xa, 0x1}

	chainD1        = cciptypes.ChainSelector(chainsel.TEST_90000004.Selector)
	chainD1OffRamp = []byte{0, 0xf, 0xf, 0xa, 0x2}
)

type testSetup struct {
	lggr           logger.Logger
	ctx            context.Context
	name           string
	t              *testing.T
	rmnController  *controller
	peerClient     *mockPeerClient
	updateRequests []*rmnpb.FixedDestLaneUpdateRequest
	rmnHomeMock    *readerpkg_mock.MockRMNHome
	remoteRMNCfg   rmntypes.RemoteConfig
	homeF          int
	rmnNodes       []rmntypes.HomeNodeInfo
}

func Test_selectRoots(t *testing.T) {

	root1 := cciptypes.Bytes32{0, 0, 0, 1}
	root2 := cciptypes.Bytes32{0, 0, 0, 2}

	testCases := []struct {
		name         string
		observations []rmnSignedObservationWithMeta
		homeF        map[cciptypes.ChainSelector]int
		expErr       bool
		expRoots     map[cciptypes.ChainSelector]cciptypes.Bytes32
	}{
		{
			name: "happy path F+1 observations",
			observations: []rmnSignedObservationWithMeta{
				{
					SignedObservation: &rmnpb.SignedObservation{
						Observation: &rmnpb.Observation{
							FixedDestLaneUpdates: []*rmnpb.FixedDestLaneUpdate{
								{
									LaneSource: &rmnpb.LaneSource{SourceChainSelector: uint64(chainS1)},
									Root:       root1[:],
								},
							},
						},
					},
				},
				{
					SignedObservation: &rmnpb.SignedObservation{
						Observation: &rmnpb.Observation{
							FixedDestLaneUpdates: []*rmnpb.FixedDestLaneUpdate{
								{
									LaneSource: &rmnpb.LaneSource{SourceChainSelector: uint64(chainS1)},
									Root:       root1[:],
								},
							},
						},
					},
				},
			},
			homeF: map[cciptypes.ChainSelector]int{chainS1: 1},
			expRoots: map[cciptypes.ChainSelector]cciptypes.Bytes32{
				chainS1: root1,
			},
		},
		{
			name: "F observations instead of minimum F+1",
			observations: []rmnSignedObservationWithMeta{
				{
					SignedObservation: &rmnpb.SignedObservation{
						Observation: &rmnpb.Observation{
							FixedDestLaneUpdates: []*rmnpb.FixedDestLaneUpdate{
								{
									LaneSource: &rmnpb.LaneSource{SourceChainSelector: uint64(chainS1)},
									Root:       root1[:],
								},
							},
						},
					},
				},
			},
			homeF:  map[cciptypes.ChainSelector]int{chainS1: 1},
			expErr: true,
		},
		{
			name: "zero valid roots",
			observations: []rmnSignedObservationWithMeta{
				{
					SignedObservation: &rmnpb.SignedObservation{
						Observation: &rmnpb.Observation{
							FixedDestLaneUpdates: []*rmnpb.FixedDestLaneUpdate{
								{
									LaneSource: &rmnpb.LaneSource{SourceChainSelector: uint64(chainS1)},
									Root:       root1[:],
								},
							},
						},
					},
				},
			},
			homeF:  map[cciptypes.ChainSelector]int{chainS1: 2}, // <-----
			expErr: true,
		},
		{
			name: "observers not defined",
			observations: []rmnSignedObservationWithMeta{
				{
					SignedObservation: &rmnpb.SignedObservation{
						Observation: &rmnpb.Observation{
							FixedDestLaneUpdates: []*rmnpb.FixedDestLaneUpdate{
								{
									LaneSource: &rmnpb.LaneSource{SourceChainSelector: uint64(chainS1)},
									Root:       root1[:],
								},
							},
						},
					},
				},
			},
			homeF:  map[cciptypes.ChainSelector]int{}, // <-------
			expErr: true,
		},
		{
			name: "more than one roots but one of them less than F+1",
			//nolint:dupl // to be fixed
			observations: []rmnSignedObservationWithMeta{
				{
					SignedObservation: &rmnpb.SignedObservation{
						Observation: &rmnpb.Observation{
							FixedDestLaneUpdates: []*rmnpb.FixedDestLaneUpdate{
								{
									LaneSource: &rmnpb.LaneSource{SourceChainSelector: uint64(chainS1)},
									Root:       root1[:],
								},
							},
						},
					},
				},
				{
					SignedObservation: &rmnpb.SignedObservation{
						Observation: &rmnpb.Observation{
							FixedDestLaneUpdates: []*rmnpb.FixedDestLaneUpdate{
								{
									LaneSource: &rmnpb.LaneSource{SourceChainSelector: uint64(chainS1)},
									Root:       root1[:],
								},
							},
						},
					},
				},
				{
					SignedObservation: &rmnpb.SignedObservation{
						Observation: &rmnpb.Observation{
							FixedDestLaneUpdates: []*rmnpb.FixedDestLaneUpdate{
								{
									LaneSource: &rmnpb.LaneSource{SourceChainSelector: uint64(chainS1)},
									Root:       root1[:],
								},
							},
						},
					},
				},
				{
					SignedObservation: &rmnpb.SignedObservation{
						Observation: &rmnpb.Observation{
							FixedDestLaneUpdates: []*rmnpb.FixedDestLaneUpdate{
								{
									LaneSource: &rmnpb.LaneSource{SourceChainSelector: uint64(chainS1)},
									Root:       root2[:],
								},
							},
						},
					},
				},
			},
			homeF: map[cciptypes.ChainSelector]int{chainS1: 2},
			expRoots: map[cciptypes.ChainSelector]cciptypes.Bytes32{
				chainS1: root1,
			},
		},
		{
			name: "more than one valid roots",
			//nolint:dupl // to be fixed
			observations: []rmnSignedObservationWithMeta{
				{
					SignedObservation: &rmnpb.SignedObservation{
						Observation: &rmnpb.Observation{
							FixedDestLaneUpdates: []*rmnpb.FixedDestLaneUpdate{
								{
									LaneSource: &rmnpb.LaneSource{SourceChainSelector: uint64(chainS1)},
									Root:       root1[:],
								},
							},
						},
					},
				},
				{
					SignedObservation: &rmnpb.SignedObservation{
						Observation: &rmnpb.Observation{
							FixedDestLaneUpdates: []*rmnpb.FixedDestLaneUpdate{
								{
									LaneSource: &rmnpb.LaneSource{SourceChainSelector: uint64(chainS1)},
									Root:       root1[:],
								},
							},
						},
					},
				},
				{
					SignedObservation: &rmnpb.SignedObservation{
						Observation: &rmnpb.Observation{
							FixedDestLaneUpdates: []*rmnpb.FixedDestLaneUpdate{
								{
									LaneSource: &rmnpb.LaneSource{SourceChainSelector: uint64(chainS1)},
									Root:       root2[:],
								},
							},
						},
					},
				},
				{
					SignedObservation: &rmnpb.SignedObservation{
						Observation: &rmnpb.Observation{
							FixedDestLaneUpdates: []*rmnpb.FixedDestLaneUpdate{
								{
									LaneSource: &rmnpb.LaneSource{SourceChainSelector: uint64(chainS1)},
									Root:       root2[:],
								},
							},
						},
					},
				},
			},
			homeF:  map[cciptypes.ChainSelector]int{chainS1: 1},
			expErr: true,
		},
	}

	for _, tc := range testCases {
		t.Run(tc.name, func(t *testing.T) {
			roots, err := selectRoots(tc.observations, tc.homeF)
			if tc.expErr {
				assert.Error(t, err)
				return
			}

			assert.NoError(t, err)
			assert.Equal(t, tc.expRoots, roots)
		})
	}
}

func Test_populateUpdatesPerChain(t *testing.T) {
	testCases := []struct {
		name           string
		updateRequests []*rmnpb.FixedDestLaneUpdateRequest
		rmnNodes       []rmntypes.HomeNodeInfo
		rmnNodeInfo    map[rmntypes.NodeID]rmntypes.HomeNodeInfo
		expectedResult map[uint64]updateRequestWithMeta
		expectedError  error
	}{
		{
			name: "single update request, single supported node",
			updateRequests: []*rmnpb.FixedDestLaneUpdateRequest{
				{LaneSource: &rmnpb.LaneSource{SourceChainSelector: 1}},
			},
			rmnNodes: []rmntypes.HomeNodeInfo{
				{
					ID:                    1,
					SupportedSourceChains: mapset.NewSet[cciptypes.ChainSelector](cciptypes.ChainSelector(1)),
				},
			},
			expectedResult: map[uint64]updateRequestWithMeta{
				1: {
					Data:     &rmnpb.FixedDestLaneUpdateRequest{LaneSource: &rmnpb.LaneSource{SourceChainSelector: 1}},
					RmnNodes: mapset.NewSet[rmntypes.NodeID](rmntypes.NodeID(1)),
				},
			},
			expectedError: nil,
		},
		{
			name: "duplicate sourceChainSelector error",
			updateRequests: []*rmnpb.FixedDestLaneUpdateRequest{
				{LaneSource: &rmnpb.LaneSource{SourceChainSelector: 1}},
				{LaneSource: &rmnpb.LaneSource{SourceChainSelector: 1}},
			},
			rmnNodes: []rmntypes.HomeNodeInfo{
				{
					ID:                    1,
					SupportedSourceChains: mapset.NewSet[cciptypes.ChainSelector](cciptypes.ChainSelector(1)),
				},
			},
			rmnNodeInfo:   map[rmntypes.NodeID]rmntypes.HomeNodeInfo{},
			expectedError: errors.New("controller implementation assumes each lane update is for a different chain"),
		},
		{
			name: "Single Update Request, No Supported Nodes",
			updateRequests: []*rmnpb.FixedDestLaneUpdateRequest{
				{LaneSource: &rmnpb.LaneSource{SourceChainSelector: 1}},
			},
			rmnNodes: []rmntypes.HomeNodeInfo{
				{
					ID:                    2,
					SupportedSourceChains: mapset.NewSet[cciptypes.ChainSelector](cciptypes.ChainSelector(2)),
				},
			},
			expectedResult: map[uint64]updateRequestWithMeta{
				1: {
					Data:     &rmnpb.FixedDestLaneUpdateRequest{LaneSource: &rmnpb.LaneSource{SourceChainSelector: 1}},
					RmnNodes: mapset.NewSet[rmntypes.NodeID](),
				},
			},
			expectedError: nil,
		},
		{
			name: "multiple update requests, multiple nodes",
			updateRequests: []*rmnpb.FixedDestLaneUpdateRequest{
				{LaneSource: &rmnpb.LaneSource{SourceChainSelector: 1}},
				{LaneSource: &rmnpb.LaneSource{SourceChainSelector: 2}},
				{LaneSource: &rmnpb.LaneSource{SourceChainSelector: 3}},
			},
			rmnNodes: []rmntypes.HomeNodeInfo{
				{ID: 1, SupportedSourceChains: mapset.NewSet[cciptypes.ChainSelector](cciptypes.ChainSelector(1))},
				{ID: 2, SupportedSourceChains: mapset.NewSet[cciptypes.ChainSelector](cciptypes.ChainSelector(1))},
				{ID: 3, SupportedSourceChains: mapset.NewSet[cciptypes.ChainSelector](cciptypes.ChainSelector(2))},
				{ID: 4, SupportedSourceChains: mapset.NewSet[cciptypes.ChainSelector](cciptypes.ChainSelector(1))},
			},
			expectedResult: map[uint64]updateRequestWithMeta{
				1: {
					Data:     &rmnpb.FixedDestLaneUpdateRequest{LaneSource: &rmnpb.LaneSource{SourceChainSelector: 1}},
					RmnNodes: mapset.NewSet[rmntypes.NodeID](rmntypes.NodeID(1), rmntypes.NodeID(2), rmntypes.NodeID(4)),
				},
				2: {
					Data:     &rmnpb.FixedDestLaneUpdateRequest{LaneSource: &rmnpb.LaneSource{SourceChainSelector: 2}},
					RmnNodes: mapset.NewSet[rmntypes.NodeID](rmntypes.NodeID(3)),
				},
				3: {
					Data:     &rmnpb.FixedDestLaneUpdateRequest{LaneSource: &rmnpb.LaneSource{SourceChainSelector: 3}},
					RmnNodes: mapset.NewSet[rmntypes.NodeID](),
				},
			},
			expectedError: nil,
		},
	}

	for _, tt := range testCases {
		t.Run(tt.name, func(t *testing.T) {
			// Run the function
			result, err := populateUpdatesPerChain(tt.updateRequests, tt.rmnNodes)

			// Check for expected error
			if tt.expectedError != nil {
				assert.EqualError(t, err, tt.expectedError.Error())
			} else {
				assert.NoError(t, err)
			}

			// Check for expected result
			assert.Equal(t, tt.expectedResult, result)

			// Check if rmnNodeInfo was populated correctly
			for id, info := range tt.rmnNodeInfo {
				assert.Equal(t, info, tt.rmnNodeInfo[id])
			}
		})
	}
}

func TestClient_ComputeReportSignatures(t *testing.T) {
	newTestSetup := func(t *testing.T) testSetup {
		lggr := logger.Test(t)
		ctx := tests.Context(t)
		resChan := make(chan PeerResponse, 200)
		peerClient := newMockPeerClient(resChan)
		rmnHomeReaderMock := readerpkg_mock.NewMockRMNHome(t)

		const numNodes = 8
		rmnNodes := make([]rmntypes.HomeNodeInfo, numNodes)
		for i := 0; i < numNodes; i++ {
			rmnNodes[i] = rmntypes.HomeNodeInfo{
				ID:                    rmntypes.NodeID(i + 1),
				PeerID:                [32]byte{1, 2, 3},
				SupportedSourceChains: mapset.NewSet(chainS1, chainS2),
				OffchainPublicKey:     getDeterministicPubKey(t),
			}
		}

		cl := &controller{
			lggr:                                    lggr,
			peerClient:                              peerClient,
			rmnHomeReader:                           rmnHomeReaderMock,
			observationsInitialRequestTimerDuration: time.Minute,
			reportsInitialRequestTimerDuration:      time.Minute,
			ed25519Verifier:                         signatureVerifierAlwaysTrue{},
			rmnCrypto:                               signatureVerifierAlwaysTrue{},
		}

		updateRequests := []*rmnpb.FixedDestLaneUpdateRequest{
			{
				LaneSource:     &rmnpb.LaneSource{SourceChainSelector: uint64(chainS1), OnrampAddress: chainS1OnRamp},
				ClosedInterval: &rmnpb.ClosedInterval{MinMsgNr: 10, MaxMsgNr: 20},
			},
			{
				LaneSource:     &rmnpb.LaneSource{SourceChainSelector: uint64(chainS2), OnrampAddress: chainS2OnRamp},
				ClosedInterval: &rmnpb.ClosedInterval{MinMsgNr: 100, MaxMsgNr: 110},
			},
		}

		rmnRemoteCfg := rmntypes.RemoteConfig{
			ContractAddress: []byte{1, 2, 3},
			ConfigDigest:    cciptypes.Bytes32{0x1, 0x2, 0x3},
			F:               2,
			Signers: []rmntypes.RemoteSignerInfo{
				{
					OnchainPublicKey: []byte{1, 2, 3},
					NodeIndex:        1,
				},
				{
					OnchainPublicKey: []byte{4, 5, 6},
					NodeIndex:        2,
				},
				{
					OnchainPublicKey: []byte{7, 8, 9},
					NodeIndex:        3,
				},
				{
					OnchainPublicKey: []byte{10, 11, 12},
					NodeIndex:        4,
				},
			},
			ConfigVersion:    1,
			RmnReportVersion: cciptypes.Bytes32{0x1, 0x2, 0x3},
		}

		return testSetup{
			name:           t.Name(),
			t:              t,
			ctx:            ctx,
			lggr:           lggr,
			rmnController:  cl,
			peerClient:     peerClient,
			updateRequests: updateRequests,
			rmnHomeMock:    rmnHomeReaderMock,
			remoteRMNCfg:   rmnRemoteCfg,
			homeF:          2,
			rmnNodes:       rmnNodes,
		}
	}

	destChain := &rmnpb.LaneDest{
		DestChainSelector: uint64(chainD1),
		OfframpAddress:    chainD1OffRamp,
	}

	t.Run("empty lane update request", func(t *testing.T) {
		ts := newTestSetup(t)

		ts.rmnHomeMock.On("GetF", cciptypes.Bytes32{0x1, 0x2, 0x3}).Return(
			map[cciptypes.ChainSelector]int{chainS1: 2, chainS2: 2}, nil)

		ts.rmnHomeMock.On("GetRMNNodesInfo", cciptypes.Bytes32{0x1, 0x2, 0x3}).Return(ts.rmnNodes, nil)

		_, err := ts.rmnController.ComputeReportSignatures(
			ts.ctx,
			destChain,
			[]*rmnpb.FixedDestLaneUpdateRequest{},
			ts.remoteRMNCfg,
		)
		assert.Error(t, err, ErrNothingToDo)
	})

	t.Run("happy path no retries", func(t *testing.T) {
		ts := newTestSetup(t)

		ts.rmnHomeMock.On("GetRMNNodesInfo", cciptypes.Bytes32{0x1, 0x2, 0x3}).Return(ts.rmnNodes, nil)
		ts.rmnHomeMock.On("GetF", cciptypes.Bytes32{0x1, 0x2, 0x3}).Return(
			map[cciptypes.ChainSelector]int{chainS1: 2, chainS2: 2, chainD1: 2}, nil)
		go func() {
			requestIDs, requestedChains := ts.waitForObservationRequestsToBeSent(
				ts.peerClient, ts.homeF)

			ts.nodesRespondToTheObservationRequests(
				ts.peerClient, requestIDs, requestedChains, ts.remoteRMNCfg.ConfigDigest, destChain)

			requestIDs = ts.waitForReportSignatureRequestsToBeSent(
				t, ts.peerClient,
				int(ts.remoteRMNCfg.F)+1,
				ts.homeF,
			)

			ts.nodesRespondToTheSignatureRequests(ts.peerClient, requestIDs)
		}()

		sigs, err := ts.rmnController.ComputeReportSignatures(
			ts.ctx,
			destChain,
			ts.updateRequests,
			ts.remoteRMNCfg,
		)
		assert.NoError(t, err)
		assert.Len(t, sigs.LaneUpdates, len(ts.updateRequests))
		assert.Len(t, sigs.Signatures, int(ts.remoteRMNCfg.F+1))
		// Make sure signature are in ascending signer address order
		for i := 1; i < len(sigs.Signatures); i++ {
			assert.True(t, sigs.Signatures[i].R[0] > sigs.Signatures[i-1].R[0])
			assert.True(t, sigs.Signatures[i].S[0] > sigs.Signatures[i-1].S[0])
		}
	})

	t.Run("happy path with retries", func(t *testing.T) {
		ts := newTestSetup(t)

		ts.rmnController.observationsInitialRequestTimerDuration = time.Nanosecond
		ts.rmnController.reportsInitialRequestTimerDuration = time.Nanosecond

		ts.rmnHomeMock.On("GetRMNNodesInfo", cciptypes.Bytes32{0x1, 0x2, 0x3}).Return(ts.rmnNodes, nil)
		ts.rmnHomeMock.On("GetF", cciptypes.Bytes32{0x1, 0x2, 0x3}).Return(
			map[cciptypes.ChainSelector]int{chainS1: 2, chainS2: 2}, nil)

		go func() {
			requestIDs, requestedChains := ts.waitForObservationRequestsToBeSent(
				ts.peerClient, ts.homeF)

			// requests should be sent to at least two nodes
			assert.GreaterOrEqual(t, len(requestIDs), ts.homeF)
			assert.GreaterOrEqual(t, len(requestedChains), ts.homeF)

			ts.nodesRespondToTheObservationRequests(
				ts.peerClient, requestIDs, requestedChains, ts.remoteRMNCfg.ConfigDigest, destChain)
			time.Sleep(time.Millisecond)

			requestIDs = ts.waitForReportSignatureRequestsToBeSent(
				t,
				ts.peerClient,
				len(ts.remoteRMNCfg.Signers), // wait until all signers have responded
				ts.homeF,
			)
			time.Sleep(time.Millisecond)

			t.Logf("requestIDs: %v", requestIDs)

			// requests should be sent to more than F+1 nodes, since we hit the timer timeout
			assert.Greater(t, len(requestIDs), int(ts.remoteRMNCfg.F)+1)

			ts.nodesRespondToTheSignatureRequests(ts.peerClient, requestIDs)
		}()

		sigs, err := ts.rmnController.ComputeReportSignatures(
			ts.ctx,
			destChain,
			ts.updateRequests,
			ts.remoteRMNCfg,
		)
		assert.NoError(t, err)
		assert.Len(t, sigs.LaneUpdates, len(ts.updateRequests))
		assert.Len(t, sigs.Signatures, int(ts.remoteRMNCfg.F+1))
	})
}

func Test_controller_validateSignedObservationResponse(t *testing.T) {
	configDigest123 := [32]byte{1, 2, 3}

	testCases := []struct {
		name                      string
		signedObservationResponse *rmnpb.SignedObservation
		rmnNodeID                 rmntypes.NodeID
		lurs                      map[uint64]updateRequestWithMeta
		destChain                 *rmnpb.LaneDest
		homeConfigDigest          [32]byte
		rmnNodesInfo              []rmntypes.HomeNodeInfo
		expErrContains            string
	}{
		{
			name: "single valid observation",
			signedObservationResponse: &rmnpb.SignedObservation{
				Observation: &rmnpb.Observation{
					RmnHomeContractConfigDigest: configDigest123[:],
					LaneDest:                    &rmnpb.LaneDest{DestChainSelector: 1},
					FixedDestLaneUpdates: []*rmnpb.FixedDestLaneUpdate{
						{
							LaneSource:     &rmnpb.LaneSource{SourceChainSelector: 2},
							Root:           []byte{1, 2, 33},
							ClosedInterval: &rmnpb.ClosedInterval{MinMsgNr: 1, MaxMsgNr: 2},
						},
					},
					Timestamp: uint64(time.Now().Unix()),
				},
				Signature: []byte{10, 20, 30},
			},
			rmnNodeID: 20,
			lurs: map[uint64]updateRequestWithMeta{
				2: {
					Data: &rmnpb.FixedDestLaneUpdateRequest{
						LaneSource: &rmnpb.LaneSource{SourceChainSelector: 2},
						ClosedInterval: &rmnpb.ClosedInterval{
							MinMsgNr: 1,
							MaxMsgNr: 2,
						},
					},
					RmnNodes: mapset.NewSet(rmntypes.NodeID(20)),
				},
			},
			destChain:        &rmnpb.LaneDest{DestChainSelector: 1},
			homeConfigDigest: configDigest123,
			rmnNodesInfo: []rmntypes.HomeNodeInfo{
				{
					ID:                    20,
					SupportedSourceChains: mapset.NewSet[cciptypes.ChainSelector](cciptypes.ChainSelector(2)),
					OffchainPublicKey:     getDeterministicPubKey(t),
				},
			},
		},
		{
			name: "duplicate valid source lane updates should be rejected",
			signedObservationResponse: &rmnpb.SignedObservation{
				Observation: &rmnpb.Observation{
					RmnHomeContractConfigDigest: configDigest123[:],
					LaneDest:                    &rmnpb.LaneDest{DestChainSelector: 1},
					FixedDestLaneUpdates: []*rmnpb.FixedDestLaneUpdate{
						{
							LaneSource:     &rmnpb.LaneSource{SourceChainSelector: 2},
							Root:           []byte{1, 2, 33},
							ClosedInterval: &rmnpb.ClosedInterval{MinMsgNr: 1, MaxMsgNr: 2},
						},
						{
							LaneSource:     &rmnpb.LaneSource{SourceChainSelector: 2},
							Root:           []byte{1, 2, 33},
							ClosedInterval: &rmnpb.ClosedInterval{MinMsgNr: 1, MaxMsgNr: 2},
						},
					},
					Timestamp: uint64(time.Now().Unix()),
				},
			},
			rmnNodeID: 20,
			lurs: map[uint64]updateRequestWithMeta{
				2: {
					Data: &rmnpb.FixedDestLaneUpdateRequest{
						LaneSource: &rmnpb.LaneSource{SourceChainSelector: 2},
						ClosedInterval: &rmnpb.ClosedInterval{
							MinMsgNr: 1,
							MaxMsgNr: 2,
						},
					},
					RmnNodes: mapset.NewSet(rmntypes.NodeID(20)),
				},
			},
			destChain:        &rmnpb.LaneDest{DestChainSelector: 1},
			homeConfigDigest: configDigest123,
			rmnNodesInfo: []rmntypes.HomeNodeInfo{
				{
					ID:                    20,
					SupportedSourceChains: mapset.NewSet[cciptypes.ChainSelector](cciptypes.ChainSelector(2)),
				},
			},
			expErrContains: "duplicate source chain 2",
		},
	}

	for _, tc := range testCases {
		t.Run(tc.name, func(t *testing.T) {
			lggr := logger.Test(t)

			rmnHomeReaderMock := readerpkg_mock.NewMockRMNHome(t)
			rmnHomeReaderMock.EXPECT().GetRMNNodesInfo(cciptypes.Bytes32(tc.homeConfigDigest)).
				Return(tc.rmnNodesInfo, nil)

			cl := &controller{
				lggr:            lggr,
				ed25519Verifier: signatureVerifierAlwaysTrue{},
				rmnCrypto:       signatureVerifierAlwaysTrue{},
				rmnHomeReader:   rmnHomeReaderMock,
			}

			err := cl.validateSignedObservationResponse(
				&rmnpb.Response{
					RequestId: 0,
					Response:  &rmnpb.Response_SignedObservation{SignedObservation: tc.signedObservationResponse},
				},
				tc.rmnNodeID,
				tc.lurs,
				tc.destChain,
				tc.homeConfigDigest,
			)
			if tc.expErrContains != "" {
				require.Error(t, err)
				require.Contains(t, err.Error(), tc.expErrContains)
				return
			}
			require.NoError(t, err)
		})
	}
}

<<<<<<< HEAD
func getDeterministicPubKey(t *testing.T) *ed25519.PublicKey {
	// deterministically create a public key by seeding with a 32char string.
	publicKey, _, err := ed25519.GenerateKey(
		strings.NewReader(strconv.Itoa(1) + strings.Repeat("x", 31)))
	require.NoError(t, err)
	return &publicKey
=======
func Test_newRequestID(t *testing.T) {
	ids := map[uint64]struct{}{}
	for i := 0; i < 1000; i++ {
		id := newRequestID(logger.Test(t))
		_, ok := ids[id]
		assert.False(t, ok)
		ids[id] = struct{}{}
	}
>>>>>>> 8f67f1ca
}

func (ts *testSetup) waitForObservationRequestsToBeSent(
	rmnClient *mockPeerClient,
	homeF int,
) (map[rmntypes.NodeID]uint64, map[rmntypes.NodeID]mapset.Set[uint64]) {
	requestIDs := make(map[rmntypes.NodeID]uint64)
	requestedChains := make(map[rmntypes.NodeID]mapset.Set[uint64])

	for {
		time.Sleep(time.Millisecond)
		recvReqs := rmnClient.getReceivedRequests()
		requestsPerChain := map[uint64]int{}
		for _, reqs := range recvReqs {
			for _, req := range reqs {
				for _, src := range req.GetObservationRequest().GetFixedDestLaneUpdateRequests() {
					requestsPerChain[src.LaneSource.SourceChainSelector]++
				}
			}
		}
		if requestsPerChain[uint64(chainS1)] >= homeF+1 && requestsPerChain[uint64(chainS2)] >= homeF+1 {
			for nodeID, reqs := range recvReqs {
				requestIDs[nodeID] = reqs[0].RequestId
				requestedChains[nodeID] = mapset.NewSet[uint64]()

				for _, req := range reqs {
					reqUpdates := req.GetObservationRequest().GetFixedDestLaneUpdateRequests()

					assert.True(ts.t, sort.SliceIsSorted(reqUpdates, func(i, j int) bool {
						return reqUpdates[i].LaneSource.SourceChainSelector < reqUpdates[j].LaneSource.SourceChainSelector
					}), "SourceChainSelector should be in ASC order")

					for _, src := range reqUpdates {
						requestedChains[nodeID].Add(src.LaneSource.SourceChainSelector)
					}
				}
			}

			rmnClient.resetReceivedRequests()
			break // all nodes have received the observation requests
		}
		continue
	}
	ts.t.Logf("test/mock nodes received the observation requests: %v", requestIDs)
	return requestIDs, requestedChains
}

func (ts *testSetup) nodesRespondToTheObservationRequests(
	rmnClient *mockPeerClient,
	requestIDs map[rmntypes.NodeID]uint64,
	requestedChains map[rmntypes.NodeID]mapset.Set[uint64],
	rmnHomeConfigDigest [32]byte,
	destChain *rmnpb.LaneDest,
) {
	allLaneUpdates := ts.updateRequests

	for nodeID, requestID := range requestIDs {
		laneUpdates := make([]*rmnpb.FixedDestLaneUpdate, 0)
		for _, laneUpdate := range allLaneUpdates {
			if requestedChains[nodeID].Contains(laneUpdate.LaneSource.SourceChainSelector) {
				root := sha256.Sum256([]byte(fmt.Sprintf("%d[%d,%d]",
					laneUpdate.LaneSource.SourceChainSelector,
					laneUpdate.ClosedInterval.MinMsgNr,
					laneUpdate.ClosedInterval.MaxMsgNr,
				)))
				laneUpdates = append(laneUpdates, &rmnpb.FixedDestLaneUpdate{
					LaneSource:     laneUpdate.LaneSource,
					ClosedInterval: laneUpdate.ClosedInterval,
					Root:           root[:],
				})
			}
		}

		resp := &rmnpb.Response{
			RequestId: requestID,
			Response: &rmnpb.Response_SignedObservation{
				SignedObservation: &rmnpb.SignedObservation{
					Observation: &rmnpb.Observation{
						RmnHomeContractConfigDigest: rmnHomeConfigDigest[:],
						LaneDest:                    destChain,
						FixedDestLaneUpdates:        laneUpdates,
						Timestamp:                   uint64(time.Now().UnixMilli()),
					},
					Signature: []byte{byte(nodeID), 1, 2, 3},
				},
			},
		}

		b, err := proto.Marshal(resp)
		require.NoError(ts.t, err)

		ts.t.Logf("test/mock node %d responds to %d", nodeID, resp.RequestId)
		rmnClient.resChan <- PeerResponse{
			RMNNodeID: nodeID,
			Body:      b,
		}
	}
}

func (ts *testSetup) waitForReportSignatureRequestsToBeSent(
	t *testing.T,
	rmnClient *mockPeerClient,
	expectedResponses int,
	homeF int,
) map[rmntypes.NodeID]uint64 {
	requestIDs := make(map[rmntypes.NodeID]uint64)
	// plugin now has received the observation responses and should send
	// the report requests to the nodes, wait for them to be received by the nodes
	// should a total of #remoteF requests each one containing the observation requests
	for {
		time.Sleep(time.Millisecond)

		recvReqs := rmnClient.getReceivedRequests()
		if len(recvReqs) < expectedResponses {
			continue
		}

		cntValid := 0
		// check that the requests the node received are correct
		for _, reqs := range recvReqs {
			for _, req := range reqs {
				if req.GetReportSignatureRequest() == nil {
					continue
				}
				assert.Greater(t, len(req.GetReportSignatureRequest().AttributedSignedObservations), homeF)

				aos := req.GetReportSignatureRequest().AttributedSignedObservations

				assert.True(t, sort.SliceIsSorted(aos, func(i, j int) bool {
					return aos[i].SignerNodeIndex < aos[j].SignerNodeIndex
				}), "SignerNodeIndex should be in ASC order")

				for _, ao := range aos {
					lus := ao.SignedObservation.Observation.FixedDestLaneUpdates
					assert.True(t, sort.SliceIsSorted(lus, func(i, j int) bool {
						return lus[i].LaneSource.SourceChainSelector < lus[j].LaneSource.SourceChainSelector
					}), "LaneSource.SourceChainSelector should be in ASC order")
				}
				cntValid++
			}
		}

		if cntValid < expectedResponses {
			continue
		}

		for nodeID, reqs := range recvReqs {
			for _, req := range reqs {
				requestIDs[nodeID] = req.RequestId
			}
		}

		rmnClient.resetReceivedRequests()
		return requestIDs
	}
}

func (ts *testSetup) nodesRespondToTheSignatureRequests(
	rmnClient *mockPeerClient,
	requestIDs map[rmntypes.NodeID]uint64,
) {
	// now the plugin is waiting for rmn node responses for all this requests
	for nodeID, reqID := range requestIDs {
		r := [32]byte{byte(nodeID), 1, 2, 3}
		s := [32]byte{byte(nodeID), 4, 5, 6}

		resp := &rmnpb.Response{
			RequestId: reqID,
			Response: &rmnpb.Response_ReportSignature{
				ReportSignature: &rmnpb.ReportSignature{
					Signature: &rmnpb.EcdsaSignature{R: r[:], S: s[:]},
				},
			},
		}
		b, err := proto.Marshal(resp)
		require.NoError(ts.t, err)

		rmnClient.resChan <- PeerResponse{
			RMNNodeID: nodeID,
			Body:      b,
		}
	}
}

type mockPeerClient struct {
	resChan          chan PeerResponse
	receivedRequests map[rmntypes.NodeID][]*rmnpb.Request
	mu               *sync.RWMutex
}

func newMockPeerClient(resChan chan PeerResponse) *mockPeerClient {
	return &mockPeerClient{
		mu:      &sync.RWMutex{},
		resChan: resChan,
	}
}

func (m *mockPeerClient) getReceivedRequests() map[rmntypes.NodeID][]*rmnpb.Request {
	cp := make(map[rmntypes.NodeID][]*rmnpb.Request)
	m.mu.RLock()
	defer m.mu.RUnlock()
	for k, v := range m.receivedRequests {
		cp[k] = v
	}
	return cp
}

func (m *mockPeerClient) resetReceivedRequests() {
	m.mu.Lock()
	defer m.mu.Unlock()
	m.receivedRequests = make(map[rmntypes.NodeID][]*rmnpb.Request)
}

func (m *mockPeerClient) InitConnection(
	_ context.Context,
	_ cciptypes.Bytes32,
	_ cciptypes.Bytes32,
	_ []ragep2ptypes.PeerID,
	_ []rmntypes.HomeNodeInfo) error {
	return nil
}

func (m *mockPeerClient) Close() error {
	return nil
}

func (m *mockPeerClient) Send(rmnNode rmntypes.HomeNodeInfo, request []byte) error {
	m.mu.Lock()
	defer m.mu.Unlock()

	if m.receivedRequests == nil {
		m.receivedRequests = map[rmntypes.NodeID][]*rmnpb.Request{}
	}

	if _, ok := m.receivedRequests[rmnNode.ID]; !ok {
		m.receivedRequests[rmnNode.ID] = []*rmnpb.Request{}
	}

	req := &rmnpb.Request{}
	err := proto.Unmarshal(request, req)
	if err != nil {
		return err
	}

	m.receivedRequests[rmnNode.ID] = append(m.receivedRequests[rmnNode.ID], req)
	return nil
}

func (m *mockPeerClient) Recv() <-chan PeerResponse {
	return m.resChan
}

// signatureVerifierAlwaysTrue is a signature verifier that always returns true.
type signatureVerifierAlwaysTrue struct{}

func (a signatureVerifierAlwaysTrue) Verify(_ ed25519.PublicKey, _, _ []byte) bool {
	return true
}

func (a signatureVerifierAlwaysTrue) VerifyReportSignatures(
	_ context.Context, _ []cciptypes.RMNECDSASignature, _ cciptypes.RMNReport, _ []cciptypes.UnknownAddress) error {
	return nil
}<|MERGE_RESOLUTION|>--- conflicted
+++ resolved
@@ -729,14 +729,6 @@
 	}
 }
 
-<<<<<<< HEAD
-func getDeterministicPubKey(t *testing.T) *ed25519.PublicKey {
-	// deterministically create a public key by seeding with a 32char string.
-	publicKey, _, err := ed25519.GenerateKey(
-		strings.NewReader(strconv.Itoa(1) + strings.Repeat("x", 31)))
-	require.NoError(t, err)
-	return &publicKey
-=======
 func Test_newRequestID(t *testing.T) {
 	ids := map[uint64]struct{}{}
 	for i := 0; i < 1000; i++ {
@@ -745,7 +737,14 @@
 		assert.False(t, ok)
 		ids[id] = struct{}{}
 	}
->>>>>>> 8f67f1ca
+}
+
+func getDeterministicPubKey(t *testing.T) *ed25519.PublicKey {
+	// deterministically create a public key by seeding with a 32char string.
+	publicKey, _, err := ed25519.GenerateKey(
+		strings.NewReader(strconv.Itoa(1) + strings.Repeat("x", 31)))
+	require.NoError(t, err)
+	return &publicKey
 }
 
 func (ts *testSetup) waitForObservationRequestsToBeSent(
