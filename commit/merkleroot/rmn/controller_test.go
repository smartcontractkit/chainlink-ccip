package rmn

import (
	"context"
	"crypto/ed25519"
	"crypto/sha256"
	"fmt"
	"sort"
	"strconv"
	"strings"
	"sync"
	"testing"
	"time"

	mapset "github.com/deckarep/golang-set/v2"
	chainsel "github.com/smartcontractkit/chain-selectors"
	"github.com/stretchr/testify/assert"
	"github.com/stretchr/testify/require"
	"google.golang.org/protobuf/proto"

	"github.com/smartcontractkit/chainlink-common/pkg/logger"
	cciptypes "github.com/smartcontractkit/chainlink-common/pkg/types/ccipocr3"
	"github.com/smartcontractkit/chainlink-common/pkg/utils/tests"

	ragep2ptypes "github.com/smartcontractkit/libocr/ragep2p/types"

	"github.com/smartcontractkit/chainlink-ccip/commit/merkleroot/rmn/rmnpb"
	rmntypes "github.com/smartcontractkit/chainlink-ccip/commit/merkleroot/rmn/types"
	reader_mock "github.com/smartcontractkit/chainlink-ccip/mocks/internal_/reader"
)

var (
	chainS1       = cciptypes.ChainSelector(chainsel.TEST_90000002.Selector)
	chainS1OnRamp = []byte{0, 0xf, 0xf, 0xa, 0x0}

	chainS2       = cciptypes.ChainSelector(chainsel.TEST_90000003.Selector)
	chainS2OnRamp = []byte{0, 0xf, 0xf, 0xa, 0x1}

	chainD1        = cciptypes.ChainSelector(chainsel.TEST_90000004.Selector)
	chainD1OffRamp = []byte{0, 0xf, 0xf, 0xa, 0x2}
)

type testSetup struct {
	lggr           logger.Logger
	ctx            context.Context
	name           string
	t              *testing.T
	rmnController  *controller
	peerClient     *mockPeerClient
	updateRequests []*rmnpb.FixedDestLaneUpdateRequest
	rmnHomeMock    *reader_mock.MockRMNHome
	remoteRMNCfg   rmntypes.RemoteConfig
	minObservers   int
	rmnNodes       []rmntypes.HomeNodeInfo
<<<<<<< HEAD
=======
}

func Test_selectRoots(t *testing.T) {

	root1 := cciptypes.Bytes32{0, 0, 0, 1}
	root2 := cciptypes.Bytes32{0, 0, 0, 2}

	testCases := []struct {
		name         string
		observations []rmnSignedObservationWithMeta
		minObservers map[cciptypes.ChainSelector]int
		expErr       bool
		expRoots     map[cciptypes.ChainSelector]cciptypes.Bytes32
	}{
		{
			name: "happy path",
			observations: []rmnSignedObservationWithMeta{
				{
					SignedObservation: &rmnpb.SignedObservation{
						Observation: &rmnpb.Observation{
							FixedDestLaneUpdates: []*rmnpb.FixedDestLaneUpdate{
								{
									LaneSource: &rmnpb.LaneSource{SourceChainSelector: uint64(chainS1)},
									Root:       root1[:],
								},
							},
						},
					},
				},
			},
			minObservers: map[cciptypes.ChainSelector]int{chainS1: 1},
			expRoots: map[cciptypes.ChainSelector]cciptypes.Bytes32{
				chainS1: root1,
			},
		},
		{
			name: "zero valid roots",
			observations: []rmnSignedObservationWithMeta{
				{
					SignedObservation: &rmnpb.SignedObservation{
						Observation: &rmnpb.Observation{
							FixedDestLaneUpdates: []*rmnpb.FixedDestLaneUpdate{
								{
									LaneSource: &rmnpb.LaneSource{SourceChainSelector: uint64(chainS1)},
									Root:       root1[:],
								},
							},
						},
					},
				},
			},
			minObservers: map[cciptypes.ChainSelector]int{chainS1: 2}, // <-----
			expErr:       true,
		},
		{
			name: "observers not defined",
			observations: []rmnSignedObservationWithMeta{
				{
					SignedObservation: &rmnpb.SignedObservation{
						Observation: &rmnpb.Observation{
							FixedDestLaneUpdates: []*rmnpb.FixedDestLaneUpdate{
								{
									LaneSource: &rmnpb.LaneSource{SourceChainSelector: uint64(chainS1)},
									Root:       root1[:],
								},
							},
						},
					},
				},
			},
			minObservers: map[cciptypes.ChainSelector]int{}, // <-------
			expErr:       true,
		},
		{
			name: "more than one roots but one of them less than f",
			observations: []rmnSignedObservationWithMeta{
				{
					SignedObservation: &rmnpb.SignedObservation{
						Observation: &rmnpb.Observation{
							FixedDestLaneUpdates: []*rmnpb.FixedDestLaneUpdate{
								{
									LaneSource: &rmnpb.LaneSource{SourceChainSelector: uint64(chainS1)},
									Root:       root1[:],
								},
							},
						},
					},
				},
				{
					SignedObservation: &rmnpb.SignedObservation{
						Observation: &rmnpb.Observation{
							FixedDestLaneUpdates: []*rmnpb.FixedDestLaneUpdate{
								{
									LaneSource: &rmnpb.LaneSource{SourceChainSelector: uint64(chainS1)},
									Root:       root1[:],
								},
							},
						},
					},
				},
				{
					SignedObservation: &rmnpb.SignedObservation{
						Observation: &rmnpb.Observation{
							FixedDestLaneUpdates: []*rmnpb.FixedDestLaneUpdate{
								{
									LaneSource: &rmnpb.LaneSource{SourceChainSelector: uint64(chainS1)},
									Root:       root2[:],
								},
							},
						},
					},
				},
			},
			minObservers: map[cciptypes.ChainSelector]int{chainS1: 2},
			expRoots: map[cciptypes.ChainSelector]cciptypes.Bytes32{
				chainS1: root1,
			},
		},
		{
			name: "more than one valid roots",
			observations: []rmnSignedObservationWithMeta{
				{
					SignedObservation: &rmnpb.SignedObservation{
						Observation: &rmnpb.Observation{
							FixedDestLaneUpdates: []*rmnpb.FixedDestLaneUpdate{
								{
									LaneSource: &rmnpb.LaneSource{SourceChainSelector: uint64(chainS1)},
									Root:       root1[:],
								},
							},
						},
					},
				},
				{
					SignedObservation: &rmnpb.SignedObservation{
						Observation: &rmnpb.Observation{
							FixedDestLaneUpdates: []*rmnpb.FixedDestLaneUpdate{
								{
									LaneSource: &rmnpb.LaneSource{SourceChainSelector: uint64(chainS1)},
									Root:       root1[:],
								},
							},
						},
					},
				},
				{
					SignedObservation: &rmnpb.SignedObservation{
						Observation: &rmnpb.Observation{
							FixedDestLaneUpdates: []*rmnpb.FixedDestLaneUpdate{
								{
									LaneSource: &rmnpb.LaneSource{SourceChainSelector: uint64(chainS1)},
									Root:       root2[:],
								},
							},
						},
					},
				},
			},
			minObservers: map[cciptypes.ChainSelector]int{chainS1: 1},
			expErr:       true,
		},
	}

	for _, tc := range testCases {
		t.Run(tc.name, func(t *testing.T) {
			roots, err := selectRoots(tc.observations, tc.minObservers)
			if tc.expErr {
				assert.Error(t, err)
				return
			}

			assert.NoError(t, err)
			assert.Equal(t, tc.expRoots, roots)
		})
	}
>>>>>>> c029193f
}

func TestClient_ComputeReportSignatures(t *testing.T) {
	newTestSetup := func(t *testing.T) testSetup {
		lggr := logger.Test(t)
		ctx := tests.Context(t)
		resChan := make(chan PeerResponse, 200)
		peerClient := newMockPeerClient(resChan)
		rmnHomeReaderMock := reader_mock.NewMockRMNHome(t)

		const numNodes = 4
		rmnNodes := make([]rmntypes.HomeNodeInfo, numNodes)
		for i := 0; i < numNodes; i++ {
			// deterministically create a public key by seeding with a 32char string.
			publicKey, _, err := ed25519.GenerateKey(
				strings.NewReader(strconv.Itoa(i) + strings.Repeat("x", 31)))
			require.NoError(t, err)
			rmnNodes[i] = rmntypes.HomeNodeInfo{
				ID:                    rmntypes.NodeID(i + 1),
				PeerID:                ragep2ptypes.PeerID([32]byte{1, 2, 3}),
				SupportedSourceChains: mapset.NewSet(chainS1, chainS2),
				OffchainPublicKey:     &publicKey,
			}
		}

		cl := &controller{
			lggr:                                    lggr,
			peerClient:                              peerClient,
			rmnHomeReader:                           rmnHomeReaderMock,
			observationsInitialRequestTimerDuration: time.Minute,
			reportsInitialRequestTimerDuration:      time.Minute,
			ed25519Verifier:                         signatureVerifierAlwaysTrue{},
			rmnCrypto:                               signatureVerifierAlwaysTrue{},
		}

		updateRequests := []*rmnpb.FixedDestLaneUpdateRequest{
			{
				LaneSource:     &rmnpb.LaneSource{SourceChainSelector: uint64(chainS1), OnrampAddress: chainS1OnRamp},
				ClosedInterval: &rmnpb.ClosedInterval{MinMsgNr: 10, MaxMsgNr: 20},
			},
			{
				LaneSource:     &rmnpb.LaneSource{SourceChainSelector: uint64(chainS2), OnrampAddress: chainS2OnRamp},
				ClosedInterval: &rmnpb.ClosedInterval{MinMsgNr: 100, MaxMsgNr: 110},
			},
		}

		rmnRemoteCfg := rmntypes.RemoteConfig{
			ContractAddress: []byte{1, 2, 3},
			ConfigDigest:    cciptypes.Bytes32{0x1, 0x2, 0x3},
			MinSigners:      2,
			Signers: []rmntypes.RemoteSignerInfo{
				{
					OnchainPublicKey: []byte{1, 2, 3},
					NodeIndex:        1,
				},
				{
					OnchainPublicKey: []byte{4, 5, 6},
					NodeIndex:        2,
				},
				{
					OnchainPublicKey: []byte{7, 8, 9},
					NodeIndex:        3,
				},
				{
					OnchainPublicKey: []byte{10, 11, 12},
					NodeIndex:        4,
				},
			},
			ConfigVersion:    1,
			RmnReportVersion: cciptypes.Bytes32{0x1, 0x2, 0x3},
		}

		return testSetup{
			name:           t.Name(),
			t:              t,
			ctx:            ctx,
			lggr:           lggr,
			rmnController:  cl,
			peerClient:     peerClient,
			updateRequests: updateRequests,
			rmnHomeMock:    rmnHomeReaderMock,
			remoteRMNCfg:   rmnRemoteCfg,
			minObservers:   2,
			rmnNodes:       rmnNodes,
		}
	}

	destChain := &rmnpb.LaneDest{
		DestChainSelector: uint64(chainD1),
		OfframpAddress:    chainD1OffRamp,
	}

	t.Run("empty lane update request", func(t *testing.T) {
		ts := newTestSetup(t)

		ts.rmnHomeMock.On("GetMinObservers", cciptypes.Bytes32{0x1, 0x2, 0x3}).Return(
			map[cciptypes.ChainSelector]int{chainS1: 2, chainS2: 2}, nil)

		_, err := ts.rmnController.ComputeReportSignatures(
			ts.ctx,
			destChain,
			[]*rmnpb.FixedDestLaneUpdateRequest{},
			ts.remoteRMNCfg,
		)
		assert.Error(t, err, ErrNothingToDo)
	})

	t.Run("happy path no retries", func(t *testing.T) {
		ts := newTestSetup(t)

		ts.rmnHomeMock.On("GetRMNNodesInfo", cciptypes.Bytes32{0x1, 0x2, 0x3}).Return(ts.rmnNodes, nil)
		ts.rmnHomeMock.On("GetMinObservers", cciptypes.Bytes32{0x1, 0x2, 0x3}).Return(
			map[cciptypes.ChainSelector]int{chainS1: 2, chainS2: 2, chainD1: 2}, nil)
		go func() {
			requestIDs, requestedChains := ts.waitForObservationRequestsToBeSent(
				ts.peerClient, ts.minObservers)

			ts.nodesRespondToTheObservationRequests(
				ts.peerClient, requestIDs, requestedChains, ts.remoteRMNCfg.ConfigDigest, destChain)

			requestIDs = ts.waitForReportSignatureRequestsToBeSent(
				t, ts.peerClient, int(ts.remoteRMNCfg.MinSigners),
				ts.minObservers)

			ts.nodesRespondToTheSignatureRequests(ts.peerClient, requestIDs)
		}()

		sigs, err := ts.rmnController.ComputeReportSignatures(
			ts.ctx,
			destChain,
			ts.updateRequests,
			ts.remoteRMNCfg,
		)
		assert.NoError(t, err)
		assert.Len(t, sigs.LaneUpdates, len(ts.updateRequests))
		assert.Len(t, sigs.Signatures, int(ts.remoteRMNCfg.MinSigners))
		// Make sure signature are in ascending signer address order
		for i := 1; i < len(sigs.Signatures); i++ {
			assert.True(t, sigs.Signatures[i].R[0] > sigs.Signatures[i-1].R[0])
			assert.True(t, sigs.Signatures[i].S[0] > sigs.Signatures[i-1].S[0])
		}
	})

	t.Run("happy path with retries", func(t *testing.T) {
		ts := newTestSetup(t)

		ts.rmnController.observationsInitialRequestTimerDuration = time.Nanosecond
		ts.rmnController.reportsInitialRequestTimerDuration = time.Nanosecond

		ts.rmnHomeMock.On("GetRMNNodesInfo", cciptypes.Bytes32{0x1, 0x2, 0x3}).Return(ts.rmnNodes, nil)
		ts.rmnHomeMock.On("GetMinObservers", cciptypes.Bytes32{0x1, 0x2, 0x3}).Return(
			map[cciptypes.ChainSelector]int{chainS1: 2, chainS2: 2}, nil)

		go func() {
			requestIDs, requestedChains := ts.waitForObservationRequestsToBeSent(
				ts.peerClient, ts.minObservers)

			// requests should be sent to at least two nodes
			assert.GreaterOrEqual(t, len(requestIDs), ts.minObservers)
			assert.GreaterOrEqual(t, len(requestedChains), ts.minObservers)

			ts.nodesRespondToTheObservationRequests(
				ts.peerClient, requestIDs, requestedChains, ts.remoteRMNCfg.ConfigDigest, destChain)
			time.Sleep(time.Millisecond)

			requestIDs = ts.waitForReportSignatureRequestsToBeSent(
				t, ts.peerClient, len(ts.remoteRMNCfg.Signers), ts.minObservers)
			time.Sleep(time.Millisecond)

			t.Logf("requestIDs: %v", requestIDs)

			// requests should be sent to all nodes, since we hit the timer timeout
			assert.Equal(t, len(requestIDs), len(ts.remoteRMNCfg.Signers))

			ts.nodesRespondToTheSignatureRequests(ts.peerClient, requestIDs)
		}()

		sigs, err := ts.rmnController.ComputeReportSignatures(
			ts.ctx,
			destChain,
			ts.updateRequests,
			ts.remoteRMNCfg,
		)
		assert.NoError(t, err)
		assert.Len(t, sigs.LaneUpdates, len(ts.updateRequests))
		assert.Len(t, sigs.Signatures, int(ts.remoteRMNCfg.MinSigners))
	})
}

func (ts *testSetup) waitForObservationRequestsToBeSent(
	rmnClient *mockPeerClient,
	minObservers int,
) (map[rmntypes.NodeID]uint64, map[rmntypes.NodeID]mapset.Set[uint64]) {
	requestIDs := make(map[rmntypes.NodeID]uint64)
	requestedChains := make(map[rmntypes.NodeID]mapset.Set[uint64])

	for {
		time.Sleep(time.Millisecond)
		recvReqs := rmnClient.getReceivedRequests()
		requestsPerChain := map[uint64]int{}
		for _, reqs := range recvReqs {
			for _, req := range reqs {
				for _, src := range req.GetObservationRequest().GetFixedDestLaneUpdateRequests() {
					requestsPerChain[src.LaneSource.SourceChainSelector]++
				}
			}
		}
		if requestsPerChain[uint64(chainS1)] >= minObservers && requestsPerChain[uint64(chainS2)] >= minObservers {
			for nodeID, reqs := range recvReqs {
				requestIDs[nodeID] = reqs[0].RequestId
				requestedChains[nodeID] = mapset.NewSet[uint64]()

				for _, req := range reqs {
					reqUpdates := req.GetObservationRequest().GetFixedDestLaneUpdateRequests()

					assert.True(ts.t, sort.SliceIsSorted(reqUpdates, func(i, j int) bool {
						return reqUpdates[i].LaneSource.SourceChainSelector < reqUpdates[j].LaneSource.SourceChainSelector
					}), "SourceChainSelector should be in ASC order")

					for _, src := range reqUpdates {
						requestedChains[nodeID].Add(src.LaneSource.SourceChainSelector)
					}
				}
			}

			rmnClient.resetReceivedRequests()
			break // all nodes have received the observation requests
		}
		continue
	}
	ts.t.Logf("test/mock nodes received the observation requests: %v", requestIDs)
	return requestIDs, requestedChains
}

func (ts *testSetup) nodesRespondToTheObservationRequests(
	rmnClient *mockPeerClient,
	requestIDs map[rmntypes.NodeID]uint64,
	requestedChains map[rmntypes.NodeID]mapset.Set[uint64],
	rmnHomeConfigDigest [32]byte,
	destChain *rmnpb.LaneDest,
) {
	allLaneUpdates := ts.updateRequests

	for nodeID, requestID := range requestIDs {
		laneUpdates := make([]*rmnpb.FixedDestLaneUpdate, 0)
		for _, laneUpdate := range allLaneUpdates {
			if requestedChains[nodeID].Contains(laneUpdate.LaneSource.SourceChainSelector) {
				root := sha256.Sum256([]byte(fmt.Sprintf("%d[%d,%d]",
					laneUpdate.LaneSource.SourceChainSelector,
					laneUpdate.ClosedInterval.MinMsgNr,
					laneUpdate.ClosedInterval.MaxMsgNr,
				)))
				laneUpdates = append(laneUpdates, &rmnpb.FixedDestLaneUpdate{
					LaneSource:     laneUpdate.LaneSource,
					ClosedInterval: laneUpdate.ClosedInterval,
					Root:           root[:],
				})
			}
		}

		resp := &rmnpb.Response{
			RequestId: requestID,
			Response: &rmnpb.Response_SignedObservation{
				SignedObservation: &rmnpb.SignedObservation{
					Observation: &rmnpb.Observation{
						RmnHomeContractConfigDigest: rmnHomeConfigDigest[:],
						LaneDest:                    destChain,
						FixedDestLaneUpdates:        laneUpdates,
						Timestamp:                   uint64(time.Now().UnixMilli()),
					},
					Signature: []byte{byte(nodeID), 1, 2, 3},
				},
			},
		}

		b, err := proto.Marshal(resp)
		require.NoError(ts.t, err)

		ts.t.Logf("test/mock node %d responds to %d", nodeID, resp.RequestId)
		rmnClient.resChan <- PeerResponse{
			RMNNodeID: nodeID,
			Body:      b,
		}
	}
}

func (ts *testSetup) waitForReportSignatureRequestsToBeSent(
	t *testing.T,
	rmnClient *mockPeerClient,
	expectedResponses int,
	minObservers int,
) map[rmntypes.NodeID]uint64 {
	requestIDs := make(map[rmntypes.NodeID]uint64)
	// plugin now has received the observation responses and should send
	// the report requests to the nodes, wait for them to be received by the nodes
	// should a total of minSigners requests each one containing the observation requests
	for {
		time.Sleep(time.Millisecond)

		recvReqs := rmnClient.getReceivedRequests()
		if len(recvReqs) < expectedResponses {
			continue
		}

		cntValid := 0
		// check that the requests the node received are correct
		for _, reqs := range recvReqs {
			for _, req := range reqs {
				if req.GetReportSignatureRequest() == nil {
					continue
				}
				assert.True(t, len(req.GetReportSignatureRequest().AttributedSignedObservations) >= minObservers)

				aos := req.GetReportSignatureRequest().AttributedSignedObservations

				assert.True(t, sort.SliceIsSorted(aos, func(i, j int) bool {
					return aos[i].SignerNodeIndex < aos[j].SignerNodeIndex
				}), "SignerNodeIndex should be in ASC order")

				for _, ao := range aos {
					lus := ao.SignedObservation.Observation.FixedDestLaneUpdates
					assert.True(t, sort.SliceIsSorted(lus, func(i, j int) bool {
						return lus[i].LaneSource.SourceChainSelector < lus[j].LaneSource.SourceChainSelector
					}), "LaneSource.SourceChainSelector should be in ASC order")
				}
				cntValid++
			}
		}

		if cntValid < expectedResponses {
			continue
		}

		for nodeID, reqs := range recvReqs {
			for _, req := range reqs {
				requestIDs[nodeID] = req.RequestId
			}
		}

		rmnClient.resetReceivedRequests()
		return requestIDs
	}
}

func (ts *testSetup) nodesRespondToTheSignatureRequests(
	rmnClient *mockPeerClient,
	requestIDs map[rmntypes.NodeID]uint64,
) {
	// now the plugin is waiting for rmn node responses for all this requests
	for nodeID, reqID := range requestIDs {
		r := [32]byte{byte(nodeID), 1, 2, 3}
		s := [32]byte{byte(nodeID), 4, 5, 6}

		resp := &rmnpb.Response{
			RequestId: reqID,
			Response: &rmnpb.Response_ReportSignature{
				ReportSignature: &rmnpb.ReportSignature{
					Signature: &rmnpb.EcdsaSignature{R: r[:], S: s[:]},
				},
			},
		}
		b, err := proto.Marshal(resp)
		require.NoError(ts.t, err)

		rmnClient.resChan <- PeerResponse{
			RMNNodeID: nodeID,
			Body:      b,
		}
	}
}

type mockPeerClient struct {
	resChan          chan PeerResponse
	receivedRequests map[rmntypes.NodeID][]*rmnpb.Request
	mu               *sync.RWMutex
}

func newMockPeerClient(resChan chan PeerResponse) *mockPeerClient {
	return &mockPeerClient{
		mu:      &sync.RWMutex{},
		resChan: resChan,
	}
}

func (m *mockPeerClient) getReceivedRequests() map[rmntypes.NodeID][]*rmnpb.Request {
	cp := make(map[rmntypes.NodeID][]*rmnpb.Request)
	m.mu.RLock()
	defer m.mu.RUnlock()
	for k, v := range m.receivedRequests {
		cp[k] = v
	}
	return cp
}

func (m *mockPeerClient) resetReceivedRequests() {
	m.mu.Lock()
	defer m.mu.Unlock()
	m.receivedRequests = make(map[rmntypes.NodeID][]*rmnpb.Request)
}

func (m *mockPeerClient) Send(rmnNodeID rmntypes.NodeID, request []byte) error {
	m.mu.Lock()
	defer m.mu.Unlock()

	if m.receivedRequests == nil {
		m.receivedRequests = map[rmntypes.NodeID][]*rmnpb.Request{}
	}

	if _, ok := m.receivedRequests[rmnNodeID]; !ok {
		m.receivedRequests[rmnNodeID] = []*rmnpb.Request{}
	}

	req := &rmnpb.Request{}
	err := proto.Unmarshal(request, req)
	if err != nil {
		return err
	}

	m.receivedRequests[rmnNodeID] = append(m.receivedRequests[rmnNodeID], req)
	return nil
}

func (m *mockPeerClient) Recv() <-chan PeerResponse {
	return m.resChan
}

// signatureVerifierAlwaysTrue is a signature verifier that always returns true.
type signatureVerifierAlwaysTrue struct{}

func (a signatureVerifierAlwaysTrue) Verify(_ ed25519.PublicKey, _, _ []byte) bool {
	return true
}

func (a signatureVerifierAlwaysTrue) VerifyReportSignatures(
	_ context.Context, _ []cciptypes.RMNECDSASignature, _ cciptypes.RMNReport, _ []cciptypes.Bytes) error {
	return nil
}<|MERGE_RESOLUTION|>--- conflicted
+++ resolved
@@ -52,8 +52,6 @@
 	remoteRMNCfg   rmntypes.RemoteConfig
 	minObservers   int
 	rmnNodes       []rmntypes.HomeNodeInfo
-<<<<<<< HEAD
-=======
 }
 
 func Test_selectRoots(t *testing.T) {
@@ -229,7 +227,6 @@
 			assert.Equal(t, tc.expRoots, roots)
 		})
 	}
->>>>>>> c029193f
 }
 
 func TestClient_ComputeReportSignatures(t *testing.T) {
