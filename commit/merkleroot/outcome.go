--- conflicted
+++ resolved
@@ -49,11 +49,7 @@
 
 	switch nextState {
 	case SelectingRangesForReport:
-<<<<<<< HEAD
-		return reportRangesOutcome(q, w.lggr, consensusObservation, w.offchainCfg.MaxMerkleTreeSize), nextState
-=======
 		return reportRangesOutcome(q, w.lggr, consensusObservation, w.cfg.MaxMerkleTreeSize, w.cfg.DestChain), nextState
->>>>>>> a48da66a
 	case BuildingReport:
 		if q.RetryRMNSignatures {
 			// We want to retry getting the RMN signatures on the exact same outcome we had before.
