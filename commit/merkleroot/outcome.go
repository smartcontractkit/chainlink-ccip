package merkleroot

import (
	"fmt"
	"sort"
	"time"

	"golang.org/x/exp/maps"

	"github.com/smartcontractkit/chainlink-common/pkg/logger"
	cciptypes "github.com/smartcontractkit/chainlink-common/pkg/types/ccipocr3"

	"github.com/smartcontractkit/chainlink-ccip/commit/merkleroot/rmn"
	rmntypes "github.com/smartcontractkit/chainlink-ccip/commit/merkleroot/rmn/types"
	"github.com/smartcontractkit/chainlink-ccip/internal/plugincommon"
	"github.com/smartcontractkit/chainlink-ccip/internal/plugincommon/consensus"
	"github.com/smartcontractkit/chainlink-ccip/internal/plugintypes"
)

// Outcome depending on the current state, either:
// - chooses the seq num ranges for the next round
// - builds a report
// - checks for the transmission of a previous report
func (w *Processor) Outcome(
	prevOutcome Outcome,
	query Query,
	aos []plugincommon.AttributedObservation[Observation],
) (Outcome, error) {
	tStart := time.Now()
	outcome, nextState := w.getOutcome(prevOutcome, query, aos)
	w.lggr.Infow("Sending Outcome",
		"outcome", outcome, "nextState", nextState, "outcomeDuration", time.Since(tStart))
	return outcome, nil
}

func (w *Processor) getOutcome(
	previousOutcome Outcome,
	q Query,
	aos []plugincommon.AttributedObservation[Observation],
) (Outcome, State) {
	nextState := previousOutcome.NextState()

	consensusObservation, err := getConsensusObservation(w.lggr, w.reportingCfg.F, w.destChain, aos)
	if err != nil {
		w.lggr.Warnw("Get consensus observation failed, empty outcome", "err", err)
		return Outcome{}, nextState
	}

	switch nextState {
	case SelectingRangesForReport:
		return reportRangesOutcome(q, w.lggr, consensusObservation, w.offchainCfg.MaxMerkleTreeSize, w.destChain), nextState
	case BuildingReport:
		if q.RetryRMNSignatures {
			// We want to retry getting the RMN signatures on the exact same outcome we had before.
			// The current observations should all be empty.
			return previousOutcome, BuildingReport
		}
		return buildReport(q, w.lggr, consensusObservation, previousOutcome), nextState
	case WaitingForReportTransmission:
		return checkForReportTransmission(
			w.lggr, w.offchainCfg.MaxReportTransmissionCheckAttempts, previousOutcome, consensusObservation), nextState
	default:
		w.lggr.Warnw("Unexpected next state in Outcome", "state", nextState)
		return Outcome{}, nextState
	}
}

// reportRangesOutcome determines the sequence number ranges for each chain to build a report from in the next round
func reportRangesOutcome(
	_ Query,
	lggr logger.Logger,
	consensusObservation ConsensusObservation,
	maxMerkleTreeSize uint64,
	dstChain cciptypes.ChainSelector,
) Outcome {
	rangesToReport := make([]plugintypes.ChainRange, 0)

	observedOnRampMaxSeqNumsMap := consensusObservation.OnRampMaxSeqNums
	observedOffRampNextSeqNumsMap := consensusObservation.OffRampNextSeqNums
	observedRMNRemoteConfig := consensusObservation.RMNRemoteConfig

	offRampNextSeqNums := make([]plugintypes.SeqNumChain, 0)

	for chainSel, offRampNextSeqNum := range observedOffRampNextSeqNumsMap {
		onRampMaxSeqNum, exists := observedOnRampMaxSeqNumsMap[chainSel]
		if !exists {
			continue
		}

		if offRampNextSeqNum <= onRampMaxSeqNum {
			rng := cciptypes.NewSeqNumRange(offRampNextSeqNum, onRampMaxSeqNum)

			chainRange := plugintypes.ChainRange{
				ChainSel:    chainSel,
				SeqNumRange: rng.Limit(maxMerkleTreeSize),
			}
			rangesToReport = append(rangesToReport, chainRange)

			if rng.End() != chainRange.SeqNumRange.End() { // Check if the range was truncated.
				lggr.Infof("Range for chain %d: %s (before truncate: %v)", chainSel, chainRange.SeqNumRange, rng)
			} else {
				lggr.Infof("Range for chain %d: %s", chainSel, chainRange.SeqNumRange)
			}
		}

		offRampNextSeqNums = append(offRampNextSeqNums, plugintypes.SeqNumChain{
			ChainSel: chainSel,
			SeqNum:   offRampNextSeqNum,
		})
	}

	// deterministic outcome
	sort.Slice(rangesToReport, func(i, j int) bool { return rangesToReport[i].ChainSel < rangesToReport[j].ChainSel })
	sort.Slice(offRampNextSeqNums, func(i, j int) bool {
		return offRampNextSeqNums[i].ChainSel < offRampNextSeqNums[j].ChainSel
	})

	var rmnRemoteConfig rmntypes.RemoteConfig
	if observedRMNRemoteConfig[dstChain].IsEmpty() {
		lggr.Warn("RMNRemoteConfig is nil")
	} else {
		rmnRemoteConfig = observedRMNRemoteConfig[dstChain]
	}

	outcome := Outcome{
		OutcomeType:             ReportIntervalsSelected,
		RangesSelectedForReport: rangesToReport,
		OffRampNextSeqNums:      offRampNextSeqNums,
		RMNRemoteCfg:            rmnRemoteConfig,
	}

	return outcome
}

// Given a set of observed merkle roots, gas prices and token prices, and roots from RMN, construct a report
// to transmit on-chain
func buildReport(
	q Query,
	lggr logger.Logger,
	consensusObservation ConsensusObservation,
	prevOutcome Outcome,
) Outcome {
	roots := maps.Values(consensusObservation.MerkleRoots)

	outcomeType := ReportGenerated
	if len(roots) == 0 {
		outcomeType = ReportEmpty
	}

	sort.Slice(roots, func(i, j int) bool { return roots[i].ChainSel < roots[j].ChainSel })

	sigs := make([]cciptypes.RMNECDSASignature, 0)
	if q.RMNSignatures != nil { // TODO: should never be nil, error after e2e RMN integration.
		parsedSigs, err := rmn.NewECDSASigsFromPB(q.RMNSignatures.Signatures)
		if err != nil {
			lggr.Errorw("Failed to parse RMN signatures returning an empty outcome", "err", err)
			return Outcome{}
		}
		sigs = parsedSigs

<<<<<<< HEAD
		var signedRoots RootSet
		for _, laneUpdate := range q.RMNSignatures.LaneUpdates {
			srcSelector := cciptypes.ChainSelector(laneUpdate.LaneSource.SourceChainSelector)
			signedRoots.Add(cciptypes.MerkleRootChain{
				ChainSel:      srcSelector,
				OnRampAddress: consensusObservation.MerkleRoots[srcSelector].OnRampAddress,
=======
		// TODO: we're doing this because we're going to add the OnRamp address
		// to the MerkleRootChain struct and it makes the struct not usable anymore
		// on the mapset.Set type.
		type rootKey struct {
			ChainSel     cciptypes.ChainSelector
			SeqNumsRange cciptypes.SeqNumRange
			MerkleRoot   cciptypes.Bytes32
			// TODO: add OnRamp as a string?
		}
		signedRoots := mapset.NewSet[rootKey]()
		for _, laneUpdate := range q.RMNSignatures.LaneUpdates {
			signedRoots.Add(rootKey{
				ChainSel: cciptypes.ChainSelector(laneUpdate.LaneSource.SourceChainSelector),
>>>>>>> 20ff51a4
				SeqNumsRange: cciptypes.NewSeqNumRange(
					cciptypes.SeqNum(laneUpdate.ClosedInterval.MinMsgNr),
					cciptypes.SeqNum(laneUpdate.ClosedInterval.MaxMsgNr),
				),
				MerkleRoot: cciptypes.Bytes32(laneUpdate.Root),
				// TODO: add OnRamp as a string?
			})
		}

		// Only report roots that are present in RMN signatures.
		rootsToReport := make([]cciptypes.MerkleRootChain, 0)
		for _, root := range roots {
			if signedRoots.Contains(rootKey{
				ChainSel:     root.ChainSel,
				SeqNumsRange: root.SeqNumsRange,
				MerkleRoot:   root.MerkleRoot,
				// TODO: add OnRamp as a string?
			}) {
				rootsToReport = append(rootsToReport, root)
			} else {
				lggr.Warnw("skipping merkle root not signed by RMN", "root", root)
			}
		}
		roots = rootsToReport
	}

	outcome := Outcome{
		OutcomeType:         outcomeType,
		RootsToReport:       roots,
		OffRampNextSeqNums:  prevOutcome.OffRampNextSeqNums,
		RMNReportSignatures: sigs,
<<<<<<< HEAD
		// TODO: Calculate it for real
		RMNRawVs: cciptypes.NewBigIntFromInt64(0),
=======
		RMNRemoteCfg:        prevOutcome.RMNRemoteCfg,
>>>>>>> 20ff51a4
	}

	return outcome
}

// checkForReportTransmission checks if the OffRamp has an updated set of max seq nums compared to the seq nums that
// were observed when the most recent report was generated. If an update to these max seq sums is detected, it means
// that the previous report has been transmitted, and we output ReportTransmitted to dictate that a new report
// generation phase should begin. If no update is detected, and we've exhausted our check attempts, output
// ReportTransmissionFailed to signify we stop checking for updates and start a new report generation phase. If no
// update is detected, and we haven't exhausted our check attempts, output ReportInFlight to signify that we should
// check again next round.
func checkForReportTransmission(
	lggr logger.Logger,
	maxReportTransmissionCheckAttempts uint,
	previousOutcome Outcome,
	consensusObservation ConsensusObservation,
) Outcome {

	offRampUpdated := false
	for _, previousSeqNumChain := range previousOutcome.OffRampNextSeqNums {
		if currentSeqNum, exists := consensusObservation.OffRampNextSeqNums[previousSeqNumChain.ChainSel]; exists {
			if previousSeqNumChain.SeqNum != currentSeqNum {
				offRampUpdated = true
				break
			}
		}
	}

	if offRampUpdated {
		return Outcome{
			OutcomeType: ReportTransmitted,
		}
	}

	if previousOutcome.ReportTransmissionCheckAttempts+1 >= maxReportTransmissionCheckAttempts {
		lggr.Warnw("Failed to detect report transmission")
		return Outcome{
			OutcomeType: ReportTransmissionFailed,
		}
	}

	return Outcome{
		OutcomeType:                     ReportInFlight,
		OffRampNextSeqNums:              previousOutcome.OffRampNextSeqNums,
		ReportTransmissionCheckAttempts: previousOutcome.ReportTransmissionCheckAttempts + 1,
	}
}

// getConsensusObservation Combine the list of observations into a single consensus observation
func getConsensusObservation(
	lggr logger.Logger,
	fRoleDON int,
	destChain cciptypes.ChainSelector,
	aos []plugincommon.AttributedObservation[Observation],
) (ConsensusObservation, error) {
	aggObs := aggregateObservations(aos)

	// consensus on the fChain map uses the role DON f value
	// because all nodes can observe the home chain.
	donThresh := consensus.MakeConstantThreshold[cciptypes.ChainSelector](consensus.TwoFPlus1(fRoleDON))
	fChains := consensus.GetConsensusMap(lggr, "fChain", aggObs.FChain, donThresh)

	_, exists := fChains[destChain]
	if !exists {
		return ConsensusObservation{},
			fmt.Errorf("no consensus value for fDestChain, destChain: %d", destChain)
	}

	// convert aggObs.RMNRemoteConfigs to a map of RMNRemoteConfigs
	rmnRemoteConfigs := map[cciptypes.ChainSelector][]rmntypes.RemoteConfig{destChain: aggObs.RMNRemoteConfigs}

	// Get consensus using strict 2fChain+1 threshold.
	twoFChainPlus1 := consensus.MakeMultiThreshold(fChains, consensus.TwoFPlus1)
	consensusObs := ConsensusObservation{
		MerkleRoots:      consensus.GetConsensusMap(lggr, "Merkle Root", aggObs.MerkleRoots, twoFChainPlus1),
		OnRampMaxSeqNums: consensus.GetConsensusMap(lggr, "OnRamp Max Seq Nums", aggObs.OnRampMaxSeqNums, twoFChainPlus1),
		OffRampNextSeqNums: consensus.GetConsensusMap(
			lggr,
			"OffRamp Next Seq Nums",
			aggObs.OffRampNextSeqNums,
			twoFChainPlus1),
		RMNRemoteConfig: consensus.GetConsensusMap(lggr, "RMNRemote cfg", rmnRemoteConfigs, twoFChainPlus1),
		FChain:          fChains,
	}

	return consensusObs, nil
}<|MERGE_RESOLUTION|>--- conflicted
+++ resolved
@@ -1,12 +1,14 @@
 package merkleroot
 
 import (
+	"encoding/hex"
 	"fmt"
 	"sort"
 	"time"
 
 	"golang.org/x/exp/maps"
 
+	mapset "github.com/deckarep/golang-set/v2"
 	"github.com/smartcontractkit/chainlink-common/pkg/logger"
 	cciptypes "github.com/smartcontractkit/chainlink-common/pkg/types/ccipocr3"
 
@@ -158,34 +160,24 @@
 		}
 		sigs = parsedSigs
 
-<<<<<<< HEAD
-		var signedRoots RootSet
-		for _, laneUpdate := range q.RMNSignatures.LaneUpdates {
-			srcSelector := cciptypes.ChainSelector(laneUpdate.LaneSource.SourceChainSelector)
-			signedRoots.Add(cciptypes.MerkleRootChain{
-				ChainSel:      srcSelector,
-				OnRampAddress: consensusObservation.MerkleRoots[srcSelector].OnRampAddress,
-=======
-		// TODO: we're doing this because we're going to add the OnRamp address
-		// to the MerkleRootChain struct and it makes the struct not usable anymore
-		// on the mapset.Set type.
 		type rootKey struct {
-			ChainSel     cciptypes.ChainSelector
-			SeqNumsRange cciptypes.SeqNumRange
-			MerkleRoot   cciptypes.Bytes32
-			// TODO: add OnRamp as a string?
+			ChainSel      cciptypes.ChainSelector
+			SeqNumsRange  cciptypes.SeqNumRange
+			MerkleRoot    cciptypes.Bytes32
+			OnRampAddress string
 		}
 		signedRoots := mapset.NewSet[rootKey]()
 		for _, laneUpdate := range q.RMNSignatures.LaneUpdates {
 			signedRoots.Add(rootKey{
 				ChainSel: cciptypes.ChainSelector(laneUpdate.LaneSource.SourceChainSelector),
->>>>>>> 20ff51a4
 				SeqNumsRange: cciptypes.NewSeqNumRange(
 					cciptypes.SeqNum(laneUpdate.ClosedInterval.MinMsgNr),
 					cciptypes.SeqNum(laneUpdate.ClosedInterval.MaxMsgNr),
 				),
 				MerkleRoot: cciptypes.Bytes32(laneUpdate.Root),
-				// TODO: add OnRamp as a string?
+				// NOTE: this hex encoding is just for the sake of giving the onramp address
+				// a value in this key struct.
+				OnRampAddress: hex.EncodeToString(laneUpdate.LaneSource.OnrampAddress),
 			})
 		}
 
@@ -196,7 +188,9 @@
 				ChainSel:     root.ChainSel,
 				SeqNumsRange: root.SeqNumsRange,
 				MerkleRoot:   root.MerkleRoot,
-				// TODO: add OnRamp as a string?
+				// NOTE: this hex encoding is just for the sake of giving the onramp address
+				// a value in this key struct.
+				OnRampAddress: hex.EncodeToString(root.OnRampAddress),
 			}) {
 				rootsToReport = append(rootsToReport, root)
 			} else {
@@ -211,12 +205,9 @@
 		RootsToReport:       roots,
 		OffRampNextSeqNums:  prevOutcome.OffRampNextSeqNums,
 		RMNReportSignatures: sigs,
-<<<<<<< HEAD
 		// TODO: Calculate it for real
-		RMNRawVs: cciptypes.NewBigIntFromInt64(0),
-=======
-		RMNRemoteCfg:        prevOutcome.RMNRemoteCfg,
->>>>>>> 20ff51a4
+		RMNRawVs:     cciptypes.NewBigIntFromInt64(0),
+		RMNRemoteCfg: prevOutcome.RMNRemoteCfg,
 	}
 
 	return outcome
