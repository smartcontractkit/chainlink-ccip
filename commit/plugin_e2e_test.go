package commit

import (
	"context"
	"fmt"
	"reflect"
	"strconv"
	"testing"
	"time"

	"github.com/stretchr/testify/assert"
	"github.com/stretchr/testify/mock"
	"github.com/stretchr/testify/require"

	"github.com/smartcontractkit/libocr/commontypes"

	"github.com/smartcontractkit/chainlink-ccip/internal/libs/testhelpers"
	"github.com/smartcontractkit/chainlink-ccip/internal/mocks"
	"github.com/smartcontractkit/chainlink-ccip/internal/reader"

	"github.com/smartcontractkit/libocr/offchainreporting2plus/ocr3types"
	"github.com/smartcontractkit/libocr/offchainreporting2plus/types"
	libocrtypes "github.com/smartcontractkit/libocr/ragep2p/types"

	"github.com/smartcontractkit/chainlink-common/pkg/logger"
	cciptypes "github.com/smartcontractkit/chainlink-common/pkg/types/ccipocr3"
)

func TestPlugin(t *testing.T) {
	ctx := context.Background()
	lggr := logger.Test(t)

	testCases := []struct {
		name                  string
		description           string
		nodes                 []nodeSetup
		expErr                func(*testing.T, error)
		expOutcome            cciptypes.CommitPluginOutcome
		expTransmittedReports []cciptypes.CommitPluginReport
		initialOutcome        cciptypes.CommitPluginOutcome
	}{
		{
			name:        "EmptyOutcome",
			description: "Empty observations are returned by all nodes which leads to an empty outcome.",
			nodes:       setupEmptyOutcome(ctx, t, lggr),
			expErr:      func(t *testing.T, err error) { assert.Equal(t, testhelpers.ErrEmptyOutcome, err) },
		},
		{
			name: "AllNodesReadAllChains",
			description: "Nodes observe the latest sequence numbers and new messages after those sequence numbers. " +
				"They also observe gas prices. In this setup all nodes can read all chains.",
			nodes: setupAllNodesReadAllChains(ctx, t, lggr),
			expOutcome: cciptypes.CommitPluginOutcome{
				MaxSeqNums: []cciptypes.SeqNumChain{
					{ChainSel: chainA, SeqNum: 10},
					{ChainSel: chainB, SeqNum: 20},
				},
				MerkleRoots: []cciptypes.MerkleRootChain{
					{ChainSel: chainB, MerkleRoot: cciptypes.Bytes32{}, SeqNumsRange: cciptypes.NewSeqNumRange(21, 22)},
				},
				TokenPrices: []cciptypes.TokenPrice{},
				GasPrices: []cciptypes.GasPriceChain{
					{ChainSel: chainA, GasPrice: cciptypes.NewBigIntFromInt64(1000)},
					{ChainSel: chainB, GasPrice: cciptypes.NewBigIntFromInt64(20_000)},
				},
			},
			expTransmittedReports: []cciptypes.CommitPluginReport{
				{
					MerkleRoots: []cciptypes.MerkleRootChain{
						{ChainSel: chainB, SeqNumsRange: cciptypes.NewSeqNumRange(21, 22)},
					},
					PriceUpdates: cciptypes.PriceUpdates{
						TokenPriceUpdates: []cciptypes.TokenPrice{},
						GasPriceUpdates: []cciptypes.GasPriceChain{
							{ChainSel: chainA, GasPrice: cciptypes.NewBigIntFromInt64(1000)},
							{ChainSel: chainB, GasPrice: cciptypes.NewBigIntFromInt64(20_000)},
						},
					},
				},
			},
			initialOutcome: cciptypes.CommitPluginOutcome{
				MaxSeqNums: []cciptypes.SeqNumChain{
					{ChainSel: chainA, SeqNum: 10},
					{ChainSel: chainB, SeqNum: 20},
				},
				MerkleRoots: []cciptypes.MerkleRootChain{},
				TokenPrices: []cciptypes.TokenPrice{},
				GasPrices:   []cciptypes.GasPriceChain{},
			},
		},
		{
			name:        "NodesDoNotAgreeOnMsgs",
			description: "Nodes do not agree on messages which leads to an outcome with empty merkle roots.",
			nodes:       setupNodesDoNotAgreeOnMsgs(ctx, t, lggr),
			expOutcome: cciptypes.CommitPluginOutcome{
				MaxSeqNums: []cciptypes.SeqNumChain{
					{ChainSel: chainA, SeqNum: 10},
					{ChainSel: chainB, SeqNum: 20},
				},
				MerkleRoots: []cciptypes.MerkleRootChain{},
				TokenPrices: []cciptypes.TokenPrice{},
				GasPrices: []cciptypes.GasPriceChain{
					{ChainSel: chainA, GasPrice: cciptypes.NewBigIntFromInt64(1000)},
					{ChainSel: chainB, GasPrice: cciptypes.NewBigIntFromInt64(20_000)},
				},
			},
			expTransmittedReports: []cciptypes.CommitPluginReport{
				{
					MerkleRoots: []cciptypes.MerkleRootChain{},
					PriceUpdates: cciptypes.PriceUpdates{
						TokenPriceUpdates: []cciptypes.TokenPrice{},
						GasPriceUpdates: []cciptypes.GasPriceChain{
							{ChainSel: chainA, GasPrice: cciptypes.NewBigIntFromInt64(1000)},
							{ChainSel: chainB, GasPrice: cciptypes.NewBigIntFromInt64(20_000)},
						},
					},
				},
			},
			initialOutcome: cciptypes.CommitPluginOutcome{
				MaxSeqNums: []cciptypes.SeqNumChain{
					{ChainSel: chainA, SeqNum: 10},
					{ChainSel: chainB, SeqNum: 20},
				},
				MerkleRoots: []cciptypes.MerkleRootChain{},
				TokenPrices: []cciptypes.TokenPrice{},
				GasPrices:   []cciptypes.GasPriceChain{},
			},
		},
		{
			name:        "NodesDoNotReportGasPrices",
			description: "Nodes that don't have access to a contract writer do not submit gas price updates",
			nodes:       setupNodesDoNotReportGasPrices(ctx, t, lggr),
			expOutcome: cciptypes.CommitPluginOutcome{
				MaxSeqNums: []cciptypes.SeqNumChain{
					{ChainSel: chainA, SeqNum: 10},
					{ChainSel: chainB, SeqNum: 20},
				},
				MerkleRoots: []cciptypes.MerkleRootChain{
					{ChainSel: chainB, MerkleRoot: cciptypes.Bytes32{}, SeqNumsRange: cciptypes.NewSeqNumRange(21, 22)},
				},
				TokenPrices: []cciptypes.TokenPrice{},
				GasPrices:   []cciptypes.GasPriceChain{},
			},
			expTransmittedReports: []cciptypes.CommitPluginReport{
				{
					MerkleRoots: []cciptypes.MerkleRootChain{
						{ChainSel: chainB, SeqNumsRange: cciptypes.NewSeqNumRange(21, 22)},
					},
					PriceUpdates: cciptypes.PriceUpdates{
						TokenPriceUpdates: []cciptypes.TokenPrice{},
						GasPriceUpdates:   []cciptypes.GasPriceChain{},
					},
				},
			},
			initialOutcome: cciptypes.CommitPluginOutcome{
				MaxSeqNums: []cciptypes.SeqNumChain{
					{ChainSel: chainA, SeqNum: 10},
					{ChainSel: chainB, SeqNum: 20},
				},
				MerkleRoots: []cciptypes.MerkleRootChain{},
				TokenPrices: []cciptypes.TokenPrice{},
				GasPrices:   []cciptypes.GasPriceChain{},
			},
		},
	}

	for _, tc := range testCases {
		t.Run(tc.name, func(t *testing.T) {
			t.Log("-+-+-+-+-+-+-+-+-+-+-+-+-+-+-+-+-+-+-+-+-+-+-+-")
			t.Logf(">>> [%s]\n", tc.name)
			t.Logf(">>> %s\n", tc.description)
			defer t.Log("-+-+-+-+-+-+-+-+-+-+-+-+-+-+-+-+-+-+-+-+-+-+-+-")

			nodesSetup := tc.nodes
			nodes := make([]ocr3types.ReportingPlugin[[]byte], 0, len(nodesSetup))
			for _, n := range nodesSetup {
				nodes = append(nodes, n.node)
			}

			nodeIDs := make([]commontypes.OracleID, 0, len(nodesSetup))
			for _, n := range nodesSetup {
				nodeIDs = append(nodeIDs, n.node.nodeID)
			}
			o, err := tc.initialOutcome.Encode()
			require.NoError(t, err)
			runner := testhelpers.NewOCR3Runner(nodes, nodeIDs, o)

			res, err := runner.RunRound(ctx)
			if tc.expErr != nil {
				tc.expErr(t, err)
			} else {
				assert.NoError(t, err)
			}

			if !reflect.DeepEqual(tc.expOutcome, cciptypes.CommitPluginOutcome{}) {
				outcome, err := cciptypes.DecodeCommitPluginOutcome(res.Outcome)
				assert.NoError(t, err)
				assert.Equal(t, tc.expOutcome.TokenPrices, outcome.TokenPrices)
				assert.Equal(t, tc.expOutcome.MaxSeqNums, outcome.MaxSeqNums)
				assert.Equal(t, tc.expOutcome.GasPrices, outcome.GasPrices)

				assert.Equal(t, len(tc.expOutcome.MerkleRoots), len(outcome.MerkleRoots))
				for i, exp := range tc.expOutcome.MerkleRoots {
					assert.Equal(t, exp.ChainSel, outcome.MerkleRoots[i].ChainSel)
					assert.Equal(t, exp.SeqNumsRange, outcome.MerkleRoots[i].SeqNumsRange)
				}
			}

			assert.Equal(t, len(tc.expTransmittedReports), len(res.Transmitted))
			for i, exp := range tc.expTransmittedReports {
				actual, err := nodesSetup[0].reportCodec.Decode(ctx, res.Transmitted[i].Report)
				assert.NoError(t, err)
				assert.Equal(t, exp.PriceUpdates, actual.PriceUpdates)
				assert.Equal(t, len(exp.MerkleRoots), len(actual.MerkleRoots))
				for j, expRoot := range exp.MerkleRoots {
					assert.Equal(t, expRoot.ChainSel, actual.MerkleRoots[j].ChainSel)
					assert.Equal(t, expRoot.SeqNumsRange, actual.MerkleRoots[j].SeqNumsRange)
				}
			}
		})
	}
}

func setupEmptyOutcome(ctx context.Context, t *testing.T, lggr logger.Logger) []nodeSetup {
	cfg := cciptypes.CommitPluginConfig{
		DestChain:           chainC,
		PricedTokens:        []types.Account{tokenX},
		TokenPricesObserver: false,
		NewMsgScanBatchSize: 256,
	}

	chainConfigInfos := []reader.ChainConfigInfo{
		{
			ChainSelector: chainC,
			ChainConfig: reader.HomeChainConfigMapper{
				FChain: 1,
				Readers: []libocrtypes.PeerID{
					{1}, {2}, {3},
				},
				Config: []byte{0},
			},
		},
	}

	homeChain := setupHomeChainPoller(lggr, chainConfigInfos)
	err := homeChain.Start(ctx)
	if err != nil {
		return nil
	}

	oracleIDToP2pID := GetP2pIDs(1, 2, 3)
	nodes := []nodeSetup{
		newNode(ctx, t, lggr, 1, cfg, homeChain, oracleIDToP2pID),
		newNode(ctx, t, lggr, 2, cfg, homeChain, oracleIDToP2pID),
		newNode(ctx, t, lggr, 3, cfg, homeChain, oracleIDToP2pID),
	}

	for _, n := range nodes {
		// All nodes have issue reading the latest sequence number, should lead to empty outcomes
		n.ccipReader.On(
			"NextSeqNum",
			ctx,
			mock.Anything,
		).Return([]cciptypes.SeqNum{}, nil)
	}

	err = homeChain.Close()
	if err != nil {
		return nil
	}
	return nodes
}

func setupAllNodesReadAllChains(ctx context.Context, t *testing.T, lggr logger.Logger) []nodeSetup {
	cfg := cciptypes.CommitPluginConfig{
		DestChain:           chainC,
		PricedTokens:        []types.Account{tokenX},
		TokenPricesObserver: false,
		NewMsgScanBatchSize: 256,
	}

	chainConfigInfos := []reader.ChainConfigInfo{
		{
			ChainSelector: chainA,
			ChainConfig: reader.HomeChainConfigMapper{
				FChain: 1,
				Readers: []libocrtypes.PeerID{
					{1}, {2}, {3},
				},
				Config: []byte{0},
			},
		},
		{
			ChainSelector: chainB,
			ChainConfig: reader.HomeChainConfigMapper{
				FChain: 1,
				Readers: []libocrtypes.PeerID{
					{1}, {2}, {3},
				},
				Config: []byte{0},
			},
		},
		{
			ChainSelector: chainC,
			ChainConfig: reader.HomeChainConfigMapper{
				FChain: 1,
				Readers: []libocrtypes.PeerID{
					{1}, {2}, {3},
				},
				Config: []byte{0},
			},
		},
	}

	homeChain := setupHomeChainPoller(lggr, chainConfigInfos)
	err := homeChain.Start(ctx)
	if err != nil {
		return nil
	}
	oracleIDToP2pID := GetP2pIDs(1, 2, 3)
	n1 := newNode(ctx, t, lggr, 1, cfg, homeChain, oracleIDToP2pID)
	n2 := newNode(ctx, t, lggr, 2, cfg, homeChain, oracleIDToP2pID)
	n3 := newNode(ctx, t, lggr, 3, cfg, homeChain, oracleIDToP2pID)
	nodes := []nodeSetup{n1, n2, n3}

	for _, n := range nodes {
		// then they fetch new msgs, there is nothing new on chainA
		n.ccipReader.On(
			"MsgsBetweenSeqNums",
			ctx,
			chainA,
			cciptypes.NewSeqNumRange(11, cciptypes.SeqNum(11+cfg.NewMsgScanBatchSize)),
		).Return([]cciptypes.CCIPMsg{}, nil)

		// and there are two new message on chainB
		n.ccipReader.On(
			"MsgsBetweenSeqNums",
			ctx,
			chainB,
			cciptypes.NewSeqNumRange(21, cciptypes.SeqNum(21+cfg.NewMsgScanBatchSize)),
		).Return([]cciptypes.CCIPMsg{
			{
				CCIPMsgBaseDetails: cciptypes.CCIPMsgBaseDetails{
					MsgHash: cciptypes.Bytes32{1}, ID: "1", SourceChain: chainB, SeqNum: 21,
				},
			},
			{
				CCIPMsgBaseDetails: cciptypes.CCIPMsgBaseDetails{
					MsgHash: cciptypes.Bytes32{2}, ID: "2", SourceChain: chainB, SeqNum: 22,
				},
			},
		}, nil)

		n.ccipReader.On("GasPrices", ctx, []cciptypes.ChainSelector{chainA, chainB}).
			Return([]cciptypes.BigInt{
				cciptypes.NewBigIntFromInt64(1000),
				cciptypes.NewBigIntFromInt64(20_000),
			}, nil)

		// all nodes observe the same sequence numbers 10 for chainA and 20 for chainB
		n.ccipReader.On("NextSeqNum", ctx, []cciptypes.ChainSelector{chainA, chainB}).
			Return([]cciptypes.SeqNum{10, 20}, nil)
<<<<<<< HEAD

		// transmission phase root staleness check passes
		n.ccipReader.On("NextSeqNum", ctx, []cciptypes.ChainSelector{chainB}).
			Return([]cciptypes.SeqNum{20}, nil)
=======
>>>>>>> 1f230e7d
	}

	// No need to keep it running in the background anymore for this test
	err = homeChain.Close()
	if err != nil {
		return nil
	}

	return nodes
}

func setupNodesDoNotAgreeOnMsgs(ctx context.Context, t *testing.T, lggr logger.Logger) []nodeSetup {
	cfg := cciptypes.CommitPluginConfig{
		DestChain:           chainC,
		PricedTokens:        []types.Account{tokenX},
		TokenPricesObserver: false,
		NewMsgScanBatchSize: 256,
	}

	chainConfigInfos := []reader.ChainConfigInfo{
		{
			ChainSelector: chainA,
			ChainConfig: reader.HomeChainConfigMapper{
				FChain: 1,
				Readers: []libocrtypes.PeerID{
					{1}, {2}, {3},
				},
				Config: []byte{0},
			},
		},
		{
			ChainSelector: chainB,
			ChainConfig: reader.HomeChainConfigMapper{
				FChain: 1,
				Readers: []libocrtypes.PeerID{
					{1}, {2}, {3},
				},
				Config: []byte{0},
			},
		},
		{
			ChainSelector: chainC,
			ChainConfig: reader.HomeChainConfigMapper{
				FChain: 1,
				Readers: []libocrtypes.PeerID{
					{1}, {2}, {3},
				},
				Config: []byte{0},
			},
		},
	}

	homeChain := setupHomeChainPoller(lggr, chainConfigInfos)
	err := homeChain.Start(ctx)
	if err != nil {
		return nil
	}
	oracleIDToP2pID := GetP2pIDs(1, 2, 3)
	n1 := newNode(ctx, t, lggr, 1, cfg, homeChain, oracleIDToP2pID)
	n2 := newNode(ctx, t, lggr, 2, cfg, homeChain, oracleIDToP2pID)
	n3 := newNode(ctx, t, lggr, 3, cfg, homeChain, oracleIDToP2pID)
	nodes := []nodeSetup{n1, n2, n3}

	for i, n := range nodes {
		// all nodes observe the same sequence numbers 10 for chainA and 20 for chainB
		n.ccipReader.On("NextSeqNum", ctx, []cciptypes.ChainSelector{chainA, chainB}).
			Return([]cciptypes.SeqNum{10, 20}, nil)

		// then they fetch new msgs, there is nothing new on chainA
		n.ccipReader.On(
			"MsgsBetweenSeqNums",
			ctx,
			chainA,
			cciptypes.NewSeqNumRange(11, cciptypes.SeqNum(11+cfg.NewMsgScanBatchSize)),
		).Return([]cciptypes.CCIPMsg{}, nil)

		// and there are two new message on chainB
		n.ccipReader.On(
			"MsgsBetweenSeqNums",
			ctx,
			chainB,
			cciptypes.NewSeqNumRange(
				21,
				cciptypes.SeqNum(21+cfg.NewMsgScanBatchSize),
			),
		).Return([]cciptypes.CCIPMsg{
			{CCIPMsgBaseDetails: cciptypes.CCIPMsgBaseDetails{
				MsgHash:     cciptypes.Bytes32{1},
				ID:          "1" + strconv.Itoa(i),
				SourceChain: chainB,
				SeqNum:      21 + cciptypes.SeqNum(i*10)}},
			{CCIPMsgBaseDetails: cciptypes.CCIPMsgBaseDetails{
				MsgHash:     cciptypes.Bytes32{2},
				ID:          "2" + strconv.Itoa(i),
				SourceChain: chainB,
				SeqNum:      22 + cciptypes.SeqNum(i*20)}},
		}, nil)

		n.ccipReader.On("GasPrices", ctx, []cciptypes.ChainSelector{chainA, chainB}).
			Return([]cciptypes.BigInt{
				cciptypes.NewBigIntFromInt64(1000),
				cciptypes.NewBigIntFromInt64(20_000),
			}, nil)
	}

	// No need to keep it running in the background anymore for this test
	err = homeChain.Close()
	if err != nil {
		return nil
	}

	return nodes
}

func setupNodesDoNotReportGasPrices(ctx context.Context, t *testing.T, lggr logger.Logger) []nodeSetup {
	cfg := cciptypes.CommitPluginConfig{
		DestChain:           chainC,
		PricedTokens:        []types.Account{tokenX},
		TokenPricesObserver: false,
		NewMsgScanBatchSize: 256,
	}

	chainConfigInfos := []reader.ChainConfigInfo{
		{
			ChainSelector: chainA,
			ChainConfig: reader.HomeChainConfigMapper{
				FChain: 1,
				Readers: []libocrtypes.PeerID{
					{1}, {2}, {3},
				},
				Config: []byte{0},
			},
		},
		{
			ChainSelector: chainB,
			ChainConfig: reader.HomeChainConfigMapper{
				FChain: 1,
				Readers: []libocrtypes.PeerID{
					{1}, {2}, {3},
				},
				Config: []byte{0},
			},
		},
		{
			ChainSelector: chainC,
			ChainConfig: reader.HomeChainConfigMapper{
				FChain: 1,
				Readers: []libocrtypes.PeerID{
					{1}, {2}, {3},
				},
				Config: []byte{0},
			},
		},
	}

	homeChain := setupHomeChainPoller(lggr, chainConfigInfos)
	err := homeChain.Start(ctx)
	if err != nil {
		return nil
	}
	oracleIDToP2pID := GetP2pIDs(1, 2, 3)
	n1 := newNode(ctx, t, lggr, 1, cfg, homeChain, oracleIDToP2pID)
	n2 := newNode(ctx, t, lggr, 2, cfg, homeChain, oracleIDToP2pID)
	n3 := newNode(ctx, t, lggr, 3, cfg, homeChain, oracleIDToP2pID)
	nodes := []nodeSetup{n1, n2, n3}

	for _, n := range nodes {
		// then they fetch new msgs, there is nothing new on chainA
		n.ccipReader.On(
			"MsgsBetweenSeqNums",
			ctx,
			chainA,
			cciptypes.NewSeqNumRange(11, cciptypes.SeqNum(11+cfg.NewMsgScanBatchSize)),
		).Return([]cciptypes.CCIPMsg{}, nil)

		// and there are two new message on chainB
		n.ccipReader.On(
			"MsgsBetweenSeqNums",
			ctx,
			chainB,
			cciptypes.NewSeqNumRange(21, cciptypes.SeqNum(21+cfg.NewMsgScanBatchSize)),
		).Return([]cciptypes.CCIPMsg{
			{
				CCIPMsgBaseDetails: cciptypes.CCIPMsgBaseDetails{
					MsgHash: cciptypes.Bytes32{1}, ID: "1", SourceChain: chainB, SeqNum: 21,
				},
			},
			{
				CCIPMsgBaseDetails: cciptypes.CCIPMsgBaseDetails{
					MsgHash: cciptypes.Bytes32{2}, ID: "2", SourceChain: chainB, SeqNum: 22,
				},
			},
		}, nil)

		n.ccipReader.On("GasPrices", ctx, []cciptypes.ChainSelector{chainA, chainB}).
			Return([]cciptypes.BigInt{}, fmt.Errorf("no gas prices available: %w", reader.ErrContractWriterNotFound))

		// all nodes observe the same sequence numbers 10 for chainA and 20 for chainB
		n.ccipReader.On("NextSeqNum", ctx, []cciptypes.ChainSelector{chainA, chainB}).
			Return([]cciptypes.SeqNum{10, 20}, nil)

	}

	// No need to keep it running in the background anymore for this test
	err = homeChain.Close()
	if err != nil {
		return nil
	}

	return nodes
}

type nodeSetup struct {
	node        *Plugin
	ccipReader  *mocks.CCIPReader
	priceReader *mocks.TokenPricesReader
	reportCodec *mocks.CommitPluginJSONReportCodec
	msgHasher   *mocks.MessageHasher
}

func newNode(
	_ context.Context,
	_ *testing.T,
	lggr logger.Logger,
	id int,
	cfg cciptypes.CommitPluginConfig,
	homeChain reader.HomeChain,
	oracleIDToP2pID map[commontypes.OracleID]libocrtypes.PeerID,
) nodeSetup {
	ccipReader := mocks.NewCCIPReader()
	priceReader := mocks.NewTokenPricesReader()
	reportCodec := mocks.NewCommitPluginJSONReportCodec()
	msgHasher := mocks.NewMessageHasher()

	node1 := NewPlugin(
		context.Background(),
		commontypes.OracleID(id),
		oracleIDToP2pID,
		cfg,
		ccipReader,
		priceReader,
		reportCodec,
		msgHasher,
		lggr,
		homeChain,
	)

	return nodeSetup{
		node:        node1,
		ccipReader:  ccipReader,
		priceReader: priceReader,
		reportCodec: reportCodec,
		msgHasher:   msgHasher,
	}
}

func setupHomeChainPoller(lggr logger.Logger, chainConfigInfos []reader.ChainConfigInfo) reader.HomeChain {
	homeChainReader := mocks.NewContractReaderMock()
	homeChainReader.On(
		"GetLatestValue", mock.Anything, "CCIPConfig", "getAllChainConfigs", mock.Anything, mock.Anything,
	).Run(
		func(args mock.Arguments) {
			arg := args.Get(4).(*[]reader.ChainConfigInfo)
			*arg = chainConfigInfos
		}).Return(nil)

	homeChain := reader.NewHomeChainConfigPoller(
		homeChainReader,
		lggr,
		// to prevent linting error because of logging after finishing tests, we close the poller after each test, having
		// lower polling interval make it catch up faster
		10*time.Millisecond,
	)

	return homeChain
}
func GetP2pIDs(ids ...int) map[commontypes.OracleID]libocrtypes.PeerID {
	res := make(map[commontypes.OracleID]libocrtypes.PeerID)
	for _, id := range ids {
		res[commontypes.OracleID(id)] = libocrtypes.PeerID{byte(id)}
	}
	return res
}

var (
	chainA = cciptypes.ChainSelector(1)
	chainB = cciptypes.ChainSelector(2)
	chainC = cciptypes.ChainSelector(3)

	tokenX = types.Account("tk_xxx")
)<|MERGE_RESOLUTION|>--- conflicted
+++ resolved
@@ -360,13 +360,10 @@
 		// all nodes observe the same sequence numbers 10 for chainA and 20 for chainB
 		n.ccipReader.On("NextSeqNum", ctx, []cciptypes.ChainSelector{chainA, chainB}).
 			Return([]cciptypes.SeqNum{10, 20}, nil)
-<<<<<<< HEAD
 
 		// transmission phase root staleness check passes
 		n.ccipReader.On("NextSeqNum", ctx, []cciptypes.ChainSelector{chainB}).
 			Return([]cciptypes.SeqNum{20}, nil)
-=======
->>>>>>> 1f230e7d
 	}
 
 	// No need to keep it running in the background anymore for this test
