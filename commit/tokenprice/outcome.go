--- conflicted
+++ resolved
@@ -8,7 +8,6 @@
 	"github.com/smartcontractkit/libocr/offchainreporting2plus/types"
 
 	cciptypes "github.com/smartcontractkit/chainlink-common/pkg/types/ccipocr3"
-	"golang.org/x/exp/maps"
 
 	"github.com/smartcontractkit/chainlink-ccip/internal/libs/mathslib"
 	"github.com/smartcontractkit/chainlink-ccip/internal/plugincommon"
@@ -22,11 +21,6 @@
 ) (ConsensusObservation, error) {
 	aggObs := aggregateObservations(aos)
 
-<<<<<<< HEAD
-	fMin := mathslib.RepeatedF(func() int { return p.bigF }, maps.Keys(aggObs.FChain))
-
-=======
->>>>>>> 3de66acf
 	// consensus on the fChain map uses the role DON F value
 	// because all nodes can observe the home chain.
 	donThresh := consensus.MakeConstantThreshold[cciptypes.ChainSelector](consensus.TwoFPlus1(p.fRoleDON))
@@ -48,14 +42,7 @@
 		p.lggr,
 		"FeedTokenPrices",
 		aggObs.FeedTokenPrices,
-<<<<<<< HEAD
-		mathslib.RepeatedF(
-			func() int { return mathslib.TwoFPlus1(fFeedChain) },
-			maps.Keys(aggObs.FeedTokenPrices),
-		),
-=======
 		consensus.MakeConstantThreshold[types.Account](consensus.TwoFPlus1(fFeedChain)),
->>>>>>> 3de66acf
 		func(vals []cciptypes.TokenPrice) cciptypes.TokenPrice {
 			return consensus.Median(vals, consensus.TokenPriceComparator)
 		},
@@ -65,16 +52,8 @@
 		p.lggr,
 		"FeeQuoterUpdates",
 		aggObs.FeeQuoterTokenUpdates,
-<<<<<<< HEAD
-		mathslib.RepeatedF(
-			func() int { return mathslib.TwoFPlus1(fDestChain) },
-			maps.Keys(aggObs.FeeQuoterTokenUpdates),
-		),
-		plugincommon.TimestampedBigAggregator,
-=======
 		consensus.MakeConstantThreshold[types.Account](consensus.TwoFPlus1(fDestChain)),
 		feeQuoterAggregator,
->>>>>>> 3de66acf
 	)
 
 	consensusObs := ConsensusObservation{
@@ -87,8 +66,6 @@
 	return consensusObs, nil
 }
 
-<<<<<<< HEAD
-=======
 // feeQuoterAggregator aggregates the fee quoter updates by taking the median of the prices and timestamps
 var feeQuoterAggregator = func(updates []plugintypes.TimestampedBig) plugintypes.TimestampedBig {
 	timestamps := make([]time.Time, len(updates))
@@ -105,7 +82,6 @@
 	}
 }
 
->>>>>>> 3de66acf
 // selectTokensForUpdate checks which tokens need to be updated based on the observed token prices and
 // the fee quoter updates
 // a token is selected for update if it meets one of 2 conditions:
