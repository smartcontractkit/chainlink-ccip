--- conflicted
+++ resolved
@@ -590,8 +590,7 @@
       displayOutput: true
       chart:
         name: ${CHAINLINK_HELM_REGISTRY_URI}/crib-atlas-infra
-<<<<<<< HEAD
-        version: "0.0.6"
+        version: "0.0.8"
       values:
         postgres-migration:
           envVars:
@@ -599,9 +598,6 @@
         atlasSetupJob:
           networks: "${NETWORK_1},${NETWORK_2}"
 
-=======
-        version: "0.0.7"
->>>>>>> a4bf4bae
 profiles:
   - name: local-dev
     patches:
