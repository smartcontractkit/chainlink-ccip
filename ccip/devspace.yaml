--- conflicted
+++ resolved
@@ -528,10 +528,6 @@
     updateImageTags: false
     namespace: ${DEVSPACE_NAMESPACE}
     helm:
-<<<<<<< HEAD
-      releaseName: ${MONITORING_INFRA_RELEASE_NAME}
-=======
->>>>>>> 7a5ee1ab
       upgradeArgs: ["--timeout", "10m"]
       displayOutput: true
       chart:
@@ -571,10 +567,6 @@
     updateImageTags: false
     namespace: ${DEVSPACE_NAMESPACE}
     helm:
-<<<<<<< HEAD
-      releaseName: ${MONITORING_INFRA_RELEASE_NAME}
-=======
->>>>>>> 7a5ee1ab
       upgradeArgs: ["--timeout", "10m"]
       displayOutput: true
       chart:
