---
in: |
<<<<<<< HEAD
  # todo: jd override should in values/job-distributor/ dir and not here
   #dependencies:
   #  job-distributor:
   #    profiles:
   #      - size-medium
=======
>>>>>>> 37b3541e
  deployments:
    chainlink-don:
      helm:
        values:
          common:
            nodeSelector:
              node-role: crib
            tolerations:
              - key: "node-role"
                operator: "Equal"
                value: "crib"
                effect: "NoSchedule"
            ingress:
              enabled: true
              ingressClassName: nginx-internal
              annotations:
                nginx.ingress.kubernetes.io/backend-protocol: HTTP
                external-dns.alpha.kubernetes.io/ttl: "30"
              hosts:
                - host: "${DEVSPACE_NAMESPACE}-%s.${DEVSPACE_INGRESS_BASE_DOMAIN}"
                  paths:
                    - path: /
                      pathType: Prefix
                  useNodeName: true
            ingressMock:
              enabled: true
              ingressClassName: nginx-internal
              annotations:
                nginx.ingress.kubernetes.io/backend-protocol: "GRPC"
                external-dns.alpha.kubernetes.io/ttl: "30"
              hosts:
                - host: "${DEVSPACE_NAMESPACE}-%s.${DEVSPACE_INGRESS_BASE_DOMAIN}"
                  paths:
                    - path: /
                      pathType: Prefix
                  useNodeName: true
    {{- if eq (getenv "DON_TYPE") "gateway" }}
    gateway-ingress:
      ingressClassName: nginx-internal
      fullnameOverride: gateway-ingress
      annotations:
        nginx.ingress.kubernetes.io/backend-protocol: HTTP
        external-dns.alpha.kubernetes.io/ttl: "120"
      ingressPathType: "Prefix"
      nodeMapping:
        - "0"
    {{- end }}<|MERGE_RESOLUTION|>--- conflicted
+++ resolved
@@ -1,13 +1,5 @@
 ---
 in: |
-<<<<<<< HEAD
-  # todo: jd override should in values/job-distributor/ dir and not here
-   #dependencies:
-   #  job-distributor:
-   #    profiles:
-   #      - size-medium
-=======
->>>>>>> 37b3541e
   deployments:
     chainlink-don:
       helm:
