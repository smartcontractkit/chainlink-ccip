---
in: |
  deployments:
    chainlink-don:
      helm:
        releaseName: ${DON_TYPE}
        valuesFiles:
        {{- if eq (getenv "DON_TYPE") "gateway" }}
          - ${LOCAL_VALUES_DIR}/chainlink-cluster/type.gateway.yaml
        {{- else }}
          - ${LOCAL_VALUES_DIR}/chainlink-cluster/type.base.yaml
        {{- end }}
        values:
          fullnameOverride: ${DON_TYPE}
          nodeCount: {{ .Env.DON_NODE_COUNT }}
          bootNodeCount: {{ .Env.DON_BOOT_NODE_COUNT }}
          serviceAccount:
            enabled: false
            name: 'default'
          overrides:
          {{- if gt (conv.ToInt .Env.DON_BOOT_NODE_COUNT) 0 }}
          {{- range $i := seq 0 (math.Sub .Env.DON_BOOT_NODE_COUNT 1) }}
            - chainlinkNode:
                spec:
                  database:
                    config:
                      host: ${DON_TYPE}-db-bt-{{ $i }}
                  nodeName: ${DON_TYPE}-bt-{{ $i }}
              chainlink:
                v2Config:
                  99-config-override.toml: |
                    {{- printf "\n" }}
                    {{- file.Read (printf "%s/%s/config-override-bt-%d.toml" (getenv "CRE_CONFIG_DIR") (getenv "DON_TYPE") $i) | strings.Indent 18 }}
                v2Secret:
                  99-secrets-override.toml: |
                    {{- printf "\n" }}
                    {{- file.Read (printf "%s/%s/secrets-override-bt-%d.toml" (getenv "CRE_CONFIG_DIR") (getenv "DON_TYPE") $i) | strings.Indent 18 }}
          {{- end }}
          {{- end }}
          {{- if gt (conv.ToInt .Env.DON_NODE_COUNT) 0 }}
          {{- range $i := seq 0 (math.Sub .Env.DON_NODE_COUNT 1) }}
            - chainlinkNode:
                spec:
                  database:
                    config:
                      host: ${DON_TYPE}-db-{{ $i }}
                  nodeName: ${DON_TYPE}-{{ $i }}
              chainlink:
                v2Config:
                  99-config-override.toml: |
                    {{- printf "\n" }}
                    {{- file.Read (printf "%s/%s/config-override-%d.toml" (getenv "CRE_CONFIG_DIR") (getenv "DON_TYPE") $i) | strings.Indent 18 }}
                v2Secret:
                  99-secrets-override.toml: |
                    {{- printf "\n" }}
                    {{- file.Read (printf "%s/%s/secrets-override-%d.toml" (getenv "CRE_CONFIG_DIR") (getenv "DON_TYPE") $i) | strings.Indent 18 }}
          {{- end }}
          {{- end }}
    {{- if gt (conv.ToInt .Env.DON_GATEWAY_NODE_COUNT) 0 }}
    chainlink-don-gateway:
      helm:
        releaseName: ${DON_TYPE}-gateway
        chart:
          name: ${CHAINLINK_HELM_REGISTRY_URI}/chainlink-cluster
          version: 2.6.0-preview-1896-f6cd441
        valuesFiles:
          - ${LOCAL_VALUES_DIR}/chainlink-cluster/type.base.yaml
          - ${LOCAL_VALUES_DIR}/chainlink-cluster/type.gateway.yaml
        values:
          fullnameOverride: ${DON_TYPE}-gateway
          nodeCount: {{ $.Env.DON_GATEWAY_NODE_COUNT }}
          bootNodeCount: 0
          serviceAccount:
            enabled: false
            name: 'default'
          gatewayMode:
            enabled: true
            public: true
            rdsCidr: 10.0.0.0/8
            serviceType: NodePort
          networkPolicy:
            enabled: false
          overrides:
          {{- range $i := seq 0 (math.Sub $.Env.DON_GATEWAY_NODE_COUNT 1) }}
            - chainlinkNode:
                spec:
                  database:
                    config:
                      host: ${DON_TYPE}-gateway-db-{{ $i }}
          {{- end }}
    {{- end }}
    {{- if gt (conv.ToInt .Env.DON_BOOT_NODE_COUNT) 0 }}
    {{- range $i := seq 0 (math.Sub .Env.DON_BOOT_NODE_COUNT 1) }}
    chainlink-don-db-bt-{{ strings.ToLower (getenv "DON_TYPE") }}-{{ $i }}:
      updateImageTags: false
      namespace: ${DEVSPACE_NAMESPACE}
      helm:
        releaseName: ${DON_TYPE}-db-bt-{{ $i }}
        chart:
          name: oci://registry-1.docker.io/bitnamicharts/postgresql
          version: {{ $.Env.POSTGRES_CHART_VERSION }}
        valuesFiles:
          - ${LOCAL_VALUES_DIR}/postgresql/type.dev.yaml
          {{- if ne $.Env.PROVIDER "kind" }}
          - ${LOCAL_VALUES_DIR}/postgresql/pvc.dev.yaml
          {{- end }}
          {{- if eq $.Env.PROVIDER "aws" }}
          - ${LOCAL_VALUES_DIR}/postgresql/env.crib-staging.yaml
          {{- end }}
        values:
          fullnameOverride: ${DON_TYPE}-db-bt-{{ $i }}
    {{- end }}
    {{- end }}
    {{- if gt (conv.ToInt .Env.DON_NODE_COUNT) 0 }}
    {{- range $i := seq 0 (math.Sub .Env.DON_NODE_COUNT 1) }}
    chainlink-don-db-{{ strings.ToLower (getenv "DON_TYPE") }}-{{ $i }}:
      updateImageTags: false
      namespace: ${DEVSPACE_NAMESPACE}
      helm:
        releaseName: ${DON_TYPE}-db-{{ $i }}
<<<<<<< HEAD
        chart:
          name: oci://registry-1.docker.io/bitnamicharts/postgresql
          version: {{ $.Env.POSTGRES_CHART_VERSION }}
        valuesFiles:
          - ${LOCAL_VALUES_DIR}/postgresql/type.dev.yaml
          {{- if ne $.Env.PROVIDER "kind" }}
          - ${LOCAL_VALUES_DIR}/postgresql/pvc.dev.yaml
          {{- end }}
          {{- if eq $.Env.PROVIDER "aws" }}
          - ${LOCAL_VALUES_DIR}/postgresql/env.crib-staging.yaml
          {{- end }}
        values:
          fullnameOverride: ${DON_TYPE}-db-{{ $i }}
    {{- end }}
    {{- end }}
    {{- if gt (conv.ToInt .Env.DON_GATEWAY_NODE_COUNT) 0 }}
    {{- range $i := seq 0 (math.Sub .Env.DON_GATEWAY_NODE_COUNT 1) }}
    chainlink-don-gateway-db-{{ $i }}:
      updateImageTags: false
      namespace: ${DEVSPACE_NAMESPACE}
      helm:
        releaseName: ${DON_TYPE}-gateway-db-{{ $i }}
=======
>>>>>>> 0df810e9
        chart:
          name: oci://registry-1.docker.io/bitnamicharts/postgresql
          version: {{ $.Env.POSTGRES_CHART_VERSION }}
        valuesFiles:
          - ${LOCAL_VALUES_DIR}/postgresql/type.dev.yaml
          {{- if ne $.Env.PROVIDER "kind" }}
          - ${LOCAL_VALUES_DIR}/postgresql/pvc.dev.yaml
          {{- end }}
          {{- if and (eq $.Env.PROVIDER "aws") (eq $.Env.CRIB_EKS_CLUSTER_NAME "main-stage-cluster") }}
          - ${LOCAL_VALUES_DIR}/postgresql/env.crib-staging.yaml
          {{- else if and (eq $.Env.PROVIDER "aws") (eq $.Env.ENV "sandbox") }}
          - ${LOCAL_VALUES_DIR}/postgresql/env.crib-sandbox.yaml
          {{- end }}
        values:
          fullnameOverride: ${DON_TYPE}-gateway-db-{{ $i }}
    {{- end }}
    {{- end }}
<<<<<<< HEAD
  {{- if gt (conv.ToInt .Env.DON_GATEWAY_NODE_COUNT) 0 }}
  hooks:
    # This hook will ensure that every time the deployment
    # chainlink-don-gateway is deployed that DevSpace will wait until
    # all pods and containers that match the labelSelector
    # app.kubernetes.io/name: chainlink-don-gateway are running
    # https://www.devspace.sh/docs/configuration/hooks/#wait-for-a-pod-to-be-running
    - wait:
        running: true
        timeout: 300
        # This can be needed for init containers
        # that terminate instead of become running.
        terminatedWithCode: 0
      container:
        labelSelector:
          "app.kubernetes.io/name": "chainlink-don-gateway"
      name: "wait-for-chainlink-don-gateway-pods"
      events: ["after:deploy:chainlink-don-gateway"]
=======
    {{- end }}
    {{- if eq (getenv "DON_TYPE") "gateway" }}
    gateway-ingress:
      helm:
        releaseName: gateway-ingress
        displayOutput: true
        chart:
          name: ${CHAINLINK_HELM_REGISTRY_URI}/chainlink-gateway-ingress
          version: "0.4.2"
        values:
          clusterNamePrefix: gateway
          host: "${DEVSPACE_NAMESPACE}-gateway.${DEVSPACE_INGRESS_BASE_DOMAIN}"
          clusterSize: {{ .Env.DON_NODE_COUNT }}
>>>>>>> 0df810e9
    {{- end }}<|MERGE_RESOLUTION|>--- conflicted
+++ resolved
@@ -118,31 +118,6 @@
       namespace: ${DEVSPACE_NAMESPACE}
       helm:
         releaseName: ${DON_TYPE}-db-{{ $i }}
-<<<<<<< HEAD
-        chart:
-          name: oci://registry-1.docker.io/bitnamicharts/postgresql
-          version: {{ $.Env.POSTGRES_CHART_VERSION }}
-        valuesFiles:
-          - ${LOCAL_VALUES_DIR}/postgresql/type.dev.yaml
-          {{- if ne $.Env.PROVIDER "kind" }}
-          - ${LOCAL_VALUES_DIR}/postgresql/pvc.dev.yaml
-          {{- end }}
-          {{- if eq $.Env.PROVIDER "aws" }}
-          - ${LOCAL_VALUES_DIR}/postgresql/env.crib-staging.yaml
-          {{- end }}
-        values:
-          fullnameOverride: ${DON_TYPE}-db-{{ $i }}
-    {{- end }}
-    {{- end }}
-    {{- if gt (conv.ToInt .Env.DON_GATEWAY_NODE_COUNT) 0 }}
-    {{- range $i := seq 0 (math.Sub .Env.DON_GATEWAY_NODE_COUNT 1) }}
-    chainlink-don-gateway-db-{{ $i }}:
-      updateImageTags: false
-      namespace: ${DEVSPACE_NAMESPACE}
-      helm:
-        releaseName: ${DON_TYPE}-gateway-db-{{ $i }}
-=======
->>>>>>> 0df810e9
         chart:
           name: oci://registry-1.docker.io/bitnamicharts/postgresql
           version: {{ $.Env.POSTGRES_CHART_VERSION }}
@@ -160,27 +135,6 @@
           fullnameOverride: ${DON_TYPE}-gateway-db-{{ $i }}
     {{- end }}
     {{- end }}
-<<<<<<< HEAD
-  {{- if gt (conv.ToInt .Env.DON_GATEWAY_NODE_COUNT) 0 }}
-  hooks:
-    # This hook will ensure that every time the deployment
-    # chainlink-don-gateway is deployed that DevSpace will wait until
-    # all pods and containers that match the labelSelector
-    # app.kubernetes.io/name: chainlink-don-gateway are running
-    # https://www.devspace.sh/docs/configuration/hooks/#wait-for-a-pod-to-be-running
-    - wait:
-        running: true
-        timeout: 300
-        # This can be needed for init containers
-        # that terminate instead of become running.
-        terminatedWithCode: 0
-      container:
-        labelSelector:
-          "app.kubernetes.io/name": "chainlink-don-gateway"
-      name: "wait-for-chainlink-don-gateway-pods"
-      events: ["after:deploy:chainlink-don-gateway"]
-=======
-    {{- end }}
     {{- if eq (getenv "DON_TYPE") "gateway" }}
     gateway-ingress:
       helm:
@@ -193,5 +147,4 @@
           clusterNamePrefix: gateway
           host: "${DEVSPACE_NAMESPACE}-gateway.${DEVSPACE_INGRESS_BASE_DOMAIN}"
           clusterSize: {{ .Env.DON_NODE_COUNT }}
->>>>>>> 0df810e9
     {{- end }}