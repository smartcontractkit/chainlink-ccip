---
version: v2beta1
name: chainlink-don

require:
  devspace: '>= 6.0'

vars:
  # helm
  CHAINLINK_HELM_REGISTRY_URI:
    source: env
    default: "oci://804282218731.dkr.ecr.us-west-2.amazonaws.com/infra-charts"
  # local
  LOCAL_CHARTS_DIR:
    source: env
    default: "${CHAINLINK_CODE_DIR}/infra-charts"
  LOCAL_TEMPLATES_DIR:
    source: env
    default: ./templates
  LOCAL_VALUES_DIR:
    source: env
    default: ./values
  LOCAL_SCRIPTS_DIR:
    source: env
    default: ./scripts
  # Infrastructure Provider, either kind or aws
  PROVIDER:
    source: env
    default: ""
  # Version of CCIP tooling
  CCIP_TOOLING_VERSION:
    source: env
    default: ""
  # Dir where CRIB will save env details, persisted between devspace pipeline reruns
  TMP_DIR:
    source: env
  SCRIPTS_DIR:
    source: env
  # don
  DON_TYPE:
    source: env
    default: dev
  # Option to use template for custom don type, when enabled it will use type.${DON_TYPE}.yaml
  ENABLE_CUSTOM_TYPE:
    source: env
    default: "false"
  DON_VERSION:
    source: env
    default: latest
  DON_BOOT_NODE_COUNT:
    source: env
    default: 0
  DON_NODE_COUNT:
    source: env
    default: 1
  # chains
  # Option to generate variable number of networks to be configured in Node config
  # It is required when network-generated profile is activated
  BESU_CHAINS_COUNT:
    source: env
    default: 0
  GETH_CHAINS_COUNT:
    source: env
    default: 2
  SOLANA_CHAINS_COUNT:
    source: env
    default: 1
  # switch
  ENABLE_DON_BASE:
    source: env
    default: "true"
  # Option to pass custom node config and secrets overrides. We expect the directory to contain
  # a subfolder with ${DON_TYPE} name, which contains the overrides
  CONFIG_OVERRIDES_DIR:
    source: env
    default: ""
  JOB_DISTRIBUTOR_IMAGE_TAG:
    source: env
    default: 0.9.0
  ENABLE_JOB_DISTRIBUTOR:
    source: env
    default: "false"
  ENABLE_INSTANCE_OVERRIDES:
    source: env
    default: "false"
  DEPLOYMENT:
    source: env
    default: chainlink

pipelines:
  maybe-kind:
    run: |-
      if [[ "$PROVIDER" == "kind" ]]; then
       ensure_pull_secrets --all
      fi
  deploy:
    run: |-
      run_pipelines maybe-kind
      create_deployments --all
  deploy-ccip-v2:
    flags:
      # Determine if it should deply infra-only without onchain deployment
      - name: infraOnly
        type: bool
        default: false
      - name: redeployDONOnly
        type: bool
        default: false
    run: |-
      run_pipelines maybe-kind

      if [ $(get_flag "redeployDONOnly") == "false" ]; then
        # Deploy full setup for CCIP v2 including
        echo "Deploying full ccip-v2 setup including contracts deployment"
        create_deployments --all

        echo "Deploying app dependencies for CCIP v2"
        run_dependency_pipelines job-distributor

        if [ $(get_flag "infraOnly") == "false" ]; then
          task ccip-v2-scripts:build

          # deploy-home-chain-contracts pipeline writes 2 files to temp dir
          #   - ccip-v2-scripts-node-overrides.toml
          #   - ccip-v2-scripts-address-book.json
          run_dependency_pipelines ccip-v2-scripts-deploy-home-chain
          run_pipelines deploy-ccip-v2-don-with-overrides

          # deploy on chain contracts (tokens, lanes, token pools, price registry, router)
          run_dependency_pipelines ccip-v2-scripts-deploy-ccip
        else
          echo "infraOnly=true, skipping on chain deployments and node orchestration"
        fi
      elif [ $(get_flag "redeployDONOnly") == "true" ]; then
        echo "redeployDONOnly=true: Redeploying CCIP DON"
        run_pipelines deploy-ccip-v2-don-with-overrides
        # todo: at the moment we can't configure-ocr directly here as we need to wait for the nodes to be up and running
        # The ingress check is not sufficient to ensure that node is up, it takes more time to boot especially when
        # we're resuming existing deployment
        # ccip-v2-scripts configure-ocr
      fi
  deploy-ccip-v2-don-with-overrides:
    run: |-
      echo "Redeploying DON with overrides"
      NODE_TOML_OVERRIDES=$(cat ${TMP_DIR}/ccip-v2-scripts-node-overrides.toml) \
        gomplate --config ${LOCAL_TEMPLATES_DIR}/ccip-v2-scripts-overrides.yaml > ${TMP_DIR}/ccip-v2-node-overrides.yaml
      create_deployments chainlink-don --from-file="${TMP_DIR}/ccip-v2-node-overrides.yaml"

deployments:
  chainlink-don:
    updateImageTags: false
    namespace: ${DEVSPACE_NAMESPACE}
    helm:
      displayOutput: true
      chart:
        name: ${CHAINLINK_HELM_REGISTRY_URI}/chainlink-cluster
        version: 2.6.0
      valuesFiles: []
      values: {}

hooks:
  # This hook will ensure that every time the deployment
  # chainlink-don is deployed that DevSpace will wait until
  # all pods and containers that match the labelSelector
  # app.kubernetes.io/name: chainlink-don are running
  # https://www.devspace.sh/docs/configuration/hooks/#wait-for-a-pod-to-be-running
  - wait:
      running: true
      timeout: 300
      # This can be needed for init containers
      # that terminate instead of become running.
      terminatedWithCode: 0
    container:
      labelSelector:
        "app.kubernetes.io/name": "chainlink-don"
    name: "wait-for-chainlink-don-pods"
    events: ["after:deploy:chainlink-don"]
  - name: Wait for ingress hosts
    events: ["after:deploy:chainlink-don"]
    command: crib
    args: ["devspace", "ingress-check"]
profiles:
  # charts
  - name: local-charts
    merge:
      deployments:
        chainlink-don:
          helm:
            chart:
              name: chainlink-cluster
              path: ${LOCAL_CHARTS_DIR}/chainlink-cluster
              version: null
  # base
  - name: don-base-tmpl
    activation: &enableDonBase
      - vars:
          ENABLE_DON_BASE: "true"
    merge: |-
      $(
        CRIB_EKS_CLUSTER_NAME="${CRIB_EKS_CLUSTER_NAME}" \
        DON_BOOT_NODE_COUNT=${DON_BOOT_NODE_COUNT} \
        DON_NODE_COUNT=${DON_NODE_COUNT} \
        DON_TYPE=${DON_TYPE} \
        ENV=${ENV} \
        LOCAL_VALUES_DIR="${LOCAL_VALUES_DIR}" \
        POSTGRES_CHART_VERSION="15.5.9" \
        PROVIDER=${PROVIDER} \
<<<<<<< HEAD
        POSTGRES_CHART_VERSION="15.5.9" \
        CONFIG_OVERRIDES_DIR="${CONFIG_OVERRIDES_DIR}" \
=======
        ENABLE_INSTANCE_OVERRIDES=${ENABLE_INSTANCE_OVERRIDES} \
>>>>>>> a453a99c
        gomplate \
          --config ${LOCAL_TEMPLATES_DIR}/chainlink-don.base.yaml
      )
  - name: don-base-type
    activation:
      - vars:
          ENABLE_CUSTOM_TYPE: "true"
    patches:
      - op: add
        path: deployments.chainlink-don.helm.valuesFiles
        value: ${LOCAL_VALUES_DIR}/chainlink-cluster/type.${DON_TYPE}.yaml
  - name: don-custom-type
    activation: *enableDonBase
    patches:
      - op: add
        path: deployments.chainlink-don.helm.valuesFiles
        value: ${LOCAL_VALUES_DIR}/chainlink-cluster/type.base.yaml
  - name: don-base-version
    activation: *enableDonBase
    patches:
      - op: add
        path: deployments.chainlink-don.helm.valuesFiles
        value: ${LOCAL_VALUES_DIR}/chainlink-cluster/version.${DON_VERSION}.yaml
  # networks
  - name: network-arbitrum-sepolia
    patches:
      - op: add
        path: deployments.chainlink-don.helm.valuesFiles
        value: ${LOCAL_VALUES_DIR}/chainlink-cluster/network.arbitrum-sepolia.yaml
  - name: network-ethereum-sepolia
    patches:
      - op: add
        path: deployments.chainlink-don.helm.valuesFiles
        value: ${LOCAL_VALUES_DIR}/chainlink-cluster/network.ethereum-sepolia.yaml
  - name: network-geth-chain-1337
    patches:
      - op: add
        path: deployments.chainlink-don.helm.valuesFiles
        value: ${LOCAL_VALUES_DIR}/chainlink-cluster/network.geth-chain-1337.yaml
  - name: network-geth-chain-2337
    patches:
      - op: add
        path: deployments.chainlink-don.helm.valuesFiles
        value: ${LOCAL_VALUES_DIR}/chainlink-cluster/network.geth-chain-2337.yaml
  - name: network-besu-chain-alpha
    patches:
      - op: add
        path: deployments.chainlink-don.helm.valuesFiles
        value: ${LOCAL_VALUES_DIR}/chainlink-cluster/network.besu-chain-alpha.yaml
  - name: network-besu-chain-beta
    patches:
      - op: add
        path: deployments.chainlink-don.helm.valuesFiles
        value: ${LOCAL_VALUES_DIR}/chainlink-cluster/network.besu-chain-beta.yaml
  - name: network-anvil-chain
    patches:
      - op: add
        path: deployments.chainlink-don.helm.valuesFiles
        value: ${LOCAL_VALUES_DIR}/chainlink-cluster/network.anvil-chain.yaml
  # to support load testing scenarios, the profile generate variable number of chain configs
  # It relies on CHAINS_COUNT property to generate variable number of network configs
  - name: network-generated
    merge: |-
      $(
        pushd ./scripts/network_configs/ > /dev/null
        go run main.go \
          -besu-chains-count="${BESU_CHAINS_COUNT}" \
          -geth-chains-count="${GETH_CHAINS_COUNT}" \
          -solana-chains-count="${SOLANA_CHAINS_COUNT}"
      )
  # versions
  - name: version-latest
    patches:
      - op: add
        path: deployments.chainlink-don.helm.valuesFiles
        value: ${LOCAL_VALUES_DIR}/chainlink-cluster/version.latest.yaml
  - name: version-local
    patches:
      - op: add
        path: deployments.chainlink-don.helm.valuesFiles
        value: ${LOCAL_VALUES_DIR}/chainlink-cluster/version.k3d-local.yaml
  - name: version-from-env
    merge:
      deployments:
        chainlink-don:
          helm:
            values:
              common:
                image:
                  repository: ${DEVSPACE_IMAGE}
                  tag: ${DEVSPACE_IMAGE_TAG}
                  pullPolicy: Always

  # monitoring
  - name: monitoring-service-monitor
    patches:
      - op: add
        path: deployments.chainlink-don.helm.valuesFiles
        value: ${LOCAL_VALUES_DIR}/chainlink-cluster/monitoring.service-monitor.yaml
  # overrides
  - name: overrides
    patches:
      - op: add
        path: deployments.chainlink-don.helm.valuesFiles
        value: ${LOCAL_VALUES_DIR}/chainlink-cluster/overrides.yaml
  # overrides
  - name: overrides-ccip-v2
    patches:
      - op: add
        path: deployments.chainlink-don.helm.valuesFiles
        value: ${LOCAL_VALUES_DIR}/chainlink-cluster/overrides.ccip-v2.yaml
  - name: ccip-v2-scripts
    activation:
      - vars:
          CCIP_TOOLING_VERSION: "v2"
    merge:
      dependencies:
        ccip-v2-scripts-deploy-home-chain:
          path: ${DEPENDENCIES_DIR}/ccip-v2-scripts/devspace.yaml
          overwriteVars: true
          pipeline: deploy-home-chain-contracts
          namespace: ${DEVSPACE_NAMESPACE}
        ccip-v2-scripts-deploy-ccip:
          path: ${DEPENDENCIES_DIR}/ccip-v2-scripts/devspace.yaml
          overwriteVars: true
          pipeline: deploy-ccip
          namespace: ${DEVSPACE_NAMESPACE}
        job-distributor:
          path: ${DEPENDENCIES_DIR}/job-distributor
          overwriteVars: true
          namespace: ${DEVSPACE_NAMESPACE}
  - name: job-distributor-enabled
    activation:
      - vars:
          ENABLE_JOB_DISTRIBUTOR: "true"
    merge:
      dependencies:
        job-distributor:
          path: ${DEPENDENCIES_DIR}/job-distributor
          overwriteVars: true
          namespace: ${DEVSPACE_NAMESPACE}
          vars:
            JOB_DISTRIBUTOR_IMAGE_TAG: ${JOB_DISTRIBUTOR_IMAGE_TAG}

  - name: job-distributor-aws-staging
    activation:
      - vars:
          ENABLE_JOB_DISTRIBUTOR: "true"
          PROVIDER: "aws"
          CRIB_EKS_CLUSTER_NAME: "main-stage-cluster"
    merge:
      dependencies:
        job-distributor:
          profiles:
          #  - size-medium
  - name: crib-staging
    activation:
      - vars:
          PROVIDER: "aws"
          CRIB_EKS_CLUSTER_NAME: "main-stage-cluster"
    merge: |-
      $(
        DEVSPACE_NAMESPACE=${DEVSPACE_NAMESPACE} \
        DON_TYPE="${DON_TYPE}" \
        gomplate \
          --config ${LOCAL_TEMPLATES_DIR}/chainlink-don.env.crib-staging.yaml
      )
  - name: ccip-aws-staging
    merge: |-
      $(
        DEVSPACE_NAMESPACE=${DEVSPACE_NAMESPACE} \
        gomplate \
          --config ${LOCAL_TEMPLATES_DIR}/chainlink-don.env.crib-staging-ccip.yaml
      )
  - name: crib-aws-main-fwog
    activation:
      - vars:
          PROVIDER: "aws"
          CRIB_EKS_CLUSTER_NAME: "main-fwog"
    merge: |-
      $(
        DEVSPACE_NAMESPACE=${DEVSPACE_NAMESPACE} \
        DON_TYPE="${DON_TYPE}" \
        gomplate \
          --config ${LOCAL_TEMPLATES_DIR}/chainlink-don.env.crib-main-fwog.yaml
      )
  - name: crib-aws-sandbox
    activation:
      - vars:
          PROVIDER: "aws"
          ENV: "sand"
    merge: |-
      $(
        DEVSPACE_NAMESPACE=${DEVSPACE_NAMESPACE} \
        DON_TYPE="${DON_TYPE}" \
        gomplate \
          --config ${LOCAL_TEMPLATES_DIR}/chainlink-don.env.crib-sandbox.yaml
      )
  - name: ccip-load-testing-aws-staging
    merge: |-
      $(
        DEVSPACE_NAMESPACE=${DEVSPACE_NAMESPACE} \
        DON_TYPE="${DON_TYPE}" \
        gomplate \
          --config ${LOCAL_TEMPLATES_DIR}/chainlink-don.env.crib-staging-ccip-load-tests.yaml
      )
  - name: crib-kind
    activation:
      - vars:
          PROVIDER: "kind"
    merge: |-
      $(
        DEVSPACE_NAMESPACE=${DEVSPACE_NAMESPACE} \
        DON_TYPE="${DON_TYPE}" \
        gomplate \
          --config ${LOCAL_TEMPLATES_DIR}/chainlink-don.env.crib-kind.yaml
      )
  - name: git-charts
    merge:
      deployments:
        chainlink-don:
          helm:
            chart:
              git: https://github.com/smartcontractkit/infra-charts
              subPath: chainlink-cluster
              revision: a1928889c2b94f5e8e0849dee7727480d6b49cce
  # instance overrides
  - name: instance-overrides
    activation:
      - vars:
          ENABLE_INSTANCE_OVERRIDES: "true"
    patches:
      - op: add
        path: deployments.chainlink-don.helm.valuesFiles
        value: ${CRIB_DIR}/deployments/cre-dev/values/chainlink-cluster/main-fwog.${DEVSPACE_NAMESPACE}.${DON_TYPE}.overrides.yaml<|MERGE_RESOLUTION|>--- conflicted
+++ resolved
@@ -205,12 +205,9 @@
         LOCAL_VALUES_DIR="${LOCAL_VALUES_DIR}" \
         POSTGRES_CHART_VERSION="15.5.9" \
         PROVIDER=${PROVIDER} \
-<<<<<<< HEAD
         POSTGRES_CHART_VERSION="15.5.9" \
         CONFIG_OVERRIDES_DIR="${CONFIG_OVERRIDES_DIR}" \
-=======
         ENABLE_INSTANCE_OVERRIDES=${ENABLE_INSTANCE_OVERRIDES} \
->>>>>>> a453a99c
         gomplate \
           --config ${LOCAL_TEMPLATES_DIR}/chainlink-don.base.yaml
       )
